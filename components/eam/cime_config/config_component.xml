<?xml version="1.0"?>

<?xml-stylesheet type="text/xsl" href="definitions_variables" ?>

<definitions_variables>

  <entry id="COMP_ATM">
    <type>char</type>
    <valid_values>eam</valid_values>
    <default_value>eam</default_value>
    <group>case_comp</group>
    <file>env_case.xml</file>
    <desc>Name of atmospheric component</desc>
  </entry>

  <entry id="CAM_DYCORE">
    <type>char</type>
    <valid_values>eul,fv,se</valid_values>
    <default_value>fv</default_value>
    <values>
      <value grid="a%T[1-9]" >eul</value>
      <value grid="a%ne[0-9]">se</value>
    </values>
    <group>build_component_cam</group>
    <file>env_build.xml</file>
    <desc>EAM dynamical core</desc>
  </entry>

  <entry id="CAM_TARGET">
         <type>char</type>
         <valid_values>preqx,preqx_kokkos,preqx_acc,theta-l</valid_values>
         <default_value>theta-l</default_value>
         <group>build_component_cam</group>
         <file>env_build.xml</file>
         <desc>EAM-SE cmake target (only used with EAM_DYCORE == 'se')</desc>
  </entry>

  <entry id="CAM_CONFIG_OPTS">
    <type>char</type>
    <valid_values></valid_values>
    <default_value></default_value>
    <values modifier='additive'>
      <value compset=""               >-mach $MACH</value>
      <value compset="_EAM"          >-phys default</value>
      <value compset="_EAM%MAM4"     >-chem trop_mam4</value>
      <value compset="_EAM%AV1C-L"   >-clubb_sgs -microphys mg2 -chem linoz_mam4_resus_mom_soag -rain_evap_to_coarse_aero -nlev 72</value>
      <value compset="_EAM%AV1C-H01A">-clubb_sgs -microphys mg2 -chem linoz_mam4_resus_mom_soag -rain_evap_to_coarse_aero -nlev 72</value>
      <value compset="_EAM%CMIP6"    >-clubb_sgs -microphys mg2 -chem linoz_mam4_resus_mom_soag -rain_evap_to_coarse_aero -nlev 72</value>
      <value compset="_EAM%AR5sf"    >-clubb_sgs -microphys mg2 -chem superfast_mam4_resus_mom_soag -rain_evap_to_coarse_aero -nlev 72</value>
      <value compset="_EAM%MOZM"     >-chem trop_mozart_mam3 -age_of_air_trcs</value>
      <value compset="_EAM%PM"       >-chem none</value>
      <value compset="_EAM%SMA3"     >-chem trop_strat_mam3 -age_of_air_trcs</value>
      <value compset="_EAM%SMA7"     >-chem trop_strat_mam7 -age_of_air_trcs</value>
      <!-- Match against "%WC" to set defaults for all WACCM cases. -->
      <!-- Later settings of "-chem" take precedence over earlier ones. -->
      <value compset="_EAM%WC"       >-chem waccm_mozart_mam3</value>
      <value compset="_EAM%WCMX"  >-waccmx</value>
      <!-- old MMF / super-parameterization compsets -->
      <!-- These are needed to test against the ECP fork  -->
      <!-- they will be removed in a future PR -->
      <value compset="_EAM%SP[12]V1"        >-use_MMF -crm_adv MPDATA -nlev 72 -crm_nz 58 -crm_dx 1000 -crm_dt 5 </value>
      <value compset="_EAM%SP[12]V1"        >-microphys mg2  </value>
      <value compset="_EAM%SP[12]V1"        >-cppdefs ' -DMMF_DIR_NS ' </value>
      <value compset="_EAM%SP[12]V1"        >-rad rrtmg </value>
      <value compset="_EAM%SP1V1"           >-MMF_microphysics_scheme sam1mom -chem none </value>
      <value compset="_EAM%SP2V1"           >-MMF_microphysics_scheme m2005 -chem linoz_mam4_resus_mom_soag -rain_evap_to_coarse_aero </value>
      <value compset="_EAM%SP2V1-ECPP"      >-use_ECPP </value>
      <value compset="_EAM%SP[12]V1_"       >-crm_nx 64 -crm_ny 1 -crm_nx_rad 16 -crm_ny_rad 1 </value>
      <!-- New MMF / super-parameterization compsets -->
      <value compset="_EAM%MMF"               >-use_MMF -crm_adv MPDATA -nlev 72 -crm_nz 58 </value>
      <value compset="_EAM%MMF"               >-crm_dx 1000 -crm_dt 5 </value>
      <value compset="_EAM%MMF[12]"           >-crm sam</value>
      <value compset="_EAM%MMFXX"             >-crm samxx</value>
<<<<<<< HEAD
      <value compset="_EAM%MMFOMP"            >-crm samomp</value>
      <value compset="_EAM%MMF"               >-microphys mg2  </value>
=======
>>>>>>> 965eb463
      <value compset="_EAM%MMF"               >-cppdefs ' -DMMF_DIR_NS ' </value>
      <value compset="_EAM%MMF"               >-rad rrtmgp </value>
      <value compset="_EAM%MMF[1XO]"          >-MMF_microphysics_scheme sam1mom -chem none</value>
      <value compset="_EAM%MMF2"              >-MMF_microphysics_scheme m2005 </value>
      <value compset="_EAM%MMF2"              >-chem linoz_mam4_resus_mom_soag -rain_evap_to_coarse_aero </value>
      <value compset="_EAM%MMF2-ECPP"         >-use_ECPP </value>
<<<<<<< HEAD
      <value compset="_EAM%MMF[12]-MAML"      >-use_MAML </value>
      <value compset="_EAM%MMF[12XO]"         >-crm_nx 64 -crm_nx_rad 16 -crm_ny 1 -crm_ny_rad 1 </value>
      <value compset="_EAM%MMF[12]-MAML"      >-crm_nx 64 -crm_nx_rad 64 -crm_ny 1 -crm_ny_rad 1 </value>
      <value compset="_EAM%MMF[12]-AQUA"      >-aquaplanet </value>
      <value compset="_EAM%MMF[12]-RCE"       >-aquaplanet -rce </value>
      <value compset="_EAM%MMFXX-AQUA"        >-aquaplanet </value>
      <value compset="_EAM%MMFXX-RCE"         >-aquaplanet -rce </value>
=======
      <value compset="_EAM%MMF[12X]"          >-crm_nx 64 -crm_nx_rad 16 -crm_ny 1 -crm_ny_rad 1 </value>
      <value compset="_EAM%MMF*-AQUA"         >-aquaplanet </value>
      <value compset="_EAM%MMF*-RCE"          >-aquaplanet -rce </value>

>>>>>>> 965eb463
      <!--  -->
      <value compset="GEOS_EAM"       >-offline_dyn</value>
      <value compset="GEOS_EAM"      >-nlev 56</value>
      <value compset="_EAM.*_BGC%B"   >-co2_cycle</value>
      <value compset="EAM%SCAM"   >-scam</value>
      <value compset="AR97_EAM"   >-phys default -scam -nlev 72 -clubb_sgs -chem linoz_mam4_resus_mom_soag -rain_evap_to_coarse_aero -bc_dep_to_snow_updates</value>
      <value compset="_EAM.%L60"      >-nlev 60</value>
      <value compset="_ELM%[^_]*BC"     >-bc_dep_to_snow_updates</value>

      <!-- Simple/idealized configurations -->
      <value compset="_EAM%IDEAL"     >-phys ideal</value>
      <value compset="_EAM%ADIAB"     >-phys adiabatic</value>

      <!-- Aquaplanet -->
      <value compset="_EAM%AQUA"   >-nlev 72 -clubb_sgs -microphys mg2 -aquaplanet -chem linoz_mam4_resus_mom_soag -rain_evap_to_coarse_aero -bc_dep_to_snow_updates </value>

      <!-- Radiative-Convective Equilibrium (RCE) -->
      <value compset="_EAM%RCE"    >-rad rrtmgp -nlev 72 -clubb_sgs -microphys mg2 -aquaplanet -rce -chem none </value>


    </values>
    <group>build_component_cam</group>
    <file>env_build.xml</file>
    <desc>
      EAM configure options, see EAM configure utility for details
      Provides option(s) for the EAM configure utility.
      CAM_CONFIG_OPTS are normally set as compset variables (e.g., -phys  cam3_5_1 -chem waccm_mozart)
      and in general should not be modified for supported compsets.  It is recommended that if you want
      to modify this value for your experiment, you should use your own user-defined
      component sets via using create_newcase with a compset_file argument
    </desc>
  </entry>

  <entry id="CAM_NML_USE_CASE">
    <type>char</type>
    <valid_values></valid_values>
    <default_value>UNSET</default_value>
    <values>
      <value compset="RCP2_EAM"        >2006-2100_cam5_rcp26</value>
      <value compset="RCP4_EAM"        >2006-2100_cam5_rcp45</value>
      <value compset="RCP6_EAM"        >2006-2100_cam5_rcp60</value>
      <value compset="RCP8_EAM"        >2006-2100_cam5_rcp85</value>
      <value compset="2000(?:SOI)?_EAM%MOZM"   >2000_cam5_trop_moz_mam3</value>
      <value compset="1850(?:SOI)?_EAM%PM"     >1850_cam5_pm</value>
      <value compset="2000(?:SOI)?_EAM.*PLMOD" >2000_cam5_plmod</value>
      <value compset="1850(?:SOI)?_EAM.*AV1C-L" >1850_cam5_av1c-04p2</value>
      <value compset="1850(?:SOI)?_EAM.*CMIP6"  >1850_eam_CMIP6</value>
      <value compset="1950(?:SOI)?_EAM.*CMIP6"  >1950_eam_CMIP6</value>
      <value compset="1850(?:SOI)?_EAM.*CMIP6.*_BGC%B"  >1850_cam5_CMIP6_bgc</value>
      <value compset="2010S_EAM.*CMIP6"  >2010S_cam5_CMIP6</value>
      <value compset="2010(?:SOI)?_EAM.*CMIP6"  >2010_eam_CMIP6</value>
      <value compset="1850(?:SOI)?_EAM.*AR5sf"   >1850_E3SMv1_superfast_ar5-emis</value>
      <value compset="1850S_EAM.*AR5sf"  >1850S_E3SMv1_superfast_ar5-emis</value>
      <value compset="2000(?:SOI)?_EAM.*AV1C-L" >2000_cam5_av1c-04p2</value>
      <value compset="2000(?:SOI)?_EAM.*AV1C-L.*_BGC%B" >2000_cam5_av1c-04p2_bgc</value>
      <value compset="2000(?:SOI)?_EAM.*AV1C-H01A">2000_cam5_av1c-h01a</value>
      <value compset="20TR(?:SOI)?_EAM.*AV1C-L">20TR_cam5_av1c-04p2</value>
      <value compset="20TR(?:SOI)?_EAM.*AV1C-L.*_BGC%B">20TR_cam5_av1c-04p2_bgc</value>
      <value compset="20TR(?:SOI)?_EAM.*CMIP6"  >20TR_eam_CMIP6</value>
      <value compset="20TR(?:SOI)?_EAM.*CMIP6.*_BGC%B"  >20TR_cam5_CMIP6_bgc</value>
      <value compset="SSP585(?:SOI)?_EAM.*CMIP6">SSP585_cam5_CMIP6</value>
      <value compset="SSP585(?:SOI)?_EAM.*CMIP6.*_BGC%B">SSP585_cam5_CMIP6_bgc</value>
      <value compset="20TR(?:SOI)?_EAM.*AR5sf" >20TR_E3SMv1_superfast_ar5-emis</value>
      <value compset="20TRS_EAM.*AR5sf">20TRS_E3SMv1_superfast_ar5-emis</value>
      <value compset="1850(?:SOI)?_EAM%WCCM"   >waccm_1850_cam5</value>
      <value compset="2000(?:SOI)?_EAM%WCCM"   >waccm_2000_cam5</value>
      <value compset="_EAM%SMA3"       >2000_cam5_trop_strat_mam3</value>
      <value compset="_EAM%SMA7"       >2000_cam5_trop_strat_mam7</value>
      <value compset="GEOS_EAM%SMA3"   >sd_cam5_trop_strat_mam3</value>
      <value compset="AR95_EAM"     >scam_arm95</value>
      <value compset="AR97_EAM"     >scam_arm97</value>
      <value compset="SCAM_EAM"        >scam_generic</value>
      <value compset="PIPD_EAM"        >1850-PD_cam5</value>
      <!-- Aqua planet -->
      <value compset="_EAM%AQUA"     >aquaplanet_EAMv1</value>
      <!-- Radiative-Convective Equilibrium (RCE) -->
      <value compset="_EAM%RCE"      >RCEMIP_EAMv1</value>
      <!-- MMF / Super-Parameterization -->
      <value compset="2000(?:SOI)?_EAM%SP1"     >2000_cam5_av1c-04p2-MMF-1mom</value>
      <value compset="2000(?:SOI)?_EAM%SP2"     >2000_cam5_av1c-04p2-MMF-2mom</value>
      <value compset="2000(?:SOI)?_EAM%MMF[1XO]">2000_cam5_av1c-04p2-MMF-1mom</value>
      <value compset="2000(?:SOI)?_EAM%MMF2"    >2000_cam5_av1c-04p2-MMF-2mom</value>
      <value compset="_EAM%MMF*-RCE"    >RCEMIP_EAMv1</value>
      <value compset="_EAM%MMF*-AQUA"   >aquaplanet_MMF-1mom</value>
    </values>

    <group>run_component_cam</group>
    <file>env_run.xml</file>
    <desc>EAM namelist use_case.  Provides the use_case option for the
      EAM build-namelist utility (which is called from
      $CASEROOT/Buildconf/cam.buildnml).  The EAM build-namelist
      leverages groups of namelist options (use cases) that are often
      paired with the EAM configure options.  These use cases are xml
      files located in
      $CIMEROOT/../components/atm/eam/bld/namelist_files/use_cases.
      In general, this variable should not be modified for supported
      component sets (compsets).  Recommendation: If you want to
      modify this value for your experiment, use your own user-defined
      component sets.</desc>
  </entry>

  <entry id="CAM_NAMELIST_OPTS">
    <type>char</type>
    <valid_values></valid_values>
    <default_value></default_value>
    <values>
      <value compset="_EAM.*%RCO2"> scenario_ghg=&apos;RAMP_CO2_ONLY&apos;ramp_co2_annual_rate=1 </value>
      <value compset="_BGC%BDRD"> co2_cycle_rad_passive=.true. </value>
      <value compset="_BGC%BCRC"> co2_cycle_rad_passive=.true. co2vmr_rad=284.317e-6  </value>
      <value compset="_BGC%BCRD"> co2_cycle_rad_passive=.true. </value>
      <value compset="_BGC%BDRC"> co2_cycle_rad_passive=.true. co2vmr_rad=284.317e-6 </value>
    </values>
    <group>run_component_cam</group>
    <file>env_run.xml</file>
    <desc>EAM specific namelist settings for -namelist option Provides
      options to the -namelist argument for the EAM build-namelist
      utility.  This should be reserved for component set
      specification. Users should modify EAM namelists only via the
      $CASEROOT/user_nl_eam file.</desc>
  </entry>

  <description>
    <desc compset="_EAM"  >cam5 physics:</desc>
    <desc compset="_EAM%MAM4"   >EAM trop_mam4 chemistry:</desc>
    <desc compset="_EAM.*PLMOD" >EAM with all polar mods:</desc>
    <desc compset="_EAM.*RESUS" >EAM with polar mods, MAM4 and resuspension:</desc>
    <desc compset="_EAM.*AV1C-L"   >EAM with complete set of E3SM atmospheric mods for V1 (72 layers model) and ACES4BGC SOAG emissions- v04p2:</desc>
    <desc compset="_EAM.*AV1C-H01A">EAM with complete set of E3SM atmospheric mods for V1 (72 layers model) and ACES4BGC SOAG emissions- vh01a:</desc>
    <desc compset="_EAM.*CMIP6"    >EAM with complete set of E3SM atmospheric mods for V1 (72 layers model) and ACES4BGC SOAG emissions- CMIP6-DECK:</desc>
    <desc compset="_EAM.*CMIP6-HR" >high-res (ne120 w/ 18to6 ocn) 72 layer E3SM v1 atmos model with CMIP6 forcings </desc>
    <desc compset="_EAM.*CMIP6-LR" >low-res (ne30 w/ oECv3 ocn) 72 layer E3SM v1 atmos model with CMIP6 forcings </desc>
    <desc compset="_EAM.*AR5sf"    >E3SM plus super-fast chemistry with AR5 emissions:</desc>
    <desc compset="_EAM%PM"     >EAM prescribed modal aerosols:</desc>
    <desc compset="_EAM%WCCM">EAM WACCM with daily solar data and SPEs:</desc>
    <desc compset="_EAM%WCMX">EAM WACCM-X:</desc>
    <desc compset="_EAM%WCSC">EAM WACCM specified chemistry:</desc>
    <desc compset="_EAM%FCHM">EAM super_fast_llnl chemistry:</desc>
    <desc compset="_EAM%TMOZ">EAM trop_mozart chemistry:</desc>
    <desc compset="_EAM%TBAM">EAM trop_bam chemistry: </desc>
    <desc compset="_EAM%MOZM">EAM trop_mozart_mam3 chemistry:</desc>
    <desc compset="_EAM%MOZS">EAM trop_mozart_soa chemistry:</desc>
    <desc compset="_EAM%SMA3">EAM trop_strat_mam3 chemistry:</desc>
    <desc compset="_EAM%SMA7">EAM trop_strat_mam7 chemistry:</desc>
    <desc compset="_EAM%SSOA">EAM trop_strat_soa chemistry: </desc>
    <desc compset="_EAM%RCO2">EAM CO2 ramp: </desc>
    <desc compset="AR95_EAM%SCAM">stand-alone single column EAM ARM95 IOP test case:</desc>
    <desc compset="AR97_EAM%SCAM">stand-alone single column EAM ARM97 IOP test case:</desc>
    <desc compset="GEOS_EAM%([^W]|W[^C])" >EAM winds and temperature driven by GEOS5 meteorology:</desc>
    <desc compset="GEOS_EAM%WC" >EAM WACCM winds and temperature nudged toward GEOS5 meteorology each time step:</desc>
    <desc compset="_EAM.%L60"    >EAM 60 layers and full gravity wave spectrum:</desc>
    <desc compset="ADIAB"        >EAM adiabatic physics:</desc>
    <desc compset="IDEAL"        >EAM ideal physics:</desc>
    <desc compset="AMIP">Atmospheric Model Intercomparison Project protocol: </desc>
    <desc compset="_EAM%MG1M"   >MG1.0 w/ modified activation:</desc>
    <desc compset="_EAM%UNI"    >UNICON (modified mg1.0):</desc>
    <desc compset="EAM.*_BGC%B">EAM prognostic CO2 cycle turned on.</desc>
    <!-- old MMF / Super-Parameterization -->
    <desc compset="_EAM%SP1V1_"    >SP-E3SM with 64x1km CRM, RRTMG radiation, 1-mom micro, prescribed aerosol</desc>
    <desc compset="_EAM%SP2V1_"    >SP-E3SM with 64x1km CRM, RRTMG radiation, 2-mom micro, prognostic aerosol</desc>
    <desc compset="_EAM%SP2V1-ECPP">SP-E3SM with 64x1km CRM, RRTMG radiation, 2-mom micro, prognostic aerosol, ECPP</desc>
    <!-- new MMF / Super-Parameterization -->
    <desc compset="_EAM%MMF1"     >E3SM-MMF (Fortran) with 64x1km CRM, RRTMGP radiation, 1-mom micro, prescribed aerosol</desc>
    <desc compset="_EAM%MMF2-ECPP">E3SM-MMF (Fortran) with 64x1km CRM, RRTMGP radiation, 2-mom micro, prognostic aerosol, ECPP </desc>
    <desc compset="_EAM%MMFXX"    >E3SM-MMF (C++) with 64x1km CRM, RRTMGP radiation, 1-mom micro, prescribed aerosol</desc>
    <!--  -->
  </description>

  <!-- Aqua planet uses this for setting orbital parameters -->
  <entry id="EAM_USER_MODS">
    <type>char</type>
    <valid_values></valid_values>
    <default_value></default_value>
    <values match="last">
    <value compset="DOCN%AQP">$SRCROOT/components/eam/cime_config/usermods_dirs/aquap</value>
    <value compset="DOCN%SOMAQP">$SRCROOT/components/eam/cime_config/usermods_dirs/aquap</value>
    <value compset="EAM%RCE">$SRCROOT/components/eam/cime_config/usermods_dirs/rcemip</value>
    <value compset="EAM%MMF*-RCE">$SRCROOT/components/eam/cime_config/usermods_dirs/rcemip</value>
    </values>
    <group>run_component_cam</group>
    <file>env_case.xml</file>
    <desc>User mods to apply to specific compset matches. </desc>
  </entry>

  <help>
    =========================================
    EAM naming conventions
    =========================================
  </help>

</definitions_variables><|MERGE_RESOLUTION|>--- conflicted
+++ resolved
@@ -71,31 +71,17 @@
       <value compset="_EAM%MMF"               >-crm_dx 1000 -crm_dt 5 </value>
       <value compset="_EAM%MMF[12]"           >-crm sam</value>
       <value compset="_EAM%MMFXX"             >-crm samxx</value>
-<<<<<<< HEAD
       <value compset="_EAM%MMFOMP"            >-crm samomp</value>
-      <value compset="_EAM%MMF"               >-microphys mg2  </value>
-=======
->>>>>>> 965eb463
       <value compset="_EAM%MMF"               >-cppdefs ' -DMMF_DIR_NS ' </value>
       <value compset="_EAM%MMF"               >-rad rrtmgp </value>
       <value compset="_EAM%MMF[1XO]"          >-MMF_microphysics_scheme sam1mom -chem none</value>
       <value compset="_EAM%MMF2"              >-MMF_microphysics_scheme m2005 </value>
       <value compset="_EAM%MMF2"              >-chem linoz_mam4_resus_mom_soag -rain_evap_to_coarse_aero </value>
       <value compset="_EAM%MMF2-ECPP"         >-use_ECPP </value>
-<<<<<<< HEAD
-      <value compset="_EAM%MMF[12]-MAML"      >-use_MAML </value>
       <value compset="_EAM%MMF[12XO]"         >-crm_nx 64 -crm_nx_rad 16 -crm_ny 1 -crm_ny_rad 1 </value>
-      <value compset="_EAM%MMF[12]-MAML"      >-crm_nx 64 -crm_nx_rad 64 -crm_ny 1 -crm_ny_rad 1 </value>
-      <value compset="_EAM%MMF[12]-AQUA"      >-aquaplanet </value>
-      <value compset="_EAM%MMF[12]-RCE"       >-aquaplanet -rce </value>
-      <value compset="_EAM%MMFXX-AQUA"        >-aquaplanet </value>
-      <value compset="_EAM%MMFXX-RCE"         >-aquaplanet -rce </value>
-=======
-      <value compset="_EAM%MMF[12X]"          >-crm_nx 64 -crm_nx_rad 16 -crm_ny 1 -crm_ny_rad 1 </value>
       <value compset="_EAM%MMF*-AQUA"         >-aquaplanet </value>
       <value compset="_EAM%MMF*-RCE"          >-aquaplanet -rce </value>
 
->>>>>>> 965eb463
       <!--  -->
       <value compset="GEOS_EAM"       >-offline_dyn</value>
       <value compset="GEOS_EAM"      >-nlev 56</value>
