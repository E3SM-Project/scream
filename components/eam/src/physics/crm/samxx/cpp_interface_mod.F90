--- conflicted
+++ resolved
@@ -12,13 +12,10 @@
     subroutine crm(ncrms_in, pcols_in, dt_gl, plev, crm_input_bflxls, crm_input_wndls, crm_input_zmid, crm_input_zint, &
                    crm_input_pmid, crm_input_pint, crm_input_pdel, crm_input_ul, crm_input_vl, &
                    crm_input_tl, crm_input_qccl, crm_input_qiil, crm_input_ql, crm_input_tau00, &
-<<<<<<< HEAD
 #ifdef MMF_ESMT
                    crm_input_ul_esmt, crm_input_vl_esmt, &
 #endif
-=======
                    crm_input_t_vt, crm_input_q_vt, &
->>>>>>> 84213909
                    crm_state_u_wind, crm_state_v_wind, crm_state_w_wind, crm_state_temperature, &
                    crm_state_qt, crm_state_qp, crm_state_qn, crm_rad_qrad, crm_rad_temperature, &
                    crm_rad_qv, crm_rad_qc, crm_rad_qi, crm_rad_cld, crm_output_subcycle_factor, &
@@ -38,20 +35,14 @@
 #endif 
                    crm_output_tk, crm_output_tkh, crm_output_qcl, crm_output_qci, crm_output_qpl, crm_output_qpi, &
                    crm_output_z0m, crm_output_taux, crm_output_tauy, crm_output_precc, crm_output_precl, crm_output_precsc, &
-<<<<<<< HEAD
                    crm_output_precsl, crm_output_prec_crm,        & 
 #ifdef MMF_ESMT
                    crm_output_u_tend_esmt, crm_output_v_tend_esmt, &
 #endif
                    crm_clear_rh, &
-                   lat0, long0, gcolp, igstep, use_crm_accel, &
-                   crm_accel_factor, crm_accel_uv) bind(C,name="crm")
-=======
-                   crm_output_precsl, crm_output_prec_crm, crm_clear_rh, &
                    lat0, long0, gcolp, igstep,  &
                    use_VT, VT_wn_max, &
                    use_crm_accel, crm_accel_factor, crm_accel_uv) bind(C,name="crm")
->>>>>>> 84213909
       use params, only: crm_rknd, crm_iknd, crm_lknd
       use iso_c_binding, only: c_bool
       implicit none
@@ -64,13 +55,10 @@
       real(crm_rknd), dimension(*) :: crm_input_bflxls, crm_input_wndls, crm_input_zmid, crm_input_zint, &
                                       crm_input_pmid, crm_input_pint, crm_input_pdel, crm_input_ul, crm_input_vl, &
                                       crm_input_tl, crm_input_qccl, crm_input_qiil, crm_input_ql, crm_input_tau00, &
-<<<<<<< HEAD
 #ifdef MMF_ESMT
                                       crm_input_ul_esmt, crm_input_vl_esmt, &
 #endif
-=======
                                       crm_input_t_vt, crm_input_q_vt, &
->>>>>>> 84213909
                                       crm_state_u_wind, crm_state_v_wind, crm_state_w_wind, crm_state_temperature, &
                                       crm_state_qt, crm_state_qp, crm_state_qn, crm_rad_qrad, crm_rad_temperature, &
                                       crm_rad_qv, crm_rad_qc, crm_rad_qi, crm_rad_cld, crm_output_subcycle_factor, &
