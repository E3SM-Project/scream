--- conflicted
+++ resolved
@@ -1,5 +1,5 @@
 module seq_flux_mct
-
+  
   use shr_kind_mod,      only: r8 => shr_kind_r8, in=>shr_kind_in
   use shr_sys_mod,       only: shr_sys_abort
   use shr_flux_mod,      only: shr_flux_atmocn, shr_flux_atmocn_diurnal
@@ -14,7 +14,7 @@
   use component_type_mod
 
   implicit none
-  private
+  private 	
   save
 
 !--------------------------------------------------------------------------
@@ -42,14 +42,14 @@
   real(r8), allocatable ::  vocn (:)  ! ocn velocity, meridional
   real(r8), allocatable ::  tocn (:)  ! ocean temperature
   real(r8), allocatable ::  zbot (:)  ! atm level height
-  real(r8), allocatable ::  ubot (:)  ! atm velocity, zonal
+  real(r8), allocatable ::  ubot (:)  ! atm velocity, zonal     
   real(r8), allocatable ::  vbot (:)  ! atm velocity, meridional
   real(r8), allocatable ::  thbot(:)  ! atm potential T
   real(r8), allocatable ::  shum (:)  ! atm specific humidity
   real(r8), allocatable ::  dens (:)  ! atm density
   real(r8), allocatable ::  tbot (:)  ! atm bottom surface T
-  real(r8), allocatable ::  sen  (:)  ! heat flux: sensible
-  real(r8), allocatable ::  lat  (:)  ! heat flux: latent
+  real(r8), allocatable ::  sen  (:)  ! heat flux: sensible 
+  real(r8), allocatable ::  lat  (:)  ! heat flux: latent   
   real(r8), allocatable ::  lwup (:)  ! lwup over ocean
   real(r8), allocatable ::  evap (:)  ! water flux: evaporation
   real(r8), allocatable ::  taux (:)  ! wind stress, zonal
@@ -67,17 +67,17 @@
   real(r8), allocatable :: prec   (:) ! precip
 
   ! Diurnal cycle variables wrt flux
-
-  real(r8), allocatable :: tbulk      (:) ! diagnostic: ocn bulk T
-  real(r8), allocatable :: tskin      (:) ! diagnostic: ocn skin T
-  real(r8), allocatable :: tskin_night(:) ! diagnostic: ocn skin T
-  real(r8), allocatable :: tskin_day  (:) ! diagnostic: ocn skin T
-  real(r8), allocatable :: cSkin      (:) ! diagnostic: ocn cool skin
-  real(r8), allocatable :: cSkin_night(:) ! diagnostic: ocn cool skin
-  real(r8), allocatable :: warm       (:) ! diagnostic: ocn warming
-  real(r8), allocatable :: salt       (:) ! diagnostic: ocn salting
-  real(r8), allocatable :: speed      (:) ! diagnostic: ocn speed
-  real(r8), allocatable :: regime     (:) ! diagnostic: ocn regime
+ 
+  real(r8), allocatable :: tbulk      (:) ! diagnostic: ocn bulk T  
+  real(r8), allocatable :: tskin      (:) ! diagnostic: ocn skin T  
+  real(r8), allocatable :: tskin_night(:) ! diagnostic: ocn skin T  
+  real(r8), allocatable :: tskin_day  (:) ! diagnostic: ocn skin T  
+  real(r8), allocatable :: cSkin      (:) ! diagnostic: ocn cool skin  
+  real(r8), allocatable :: cSkin_night(:) ! diagnostic: ocn cool skin  
+  real(r8), allocatable :: warm       (:) ! diagnostic: ocn warming  
+  real(r8), allocatable :: salt       (:) ! diagnostic: ocn salting  
+  real(r8), allocatable :: speed      (:) ! diagnostic: ocn speed    
+  real(r8), allocatable :: regime     (:) ! diagnostic: ocn regime   
   real(r8), allocatable :: warmMax    (:) ! diagnostic: ocn warming, max daily value
   real(r8), allocatable :: windMax    (:) ! diagnostic: ocn wind   , max daily value
   real(r8), allocatable :: QsolAvg    (:) ! diagnostic: ocn Qsol   , daily avg
@@ -99,13 +99,13 @@
 
   ! Coupler field indices
 
-  integer :: index_a2x_Sa_z
-  integer :: index_a2x_Sa_u
-  integer :: index_a2x_Sa_v
-  integer :: index_a2x_Sa_tbot
-  integer :: index_a2x_Sa_ptem
-  integer :: index_a2x_Sa_shum
-  integer :: index_a2x_Sa_dens
+  integer :: index_a2x_Sa_z    
+  integer :: index_a2x_Sa_u    
+  integer :: index_a2x_Sa_v    
+  integer :: index_a2x_Sa_tbot 
+  integer :: index_a2x_Sa_ptem 
+  integer :: index_a2x_Sa_shum 
+  integer :: index_a2x_Sa_dens 
   integer :: index_a2x_Faxa_swndr
   integer :: index_a2x_Faxa_swndf
   integer :: index_a2x_Faxa_swvdr
@@ -115,29 +115,29 @@
   integer :: index_a2x_Faxa_rainl
   integer :: index_a2x_Faxa_snowc
   integer :: index_a2x_Faxa_snowl
-  integer :: index_o2x_So_t
+  integer :: index_o2x_So_t      
   integer :: index_o2x_So_u
   integer :: index_o2x_So_v
   integer :: index_o2x_So_fswpen
   integer :: index_o2x_So_s
-  integer :: index_xao_So_tref
-  integer :: index_xao_So_qref
-  integer :: index_xao_So_avsdr
-  integer :: index_xao_So_avsdf
-  integer :: index_xao_So_anidr
-  integer :: index_xao_So_anidf
-  integer :: index_xao_Faox_taux
-  integer :: index_xao_Faox_tauy
-  integer :: index_xao_Faox_lat
-  integer :: index_xao_Faox_sen
-  integer :: index_xao_Faox_evap
+  integer :: index_xao_So_tref    
+  integer :: index_xao_So_qref    
+  integer :: index_xao_So_avsdr   
+  integer :: index_xao_So_avsdf   
+  integer :: index_xao_So_anidr   
+  integer :: index_xao_So_anidf   
+  integer :: index_xao_Faox_taux  
+  integer :: index_xao_Faox_tauy   
+  integer :: index_xao_Faox_lat   
+  integer :: index_xao_Faox_sen   
+  integer :: index_xao_Faox_evap  
   integer :: index_xao_Faox_lwup
   integer :: index_xao_Faox_swdn
   integer :: index_xao_Faox_swup
   integer :: index_xao_So_ustar
-  integer :: index_xao_So_re
-  integer :: index_xao_So_ssq
-  integer :: index_xao_So_duu10n
+  integer :: index_xao_So_re   
+  integer :: index_xao_So_ssq  
+  integer :: index_xao_So_duu10n 
   integer :: index_xao_So_u10
   integer :: index_xao_So_fswpen
   integer :: index_xao_So_warm_diurn
@@ -166,9 +166,9 @@
 
   !--- for exchange grid ---
   type(mct_rearr) :: Re_a2e, Re_e2a, Re_o2e, Re_e2o  ! atm/ocn/exch rearrangers
-  type(mct_sMat ) :: sMata2o, sMato2a                ! decomp sMat
+  type(mct_sMat ) :: sMata2o, sMato2a                ! decomp sMat 
   type(mct_gsMap) :: gsmap_ae, gsmap_oe              ! gsmaps for atm/ocn on exch grid
-  integer(in)     :: nloc_a2o,nloc_o2a,nloc_o,nloc_a,nloc_ae,nloc_oe
+  integer(in)     :: nloc_a2o,nloc_o2a,nloc_o,nloc_a,nloc_ae,nloc_oe 
 
 !===============================================================================
 contains
@@ -194,8 +194,8 @@
     character(*),parameter   :: subName =   '(seq_flux_init_mct) '
     !-----------------------------------------------------------------------
 
-    gsmap => component_get_gsmap_cx(comp)
-    dom   => component_get_dom_cx(comp)
+    gsmap => component_get_gsmap_cx(comp) 
+    dom   => component_get_dom_cx(comp) 
 
     nloc = mct_avect_lsize(dom%data)
 
@@ -240,7 +240,7 @@
     if(ier/=0) call mct_die(subName,'allocate tocn',ier)
     tocn = 0.0_r8
 
-    ! Output fields
+    ! Output fields 
     allocate(sen (nloc),stat=ier)
     if(ier/=0) call mct_die(subName,'allocate sen',ier)
     sen  = 0.0_r8
@@ -365,12 +365,12 @@
     allocate(mask(nloc),stat=ier)
     if(ier/=0) call mct_die(subName,'allocate mask',ier)
     mask = 0.0_r8
-
+    
     ! Get lat, lon, mask, which is time-invariant
     allocate(rmask(nloc),stat=ier)
     if(ier/=0) call mct_die(subName,'allocate rmask',ier)
-    call mct_gGrid_exportRAttr(dom, 'lat' , lats , nloc)
-    call mct_gGrid_exportRAttr(dom, 'lon' , lons , nloc)
+    call mct_gGrid_exportRAttr(dom, 'lat' , lats , nloc) 
+    call mct_gGrid_exportRAttr(dom, 'lon' , lons , nloc) 
 
     ! setup the compute mask.
     ! prefer to compute just where ocean exists, so setup a mask here.
@@ -385,7 +385,7 @@
 
     ! default compute everywhere, then "turn off" gridcells
     mask = 1
-
+   
     ! use domain mask first
     call mct_gGrid_exportRAttr(dom, 'mask', rmask, nloc)
     where (rmask < 0.5_r8) mask = 0   ! like nint
@@ -410,7 +410,7 @@
     !
     ! Arguments
     !
-    type(component_type), intent(in) :: atm
+    type(component_type), intent(in) :: atm 
     type(component_type), intent(in) :: ocn
     integer(in)         , intent(in) :: mpicom_cplid
     integer(in)         , intent(in) :: cplid
@@ -568,7 +568,7 @@
     allocate( tocn(nloc_a2o),stat=ier)
     if(ier/=0) call mct_die(subName,'allocate tocn',ier)
 
-    ! Output fields
+    ! Output fields 
     allocate(sen (nloc_a2o),stat=ier)
     if(ier/=0) call mct_die(subName,'allocate sen',ier)
     allocate(lat (nloc_a2o),stat=ier)
@@ -650,10 +650,10 @@
     integer(in)		:: kx,kr		! fractions indices
     integer(in)		:: klat,klon,kmsk	! field indices
     logical		:: update_alb		! was albedo updated
-    logical,save	:: first_call = .true.
+    logical,save	:: first_call = .true. 
     !
     real(r8),parameter :: albdif = 0.06_r8 ! 60 deg reference albedo, diffuse
-    real(r8),parameter :: albdir = 0.07_r8 ! 60 deg reference albedo, direct
+    real(r8),parameter :: albdir = 0.07_r8 ! 60 deg reference albedo, direct 
     character(*),parameter :: subName =   '(seq_flux_ocnalb_mct) '
     !
     !-----------------------------------------------------------------------
@@ -696,7 +696,7 @@
 
     if (flux_albav) then
 
-       do n=1,nloc_o
+       do n=1,nloc_o   
           anidr = albdir
           avsdr = albdir
           anidf = albdif
@@ -741,15 +741,15 @@
           xao_o%rAttr(index_xao_Faox_swup,n) = swupc
        end do
 
-       ! Solar declination
+       ! Solar declination 
        ! Will only do albedo calculation if nextsw_cday is not -1.
-
+       
        call seq_infodata_GetData(infodata,nextsw_cday=nextsw_cday,orb_eccen=eccen, &
           orb_mvelpp=mvelpp, orb_lambm0=lambm0, orb_obliqr=obliqr)
        if (nextsw_cday >= -0.5_r8) then
           calday = nextsw_cday
           call shr_orb_decl(calday, eccen, mvelpp,lambm0, obliqr, delta, eccf)
-          ! Compute albedos
+          ! Compute albedos 
           do n=1,nloc_o
              rlat = const_deg2rad * lats(n)
              rlon = const_deg2rad * lons(n)
@@ -789,7 +789,7 @@
        kr = mct_aVect_indexRA(fractions_o,"ofrad")
        fractions_o%rAttr(kr,:) = fractions_o%rAttr(kx,:)
     endif
-
+       
     end subroutine seq_flux_ocnalb_mct
 
 !===============================================================================
@@ -827,30 +827,26 @@
     integer(in) :: kw,ka,ko,iw,ia,io,kf
     integer(in) :: n,i          ! indices
     logical     :: dead_comps   ! .true.  => dead components are used
-    integer(in) :: index_tref
-    integer(in) :: index_qref
+    integer(in) :: index_tref  
+    integer(in) :: index_qref  
     integer(in) :: index_duu10n
-    integer(in) :: index_ustar
-    integer(in) :: index_ssq
-    integer(in) :: index_re
-    integer(in) :: index_u10
-    integer(in) :: index_taux
-    integer(in) :: index_tauy
-    integer(in) :: index_lat
-    integer(in) :: index_sen
-    integer(in) :: index_evap
-    integer(in) :: index_lwup
+    integer(in) :: index_ustar 
+    integer(in) :: index_ssq   
+    integer(in) :: index_re    
+    integer(in) :: index_u10   
+    integer(in) :: index_taux  
+    integer(in) :: index_tauy  
+    integer(in) :: index_lat   
+    integer(in) :: index_sen   
+    integer(in) :: index_evap  
+    integer(in) :: index_lwup  
     integer(in) :: index_sumwt
     integer(in) :: atm_nx,atm_ny,ocn_nx,ocn_ny
     real(r8)    :: wt
     integer(in) :: tod, dt
-<<<<<<< HEAD
-    logical     :: ocn_prognostic  ! .true. => ocn is prognostic
-=======
     logical,save:: first_call = .true. 
     logical     :: read_restart    ! .true. => model starting from restart
     logical     :: ocn_prognostic  ! .true. => ocn is prognostic 
->>>>>>> a25ad558
     logical     :: flux_diurnal    ! .true. => turn on diurnal cycle in atm/ocn fluxes
     logical     :: cold_start      ! .true. to initialize internal fields in shr_flux diurnal
     character(len=256) :: fldlist  ! subset of xao fields
@@ -859,16 +855,16 @@
     !
     !-----------------------------------------------------------------------
 
-    gsmap_a => component_get_gsmap_cx(atm)
-    gsmap_o => component_get_gsmap_cx(ocn)
+    gsmap_a => component_get_gsmap_cx(atm) 
+    gsmap_o => component_get_gsmap_cx(ocn) 
     a2x     => component_get_c2x_cx(atm)  ! a2x_ax
-    o2x     => component_get_c2x_cx(ocn)  ! o2x_ox
+    o2x     => component_get_c2x_cx(ocn)  ! o2x_ox 
 
     if (trim(fluxsetting) /= trim(fluxsetting_exchange)) then
        call shr_sys_abort(trim(subname)//' ERROR wrong fluxsetting')
     endif
 
-    ! Update ocean surface fluxes
+    ! Update ocean surface fluxes 
     ! Must fabricate "reasonable" data (using dead components)
 
     call seq_infodata_GetData(infodata, &
@@ -899,7 +895,7 @@
           dens(n) =   1.0_r8 ! atm density                ~ kg/m^3
           tbot(n) = 300.0_r8 ! atm temperature            ~ Kelvin
        enddo
-    else
+    else        
 
        !--- instantiate exchange grid aVects
        call mct_AVect_init(a2x_e, a2x, nloc_ae)
@@ -927,7 +923,7 @@
           shum(n) = a2x_e%rAttr(index_a2x_Sa_shum,ia)
           dens(n) = a2x_e%rAttr(index_a2x_Sa_dens,ia)
           tbot(n) = a2x_e%rAttr(index_a2x_Sa_tbot,ia)
-          tocn(n) = o2x_e%rAttr(index_o2x_So_t   ,io)
+          tocn(n) = o2x_e%rAttr(index_o2x_So_t   ,io)   
           uocn(n) = o2x_e%rAttr(index_o2x_So_u   ,io)
           vocn(n) = o2x_e%rAttr(index_o2x_So_v   ,io)
        enddo
@@ -1004,8 +1000,8 @@
        xaop_oe%rAttr(index_ustar ,io) = xaop_oe%rAttr(index_ustar ,io) + ustar(n)*wt   ! friction velocity
        xaop_oe%rAttr(index_re    ,io) = xaop_oe%rAttr(index_re    ,io) + re(n)  * wt   ! reynolds number
        xaop_oe%rAttr(index_ssq   ,io) = xaop_oe%rAttr(index_ssq   ,io) + ssq(n) * wt   ! s.hum. saturation at Ts
-       xaop_oe%rAttr(index_lwup  ,io) = xaop_oe%rAttr(index_lwup  ,io) + lwup(n)* wt
-       xaop_oe%rAttr(index_duu10n,io) = xaop_oe%rAttr(index_duu10n,io) + duu10n(n)*wt
+       xaop_oe%rAttr(index_lwup  ,io) = xaop_oe%rAttr(index_lwup  ,io) + lwup(n)* wt   
+       xaop_oe%rAttr(index_duu10n,io) = xaop_oe%rAttr(index_duu10n,io) + duu10n(n)*wt  
        xaop_oe%rAttr(index_u10   ,io) = xaop_oe%rAttr(index_u10   ,io) + sqrt(duu10n(n))*wt
        xaop_oe%rAttr(index_sumwt ,io) = xaop_oe%rAttr(index_sumwt ,io) + wt
     enddo
@@ -1035,8 +1031,8 @@
        xaop_ae%rAttr(index_ustar ,ia) = xaop_ae%rAttr(index_ustar ,ia) + ustar(n)*wt   ! friction velocity
        xaop_ae%rAttr(index_re    ,ia) = xaop_ae%rAttr(index_re    ,ia) + re(n)  * wt   ! reynolds number
        xaop_ae%rAttr(index_ssq   ,ia) = xaop_ae%rAttr(index_ssq   ,ia) + ssq(n) * wt   ! s.hum. saturation at Ts
-       xaop_ae%rAttr(index_lwup  ,ia) = xaop_ae%rAttr(index_lwup  ,ia) + lwup(n)* wt
-       xaop_ae%rAttr(index_duu10n,ia) = xaop_ae%rAttr(index_duu10n,ia) + duu10n(n)*wt
+       xaop_ae%rAttr(index_lwup  ,ia) = xaop_ae%rAttr(index_lwup  ,ia) + lwup(n)* wt   
+       xaop_ae%rAttr(index_duu10n,ia) = xaop_ae%rAttr(index_duu10n,ia) + duu10n(n)*wt  
        xaop_ae%rAttr(index_u10   ,ia) = xaop_ae%rAttr(index_u10   ,ia) + sqrt(duu10n(n))*wt
        xaop_ae%rAttr(index_sumwt ,ia) = xaop_ae%rAttr(index_sumwt ,ia) + wt
     enddo
@@ -1054,7 +1050,7 @@
 
     do n = 1,nloc_a
        wt = xaop_a%rAttr(index_sumwt,n)
-       if (wt /= 0.0_r8) then
+       if (wt /= 0.0_r8) then 
           wt = 1.0_r8/wt
        else
           wt = 1.0_r8
@@ -1064,7 +1060,7 @@
 
     do n = 1,nloc_o
        wt = xaop_o%rAttr(index_sumwt,n)
-       if (wt /= 0.0_r8) then
+       if (wt /= 0.0_r8) then 
           wt = 1.0_r8/wt
        else
           wt = 1.0_r8
@@ -1121,19 +1117,14 @@
     real(r8)    :: avsdf        ! albedo: visible      , diffuse
     integer(in) :: nloc, nloca, nloco    ! number of gridcells
     integer(in) :: ID           ! comm ID
-<<<<<<< HEAD
-    logical     :: first_call = .true.
-    logical     :: ocn_prognostic  ! .true. => ocn is prognostic
-=======
     logical,save:: first_call = .true.
     logical     :: cold_start      ! .true. to initialize internal fields in shr_flux diurnal
     logical     :: read_restart    ! .true. => continue run
     logical     :: ocn_prognostic  ! .true. => ocn is prognostic 
->>>>>>> a25ad558
     logical     :: flux_diurnal    ! .true. => turn on diurnal cycle in atm/ocn fluxes
     !
     real(r8),parameter :: albdif = 0.06_r8 ! 60 deg reference albedo, diffuse
-    real(r8),parameter :: albdir = 0.07_r8 ! 60 deg reference albedo, direct
+    real(r8),parameter :: albdir = 0.07_r8 ! 60 deg reference albedo, direct 
     character(*),parameter :: subName =   '(seq_flux_atmocn_mct) '
     !
     !-----------------------------------------------------------------------
@@ -1141,7 +1132,7 @@
     call seq_infodata_getData(infodata , &
          read_restart=read_restart, &
          flux_albav=flux_albav, &
-         dead_comps=dead_comps, &
+         dead_comps=dead_comps, & 
          ocn_prognostic=ocn_prognostic, &
          flux_diurnal=flux_diurnal)
 
@@ -1151,17 +1142,17 @@
        if (.not.read_restart) cold_start = .true.
        index_xao_So_tref   = mct_aVect_indexRA(xao,'So_tref')
        index_xao_So_qref   = mct_aVect_indexRA(xao,'So_qref')
-       index_xao_So_ustar  = mct_aVect_indexRA(xao,'So_ustar')
-       index_xao_So_re     = mct_aVect_indexRA(xao,'So_re')
+       index_xao_So_ustar  = mct_aVect_indexRA(xao,'So_ustar')  
+       index_xao_So_re     = mct_aVect_indexRA(xao,'So_re')  
        index_xao_So_ssq    = mct_aVect_indexRA(xao,'So_ssq')
        index_xao_So_u10    = mct_aVect_indexRA(xao,'So_u10')
        index_xao_So_duu10n = mct_aVect_indexRA(xao,'So_duu10n')
        index_xao_Faox_taux = mct_aVect_indexRA(xao,'Faox_taux')
-       index_xao_Faox_tauy = mct_aVect_indexRA(xao,'Faox_tauy')
-       index_xao_Faox_lat  = mct_aVect_indexRA(xao,'Faox_lat')
-       index_xao_Faox_sen  = mct_aVect_indexRA(xao,'Faox_sen')
-       index_xao_Faox_evap = mct_aVect_indexRA(xao,'Faox_evap')
-       index_xao_Faox_lwup = mct_aVect_indexRA(xao,'Faox_lwup')
+       index_xao_Faox_tauy = mct_aVect_indexRA(xao,'Faox_tauy')  
+       index_xao_Faox_lat  = mct_aVect_indexRA(xao,'Faox_lat')   
+       index_xao_Faox_sen  = mct_aVect_indexRA(xao,'Faox_sen')   
+       index_xao_Faox_evap = mct_aVect_indexRA(xao,'Faox_evap')   
+       index_xao_Faox_lwup = mct_aVect_indexRA(xao,'Faox_lwup')  
        index_xao_Faox_swdn = mct_aVect_indexRA(xao,'Faox_swdn')
        index_xao_Faox_swup = mct_aVect_indexRA(xao,'Faox_swup')
        index_xao_So_fswpen            = mct_aVect_indexRA(xao,'So_fswpen')
@@ -1184,7 +1175,7 @@
        index_xao_So_qsolinc_diurn     = mct_aVect_indexRA(xao,'So_qsolinc_diurn')
        index_xao_So_windinc_diurn     = mct_aVect_indexRA(xao,'So_windinc_diurn')
        index_xao_So_ninc_diurn        = mct_aVect_indexRA(xao,'So_ninc_diurn')
-
+       
        index_a2x_Sa_z      = mct_aVect_indexRA(a2x,'Sa_z')
        index_a2x_Sa_u      = mct_aVect_indexRA(a2x,'Sa_u')
        index_a2x_Sa_v      = mct_aVect_indexRA(a2x,'Sa_v')
@@ -1197,7 +1188,7 @@
        index_a2x_Faxa_rainl= mct_aVect_indexRA(a2x,'Faxa_rainl')
        index_a2x_Faxa_snowc= mct_aVect_indexRA(a2x,'Faxa_snowc')
        index_a2x_Faxa_snowl= mct_aVect_indexRA(a2x,'Faxa_snowl')
-
+       
        index_o2x_So_t      = mct_aVect_indexRA(o2x,'So_t')
        index_o2x_So_u      = mct_aVect_indexRA(o2x,'So_u')
        index_o2x_So_v      = mct_aVect_indexRA(o2x,'So_v')
@@ -1205,7 +1196,7 @@
        index_o2x_So_s      = mct_aVect_indexRA(o2x,'So_s')
        first_call = .false.
     end if
-
+       
     if (trim(fluxsetting) /= trim(fluxsetting_atmocn)) then
        call shr_sys_abort(trim(subname)//' ERROR wrong fluxsetting')
     endif
@@ -1218,7 +1209,7 @@
        call shr_sys_abort(trim(subname)//' ERROR nloc sizes do not match')
     endif
 
-    ! Update ocean surface fluxes
+    ! Update ocean surface fluxes 
     ! Must fabricate "reasonable" data (when using dead components)
 
     emask = mask
@@ -1265,8 +1256,8 @@
        enddo
     else
        do n = 1,nloc
-          nInc(n) = 0._r8 ! needed for minval/maxval calculation
-          if (mask(n) /= 0) then
+          nInc(n) = 0._r8 ! needed for minval/maxval calculation  
+          if (mask(n) /= 0) then	
              zbot(n) = a2x%rAttr(index_a2x_Sa_z   ,n)
              ubot(n) = a2x%rAttr(index_a2x_Sa_u   ,n)
              vbot(n) = a2x%rAttr(index_a2x_Sa_v   ,n)
@@ -1274,7 +1265,7 @@
              shum(n) = a2x%rAttr(index_a2x_Sa_shum,n)
              dens(n) = a2x%rAttr(index_a2x_Sa_dens,n)
              tbot(n) = a2x%rAttr(index_a2x_Sa_tbot,n)
-             tocn(n) = o2x%rAttr(index_o2x_So_t   ,n)
+             tocn(n) = o2x%rAttr(index_o2x_So_t   ,n)   
              uocn(n) = o2x%rAttr(index_o2x_So_u   ,n)
              vocn(n) = o2x%rAttr(index_o2x_So_v   ,n)
              !--- mask missing atm or ocn data if found
@@ -1330,13 +1321,8 @@
                           warmMaxInc, windMaxInc, qSolInc, windInc, nInc, &
                           tbulk, tskin, tskin_day, tskin_night, &
                           cskin, cskin_night, tod, dt,          &
-<<<<<<< HEAD
-                          duu10n,ustar, re  , ssq)
-                          !missval should not be needed if flux calc
-=======
                           duu10n,ustar, re  , ssq, &
                           !missval should not be needed if flux calc 
->>>>>>> a25ad558
                           !consistent with mrgx2a fraction
                           !duu10n,ustar, re  , ssq, missval = 0.0_r8 )
                           cold_start=cold_start)
@@ -1346,13 +1332,13 @@
                           tocn , emask, sen , lat , lwup , &
                           evap , taux , tauy, tref, qref , &
                           duu10n,ustar, re  , ssq)
-                          !missval should not be needed if flux calc
+                          !missval should not be needed if flux calc 
                           !consistent with mrgx2a fraction
                           !duu10n,ustar, re  , ssq, missval = 0.0_r8 )
     endif
 
     do n = 1,nloc
-       if (mask(n) /= 0) then
+       if (mask(n) /= 0) then	
           xao%rAttr(index_xao_Faox_sen ,n) = sen(n)
           xao%rAttr(index_xao_Faox_lat ,n) = lat(n)
           xao%rAttr(index_xao_Faox_taux,n) = taux(n)
@@ -1363,9 +1349,9 @@
           xao%rAttr(index_xao_So_ustar ,n) = ustar(n)  ! friction velocity
           xao%rAttr(index_xao_So_re    ,n) = re(n)     ! reynolds number
           xao%rAttr(index_xao_So_ssq   ,n) = ssq(n)    ! s.hum. saturation at Ts
-          xao%rAttr(index_xao_Faox_lwup,n) = lwup(n)
-          xao%rAttr(index_xao_So_duu10n,n) = duu10n(n)
-          xao%rAttr(index_xao_So_u10   ,n) = sqrt(duu10n(n))
+          xao%rAttr(index_xao_Faox_lwup,n) = lwup(n)   
+          xao%rAttr(index_xao_So_duu10n,n) = duu10n(n)  
+          xao%rAttr(index_xao_So_u10   ,n) = sqrt(duu10n(n))  
           xao%rAttr(index_xao_So_warm_diurn       ,n) = warm(n)
           xao%rAttr(index_xao_So_salt_diurn       ,n) = salt(n)
           xao%rAttr(index_xao_So_speed_diurn      ,n) = speed(n)
