module micro_p3_iso_c
  use iso_c_binding
  implicit none

#include "scream_config.f"
#ifdef SCREAM_DOUBLE_PRECISION
# define c_real c_double
#else
# define c_real c_float
#endif

!
! This file contains bridges from scream c++ to micro_p3 fortran.
!

contains
  subroutine append_precision(string, prefix)

    character(kind=c_char, len=128), intent(inout) :: string
    character(*), intent(in) :: prefix
    real(kind=c_real) :: s

    write (string, '(a,i1,a1)') prefix, sizeof(s), C_NULL_CHAR
  end subroutine append_precision

  subroutine init_tables_from_f90_c(vn_table_c, vm_table_c, revap_table_c, mu_table_c) bind(C)
    use micro_p3, only: p3_get_tables

    real(kind=c_real), intent(inout), dimension(300,10) :: vn_table_c, vm_table_c, revap_table_c
    real(kind=c_real), intent(inout), dimension(150)    :: mu_table_c

    real(kind=c_real), dimension(150), target :: mu_table_f
    real(kind=c_real), dimension(300,10), target :: vn_table_f, vm_table_f, revap_table_f

    call p3_get_tables(mu_table_f, revap_table_f, vn_table_f, vm_table_f)
    vn_table_c(:,:) = vn_table_f(:,:)
    vm_table_c(:,:) = vm_table_f(:,:)
    revap_table_c(:,:) = revap_table_f(:,:)
    mu_table_c(:)   = mu_table_f(:)

  end subroutine init_tables_from_f90_c

  subroutine p3_init_c(lookup_file_dir_c, info) bind(c)
    use array_io_mod
    use micro_p3, only: p3_init_a, p3_init_b, p3_set_tables, p3_get_tables

    type(c_ptr), intent(in) :: lookup_file_dir_c
    integer(kind=c_int), intent(out) :: info

    real(kind=c_real), dimension(150), target :: mu_r_table
    real(kind=c_real), dimension(300,10), target :: vn_table, vm_table, revap_table

    character(len=256), pointer :: lookup_file_dir
    character(kind=c_char, len=128) :: mu_r_filename, revap_filename, vn_filename, vm_filename
    integer :: len
    logical :: ok
    character(len=16) :: p3_version="4"  ! TODO: Change to be dependent on table version and path specified in p3_functions.hpp

    call c_f_pointer(lookup_file_dir_c, lookup_file_dir)
    len = index(lookup_file_dir, C_NULL_CHAR) - 1
    call p3_init_a(lookup_file_dir(1:len),p3_version)

    info = 0
    ok = .false.

    call append_precision(mu_r_filename, c_char_"mu_r_table.dat")
    call append_precision(revap_filename, c_char_"revap_table.dat")
    call append_precision(vn_filename, c_char_"vn_table.dat")
    call append_precision(vm_filename, c_char_"vm_table.dat")
    ok = array_io_file_exists(mu_r_filename) .and. &
         array_io_file_exists(revap_filename) .and. &
         array_io_file_exists(vn_filename) .and. &
         array_io_file_exists(vm_filename)
    if (ok) then
       ok = array_io_read(mu_r_filename, c_loc(mu_r_table), size(mu_r_table)) .and. &
            array_io_read(revap_filename, c_loc(revap_table), size(revap_table)) .and. &
            array_io_read(vn_filename, c_loc(vn_table), size(vn_table)) .and. &
            array_io_read(vm_filename, c_loc(vm_table), size(vm_table))
       if (.not. ok) then
          print *, 'micro_p3_iso_c::p3_init: One or more table files exists but gave a read error.'
          info = -1
       end if
    end if

    if (ok) then
       call p3_set_tables(mu_r_table, revap_table, vn_table, vm_table)
    else
       call p3_init_b()
       call p3_get_tables(mu_r_table, revap_table, vn_table, vm_table)
       ok = array_io_write(mu_r_filename, c_loc(mu_r_table), size(mu_r_table)) .and. &
            array_io_write(revap_filename, c_loc(revap_table), size(revap_table)) .and. &
            array_io_write(vn_filename, c_loc(vn_table), size(vn_table)) .and. &
            array_io_write(vm_filename, c_loc(vm_table), size(vm_table))
       if (.not. ok) then
          print *, 'micro_p3_iso_c::p3_init: Error when writing table files.'
          info = -1
       end if
    end if

  end subroutine p3_init_c

  subroutine p3_main_c(qc,nc,qr,nr,th,qv,dt,qitot,qirim,nitot,birim,   &
       pres,dzq,npccn,naai,it,prt_liq,prt_sol,its,ite,kts,kte,diag_ze,diag_effc,     &
       diag_effi,diag_vmi,diag_di,diag_rhoi,log_predictNc, &
       pdel,exner,cmeiout,prain,nevapr,prer_evap,rflx,sflx,rcldm,lcldm,icldm, &
       pratot,prctot,p3_tend_out,mu_c,lamc,liq_ice_exchange,vap_liq_exchange, &
       vap_ice_exchange, vap_cld_exchange) bind(C)
    use micro_p3, only : p3_main

    real(kind=c_real), intent(inout), dimension(its:ite,kts:kte) :: qc, nc, qr, nr, qv, th
    real(kind=c_real), intent(inout), dimension(its:ite,kts:kte) :: qitot, qirim, nitot, birim
    real(kind=c_real), intent(in), dimension(its:ite,kts:kte) :: pres, dzq
    real(kind=c_real), intent(in), dimension(its:ite,kts:kte) :: npccn,naai
    real(kind=c_real), value, intent(in) :: dt
    real(kind=c_real), intent(out), dimension(its:ite) :: prt_liq, prt_sol
    real(kind=c_real), intent(out), dimension(its:ite,kts:kte) :: diag_ze, diag_effc
    real(kind=c_real), intent(out), dimension(its:ite,kts:kte) :: diag_effi, diag_vmi, diag_di, diag_rhoi
    integer(kind=c_int), value, intent(in) :: its,ite, kts,kte, it
    logical(kind=c_bool), value, intent(in) :: log_predictNc

    real(kind=c_real), intent(in),    dimension(its:ite,kts:kte)      :: pdel
    real(kind=c_real), intent(in),    dimension(its:ite,kts:kte)      :: exner
    real(kind=c_real), intent(out),   dimension(its:ite,kts:kte)      :: cmeiout
    real(kind=c_real), intent(out),   dimension(its:ite,kts:kte)      :: prain
    real(kind=c_real), intent(out),   dimension(its:ite,kts:kte)      :: nevapr
    real(kind=c_real), intent(out),   dimension(its:ite,kts:kte)      :: prer_evap
    real(kind=c_real), intent(out),   dimension(its:ite,kts:kte+1)    :: rflx
    real(kind=c_real), intent(out),   dimension(its:ite,kts:kte+1)    :: sflx
    real(kind=c_real), intent(in),    dimension(its:ite,kts:kte)      :: icldm, lcldm, rcldm
    real(kind=c_real), intent(out),   dimension(its:ite,kts:kte)      :: pratot,prctot
    real(kind=c_real), intent(out),   dimension(its:ite,kts:kte,49)   :: p3_tend_out
    real(kind=c_real), intent(out),   dimension(its:ite,kts:kte)      :: mu_c,lamc
    real(kind=c_real), intent(out),   dimension(its:ite,kts:kte)      :: liq_ice_exchange
    real(kind=c_real), intent(out),   dimension(its:ite,kts:kte)      :: vap_liq_exchange
    real(kind=c_real), intent(out),   dimension(its:ite,kts:kte)      :: vap_ice_exchange
    real(kind=c_real), intent(out),   dimension(its:ite,kts:kte)      :: vap_cld_exchange

    real(kind=c_real), dimension(its:ite,3) :: col_location
    integer :: i
    do i = its,ite
      col_location(i,:) = real(i)
    end do

    call p3_main(qc,nc,qr,nr,th,qv,dt,qitot,qirim,nitot,birim,   &
         pres,dzq,npccn,naai,it,prt_liq,prt_sol,its,ite,kts,kte,diag_ze,diag_effc,     &
         diag_effi,diag_vmi,diag_di,diag_rhoi,log_predictNc, &
         pdel,exner,cmeiout,prain,nevapr,prer_evap,rflx,sflx,rcldm,lcldm,icldm, &
         pratot,prctot,p3_tend_out,mu_c,lamc,liq_ice_exchange,vap_liq_exchange, &
         vap_ice_exchange, vap_cld_exchange,col_location)
  end subroutine p3_main_c

  subroutine p3_use_cxx_c(arg_use_cxx) bind(C)
    use micro_p3, only: use_cxx

    logical(kind=c_bool), value, intent(in) :: arg_use_cxx

    use_cxx = arg_use_cxx
  end subroutine p3_use_cxx_c

  subroutine micro_p3_utils_init_c(Cpair, Rair, RH2O, RhoH2O, &
                 MWH2O, MWdry, gravit, LatVap, LatIce,        &
                 CpLiq, Tmelt, Pi, iulog_in, masterproc) bind(C)

    use micro_p3_utils, only: micro_p3_utils_init
    real(kind=c_real), value, intent(in) :: Cpair
    real(kind=c_real), value, intent(in) :: Rair
    real(kind=c_real), value, intent(in) :: RH2O
    real(kind=c_real), value, intent(in) :: RhoH2O
    real(kind=c_real), value, intent(in) :: MWH2O
    real(kind=c_real), value, intent(in) :: MWdry
    real(kind=c_real), value, intent(in) :: gravit
    real(kind=c_real), value, intent(in) :: LatVap
    real(kind=c_real), value, intent(in) :: LatIce
    real(kind=c_real), value, intent(in) :: CpLiq
    real(kind=c_real), value, intent(in) :: Tmelt
    real(kind=c_real), value, intent(in) :: Pi
    integer(kind=c_int), value, intent(in)   :: iulog_in
    logical(kind=c_bool), value, intent(in)  :: masterproc

    integer :: iulog
    iulog = iulog_in

    call micro_p3_utils_init(Cpair,Rair,RH2O,RhoH2O,MWH2O,MWdry,gravit,LatVap,LatIce, &
                   CpLiq,Tmelt,Pi,iulog,masterproc)
  end subroutine micro_p3_utils_init_c

  subroutine p3_init_a_c(itab_c, itabcoll_c) bind(C)
    use micro_p3, only: itab, itabcoll
    use micro_p3_utils, only: densize,rimsize,isize,tabsize,rcollsize,colltabsize

    real(kind=c_real), intent(out), dimension(densize,rimsize,isize,tabsize) :: itab_c
    real(kind=c_real), intent(out), dimension(densize,rimsize,isize,rcollsize,colltabsize) :: itabcoll_c

    itab_c(:,:,:,:) = itab(:,:,:,:)
    itabcoll_c(:,:,:,:,:) = itabcoll(:,:,:,:,:)
  end subroutine p3_init_a_c

  subroutine find_lookuptable_indices_1a_c(dumi,dumjj,dumii,dumzz,dum1,dum4,dum5,dum6,      &
       qitot,nitot,qirim,rhop) bind(C)
    use micro_p3, only: find_lookupTable_indices_1a
    use micro_p3_utils, only: densize,rimsize,isize

    ! arguments:
    integer(kind=c_int), intent(out) :: dumi,dumjj,dumii,dumzz
    real(kind=c_real),   intent(out) :: dum1,dum4,dum5,dum6
    real(kind=c_real), value, intent(in)  :: qitot,nitot,qirim,rhop

    call find_lookupTable_indices_1a(dumi, dumjj, dumii, dumzz, dum1, dum4, dum5, dum6,      &
         isize, rimsize, densize, qitot, nitot, qirim, rhop)
  end subroutine find_lookuptable_indices_1a_c

  subroutine find_lookuptable_indices_1b_c(dumj,dum3,qr,nr) bind(C)
    use micro_p3, only: find_lookupTable_indices_1b
    use micro_p3_utils, only: rcollsize

    integer(kind=c_int), intent(out) :: dumj
    real(kind=c_real), intent(out) :: dum3
    real(kind=c_real), value, intent(in) :: qr, nr

    call find_lookupTable_indices_1b(dumj, dum3, rcollsize, qr, nr)
  end subroutine find_lookupTable_indices_1b_c

  subroutine access_lookup_table_c(dumjj,dumii,dumi,index,dum1,dum4,dum5,proc) bind(C)
    use micro_p3, only: access_lookup_table

    integer(kind=c_int), value, intent(in) :: dumjj, dumii, dumi, index
    real(kind=c_real), value, intent(in) :: dum1, dum4, dum5
    real(kind=c_real), intent(out) :: proc

    call access_lookup_table(dumjj,dumii,dumi,index,dum1,dum4,dum5,proc)
  end subroutine access_lookup_table_c

  subroutine access_lookup_table_coll_c(dumjj,dumii,dumj,dumi,index,dum1,dum3,dum4,dum5,proc) bind(C)
    use micro_p3, only: access_lookup_table_coll

    integer(kind=c_int), value, intent(in) :: dumjj,dumii,dumj,dumi,index
    real(kind=c_real), value, intent(in) :: dum1,dum3,dum4,dum5
    real(kind=c_real), intent(out) :: proc

    call access_lookup_table_coll(dumjj,dumii,dumj,dumi,index,dum1,dum3,dum4,dum5,proc)
  end subroutine access_lookup_table_coll_c

  subroutine back_to_cell_average_c(lcldm,rcldm,icldm, qcacc,qrevp,qcaut,&
    ncacc,ncslf,ncautc,nrslf,nrevp,ncautr,qcnuc,ncnuc,qisub,nrshdr,qcheti,&
    qrcol,qcshd,qimlt,qccol,qrheti,nimlt,nccol,ncshdc,ncheti,nrcol,nislf,&
    qidep,nrheti,nisub,qinuc,ninuc,qiberg) bind(C)

    use micro_p3, only: back_to_cell_average
    real(kind=c_real), value, intent(in) :: lcldm, rcldm, icldm

    real(kind=c_real), intent(inout) :: qcacc, qrevp, qcaut, ncacc, ncslf, ncautc,  &
                                        nrslf, nrevp, ncautr, qcnuc, ncnuc, qisub,  &
                                        nrshdr, qcheti, qrcol, qcshd, qimlt, qccol, &
                                        qrheti, nimlt, nccol, ncshdc, ncheti, nrcol,&
                                        nislf, qidep, nrheti, nisub, qinuc, ninuc,  &
                                        qiberg

    call back_to_cell_average(lcldm, rcldm, icldm, qcacc, qrevp, qcaut,&
      ncacc, ncslf, ncautc, nrslf, nrevp, ncautr, qcnuc, ncnuc, qisub, nrshdr, qcheti,&
      qrcol, qcshd, qimlt, qccol, qrheti, nimlt, nccol, ncshdc, ncheti, nrcol, nislf,&
      qidep, nrheti, nisub, qinuc, ninuc, qiberg)
  end subroutine back_to_cell_average_c

subroutine prevent_ice_overdepletion_c(pres,t,qv,xxls,odt,    &
   qidep,qisub) bind(C)
    use micro_p3, only: prevent_ice_overdepletion

    real(kind=c_real), value, intent(in) :: pres, t, qv, xxls, odt
    real(kind=c_real), intent(inout) :: qidep, qisub

    call prevent_ice_overdepletion(pres, t, qv, xxls, odt, qidep, qisub)
end subroutine prevent_ice_overdepletion_c

  subroutine cloud_water_conservation_c(qc,qcnuc,dt,qcaut,qcacc,qccol,qcheti,qcshd,     &
    qiberg,qisub,qidep) bind(C)
    use micro_p3, only: cloud_water_conservation

    real(kind=c_real), value, intent(in) :: qc, qcnuc, dt
    real(kind=c_real), intent(inout) :: qcaut, qcacc, qccol, qcheti, qcshd, qiberg, qisub, qidep

    call cloud_water_conservation(qc,qcnuc,dt,qcaut,qcacc,qccol,qcheti,qcshd,qiberg,qisub,qidep)
  end subroutine cloud_water_conservation_c

  subroutine rain_water_conservation_c(qr,qcaut,qcacc,qimlt,qcshd,dt,    &
    qrevp,qrcol,qrheti) bind(C)
    use micro_p3, only: rain_water_conservation

    real(kind=c_real), value, intent(in) :: qr, qcaut, qcacc, qimlt, qcshd, dt
    real(kind=c_real), intent(inout) :: qrevp, qrcol, qrheti

    call rain_water_conservation(qr,qcaut,qcacc,qimlt,qcshd,dt,qrevp,qrcol,qrheti)
  end subroutine rain_water_conservation_c

  subroutine rain_self_collection_c(rho, qr_incld, nr_incld, nrslf) bind(C)
    use micro_p3, only: rain_self_collection

    real(kind=c_real), value, intent(in) :: rho, qr_incld, nr_incld
    real(kind=c_real), intent(out) :: nrslf

    call rain_self_collection(rho, qr_incld, nr_incld, nrslf)
  end subroutine rain_self_collection_c

  subroutine ice_water_conservation_c(qitot,qidep,qinuc,qiberg,qrcol,qccol,qrheti,qcheti,dt,    &
    qisub,qimlt) bind(C)
    use micro_p3, only: ice_water_conservation

    real(kind=c_real), value, intent(in) :: qitot, qidep, qinuc, qrcol, qccol, qrheti, qcheti, qiberg, dt
    real(kind=c_real), intent(inout) :: qisub, qimlt

    call ice_water_conservation(qitot,qidep,qinuc,qrcol,qccol,qrheti,qcheti,qiberg,dt,qisub,qimlt)
  end subroutine ice_water_conservation_c

  subroutine get_cloud_dsd2_c(qc,nc,mu_c,rho,nu,lamc,cdist,cdist1,lcldm) bind(C)
    use micro_p3, only: get_cloud_dsd2
    use micro_p3_utils, only: dnu

    !arguments:
    real(kind=c_real), value, intent(in)        :: qc,rho,lcldm
    real(kind=c_real), intent(inout)            :: nc
    real(kind=c_real), intent(out)              :: mu_c,nu,lamc,cdist,cdist1

    call get_cloud_dsd2(qc,nc,mu_c,rho,nu,dnu,lamc,cdist,cdist1,lcldm)
  end subroutine get_cloud_dsd2_c

  subroutine get_rain_dsd2_c(qr,nr,mu_r,lamr,cdistr,logn0r,rcldm) bind(C)
    use micro_p3, only: get_rain_dsd2

    !arguments:
    real(kind=c_real), value, intent(in) :: qr,rcldm
    real(kind=c_real), intent(inout)     :: nr
    real(kind=c_real), intent(out)       :: lamr,mu_r,cdistr,logn0r

    call get_rain_dsd2(qr,nr,mu_r,lamr,cdistr,logn0r,rcldm)
  end subroutine get_rain_dsd2_c

  subroutine calc_rime_density_c(t,rhofaci,f1pr02,acn,lamc,mu_c,qc_incld,qccol, &
                                 vtrmi1,rhorime_c) bind(C)

      use micro_p3, only: calc_rime_density
      real(kind=c_real), value, intent(in) :: t, rhofaci, f1pr02, acn, lamc, mu_c, qc_incld, qccol
      real(kind=c_real), intent(out) :: vtrmi1, rhorime_c

      call calc_rime_density(t, rhofaci, f1pr02, acn, lamc, mu_c, qc_incld, qccol, vtrmi1, rhorime_c)
  end subroutine calc_rime_density_c

  subroutine cldliq_immersion_freezing_c(t,lamc,mu_c,cdist1,qc_incld,qcheti,ncheti) bind(C)

      use micro_p3, only: cldliq_immersion_freezing
      real(kind=c_real), value, intent(in) :: t, lamc, mu_c, cdist1, qc_incld
      real(kind=c_real), intent(out) :: qcheti, ncheti

      call cldliq_immersion_freezing(t, lamc, mu_c, cdist1, qc_incld, qcheti, ncheti)
  end subroutine cldliq_immersion_freezing_c

  subroutine rain_immersion_freezing_c(t,lamr,mu_r,cdistr,qr_incld,qrheti,nrheti) bind(C)

      use micro_p3, only: rain_immersion_freezing
      real(kind=c_real), value, intent(in) :: t, lamr, mu_r, cdistr, qr_incld
      real(kind=c_real), intent(out) :: qrheti, nrheti

      call rain_immersion_freezing(t, lamr, mu_r, cdistr, qr_incld, qrheti, nrheti)
  end subroutine rain_immersion_freezing_c

  subroutine droplet_self_collection_c(rho,inv_rho,qc_incld,mu_c,nu,ncautc,ncslf) bind(C)

      use micro_p3, only: droplet_self_collection
      real(kind=c_real), value, intent(in) :: rho, inv_rho, qc_incld, mu_c, nu, ncautc
      real(kind=c_real), intent(out) :: ncslf

      call droplet_self_collection(rho, inv_rho, qc_incld, mu_c, nu, ncautc, ncslf)
  end subroutine droplet_self_collection_c

  subroutine cloud_rain_accretion_c(rho,inv_rho,qc_incld,nc_incld,qr_incld,qcacc,ncacc) bind(C)

      use micro_p3, only: cloud_rain_accretion
      real(kind=c_real), value, intent(in) :: rho, inv_rho, qc_incld, nc_incld, qr_incld
      real(kind=c_real), intent(out) :: qcacc, ncacc

      call cloud_rain_accretion(rho, inv_rho, qc_incld, nc_incld, qr_incld, qcacc, ncacc)
  end subroutine cloud_rain_accretion_c

  subroutine cloud_water_autoconversion_c(rho,qc_incld,nc_incld,qcaut,ncautc,ncautr) bind(C)

      use micro_p3, only: cloud_water_autoconversion
      real(kind=c_real), value, intent(in) :: rho, qc_incld, nc_incld
      real(kind=c_real), intent(inout) :: qcaut, ncautc, ncautr

      call cloud_water_autoconversion(rho, qc_incld, nc_incld, qcaut, ncautc, ncautr)
  end subroutine cloud_water_autoconversion_c

  subroutine impose_max_total_ni_c(nitot_local, max_total_Ni, inv_rho_local) bind(C)
    use micro_p3, only: impose_max_total_Ni

    real(kind=c_real), intent(inout) :: nitot_local
    real(kind=c_real), value, intent(in) :: max_total_Ni, inv_rho_local

    call impose_max_total_Ni(nitot_local, max_total_Ni, inv_rho_local)
  end subroutine impose_max_total_ni_c

  subroutine calc_first_order_upwind_step_c(kts, kte, kdir, kbot, k_qxtop, dt_sub, rho, inv_rho, inv_dzq, num_arrays, fluxes, vs, qnx) bind(C)
    use micro_p3, only: calc_first_order_upwind_step, realptr

    !arguments:
    integer(kind=c_int), value, intent(in) :: kts, kte, kdir, kbot, k_qxtop, num_arrays
    real(kind=c_real), value, intent(in) :: dt_sub
    real(kind=c_real), dimension(kts:kte), intent(in) :: rho, inv_rho, inv_dzq
    type(c_ptr), intent(in), dimension(num_arrays) :: fluxes, vs, qnx

    type(realptr), dimension(num_arrays) :: fluxes_f, vs_f, qnx_f
    integer :: i

    do i = 1, num_arrays
       call c_f_pointer(fluxes(i), fluxes_f(i)%p, [(kte-kts)+1])
       call c_f_pointer(vs(i),     vs_f(i)%p,     [(kte-kts)+1])
       call c_f_pointer(qnx(i),    qnx_f(i)%p ,   [(kte-kts)+1])
    end do

    call calc_first_order_upwind_step(kts, kte, kdir, kbot, k_qxtop, dt_sub, rho, inv_rho, inv_dzq, num_arrays, fluxes_f, vs_f, qnx_f)

  end subroutine calc_first_order_upwind_step_c

  subroutine generalized_sedimentation_c(kts, kte, kdir, k_qxtop, k_qxbot, kbot, Co_max, dt_left, prt_accum, inv_dzq, inv_rho, rho, num_arrays, vs, fluxes, qnx) bind(C)
    use micro_p3, only: generalized_sedimentation, realptr

    ! arguments
    integer(kind=c_int), value, intent(in) :: kts, kte, kdir, k_qxtop, kbot, num_arrays
    integer(kind=c_int), intent(inout) :: k_qxbot
    real(kind=c_real), value, intent(in) :: Co_max
    real(kind=c_real), intent(inout) :: dt_left, prt_accum
    real(kind=c_real), dimension(kts:kte), intent(in) :: inv_dzq, inv_rho, rho
    type(c_ptr), intent(in), dimension(num_arrays) :: vs, fluxes, qnx

    type(realptr), dimension(num_arrays) :: fluxes_f, vs_f, qnx_f
    integer :: i

    do i = 1, num_arrays
       call c_f_pointer(fluxes(i), fluxes_f(i)%p, [(kte-kts)+1])
       call c_f_pointer(vs(i),     vs_f(i)%p,     [(kte-kts)+1])
       call c_f_pointer(qnx(i),    qnx_f(i)%p ,   [(kte-kts)+1])
    end do

    call generalized_sedimentation(kts, kte, kdir, k_qxtop, k_qxbot, kbot, Co_max, dt_left, prt_accum, inv_dzq, inv_rho, rho, num_arrays, vs_f, fluxes_f, qnx_f)

  end subroutine generalized_sedimentation_c

  subroutine cloud_sedimentation_c(kts,kte,ktop,kbot,kdir,   &
       qc_incld,rho,inv_rho,lcldm,acn,inv_dzq,&
       dt,odt,log_predictNc, &
       qc, nc, nc_incld,mu_c,lamc,prt_liq,qc_tend,nc_tend) bind(C)
    use micro_p3, only: cloud_sedimentation, dnu

    ! arguments
    integer(kind=c_int), value, intent(in) :: kts, kte, ktop, kbot, kdir

    real(kind=c_real), intent(in), dimension(kts:kte) :: qc_incld
    real(kind=c_real), intent(in), dimension(kts:kte) :: rho
    real(kind=c_real), intent(in), dimension(kts:kte) :: inv_rho
    real(kind=c_real), intent(in), dimension(kts:kte) :: lcldm
    real(kind=c_real), intent(in), dimension(kts:kte) :: acn
    real(kind=c_real), intent(in), dimension(kts:kte) :: inv_dzq

    real(kind=c_real),    value, intent(in) :: dt
    real(kind=c_real),    value, intent(in) :: odt
    logical(kind=c_bool), value, intent(in) :: log_predictNc

    real(kind=c_real), intent(inout), dimension(kts:kte) :: qc
    real(kind=c_real), intent(inout), dimension(kts:kte) :: nc
    real(kind=c_real), intent(inout), dimension(kts:kte) :: nc_incld
    real(kind=c_real), intent(inout), dimension(kts:kte) :: mu_c
    real(kind=c_real), intent(inout), dimension(kts:kte) :: lamc
    real(kind=c_real), intent(inout) :: prt_liq
    real(kind=c_real), intent(inout), dimension(kts:kte) :: qc_tend
    real(kind=c_real), intent(inout), dimension(kts:kte) :: nc_tend

    call cloud_sedimentation(kts,kte,ktop,kbot,kdir,   &
         qc_incld,rho,inv_rho,lcldm,acn,inv_dzq,&
         dt,odt,dnu,log_predictNc, &
         qc, nc, nc_incld,mu_c,lamc,prt_liq,qc_tend,nc_tend)

  end subroutine cloud_sedimentation_c

  subroutine ice_sedimentation_c(kts,kte,ktop,kbot,kdir,    &
       rho,inv_rho,rhofaci,icldm,inv_dzq,dt,odt,  &
       qitot,qitot_incld,nitot,qirim,qirim_incld,birim,birim_incld,nitot_incld,prt_sol,qi_tend,ni_tend) bind(C)
    use micro_p3, only: ice_sedimentation

    ! arguments
    integer(kind=c_int), value, intent(in) :: kts, kte, ktop, kbot, kdir

    real(kind=c_real), intent(in), dimension(kts:kte) :: rho
    real(kind=c_real), intent(in), dimension(kts:kte) :: inv_rho
    real(kind=c_real), intent(in), dimension(kts:kte) :: rhofaci
    real(kind=c_real), intent(in), dimension(kts:kte) :: icldm
    real(kind=c_real), intent(in), dimension(kts:kte) :: inv_dzq
    real(kind=c_real), value, intent(in) :: dt, odt

    real(kind=c_real), intent(inout), dimension(kts:kte), target :: qitot
    real(kind=c_real), intent(inout), dimension(kts:kte) :: qitot_incld
    real(kind=c_real), intent(inout), dimension(kts:kte), target :: nitot
    real(kind=c_real), intent(inout), dimension(kts:kte) :: nitot_incld
    real(kind=c_real), intent(inout), dimension(kts:kte), target :: qirim
    real(kind=c_real), intent(inout), dimension(kts:kte) :: qirim_incld
    real(kind=c_real), intent(inout), dimension(kts:kte), target :: birim
    real(kind=c_real), intent(inout), dimension(kts:kte) :: birim_incld

    real(kind=c_real), intent(inout) :: prt_sol
    real(kind=c_real), intent(inout), dimension(kts:kte) :: qi_tend
    real(kind=c_real), intent(inout), dimension(kts:kte) :: ni_tend

    call ice_sedimentation(kts,kte,ktop,kbot,kdir,    &
         rho,inv_rho,rhofaci,icldm,inv_dzq,dt,odt,  &
         qitot,qitot_incld,nitot,qirim,qirim_incld,birim,birim_incld,nitot_incld,prt_sol,qi_tend,ni_tend)

  end subroutine ice_sedimentation_c

  subroutine rain_sedimentation_c(kts,kte,ktop,kbot,kdir,   &
       qr_incld,rho,inv_rho,rhofacr,rcldm,inv_dzq,dt,odt,  &
       qr,nr,nr_incld,mu_r,lamr,prt_liq,rflx,qr_tend,nr_tend) bind(C)
    use micro_p3, only: rain_sedimentation

    integer(kind=c_int), value, intent(in) :: kts, kte, ktop, kbot, kdir

    real(kind=c_real), intent(in), dimension(kts:kte) :: qr_incld

    real(kind=c_real), intent(in), dimension(kts:kte) :: rho
    real(kind=c_real), intent(in), dimension(kts:kte) :: inv_rho
    real(kind=c_real), intent(in), dimension(kts:kte) :: rhofacr
    real(kind=c_real), intent(in), dimension(kts:kte) :: rcldm
    real(kind=c_real), intent(in), dimension(kts:kte) :: inv_dzq
    real(kind=c_real), value, intent(in) :: dt, odt

    real(kind=c_real), intent(inout), target, dimension(kts:kte) :: qr
    real(kind=c_real), intent(inout), target, dimension(kts:kte) :: nr
    real(kind=c_real), intent(inout), dimension(kts:kte) :: nr_incld
    real(kind=c_real), intent(inout), dimension(kts:kte) :: mu_r
    real(kind=c_real), intent(inout), dimension(kts:kte) :: lamr
    real(kind=c_real), intent(inout) :: prt_liq
    real(kind=c_real), intent(inout), dimension(kts:kte+1) :: rflx
    real(kind=c_real), intent(inout), dimension(kts:kte) :: qr_tend
    real(kind=c_real), intent(inout), dimension(kts:kte) :: nr_tend

    call rain_sedimentation(kts,kte,ktop,kbot,kdir,   &
         qr_incld,rho,inv_rho,rhofacr,rcldm,inv_dzq,dt,odt,  &
         qr,nr,nr_incld,mu_r,lamr,prt_liq,rflx,qr_tend,nr_tend)

  end subroutine rain_sedimentation_c

  subroutine calc_bulk_rho_rime_c(qi_tot, qi_rim, bi_rim, rho_rime) bind(C)
    use micro_p3, only: calc_bulkRhoRime

    ! arguments:
    real(kind=c_real),   value, intent(in)  :: qi_tot
    real(kind=c_real),   intent(inout) :: qi_rim, bi_rim
    real(kind=c_real),   intent(out) :: rho_rime

    call calc_bulkRhoRime(qi_tot, qi_rim, bi_rim, rho_rime)
  end subroutine calc_bulk_rho_rime_c

  subroutine homogeneous_freezing_c(kts,kte,ktop,kbot,kdir,t,exner,xlf,    &
   qc,nc,qr,nr,qitot,nitot,qirim,birim,th) bind(C)
    use micro_p3, only: homogeneous_freezing

    ! arguments:
    integer(kind=c_int), value, intent(in) :: kts, kte, ktop, kbot, kdir
    real(kind=c_real), intent(in), dimension(kts:kte) :: t
    real(kind=c_real), intent(in), dimension(kts:kte) :: exner
    real(kind=c_real), intent(in), dimension(kts:kte) :: xlf

    real(kind=c_real), intent(inout), dimension(kts:kte) :: qc
    real(kind=c_real), intent(inout), dimension(kts:kte) :: nc
    real(kind=c_real), intent(inout), dimension(kts:kte) :: qr
    real(kind=c_real), intent(inout), dimension(kts:kte) :: nr

    real(kind=c_real), intent(inout), dimension(kts:kte) :: qitot
    real(kind=c_real), intent(inout), dimension(kts:kte) :: nitot
    real(kind=c_real), intent(inout), dimension(kts:kte) :: qirim
    real(kind=c_real), intent(inout), dimension(kts:kte) :: birim
    real(kind=c_real), intent(inout), dimension(kts:kte) :: th

    call homogeneous_freezing(kts,kte,ktop,kbot,kdir,t,exner,xlf,    &
         qc,nc,qr,nr,qitot,nitot,qirim,birim,th)
  end subroutine homogeneous_freezing_c

  subroutine compute_rain_fall_velocity_c(qr_incld, rcldm, rhofacr, nr, nr_incld, mu_r, lamr, V_qr, V_nr) bind(C)
    use micro_p3, only: compute_rain_fall_velocity

    ! arguments:
    real(kind=c_real), value, intent(in) :: qr_incld, rcldm, rhofacr
    real(kind=c_real), intent(inout) :: nr, nr_incld
    real(kind=c_real), intent(out) :: mu_r, lamr, V_qr, V_nr

    call compute_rain_fall_velocity(qr_incld, rcldm, rhofacr, nr, nr_incld, mu_r, lamr, V_qr, V_nr)
  end subroutine compute_rain_fall_velocity_c

subroutine  update_prognostic_ice_c(qcheti,qccol,qcshd,nccol,ncheti,ncshdc,qrcol,nrcol,qrheti,nrheti,nrshdr, &
       qimlt,nimlt,qisub,qidep,qinuc,ninuc,nislf,nisub,qiberg,exner,xxls,xlf,log_predictNc,log_wetgrowth, &
       dt,nmltratio,rhorime_c,th,qv,qitot,nitot,qirim,birim,qc,nc,qr,nr) bind(C)
    use micro_p3, only: update_prognostic_ice

    ! arguments
    real(kind=c_real), value, intent(in) :: qcheti, qccol, qcshd, nccol, ncheti, ncshdc, qrcol, nrcol, &
         qrheti, nrheti, nrshdr, qimlt, nimlt, qisub, qidep, qinuc, ninuc, nislf, nisub, qiberg, exner, &
         xlf, xxls, dt, nmltratio, rhorime_c

    logical(kind=c_bool), value, intent(in) :: log_predictNc, log_wetgrowth

    real(kind=c_real), intent(inout) :: th, qv, qc, nc, qr, nr, qitot, nitot, qirim, birim

    call update_prognostic_ice(qcheti,qccol,qcshd,nccol,ncheti,ncshdc,qrcol,nrcol,qrheti,nrheti,nrshdr, &
         qimlt,nimlt,qisub,qidep,qinuc,ninuc,nislf,nisub,qiberg,exner,xxls,xlf,log_predictNc,log_wetgrowth, &
         dt,nmltratio,rhorime_c,th,qv,qitot,nitot,qirim,birim,qc,nc,qr,nr)

  end subroutine update_prognostic_ice_c

  subroutine ice_cldliq_collection_c(rho, temp, rhofaci, f1pr04, qitot_incld, qc_incld, nitot_incld, &
                                     nc_incld, qccol, nccol, qcshd, ncshdc) bind(C)
    use micro_p3, only: ice_cldliq_collection

    ! arguments:
    real(kind=c_real), value, intent(in) :: rho, temp, rhofaci, f1pr04
    real(kind=c_real), value, intent(in) :: qitot_incld, qc_incld, nitot_incld, nc_incld
    real(kind=c_real), intent(out) :: qccol, nccol, qcshd, ncshdc

    call ice_cldliq_collection(rho, temp, rhofaci, f1pr04, qitot_incld, qc_incld, nitot_incld, &
                               nc_incld, qccol, nccol, qcshd, ncshdc)
  end subroutine ice_cldliq_collection_c

  subroutine ice_rain_collection_c(rho, temp, rhofaci, logn0r, f1pr07, f1pr08, &
                                   qitot_incld, nitot_incld, qr_incld, qrcol, nrcol) bind(C)
    use micro_p3, only: ice_rain_collection

    ! arguments:
    real(kind=c_real), value, intent(in) :: rho, temp, rhofaci, logn0r, f1pr07, f1pr08
    real(kind=c_real), value, intent(in) :: qitot_incld, nitot_incld, qr_incld
    real(kind=c_real), intent(out) :: qrcol, nrcol

    call ice_rain_collection(rho, temp, rhofaci, logn0r, f1pr07, f1pr08,  &
                             qitot_incld, nitot_incld, qr_incld, qrcol, nrcol)
  end subroutine ice_rain_collection_c

  subroutine ice_self_collection_c(rho, rhofaci, f1pr03, eii, qirim_incld, &
                                   qitot_incld, nitot_incld, nislf) bind(C)
    use micro_p3, only: ice_self_collection

    ! arguments:
    real(kind=c_real), value, intent(in) :: rho, rhofaci, f1pr03, eii, qirim_incld
    real(kind=c_real), value, intent(in) :: qitot_incld, nitot_incld
    real(kind=c_real), intent(out) :: nislf

    call ice_self_collection(rho, rhofaci, f1pr03, eii, qirim_incld, &
                             qitot_incld, nitot_incld, nislf)
  end subroutine ice_self_collection_c

  subroutine evaporate_sublimate_precip_c(qr_incld, qc_incld, nr_incld, qitot_incld, lcldm, &
       rcldm, qvs, ab, epsr, qv, qrevp, nrevp) bind(C)
    use micro_p3, only: evaporate_sublimate_precip

    ! arguments
    real(kind=c_real), value, intent(in) :: qr_incld, qc_incld, nr_incld, qitot_incld, lcldm, &
        rcldm, qvs, ab, epsr, qv
    real(kind=c_real), intent(out) :: qrevp, nrevp

    call evaporate_sublimate_precip(qr_incld, qc_incld, nr_incld, qitot_incld, lcldm, &
       rcldm, qvs, ab, epsr, qv, qrevp, nrevp)
  end subroutine evaporate_sublimate_precip_c

  subroutine  update_prognostic_liquid_c(qcacc, ncacc, qcaut,ncautc, qcnuc, ncautr, ncslf, &
       qrevp, nrevp, nrslf, log_predictNc, inv_rho, exner, xxlv, dt, th, qv, qc, nc, qr, nr) bind(C)
    use micro_p3, only: update_prognostic_liquid

    ! arguments
    real(kind=c_real), value, intent(in) :: qcacc, ncacc, qcaut, ncautc, qcnuc, ncautr, ncslf, &
         qrevp, nrevp, nrslf

    logical(kind=c_bool), value, intent(in) :: log_predictNc

    real(kind=c_real), value, intent(in) :: inv_rho, exner, xxlv, dt

    real(kind=c_real), intent(inout) :: th, qv, qc, nc, qr, nr

    call update_prognostic_liquid(qcacc, ncacc, qcaut,ncautc, qcnuc, ncautr, ncslf, &
       qrevp, nrevp, nrslf, log_predictNc, inv_rho, exner, xxlv, dt, th, qv, qc, nc, qr, nr)

  end subroutine update_prognostic_liquid_c

  subroutine ice_deposition_sublimation_c(qitot_incld, nitot_incld, t,  qvs, qvi, epsi, abi, qv, &
           qidep, qisub, nisub, qiberg)  bind(C)
    use micro_p3, only: ice_deposition_sublimation

    !arguments
    real(kind=c_real), value, intent(in) :: qitot_incld, nitot_incld, t, qvs, qvi, epsi, abi, qv

    real(kind=c_real), intent(out) :: qidep, qisub, nisub, qiberg

    call ice_deposition_sublimation(qitot_incld, nitot_incld, t,  qvs, qvi, epsi, abi, qv, &
           qidep, qisub, nisub, qiberg)
  end subroutine ice_deposition_sublimation_c

  subroutine ice_relaxation_timescale_c(rho, temp, rhofaci, f1pr05, f1pr14,   &
                                        dv, mu, sc, qitot_incld, nitot_incld, &
                                        epsi, epsi_tot) bind(C)
    use micro_p3, only: calc_ice_relaxation_timescale

    ! arguments
    real(kind=c_real), value, intent(in) :: rho, temp, rhofaci, f1pr05, f1pr14, &
                                            dv, mu, sc, qitot_incld, nitot_incld
    real(kind=c_real), intent(out)   :: epsi
    real(kind=c_real), intent(inout) :: epsi_tot

    call calc_ice_relaxation_timescale(rho, temp, rhofaci, f1pr05, f1pr14,   &
                                       dv, mu, sc, qitot_incld, nitot_incld, &
                                       epsi, epsi_tot)
  end subroutine ice_relaxation_timescale_c

  subroutine calc_liq_relaxation_timescale_c(rho, f1r, f2r, dv, mu, sc, mu_r, &
                                             lamr, cdistr, cdist, qr_incld,   &
                                             qc_incld, epsr, epsc) bind(C)
    use micro_p3, only: calc_liq_relaxation_timescale

    ! arguments
    real(kind=c_real), value, intent(in) :: rho,f1r,f2r,dv,mu,sc,mu_r,lamr, &
                                            cdistr,cdist,qr_incld,qc_incld
    real(kind=c_real), intent(out) :: epsr
    real(kind=c_real), intent(out) :: epsc

    call calc_liq_relaxation_timescale(rho,f1r,f2r,dv,mu,sc,mu_r,lamr,      &
                                       cdistr,cdist,qr_incld,qc_incld,epsr, &
                                       epsc)
  end subroutine calc_liq_relaxation_timescale_c

  subroutine ice_nucleation_c(temp, inv_rho, nitot, naai, supi, odt, &
                              log_predictNc, qinuc, ninuc) bind(C)
    use micro_p3, only: ice_nucleation

    ! arguments
    real(kind=c_real), value, intent(in) :: temp, inv_rho, nitot, naai, supi, odt
    logical(c_bool), value, intent(in) :: log_predictNc

    real(kind=c_real), intent(inout) :: qinuc, ninuc

    call ice_nucleation(temp, inv_rho, nitot, naai, supi, odt, &
                        log_predictNc, qinuc, ninuc)
 end subroutine ice_nucleation_c

<<<<<<< HEAD
 subroutine ice_melting_c(rho,t,pres,rhofaci,f1pr05,f1pr14,xxlv,xlf,dv,sc,mu,kap,qv,qitot_incld,nitot_incld,qimlt,nimlt) bind(C)
    use micro_p3, only: ice_melting

    ! arguments:
    real(kind=c_real), value, intent(in) :: rho,t,pres,rhofaci,f1pr05,f1pr14,xxlv,xlf,dv,sc,mu,kap,qv,qitot_incld,nitot_incld
    real(kind=c_real), intent(out) :: qimlt,nimlt

    call ice_melting(rho,t,pres,rhofaci,f1pr05,f1pr14,xxlv,xlf,dv,sc,mu,kap,qv,qitot_incld,nitot_incld,qimlt,nimlt)
    
  end subroutine ice_melting_c
  
=======
 subroutine droplet_activation_c(temp,pres,qv,qc,inv_rho,sup,xxlv,npccn, log_predictNc,odt, &
                                 qcnuc,ncnuc) bind(C)
   use micro_p3, only: droplet_activation

   real(kind=c_real), value, intent(in) :: temp, pres, qv, qc, inv_rho, sup, xxlv, npccn, odt
   logical(kind=c_bool), value, intent(in) :: log_predictNc

   real(kind=c_real), intent(inout) :: qcnuc, ncnuc

   call droplet_activation(temp,pres,qv,qc,inv_rho,sup,xxlv,npccn,log_predictNc,odt, &
                           qcnuc,ncnuc)
 end subroutine droplet_activation_c

>>>>>>> 5b58f4d2
 subroutine ice_cldliq_wet_growth_c(rho, temp, pres, rhofaci, f1pr05, &
                                    f1pr14, xxlv, xlf, dv, kap, mu, sc, qv, qc_incld,  &
                                    qitot_incld, nitot_incld, qr_incld, &
                                    log_wetgrowth, qrcol, qccol, qwgrth, nrshdr, qcshd) bind(C)
   use micro_p3, only: ice_cldliq_wet_growth

   ! argmens
   real(kind=c_real), value, intent(in) :: rho, temp ,pres, rhofaci, f1pr05, f1pr14, xxlv, xlf, dv, &
                                           kap, mu, sc, qv, qc_incld, qitot_incld, nitot_incld,qr_incld
   logical(kind=c_bool), intent(inout) :: log_wetgrowth
   real(kind=c_real), intent(inout) :: qrcol, qccol, qwgrth, nrshdr, qcshd

   call ice_cldliq_wet_growth(rho, temp, pres, rhofaci, f1pr05, &
                              f1pr14, xxlv, xlf, dv, kap, mu, sc, qv, qc_incld, &
                              qitot_incld, nitot_incld, qr_incld, &
                              log_wetgrowth, qrcol, qccol, qwgrth, nrshdr, qcshd)
 end subroutine ice_cldliq_wet_growth_c

end module micro_p3_iso_c<|MERGE_RESOLUTION|>--- conflicted
+++ resolved
@@ -742,7 +742,6 @@
                         log_predictNc, qinuc, ninuc)
  end subroutine ice_nucleation_c
 
-<<<<<<< HEAD
  subroutine ice_melting_c(rho,t,pres,rhofaci,f1pr05,f1pr14,xxlv,xlf,dv,sc,mu,kap,qv,qitot_incld,nitot_incld,qimlt,nimlt) bind(C)
     use micro_p3, only: ice_melting
 
@@ -754,7 +753,6 @@
     
   end subroutine ice_melting_c
   
-=======
  subroutine droplet_activation_c(temp,pres,qv,qc,inv_rho,sup,xxlv,npccn, log_predictNc,odt, &
                                  qcnuc,ncnuc) bind(C)
    use micro_p3, only: droplet_activation
@@ -768,7 +766,6 @@
                            qcnuc,ncnuc)
  end subroutine droplet_activation_c
 
->>>>>>> 5b58f4d2
  subroutine ice_cldliq_wet_growth_c(rho, temp, pres, rhofaci, f1pr05, &
                                     f1pr14, xxlv, xlf, dv, kap, mu, sc, qv, qc_incld,  &
                                     qitot_incld, nitot_incld, qr_incld, &
