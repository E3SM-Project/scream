#ifndef SCREAM_SCORPIO_OUTPUT_HPP
#define SCREAM_SCORPIO_OUTPUT_HPP

#include "share/io/scream_scorpio_interface.hpp"
#include "share/io/scream_io_utils.hpp"
#include "share/field/field_manager.hpp"
#include "share/grid/abstract_grid.hpp"
#include "share/grid/grids_manager.hpp"
#include "share/util//scream_time_stamp.hpp"
#include "share/atm_process/atmosphere_diagnostic.hpp"

#include "ekat/ekat_parameter_list.hpp"
#include "ekat/mpi/ekat_comm.hpp"
/*  The AtmosphereOutput class handles an output stream in SCREAM.
 *  Typical usage is to register an AtmosphereOutput object with the OutputManager (see scream_output_manager.hpp
 *
 *  Similar to other SCREAM classes, output streams have a init, run and finalize routines.
 *  These routines are called during the homonymous steps of the AD.
 *
 *  Each AtmosphereOutput instance handles one output stream. That means that each instance can
 *  only write to a single file, and can only write output from a single grid.
 *
 *  At construction time ALL output instances require at least an EKAT comm group, an
 *  EKAT parameter list, and a pointer to the field manager.
 *
 *  The EKAT parameter list contains the following options to control output behavior
 *  ------
 *  filename_prefix:              STRING
 *  Averaging Type:               STRING
 *  Max Snapshots Per File:       INT                   (default: 1)
 *  Fields:
 *     GRID_NAME_1:
 *        Field Names:            ARRAY OF STRINGS
 *        IO Grid Name:           STRING                (optional)
 *     GRID_NAME_2:
 *        Field Names:            ARRAY OF STRINGS
 *        IO Grid Name:           STRING                (optional)
 *     ...
 *     GRID_NAME_N:
 *        Field Names:            ARRAY OF STRINGS
 *        IO Grid Name:           STRING                (optional)
 *  output_control:
 *    Frequency:                  INT
 *    frequency_units:            STRING                (default: nsteps)
 *  Restart:
 *    filename_prefix:            STRING                (default: ${filename_prefix})
 *    Perform Restart:            BOOL                  (default: true)
 *  -----
 *  The meaning of these parameters is the following:
 *  - filename_prefix: the output filename root.
 *  - Averaging Type: a string that describes which type of output, current options are:
 *      instant - no averaging, output each snap as is.
 *      average - average of the field over some interval.
 *      min     - minimum value of the field over time interval.
 *      max     - maximum value of the field over time interval.
 *    Here, 'time interval' is described by ${Output Frequency} and ${Output frequency_units}.
 *    E.g., with 'Output Frequency'=10 and 'Output frequency_units'="Days", the time interval is 10 days.
 *  - Fields: parameters specifying fields to output
 *     - GRID_NAME: parameters specifyign fields to output from grid $GRID_NAME
 *        - Field Names: names of fields defined on grid $grid_name that need to be outputed
 *        - IO Grid Name: if provided, remap fields to this grid before output (useful to remap
 *                        SEGrid fields to PointGrid fields on the fly, to save on output size)
 *  - Max Snapshots Per File: the maximum number of snapshots saved per file. After this many
 *    snapshots, the current files is closed and a new file created.
 *  - Output: parameters for output control
 *    - Frequency: the frequency of output writes (in the units specified by ${Output frequency_units})
 *    - frequency_units: the units of output frequency (nsteps, nmonths, nyears, nhours, ndays,...)
 *      snapshots have been written on a single nc file, the class will close the file, and open a new one
 *  - Checkpointing: parameters for checkpointing control
 *    - Frequency: the frequenct of checkpoints writes. This option is used/matters only if
 *      if Averaging Type is *not* Instant. A value of 0 is interpreted as 'no checkpointing'.
 *    - frequency_units: the units of restart history output.
 *  - Restart: parameters for history restart
 *    - filename_prefix: the history restart filename root.
 *    - Perform Restart: if this is a restarted run, and Averaging Type is not Instant, this flag
 *      determines whether we want to restart the output history or start from scrach. That is,
 *      you can set this to false to force a fresh new history, even in a restarted run.

 *  Notes:
 *   - you can specify lists with either of the two syntaxes:
 *
 *    LIST_NAME: [item_1,item_2,...,item_N]
 *    LIST_NAME:
 *      - item_1
 *      - item_2
 *        ...
 *      - item_N
 *
 *   - in case of single-grid tests, you can specify fields names by adding 'Field Names' directly
 *     in the top-level parameter list. In that case, you can also add 'IO Grid Name' in the top-level
 *     parameter list.
 *   - each instance of this class can only handle ONE grid, so if multiple grids are specified,
 *     you will need one instance per grid.
 *   - usage of this class is to create an output file, write data to the file and close the file.
 *   - this class keeps a temp array for all output fields to be used to perform averaging.
 * --------------------------------------------------------------------------------
 *  (2020-10-21) Aaron S. Donahue (LLNL)
 *  (2021-08-19) Luca Bertagna (SNL)
 *  (2021-10-14) Luca Bertagna (SNL)
 *  (2021-11-10) Luca Bertagna (SNL)
 */

namespace scream
{

class AtmosphereOutput
{
public:
  using fm_type       = FieldManager;
  using grid_type     = AbstractGrid;
  using gm_type       = GridsManager;
  using remapper_type = AbstractRemapper;
  using atm_diag_type = AtmosphereDiagnostic;

  using KT = KokkosTypes<DefaultDevice>;
  template<int N>
  using view_Nd_dev  = typename KT::template view_ND<Real,N>;
  template<int N>
  using view_Nd_host = typename KT::template view_ND<Real,N>::HostMirror;

  using view_1d_dev  = view_Nd_dev<1>;
  using view_1d_host = view_Nd_host<1>;

  virtual ~AtmosphereOutput () = default;

  // Constructor
  AtmosphereOutput(const ekat::Comm& comm, const ekat::ParameterList& params,
                   const std::shared_ptr<const fm_type>& field_mgr,
                   const std::shared_ptr<const gm_type>& grids_mgr);

  // Short version for outputing a list of fields (no remapping supported)
  AtmosphereOutput(const ekat::Comm& comm,
                   const std::vector<Field>& fields,
                   const std::shared_ptr<const grid_type>& grid);

  // Main Functions
  void restart (const std::string& filename);
  void init();
  void reset_dev_views();
  void setup_output_file (const std::string& filename, const std::string& fp_precision);
  void run (const std::string& filename,
            const bool output_step, const bool checkpoint_step,
            const int nsteps_since_last_output,
            const bool allow_invalid_fields = false);

  long long res_dep_memory_footprint () const;

  std::shared_ptr<const AbstractGrid> get_io_grid () const {
    return m_io_grid;
  }

protected:
  // Internal functions
  void set_grid (const std::shared_ptr<const AbstractGrid>& grid);
  void set_field_manager (const std::shared_ptr<const fm_type>& field_mgr, const std::string& mode);
  void set_field_manager (const std::shared_ptr<const fm_type>& field_mgr, const std::vector<std::string>& modes);

  std::shared_ptr<const fm_type> get_field_manager (const std::string& mode) const;

  void register_dimensions(const std::string& name);
  void register_variables(const std::string& filename, const std::string& fp_precision);
  void set_degrees_of_freedom(const std::string& filename);
  std::vector<scorpio::offset_t> get_var_dof_offsets (const FieldLayout& layout);
  void register_views();
  Field get_field(const std::string& name, const std::string mode) const;
  void compute_diagnostic (const std::string& name, const bool allow_invalid_fields = false);
  void set_diagnostics();
  void create_diagnostic (const std::string& diag_name);

  // --- Internal variables --- //
  ekat::Comm                          m_comm;

  // We store two shared pointers for field managers:
  // io_field_manager stores the fields in the layout for output
  // sim_field_manager points to the simulation field manager
  // when remapping horizontally these two field managers may be different.
  std::map<std::string,std::shared_ptr<const fm_type>> m_field_mgrs;
  std::shared_ptr<const grid_type>            m_io_grid;
  std::shared_ptr<remapper_type>              m_horiz_remapper;
  std::shared_ptr<remapper_type>              m_vert_remapper;
  std::shared_ptr<const gm_type>              m_grids_manager;

  // How to combine multiple snapshots in the output: Instant, Max, Min, Average
  OutputAvgType     m_avg_type;
<<<<<<< HEAD
  Real              m_avg_coeff_threshold; // % of unfilled values required to not just assign value as FillValue
=======
  Real              m_avg_coeff_threshold = 0.5; // % of unfilled values required to not just assign value as FillValue
>>>>>>> 9b6088f2

  // Internal maps to the output fields, how the columns are distributed, the file dimensions and the global ids.
  std::vector<std::string>                              m_fields_names;
  std::map<std::string,std::string>                     m_fields_alt_name;
  std::map<std::string,FieldLayout>                     m_layouts;
  std::map<std::string,int>                             m_dofs;
  std::map<std::string,std::pair<int,bool>>             m_dims;
  std::map<std::string,std::shared_ptr<atm_diag_type>>  m_diagnostics;
  std::map<std::string,std::vector<std::string>>        m_diag_depends_on_diags;
  std::map<std::string,bool>                            m_diag_computed;

  // Use float, so that if output fp_precision=float, this is a representable value.
  // Otherwise, you would get an error from Netcdf, like
  //   NetCDF: Numeric conversion not representable
  // Also, by default, don't pick max float, to avoid any overflow if the value
  // is used inside other calculation and/or remap.
  float m_fill_value = DEFAULT_FILL_VALUE;

  // Local views of each field to be used for "averaging" output and writing to file.
  std::map<std::string,view_1d_host>    m_host_views_1d;
  std::map<std::string,view_1d_dev>     m_dev_views_1d;
  std::map<std::string,view_1d_dev>     m_avg_coeff_views_1d;

  bool m_add_time_dim;
};

} //namespace scream

#endif // SCREAM_SCORPIO_OUTPUT_HPP<|MERGE_RESOLUTION|>--- conflicted
+++ resolved
@@ -182,11 +182,7 @@
 
   // How to combine multiple snapshots in the output: Instant, Max, Min, Average
   OutputAvgType     m_avg_type;
-<<<<<<< HEAD
-  Real              m_avg_coeff_threshold; // % of unfilled values required to not just assign value as FillValue
-=======
   Real              m_avg_coeff_threshold = 0.5; // % of unfilled values required to not just assign value as FillValue
->>>>>>> 9b6088f2
 
   // Internal maps to the output fields, how the columns are distributed, the file dimensions and the global ids.
   std::vector<std::string>                              m_fields_names;
