--- conflicted
+++ resolved
@@ -354,13 +354,8 @@
        <directive>-l nodes={{ num_nodes }}</directive>
      </directives>
      <queues>
-<<<<<<< HEAD
        <queue walltimemax="02:00:00" default="true">batch</queue>
-       <queue walltimemax="01:00:00" jobmin="0" jobmax="64">debug</queue>
-=======
        <queue walltimemax="01:00:00" jobmin="0" jobmax="64" strict="true">debug</queue>
-       <queue walltimemax="24:00:00" default="true">batch</queue>
->>>>>>> 15297cdd
      </queues>
    </batch_system>
 
