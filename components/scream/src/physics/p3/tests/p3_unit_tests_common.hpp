#ifndef P3_UNIT_TESTS_COMMON_HPP
#define P3_UNIT_TESTS_COMMON_HPP

#include "share/scream_types.hpp"
#include "share/util/scream_utils.hpp"
#include "share/scream_kokkos.hpp"
#include "physics/p3/p3_functions.hpp"

namespace scream {
namespace p3 {
namespace unit_test {

/*
 * Unit test infrastructure for p3 unit tests.
 *
 * p3 entities can friend scream::p3::unit_test::UnitWrap to give unit tests
 * access to private members.
 *
 * All unit test impls should be within an inner struct of UnitWrap::UnitTest for
 * easy access to useful types.
 */

struct UnitWrap {

  template <typename D=DefaultDevice>
  struct UnitTest : public KokkosTypes<D> {

    using Device      = D;
    using MemberType  = typename KokkosTypes<Device>::MemberType;
    using TeamPolicy  = typename KokkosTypes<Device>::TeamPolicy;
    using RangePolicy = typename KokkosTypes<Device>::RangePolicy;
    using ExeSpace    = typename KokkosTypes<Device>::ExeSpace;

    template <typename S>
    using view_1d = typename KokkosTypes<Device>::template view_1d<S>;
    template <typename S>
    using view_2d = typename KokkosTypes<Device>::template view_2d<S>;
    template <typename S>
    using view_3d = typename KokkosTypes<Device>::template view_3d<S>;

    template <typename S>
    using uview_1d = typename ko::template Unmanaged<view_1d<S> >;

    using Functions          = scream::p3::Functions<Real, Device>;
    using view_itab_table    = typename Functions::view_itab_table;
    using view_itabcol_table = typename Functions::view_itabcol_table;
    using view_1d_table      = typename Functions::view_1d_table;
    using view_2d_table      = typename Functions::view_2d_table;
    using view_dnu_table     = typename Functions::view_dnu_table;
    using Scalar             = typename Functions::Scalar;
    using Spack              = typename Functions::Spack;
    using Pack               = typename Functions::Pack;
    using IntSmallPack       = typename Functions::IntSmallPack;
    using Smask              = typename Functions::Smask;
    using TableIce           = typename Functions::TableIce;
    using TableRain          = typename Functions::TableRain;
    using Table3             = typename Functions::Table3;
    using C                  = typename Functions::C;

    // Put struct decls here
    struct TestTableIce;
    struct TestTable3;
    struct TestBackToCellAverage;
    struct TestPreventIceOverdepletion;
    struct TestFind;
    struct TestUpwind;
    struct TestGenSed;
    struct TestP3Func;
    struct TestDsd2;
    struct TestP3Conservation;
    struct TestP3CloudWaterAutoconversion;
    struct TestCalcRimeDensity;
    struct TestCldliqImmersionFreezing;
    struct TestRainImmersionFreezing;
    struct TestDropletSelfCollection;
    struct TestCloudSed;
    struct TestCloudRainAccretion;
    struct TestIceSed;
    struct TestRainSed;
    struct TestP3UpdatePrognosticIce;
    struct TestIceCollection;
<<<<<<< HEAD
    struct TestEvapSublPrecip;
=======
    struct TestRainSelfCollection;
>>>>>>> 377bb36d
    struct TestP3UpdatePrognosticLiq;
    struct TestP3IceDepSublimation;
    struct TestP3FunctionsImposeMaxTotalNi;
    struct TestIceRelaxationTimescale;
    struct TestIceNucleation;
  };

};


} // namespace unit_test
} // namespace p3
} // namespace scream

#endif<|MERGE_RESOLUTION|>--- conflicted
+++ resolved
@@ -79,11 +79,8 @@
     struct TestRainSed;
     struct TestP3UpdatePrognosticIce;
     struct TestIceCollection;
-<<<<<<< HEAD
     struct TestEvapSublPrecip;
-=======
     struct TestRainSelfCollection;
->>>>>>> 377bb36d
     struct TestP3UpdatePrognosticLiq;
     struct TestP3IceDepSublimation;
     struct TestP3FunctionsImposeMaxTotalNi;
