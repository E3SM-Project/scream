--- conflicted
+++ resolved
@@ -361,11 +361,8 @@
              "nutrient=s"                => \$opts{'nutrient'},
              "nutrient_comp_pathway=s"   => \$opts{'nutrient_comp_pathway'},
              "soil_decomp=s"             => \$opts{'soil_decomp'},
-<<<<<<< HEAD
              "solar_rad_scheme=s"        => \$opts{'solar_rad_scheme'},
-=======
              "fan=s"                     => \$opts{'fan'},
->>>>>>> 123e6527
             )  or usage();
 
   # Give usage message.
