--- conflicted
+++ resolved
@@ -20,11 +20,6 @@
 
 SET(BUILD_HOMME_PREQX_KOKKOS TRUE CACHE BOOL "")
 SET(BUILD_HOMME_THETA_KOKKOS TRUE CACHE BOOL "")
-<<<<<<< HEAD
-#SET(HOMME_ENABLE_COMPOSE TRUE CACHE BOOL "")
-SET(HOMME_ENABLE_COMPOSE FALSE CACHE BOOL "")
-=======
->>>>>>> b87f515f
 
 #SET (HOMMEXX_BFB_TESTING TRUE CACHE BOOL "")
 
