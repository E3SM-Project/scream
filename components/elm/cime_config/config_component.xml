<?xml version="1.0"?>

<?xml-stylesheet type="text/xsl" href="definitions_variables.xsl" ?>

<definitions_variables>

  <entry id="COMP_LND">
    <type>char</type>
    <valid_values>elm</valid_values>
    <default_value>elm</default_value>
    <group>case_comp</group>
    <file>env_case.xml</file>
    <desc>Name of land component</desc>
  </entry>

  <entry id="ELM_CONFIG_OPTS" >
    <type>char</type>
    <default_value></default_value>
    <values modifier='additive'>
      <value compset="_ELM"                >-phys elm</value>
      <value compset="_ELM%[^_]*BC" >-phys elm -cppdefs -DMODAL_AER</value>
      <value compset="1950(?:SOI)?_EAM%CMIP6-[LH]R[^_]*_ELM%[^_]*BC">-phys elm -cppdefs '-DMODAL_AER -DAPPLY_POST_DECK_BUGFIXES'</value>
      <value compset="2010(?:SOI)?_EAM%CMIP6-[LH]R[^_]*_ELM%[^_]*BC">-phys elm -cppdefs '-DMODAL_AER -DAPPLY_POST_DECK_BUGFIXES'</value>
    </values>
    <group>build_component_elm</group>
    <file>env_build.xml</file>
    <desc>Provides option(s) for the ELM configure utility.
      ELM_CONFIG_OPTS are normally set as compset variables (e.g., -bgc cn)
      and in general should not be modified for supported compsets.
      It is recommended that if you want to modify this value for your experiment,
      you should use your own user-defined component sets via using create_newcase
      with a compset_file argument.
      This is an advanced flag and should only be used by expert users.</desc>
  </entry>

  <entry id="ELM_NML_USE_CASE">
    <type>char</type>
    <default_value>UNSET</default_value>
    <values>
      <value compset="2000_DATM.*_ELM"       >2000_control</value> 
      <value compset="2000(?:SOI)?_EAM.*_ELM">2000_control</value> 
      <value compset="1996_EAM.*_ELM"        >2000_control</value> 
      <value compset="5505_EAM.*_ELM"        >1850-2100_rcp4.5_transient</value> 
      <value compset="2003.*_ELM"            >2000_control</value>       
      <value compset="1850.*_ELM"            >1850_control</value> 
      <value compset="20TR.*_ELM"            >20thC_transient</value> 
      <value compset="RCP6.*_ELM"            >1850-2100_rcp6_transient</value> 
      <value compset="RCP4.*_ELM"            >1850-2100_rcp4.5_transient</value> 
      <value compset="RCP2.*_ELM"            >1850-2100_rcp2.6_transient</value> 
      <value compset="RCP8.*_ELM"            >1850-2100_rcp8.5_transient</value> 
      <value compset="1850.*_ELM.*_CISM"     >1850_glacierMEC_control</value> 
      <value compset="2000.*_ELM.*_CISM"     >2000_glacierMEC_control</value> 
      <value compset="2000.*_ELM.*_MALI"     >2000_glacierMEC_control</value>
      <value compset="PDAY.*_ELM.*_CISM"     >2000_glacierMEC_control</value> 
      <value compset="4804.*_ELM.*_CISM"     >2000_glacierMEC_control</value> 
      <value compset="20TR.*_ELM.*_CISM"     >20thC_glacierMEC_transient</value> 
      <value compset="RCP8.*_ELM.*_CISM"     >1850-2100_rcp8.5_glacierMEC_transient</value>
      <value compset="RCP6.*_ELM.*_CISM"     >1850-2100_rcp6_glacierMEC_transient  </value>
      <value compset="RCP4.*_ELM.*_CISM"     >1850-2100_rcp4.5_glacierMEC_transient</value>
      <value compset="RCP2.*_ELM.*_CISM"     >1850-2100_rcp2.6_glacierMEC_transient</value>
      <value compset="2013.*_ELM.*_CISM"     >1850-2100_rcp4.5_glacierMEC_transient</value>
      <value compset="GEOS.*_ELM"            >20thC_transient</value> 
      <value compset="AMIP.*_ELM"            >20thC_transient</value> 
      <value compset="ELM.*_CISM.*_TEST"     >glacierMEC_pd</value>
      <!-- Use rcp4.5 for PI to PDAY so will have data up to the current year available (for WACCM compsets that use PDAY) -->
      <value compset="PIPD_EAM"              >1850-2100_rcp4.5_transient</value>
      <value compset="2013.*_ELM"            >1850-2100_rcp4.5_transient</value> 
      <value compset="PDAY.*_ELM"            >1850-2100_rcp4.5_transient</value> 
      <!-- CMIP6 DECK compsets and related BGC compsets -->
      <value compset="1850(?:SOI)?_EAM%CMIP6_ELM">1850_CMIP6_control</value>
      <value compset="1850(?:SOI)?_EAM%CMIP6_ELM.*_BGC%LNDATM">1850_CMIP6bgc_control</value>
      <value compset="1850(?:SOI)?_EAM%CMIP6_ELM.*_BGC%BCRC">1850_CMIP6bgc_control</value>
      <value compset="1850S_EAM%CMIP6_ELM">1850_SCMIP6_control</value>
      <value compset="1850S_EAM%CMIP6_ELM">1850_SCMIP6_control</value>
      <value compset="20TR.*_EAM%.*CMIP6_ELM">20thC_CMIP6_transient</value>
      <value compset="20TR.*_EAM%.*CMIP6-GHG_ELM">20thC_CMIP6xLULC_transient</value>
      <value compset="20TR.*_EAM%.*CMIP6-AER_ELM">20thC_CMIP6xLULC_transient</value>
      <value compset="20TR.*_EAM%.*CMIP6-NAT_ELM">20thC_CMIP6xLULC_transient</value>
      <value compset="20TR.*_EAM%.*CMIP6-OZONE_ELM">20thC_CMIP6xLULC_transient</value>
      <value compset="20TR.*_EAM%.*CMIP6-VOLC_ELM">20thC_CMIP6xLULC_transient</value>
      <value compset="20TR.*_EAM%.*CMIP6-xGHG-xAER_ELM">20thC_CMIP6_transient</value>
      <value compset="20TR.*_EAM%.*CMIP6-xAER_ELM">20thC_CMIP6_transient</value>
      <value compset="20TR.*_EAM%.*CMIP6-LULC_ELM">20thC_CMIP6_transient</value>
      <value compset="20TR.*_EAM%MMF.*_ELM">20thC_CMIP6_transient</value>
      <value compset="20TR_EAM%CMIP6_ELM.*_BGC%LNDATM">20thC_CMIP6bgc_transient</value> 
      <value compset="20TR(?:SOI)?_EAM%CMIP6_ELM*_BGC%B">20thC_CMIP6bgc_transient</value> 
      <value compset="20TR.*_ELM%[^_]*BGC">20thC_bgc_transient</value>
      <value compset="1950(?:SOI)?_EAM%CMIP6_ELM">1950_CMIP6_control</value>
      <value compset="2010(?:SOI)?_EAM%CMIP6_ELM">2010_CMIP6_control</value>
      <value compset="2010_DATM.*_ELM"      >2010_CMIP6_control</value> 
      <value compset="2010S.*_EAM%CMIP6_ELM">2010_CMIP6_control</value>
      <value compset="SSP585(?:SOI)?_EAM%CMIP6_ELM">2015-2100_SSP585_transient</value>
      <value compset="SSP585(?:SOI)?_EAM%CMIP6_ELM*_BGC%B">2015-2100_SSP585_CMIP6bgc_transient</value> 
      <value compset="SSP370(?:SOI)?_EAM%CMIP6_ELM">2015-2100_SSP370_transient</value>
<<<<<<< HEAD
      <!-- specify elm use_cases for FSSP585-SCREAM-HR compset (zhang73)-->
      <value compset="SSP585_EAM%SCREAM-HR_ELM45">2015-2100_SSP585_screamhr_transient</value>
=======
      <value compset="SSP245(?:SOI)?_EAM%CMIP6_ELM">2015-2100_SSP245_transient</value>
>>>>>>> 9b1b4c7c
      <value compset="2010(?:SOI)?_EAM%CMIP6-LR_ELM">2010_CMIP6LR_control</value>
      <value compset="2010(?:SOI)?_EAM%CMIP6-HR_ELM">2010_CMIP6HR_control</value>
      <!-- Use cases for SCREAM compsets -->
      <value compset="2010(?:SOI)?_.*SCREAM"                    >2010_defscream_control</value>
      <value compset="2010(?:SOI)?_.*EAMXX"                    >2010_defscream_control</value>
      <value compset="2010(?:SOI)?_EAM.*SCREAM-[LH]R-DYAMOND2" >2010_dy2scream_control</value>
      <value compset="2000(?:SOI)?_EAM.*SCREAM"                 >2000_control</value>
      <!-- superfast chemistry compsets (use CMIP6 land configuration)-->
      <value compset="1850(?:SOI)?_EAM%AR5sf_ELM">1850_CMIP6_control</value>
      <value compset="20TR(?:SOI)?_EAM%AR5sf_ELM">20thC_CMIP6_transient</value>
      <!-- BGCv2 compsets (use V2 land new features configuration)-->
      <value compset="1850.*_*CNPRDCTCBCPHS" >1850_PHS_control</value>
      <value compset="1850.*_*CNPRDCTCBCWFM" >1850_WFM_control</value>
      <value compset="1850.*_*CNPRDCTCBCTGU" >1850_TGU_control</value>
      <value compset="1850.*_*CNPRDCTCBCPHSTGUWFM" >1850_PHSTGUWFM_control</value>
      <value compset="20TR.*_*CNPRDCTCBCPHS" >20thC_PHS_transient</value>
      <value compset="20TR.*_*CNPRDCTCBCWFM" >20thC_WFM_transient</value>
      <value compset="20TR.*_*CNPRDCTCBCTGU" >20thC_TGU_transient</value>
      <value compset="20TR.*_*CNPRDCTCBCPHSTGUWFM" >20thC_PHSTGUWFM_transient</value>
    </values>
    <group>run_component_elm</group>
    <file>env_run.xml</file>
    <desc>ELM namelist use_case.
      Determines the use-case that will be sent to the ELM build-namelist utility.
      This is normally set by the component set. This is an advanced flag and should only be
      used by expert users.</desc>
  </entry>

  <!-- ELM_BLDNML_OPTS is not additive, we must list all possible combinations -->
  <!-- ERROR: the node below is never matched, see bug 2025 -->
  <entry id="ELM_BLDNML_OPTS">
    <type>char</type>
    <default_value></default_value>
    <values>
      <value compset="%CNCR"                 >-ignore_ic_year</value>  <!-- ERROR: Never matched, see bug 2025 -->
      <value compset="_ELM%[^_]*SP"        >-bgc sp</value>
      <value compset="_ELM%[^_]*TOP"       >-solar_rad_scheme top</value>
      <value compset="_ELM%[^_]*SPBC"      >-bgc sp</value>
      <value compset="_EAM%CMIP6_ELM%[^_]*SPBC" >-bgc sp</value>
      <value compset="_ELM%[^_]*CN"        >-bgc cn</value>
      <value compset="_ELM%[^_]*BGC"       >-bgc bgc</value>
      <value compset="_ELM%[^_]*CN-CROP"   >-bgc cn -crop</value>
      <value compset="_ELM%[^_]*BGC-CROP"  >-bgc bgc -crop</value>
      <value compset="_ELM%[^_]*CNDV"      >-bgc cn -dynamic_vegetation</value>
      <value compset="_ELM%[^_]*BGCDV"     >-bgc bgc -dynamic_vegetation</value>
      <value compset="_ELM%[^_]*CNDV-CROP" >-bgc cn -dynamic_vegetation -crop</value>
      <value compset="_ELM%[^_]*BGCDV-CROP">-bgc bgc -dynamic_vegetation -crop</value>
      <value compset="_ELM%[^_]*FATES"      >-bgc fates -no-megan -no-drydep</value>
      <value compset="_ELM%[^_]*CRDCTCBC"   >-bgc bgc -nutrient c   -nutrient_comp_pathway rd  -soil_decomp ctc -methane </value>
      <value compset="_ELM%[^_]*CNRDCTCBC"  >-bgc bgc -nutrient cn  -nutrient_comp_pathway rd  -soil_decomp ctc -methane </value>
      <value compset="_ELM%[^_]*CNPRDCTCBC" >-bgc bgc -nutrient cnp -nutrient_comp_pathway rd  -soil_decomp ctc -methane </value>
      <value compset="_ELM%[^_]*CNPRDCTCBCPHS" >-bgc bgc -nutrient cnp -nutrient_comp_pathway rd  -soil_decomp ctc -methane -hydrstress</value>
      <value compset="_ELM%[^_]*CNPRDCTCBCTGU" >-bgc bgc -nutrient cnp -nutrient_comp_pathway rd  -soil_decomp ctc -methane -topounit</value>
      <value compset="_ELM%[^_]*CNPRDCTCBCWFM" >-bgc bgc -nutrient cnp -nutrient_comp_pathway rd  -soil_decomp ctc -methane -irrig .true. -tw_irr_on </value>
      <value compset="_ELM%[^_]*CNPRDCTCBCPHSTGUWFM" >-bgc bgc -nutrient cnp -nutrient_comp_pathway rd  -soil_decomp ctc -methane -hydrstress -topounit -irrig .true. -tw_irr_on</value>
      <value compset="_ELM%[^_]*CNPRDCTCBC-CROP" >-bgc bgc -nutrient cnp -nutrient_comp_pathway rd  -soil_decomp ctc -methane -crop </value>
      <value compset="_ELM%[^_]*CNPRDCTCBCWFM-CROP" >-bgc bgc -nutrient cnp -nutrient_comp_pathway rd  -soil_decomp ctc -methane -crop -irrig .true. -tw_irr_on </value>
      <value compset="_ELM%[^_]*CNECACTCBC" >-bgc bgc -nutrient cn  -nutrient_comp_pathway eca -soil_decomp ctc -methane </value>
      <value compset="_ELM%[^_]*CNPECACTCBC">-bgc bgc -nutrient cnp -nutrient_comp_pathway eca -soil_decomp ctc -methane </value>
      <value compset="_ELM%[^_]*CNPRDCTCBCTOP">-bgc bgc -nutrient cnp -nutrient_comp_pathway rd  -soil_decomp ctc -methane -solar_rad_scheme top</value>


      <value compset="_ELM%[^_]*CNECACNTBC" >-bgc bgc -nutrient cn  -nutrient_comp_pathway eca -soil_decomp century -methane </value>
      <value compset="_ELM%[^_]*CNPECACNTBC">-bgc bgc -nutrient cnp -nutrient_comp_pathway eca -soil_decomp century -methane </value>
      <value compset="_ELM%[^_]*CNECACTCBC" >-bgc bgc -nutrient cn  -nutrient_comp_pathway eca -soil_decomp ctc     -methane </value>
      <value compset="_ELM%[^_]*CNPECACTCBC">-bgc bgc -nutrient cnp -nutrient_comp_pathway eca -soil_decomp ctc     -methane </value>

      <value compset="_ELM50%[^_]*SP"        >-bgc sp</value>
      <value compset="_ELM50%[^_]*BGC"       >-bgc bgc</value>
    </values>
    <group>run_component_elm</group>
    <file>env_run.xml</file>
    <desc>ELM build-namelist options</desc>
  </entry>

  <entry id="ELM_CO2_TYPE">
    <type>char</type>
    <valid_values>constant,diagnostic,prognostic</valid_values>
    <!--list>1</list-->
    <default_value>constant</default_value>
    <values>
      <value compset="_EAM.*_ELM"     >diagnostic</value>
      <value compset="_ELM.*_BGC%BDRD">diagnostic</value>
      <value compset="_ELM.*_BGC%BPRP">prognostic</value>
      <value compset="_ELM.*_BGC%LNDATM">prognostic</value>
      <value compset="20TR.*_DATM"    >diagnostic</value>
      <value compset="RCP.*_DATM"     >diagnostic</value>
      <value compset="_ELM.*_BGC%BCRC">constant</value>
      <value compset="_ELM.*_BGC%BCRD">constant</value>
      <value compset="_ELM.*_BGC%BDRC">diagnostic</value>
      <value compset="20TR.*_DATM.*_BGC%BC"    >constant</value>
    </values>
    <group>run_component_elm</group>
    <file>env_run.xml</file>
    <desc>Determines how ELM will determine where CO2 is set.
      If value is constant, it will be set to CCSM_CO2_PPMV,
      if value is either diagnostic or prognostic, the atmosphere model
      MUST send it to ELM. ELM_CO2_TYPE is normally set by the specific
      compset, since it HAS to be coordinated with settings for the
      atmospheric model. Do not modify this variable. If you want to modify for
      your experiment, use your own user-defined component set
      This is an advanced flag and should only be used by expert users.</desc>
  </entry>

  <entry id="ELM_NAMELIST_OPTS">
    <type>char</type>
    <default_value></default_value>
    <group>run_component_elm</group>
    <file>env_run.xml</file>
    <desc>ELM-specific namelist settings for -namelist option in the ELM
      build-namelist. ELM_NAMELIST_OPTS is normally set as a compset variable
      and in general should not be modified for supported compsets.
      It is recommended that if you want to modify this value for your experiment,
      you should use your own user-defined component sets via using create_newcase
      with a compset_file argument.
      This is an advanced flag and should only be used by expert users.</desc>
  </entry>

  <entry id="ELM_ACCELERATED_SPINUP">
    <type>char</type>
    <valid_values>on,off</valid_values>
    <default_value>off</default_value>
    <group>run_component_elm</group>
    <file>env_run.xml</file>
    <desc>Turn on any settings for accellerating the model spinup.
    </desc>
  </entry>

  <entry id="ELM_USRDAT_NAME">
    <type>char</type>
    <default_value>UNSET</default_value>
    <group>run_component_elm</group>
    <file>env_run.xml</file>
    <desc>Dataset name for user-created datasets. This is used as the argument
      in Buildconf/elm.buildnml to build-namelist -elm_usr_name. An example of
      such a dataset would be 1x1pt_boulderCO_c090722. The default value is UNSET.
      This is an advanced flag and should only be used by expert users.</desc>
  </entry>

  <entry id="ELM_FORCE_COLDSTART">
    <type>char</type>
    <valid_values>on,off</valid_values>
    <default_value>off</default_value>
    <values>
      <value compset="_ELM.+CISM"        >on</value>
      <value compset="4804.*_ELM.*_CISM1">off</value>
      <value compset="_ELM.+MALI"        >on</value>
    </values>
    <group>run_component_elm</group>
    <file>env_run.xml</file>
    <desc>Flag to the ELM build-namelist command to force ELM to do a
      cold start (finidat will be set to blanks).
      A value of on forces the model to spin up from a cold-start
      (arbitrary initial conditions). Setting this value in the xml file will take
      precedence over any settings for finidat in the $CASEROOT/user_elm file.</desc>
  </entry>

  <description>
    <desc compset="_ELM"               >ELM with :</desc>
    <desc compset="_ELM%SP"            >Satellite phenology :</desc>
    <desc compset="_ELM%[^_]*SPBC"     >Satellite phenology with black carbon deposition :</desc>
    <desc compset="_ELM%[^_]*CN"       >CN :</desc>
    <desc compset="_ELM%[^_]*CNDV"     >CN with dynamic vegetation :</desc>
    <desc compset="_ELM%[^_]*BGC"      >BGC (CN and methane) :</desc>
    <desc compset="_ELM%[^_]*CROP"     >prognostic crop :</desc>
    <desc compset="_ELM%[^_]*VIC"      >VIC hydrology :</desc>
    <desc compset="_ELM%[^_]*FATES"    >FATES (Functionally Assembled Terr. Ecosystem Simulator) (experimental) :</desc>
    <desc compset="_ELM%[^_]*BGCDV"    >BGC (CN with vertically resolved soil BGC, based on Century with Methane) with dynamic veg :</desc>
    <desc compset="_ELM%[^_]*CRDCTCBC"   >C only, nutrient competition via relative demand, ctc soil cascade with black carbon deposition :</desc>
    <desc compset="_ELM%[^_]*CNRDCTCBC"  >C-N, nutrient competition via relative demand, ctc soil cascade with black carbon deposition :</desc>
    <desc compset="_ELM%[^_]*CNPRDCTCBC" >C-N-P, nutrient competition via relative demand, ctc soil cascade with black carbon deposition :</desc>
    <desc compset="_ELM%[^_]*CNECACTCBC" >C-N, nutrient competition via equilibrium chemistry approximation, ctc soil cascade with black carbon deposition :</desc>
    <desc compset="_ELM%[^_]*CNECACNTBC" >C-N, nutrient competition via equilibrium chemistry approximation, cnt soil cascade black carbon deposition :</desc>
    <desc compset="_ELM%[^_]*CNPECACTCBC">C-N-P, nutrient competition via equilibrium chemistry approximation, ctc soil cascade with black carbon deposition :</desc>
    <desc compset="_ELM%[^_]*CNPECACNTBC">C-N-P, nutrient competition via equilibrium chemistry approximation, cnt soil cascade with black carbon deposition :</desc>
    <desc compset="_ELM%[^_]*CNPRDCTCBCTOP" >C-N-P, nutrient competition via relative demand, ctc soil cascade with black carbon deposition and subgrid solar radiation parameterization :</desc>
  </description>

  <help>
    =========================================
    ELM naming conventions
    =========================================
    note: [^_]* means match zero or more of any character BUT an underbar.
    (in other words make sure there is NOT a underbar before the string afterwards)
  </help>

</definitions_variables><|MERGE_RESOLUTION|>--- conflicted
+++ resolved
@@ -92,12 +92,9 @@
       <value compset="SSP585(?:SOI)?_EAM%CMIP6_ELM">2015-2100_SSP585_transient</value>
       <value compset="SSP585(?:SOI)?_EAM%CMIP6_ELM*_BGC%B">2015-2100_SSP585_CMIP6bgc_transient</value> 
       <value compset="SSP370(?:SOI)?_EAM%CMIP6_ELM">2015-2100_SSP370_transient</value>
-<<<<<<< HEAD
       <!-- specify elm use_cases for FSSP585-SCREAM-HR compset (zhang73)-->
       <value compset="SSP585_EAM%SCREAM-HR_ELM45">2015-2100_SSP585_screamhr_transient</value>
-=======
       <value compset="SSP245(?:SOI)?_EAM%CMIP6_ELM">2015-2100_SSP245_transient</value>
->>>>>>> 9b1b4c7c
       <value compset="2010(?:SOI)?_EAM%CMIP6-LR_ELM">2010_CMIP6LR_control</value>
       <value compset="2010(?:SOI)?_EAM%CMIP6-HR_ELM">2010_CMIP6HR_control</value>
       <!-- Use cases for SCREAM compsets -->
