--- conflicted
+++ resolved
@@ -131,11 +131,6 @@
        enddo
   endselect
 
-<<<<<<< HEAD
-
-
-=======
->>>>>>> 4557d08c
 end subroutine
 
 
