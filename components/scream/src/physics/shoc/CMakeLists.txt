--- conflicted
+++ resolved
@@ -49,6 +49,7 @@
     shoc_compute_conv_vel_shoc_length.cpp
     shoc_compute_l_inf_shoc_length.cpp
     shoc_diag_obklen.cpp
+    shoc_compute_shr_prod.cpp
     shoc_compute_conv_time_shoc_length.cpp
     shoc_length.cpp
     shoc_energy_fixer.cpp
@@ -61,11 +62,7 @@
     shoc_dp_inverse.cpp
     shoc_shoc_main.cpp
     shoc_pblintd_height.cpp
-<<<<<<< HEAD
-    shoc_compute_shr_prod.cpp
-=======
     shoc_tridiag_solver.cpp
->>>>>>> 67f1363e
   ) # SHOC ETI SRCS
 endif()
 
