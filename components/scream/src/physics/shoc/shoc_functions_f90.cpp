#include "shoc_functions_f90.hpp"

#include "ekat/ekat_assert.hpp"
#include "ekat/kokkos/ekat_kokkos_utils.hpp"
#include "ekat/ekat_pack_kokkos.hpp"
#include "shoc_f90.hpp"

#include <random>

using scream::Real;
using scream::Int;

//
// A C interface to SHOC fortran calls. The stubs below will link to fortran definitions in shoc_iso_c.f90
//

extern "C" {

void shoc_init_c(int nlev, Real gravit, Real rair, Real rh2o, Real cpair,
                 Real zvir, Real latvap, Real latice, Real karman,
                 Real* pref_mid, int nbot_shoc, int ntop_shoc);

void shoc_grid_c(int shcol, int nlev, int nlevi, Real *zt_grid, Real *zi_grid,
                 Real *pdel, Real *dz_zt, Real *dzi_zi, Real *rho_zt);

void shoc_diag_obklen_c(Int shcol, Real *uw_sfc, Real *vw_sfc, Real *wthl_sfc,
                        Real *wqw_sfc, Real *thl_sfc, Real *cldliq_sfc,
                        Real *qv_sfc, Real *ustar, Real *kbfs, Real *obklen);

void update_host_dse_c(Int shcol, Int nlev, Real *thlm, Real *shoc_ql,
                       Real *exner, Real *zt_grid, Real *phis, Real *host_dse);

void shoc_energy_fixer_c(Int shcol, Int nlev, Int nlevi, Real dtime, Int nadv,
                         Real *zt_grid, Real *zi_grid, Real *se_b, Real *ke_b,
                         Real *wv_b, Real *wl_b, Real *se_a, Real *ke_a,
                         Real *wv_a, Real *wl_a, Real *wthl_sfc, Real *wqw_sfc,
                         Real *pdel, Real *rho_zt, Real *tke, Real *pint,
                         Real *host_dse);

void shoc_energy_integrals_c(Int shcol, Int nlev, Real *host_dse, Real *pdel,
                             Real *rtm, Real *rcm, Real *u_wind, Real *v_wind,
                             Real *se_int, Real *ke_int, Real *wv_int, Real *wl_int);

void shoc_energy_total_fixer_c(Int shcol, Int nlev, Int nlevi, Real dtime, Int nadv,
                               Real *zt_grid, Real *zi_grid,
                               Real *se_b, Real *ke_b, Real *wv_b, Real *wl_b,
                               Real *se_a, Real *ke_a, Real *wv_a, Real *wl_a,
                               Real *wthl_sfc, Real *wqw_sfc, Real *rho_zt,
                               Real *te_a, Real *te_b);

void shoc_energy_threshold_fixer_c(Int shcol, Int nlev, Int nlevi,
                             Real *pint, Real *tke, Real *te_a, Real *te_b,
                             Real *se_dis, Int *shoctop);

void shoc_energy_dse_fixer_c(Int shcol, Int nlev,
                             Real *se_dis, Int *shoctop,
                             Real *host_dse);

void calc_shoc_varorcovar_c(Int shcol, Int nlev, Int nlevi,  Real tunefac,
                            Real *isotropy_zi, Real *tkh_zi, Real *dz_zi,
			    Real *invar1, Real *invar2, Real *varorcovar);

void compute_tmpi_c(Int nlevi, Int shcol, Real dtime, Real *rho_zi,
                    Real *dz_zi, Real *tmpi);

void dp_inverse_c(Int nlev, Int shcol, Real *rho_zt, Real *dz_zt, Real *rdp_zt);

void sfc_fluxes_c(Int shcol, Real dtime, Real *rho_zi_sfc, Real *rdp_zt_sfc,
                  Real *wthl_sfc, Real *wqw_sfc, Real *wtke_sfc, Real *thetal,
                  Real *qw, Real *tke);

void impli_srf_stress_term_c(Int shcol, Real *rho_zi_sfc, Real *uw_sfc,
                             Real *vw_sfc, Real *u_wind_sfc, Real *v_wind_sfc,
                             Real *ksrf);

void tke_srf_flux_term_c(Int shcol, Real *uw_sfc, Real *vw_sfc,
                         Real *wtke_sfc);

void check_tke_c(Int shcol, Int nlev, Real *tke);

void shoc_tke_c(Int shcol, Int nlev, Int nlevi, Real dtime, Real *wthv_sec,
                Real *shoc_mix, Real *dz_zi, Real *dz_zt, Real *pres,
                Real *u_wind, Real *v_wind, Real *brunt, Real *obklen,
                Real *zt_grid, Real *zi_grid, Real *pblh, Real *tke,
                Real *tk, Real *tkh, Real *isotropy);

void integ_column_stability_c(Int nlev, Int shcol, Real *dz_zt, Real *pres,
			      Real *brunt, Real *brunt_int);

void compute_shr_prod_c(Int nlevi, Int nlev, Int shcol, Real *dz_zi,
                        Real *u_wind, Real *v_wind, Real *sterm);

void isotropic_ts_c(Int nlev, Int shcol, Real *brunt_int, Real *tke,
                    Real *a_diss, Real *brunt, Real *isotropy);

void adv_sgs_tke_c(Int nlev, Int shcol, Real dtime, Real *shoc_mix,
                   Real *wthv_sec, Real *sterm_zt, Real *tk,
                   Real *tke, Real *a_diss);

void eddy_diffusivities_c(Int nlev, Int shcol, Real *obklen, Real *pblh,
                          Real *zt_grid, Real *shoc_mix, Real *sterm_zt,
                          Real *isotropy, Real *tke, Real *tkh, Real *tk);

void calc_shoc_vertflux_c(Int shcol, Int nlev, Int nlevi, Real *tkh_zi,
			  Real *dz_zi, Real *invar, Real *vertflux);

void shoc_length_c(Int shcol, Int nlev, Int nlevi, Real *tke, Real *host_dx,
                   Real *host_dy, Real *pblh, Real *zt_grid, Real *zi_grid,
                   Real *dz_zt, Real *dz_zi, Real *thetal, Real *wthv_sec,
                   Real *thv, Real *brunt, Real *shoc_mix);

void compute_brunt_shoc_length_c(Int nlev, Int nlevi, Int shcol ,Real *dz_zt,
                                 Real *thv, Real *thv_zi, Real *brunt);

void compute_l_inf_shoc_length_c(Int nlev, Int shcol, Real *zt_grid, Real *dz_zt,
                                 Real *tke, Real *l_inf);

void compute_conv_vel_shoc_length_c(Int nlev, Int shcol, Real *pblh, Real *zt_grid,
                                    Real *dz_zt, Real *thv, Real *wthv_sec,
                                    Real *conv_vel);

void compute_conv_time_shoc_length_c(Int shcol, Real *pblh, Real *conv_vel,
                                     Real *tscale);

void compute_shoc_mix_shoc_length_c(Int nlev, Int shcol, Real *tke, Real* brunt,
                                    Real *tscale, Real *zt_grid, Real *l_inf,
				    Real *shoc_mix);

void check_length_scale_shoc_length_c(Int nlev, Int shcol, Real *host_dx,
                                    Real *host_dy, Real *shoc_mix);

void clipping_diag_third_shoc_moments_c(Int nlevi, Int shcol, Real *w_sec_zi,
                                    Real *w3);

void fterms_input_for_diag_third_shoc_moment_c(Real dz_zi, Real dz_zt, Real dz_zt_kc,
                                    Real isotropy_zi, Real brunt_zi, Real thetal_zi,
                                    Real *thedz, Real *thedz2, Real *iso,
                                    Real *isosqrd, Real *buoy_sgs2, Real *bet2);
void f0_to_f5_diag_third_shoc_moment_c(Real thedz, Real thedz2, Real bet2, Real iso,
                                    Real isosqrd, Real wthl_sec, Real wthl_sec_kc,
				    Real wthl_sec_kb, Real thl_sec, Real thl_sec_kc,
				    Real thl_sec_kb, Real w_sec, Real w_sec_kc, Real w_sec_zi,
                                    Real tke, Real tke_kc, Real *f0, Real *f1,
                                    Real *f2, Real *f3, Real *f4, Real *f5);

void omega_terms_diag_third_shoc_moment_c(Real buoy_sgs2, Real f3, Real f4,
                                    Real *omega0, Real *omega1, Real *omega2);

void x_y_terms_diag_third_shoc_moment_c(Real buoy_sgs2, Real f0, Real f1, Real f2,
                                    Real *x0, Real *y0, Real *x1, Real *y1);

void aa_terms_diag_third_shoc_moment_c(Real omega0, Real omega1, Real omega2,
                                    Real x0, Real x1, Real y0, Real y1,
				    Real *aa0, Real *aa1);

void w3_diag_third_shoc_moment_c(Real aa0, Real aa1, Real x0,
                                    Real x1, Real f5, Real *w3);
void shoc_diag_second_moments_srf_c(Int shcol, Real* wthl, Real* uw, Real* vw,
                                   Real* ustar2, Real* wstar);

void diag_third_shoc_moments_c(Int shoc, Int nlev, Int nlevi, Real *w_sec,
                               Real *thl_sec, Real *qw_sec, Real *qwthl_sec,
                               Real *wthl_sec, Real *isotropy, Real *brunt,
                               Real *thetal, Real *tke, Real *wthv_sec,
                               Real *dz_zt, Real *dz_zi, Real *zt_grid,
                               Real *zi_grid, Real *w3);

void compute_diag_third_shoc_moment_c(Int shcol, Int nlev, Int nlevi, Real *w_sec,
                                      Real *thl_sec, Real *wthl_sec, Real *tke,
                                      Real *dz_zt, Real *dz_zi, Real *isotropy_zi,
                                      Real *brunt_zi, Real *w_sec_zi, Real *thetal_zi,
                                      Real *w3);

void linear_interp_c(Real* x1, Real* x2, Real* y1, Real* y2, Int km1, Int km2, Int ncol, Real minthresh);

void shoc_assumed_pdf_c(Int shcol, Int nlev, Int nlevi, Real *thetal, Real *qw,
                        Real *w_first, Real *thl_sec, Real *qw_sec, Real *wthl_sec,
                        Real *w_sec, Real *wqw_sec, Real *qwthl_sec, Real *w3,
                        Real *pres, Real *zt_grid, Real *zi_grid,
                        Real *shoc_cldfrac, Real *shoc_ql, Real *wqls,
                        Real *wthv_sec, Real *shoc_ql2);

void shoc_assumed_pdf_tilda_to_real_c(Real w_first, Real sqrtw2, Real* w1);

void shoc_assumed_pdf_vv_parameters_c(Real w_first, Real w_sec, Real w3var,
                                      Real *Skew_w, Real *w1_1, Real *w1_2,
				      Real *w2_1, Real *w2_2, Real *a);

void shoc_assumed_pdf_thl_parameters_c(Real wthlsec, Real sqrtw2, Real sqrtthl,
                                       Real thlsec, Real thl_first, Real w1_1,
				       Real w1_2, Real Skew_w, Real a, bool dothetal_skew,
                                       Real *thl1_1, Real *thl1_2, Real *thl2_1,
				       Real *thl2_2, Real *sqrtthl2_1,
                                       Real *sqrtthl2_2);

void shoc_assumed_pdf_qw_parameters_c(Real wqwsec, Real sqrtw2, Real Skew_w,
                                       Real sqrtqt, Real qw_sec, Real w1_1,
				       Real w1_2, Real qw_first, Real a,
                                       Real *qw1_1, Real *qw1_2, Real *qw2_1,
				       Real *qw2_2, Real *sqrtqw2_1,
                                       Real *sqrtqw2_2);

void shoc_assumed_pdf_inplume_correlations_c(Real sqrtqw2_1, Real sqrtthl2_1,
                                     Real a, Real sqrtqw2_2, Real sqrtthl2_2,
                                     Real qwthlsec, Real qw1_1, Real qw_first,
				     Real thl1_1, Real thl_first, Real qw1_2,
				     Real thl1_2, Real *r_qwthl_1);

void shoc_assumed_pdf_compute_temperature_c(Real thl1, Real basepres,
                                            Real pval, Real *Tl1);

void shoc_assumed_pdf_compute_qs_c(Real Tl1_1, Real Tl1_2, Real pval,
                              Real *qs1, Real *beta1, Real *qs2, Real *beta2);

void shoc_assumed_pdf_compute_s_c(Real qw1, Real qs1, Real beta, Real pval, Real thl2,
                              Real qw2,Real sqrtthl2, Real sqrtqw2, Real r_qwthl,
                              Real *s, Real *std_s, Real *qn, Real *C);

void shoc_assumed_pdf_compute_sgs_liquid_c(Real a, Real ql1, Real ql2, Real *shoc_ql);

void shoc_assumed_pdf_compute_cloud_liquid_variance_c(Real a, Real s1, Real ql1,
                               Real C1, Real std_s1, Real s2, Real ql2, Real C2,
			       Real std_s2, Real shoc_ql, Real *shoc_ql2);

void shoc_assumed_pdf_compute_liquid_water_flux_c(Real a, Real w1_1, Real w_first,
                               Real ql1, Real w1_2, Real ql2, Real *wqls);

void shoc_assumed_pdf_compute_buoyancy_flux_c(Real wthlsec, Real epsterm, Real wqwsec,
                               Real pval, Real wqls, Real *wthv_sec);

void shoc_diag_second_moments_ubycond_c(Int shcol, Real* thl, Real* qw, Real* wthl,
                                       Real* wqw, Real* qwthl, Real* uw, Real* vw,
                                       Real* wtke);

void shoc_pblintd_init_pot_c(Int shcol, Int nlev, Real* thl, Real* ql, Real* q, Real* thv);

void shoc_pblintd_cldcheck_c(Int shcol, Int nlev, Int nlevi, Real* zi, Real* cldn, Real* pblh);
} // end _c function decls

namespace scream {
namespace shoc {

//
// Glue functions to call fortran from from C++ with the Data struct
//
// In all C++ -> Fortran bridge functions you should see shoc_init(nlev, true).
// We are provisionally following P3 here in case SHOC uses global data. The
// 'true' argument is to set shoc to use its fortran implementations instead of
// calling back to C++. We want this behavior since it doesn't make much sense
// for C++ to bridge over to fortran only to have fortran bridge back to C++.
// Anyone who wants the C++ implementation should call it directly. We need
// need to be aware of data layout since f90 is different from cxx. All these
// functions will expect incoming data to be C layout. They will transpose to f90
// before calling fortran and then back to C before returning.
//

void calc_shoc_varorcovar(SHOCVarorcovarData &d) {
  shoc_init(d.nlev(), true);
  d.transpose<ekat::TransposeDirection::c2f>();
  calc_shoc_varorcovar_c(d.shcol(), d.nlev(), d.nlevi(), d.tunefac, d.isotropy_zi, d.tkh_zi,
                         d.dz_zi, d.invar1, d.invar2, d.varorcovar);
  d.transpose<ekat::TransposeDirection::f2c>();
}

void compute_tmpi(SHOCComptmpiData &d){
  shoc_init(d.nlevi()-1, true); // nlev=nlevi-1
  d.transpose<ekat::TransposeDirection::c2f>();
  compute_tmpi_c(d.nlevi(), d.shcol(), d.dtime, d.rho_zi, d.dz_zi, d.tmpi);
  d.transpose<ekat::TransposeDirection::f2c>();
}

void dp_inverse(SHOCDpinverseData &d){
  shoc_init(d.nlev(), true);
  d.transpose<ekat::TransposeDirection::c2f>();
  dp_inverse_c(d.nlev(), d.shcol(), d.rho_zt, d.dz_zt, d.rdp_zt);
  d.transpose<ekat::TransposeDirection::f2c>();
}

void sfc_fluxes(SHOCSfcfluxesData &d){
  shoc_init(1, true); // single layer function
  d.transpose<ekat::TransposeDirection::c2f>();
  sfc_fluxes_c(d.shcol(), d.dtime, d.rho_zi_sfc, d.rdp_zt_sfc, d.wthl_sfc,
               d.wqw_sfc, d.wtke_sfc, d.thetal, d.qw, d.tke);
  d.transpose<ekat::TransposeDirection::f2c>();
}

void impli_srf_stress_term(SHOCImplsrfstressData &d){
  shoc_init(1, true); // single layer function
  d.transpose<ekat::TransposeDirection::c2f>();
  impli_srf_stress_term_c(d.shcol(), d.rho_zi_sfc, d.uw_sfc, d.vw_sfc,
                          d.u_wind_sfc, d.v_wind_sfc, d.ksrf);
  d.transpose<ekat::TransposeDirection::f2c>();
}

void tke_srf_flux_term(SHOCTkesrffluxData &d){
  shoc_init(1, true); // single layer function
  d.transpose<ekat::TransposeDirection::c2f>();
  tke_srf_flux_term_c(d.shcol(), d.uw_sfc, d.vw_sfc, d.wtke_sfc);
  d.transpose<ekat::TransposeDirection::f2c>();
}

void shoc_grid(SHOCGridData &d) {
  shoc_init(d.nlev(), true);
  d.transpose<ekat::TransposeDirection::c2f>();
  shoc_grid_c(d.shcol(), d.nlev(), d.nlevi(), d.zt_grid, d.zi_grid, d.pdel, d.dz_zt,
              d.dz_zi, d.rho_zt);
  d.transpose<ekat::TransposeDirection::f2c>();
}

void shoc_diag_obklen(SHOCObklenData &d){
  shoc_init(1, true); // single level function
  d.transpose<ekat::TransposeDirection::c2f>();
  shoc_diag_obklen_c(d.shcol(), d.uw_sfc, d.vw_sfc, d.wthl_sfc, d.wqw_sfc,
                     d.thl_sfc, d.cldliq_sfc, d.qv_sfc, d.ustar, d.kbfs,
                     d.obklen);
  d.transpose<ekat::TransposeDirection::f2c>();
}

void update_host_dse(SHOCEnergydseData &d) {
  shoc_init(d.nlev(), true);
  d.transpose<ekat::TransposeDirection::c2f>();
  update_host_dse_c(d.shcol(), d.nlev(), d.thlm, d.shoc_ql, d.exner,
                    d.zt_grid, d.phis, d.host_dse);
  d.transpose<ekat::TransposeDirection::f2c>();
}

void shoc_energy_fixer(SHOCEnergyfixerData &d){
  shoc_init(d.nlev(), true);
  d.transpose<ekat::TransposeDirection::c2f>();
  shoc_energy_fixer_c(d.shcol(), d.nlev(), d.nlevi(), d.dtime, d.nadv,
                      d.zt_grid, d.zi_grid, d.se_b, d.ke_b, d.wv_b,
                      d.wl_b, d.se_a, d.ke_a, d.wv_a, d.wl_a, d.wthl_sfc,
                      d.wqw_sfc, d.pdel, d.rho_zt, d.tke, d.pint,
                      d.host_dse);
  d.transpose<ekat::TransposeDirection::f2c>();
}

void shoc_energy_integrals(SHOCEnergyintData &d) {
  shoc_init(d.nlev(), true);
  d.transpose<ekat::TransposeDirection::c2f>();
  shoc_energy_integrals_c(d.shcol(), d.nlev(), d.host_dse, d.pdel,
                          d.rtm, d.rcm, d.u_wind, d.v_wind,
                          d.se_int, d.ke_int, d.wv_int, d.wl_int);
  d.transpose<ekat::TransposeDirection::f2c>();
}

void shoc_energy_total_fixer(SHOCEnergytotData &d) {
  shoc_init(d.nlev(), true);
  d.transpose<ekat::TransposeDirection::c2f>();
  shoc_energy_total_fixer_c(d.shcol(), d.nlev(), d.nlevi(), d.dtime, d.nadv,
                            d.zt_grid, d.zi_grid,
                            d.se_b, d.ke_b, d.wv_b, d.wl_b,
                            d.se_a, d.ke_a, d.wv_a, d.wl_a,
                            d.wthl_sfc, d.wqw_sfc, d.rho_zt,
                            d.te_a, d.te_b);
  d.transpose<ekat::TransposeDirection::f2c>();
}

void shoc_energy_threshold_fixer(SHOCEnergythreshfixerData &d) {
  shoc_init(d.nlev(), true);
  d.transpose<ekat::TransposeDirection::c2f>();
  shoc_energy_threshold_fixer_c(d.shcol(), d.nlev(), d.nlevi(),
                          d.pint, d.tke, d.te_a, d.te_b,
			  d.se_dis, d.shoctop);
  d.transpose<ekat::TransposeDirection::f2c>();
}

void shoc_energy_dse_fixer(SHOCEnergydsefixerData &d) {
  shoc_init(d.nlev(), true);
  d.transpose<ekat::TransposeDirection::c2f>();
  shoc_energy_dse_fixer_c(d.shcol(), d.nlev(),
                          d.se_dis, d.shoctop, d.host_dse);
  d.transpose<ekat::TransposeDirection::f2c>();
}

void calc_shoc_vertflux(SHOCVertfluxData &d) {
  shoc_init(d.nlev(), true);
  d.transpose<ekat::TransposeDirection::c2f>();
  calc_shoc_vertflux_c(d.shcol(), d.nlev(), d.nlevi(), d.tkh_zi, d.dz_zi, d.invar,
		       d.vertflux);
  d.transpose<ekat::TransposeDirection::f2c>();
}

void check_tke(SHOCCheckTkeData &d){
  shoc_init(d.nlev(), true);
  d.transpose<ekat::TransposeDirection::c2f>();
  check_tke_c(d.shcol(), d.nlev(), d.tke);
  d.transpose<ekat::TransposeDirection::f2c>();
}

void shoc_tke(SHOCTkeData &d){
  shoc_init(d.nlev(), true);
  d.transpose<ekat::TransposeDirection::c2f>();
  shoc_tke_c(d.shcol(), d.nlev(), d.nlevi(), d.dtime, d.wthv_sec, d.shoc_mix,
              d.dz_zi, d.dz_zt, d.pres, d.u_wind, d.v_wind, d.brunt, d.obklen,
	      d.zt_grid, d.zi_grid, d.pblh, d.tke, d.tk, d.tkh, d.isotropy);
  d.transpose<ekat::TransposeDirection::f2c>();
}

void integ_column_stability(SHOCColstabData &d) {
  shoc_init(d.nlev(), true);
  d.transpose<ekat::TransposeDirection::c2f>();
  integ_column_stability_c(d.nlev(), d.shcol(), d.dz_zt, d.pres, d.brunt, d.brunt_int);
  d.transpose<ekat::TransposeDirection::f2c>();
}

void compute_shr_prod(SHOCTkeshearData &d) {
  shoc_init(d.nlev(), true);
  d.transpose<ekat::TransposeDirection::c2f>();
  compute_shr_prod_c(d.nlevi(), d.nlev(), d.shcol(), d.dz_zi, d.u_wind,
                       d.v_wind, d.sterm);
  d.transpose<ekat::TransposeDirection::f2c>();
}

void isotropic_ts(SHOCIsotropicData &d) {
  shoc_init(d.nlev(), true);
  d.transpose<ekat::TransposeDirection::c2f>();
  isotropic_ts_c(d.nlev(), d.shcol(), d.brunt_int, d.tke, d.a_diss,
                 d.brunt, d.isotropy);
  d.transpose<ekat::TransposeDirection::f2c>();
}

void adv_sgs_tke(SHOCAdvsgstkeData &d) {
  shoc_init(d.nlev(), true);
  d.transpose<ekat::TransposeDirection::c2f>();
  adv_sgs_tke_c(d.nlev(), d.shcol(), d.dtime, d.shoc_mix, d.wthv_sec,
                d.sterm_zt, d.tk, d.tke, d.a_diss);
  d.transpose<ekat::TransposeDirection::f2c>();
}

void eddy_diffusivities(SHOCEddydiffData &d) {
  shoc_init(d.nlev(), true);
  d.transpose<ekat::TransposeDirection::c2f>();
  eddy_diffusivities_c(d.nlev(), d.shcol(), d.obklen, d.pblh, d.zt_grid,
     d.shoc_mix, d.sterm_zt, d.isotropy, d.tke, d.tkh, d.tk);
  d.transpose<ekat::TransposeDirection::f2c>();
}

void shoc_length(SHOCLengthData &d){
  shoc_init(d.nlev(), true);
  d.transpose<ekat::TransposeDirection::c2f>();
  shoc_length_c(d.shcol(),d.nlev(),d.nlevi(),d.tke,d.host_dx,d.host_dy,
                d.pblh,d.zt_grid,d.zi_grid,d.dz_zt,d.dz_zi,d.thetal,
                d.wthv_sec,d.thv,d.brunt,d.shoc_mix);
  d.transpose<ekat::TransposeDirection::f2c>();
}

void compute_brunt_shoc_length(SHOCBruntlengthData &d) {
  shoc_init(d.nlev(), true);
  d.transpose<ekat::TransposeDirection::c2f>();
  compute_brunt_shoc_length_c(d.nlev(),d.nlevi(),d.shcol(),d.dz_zt,d.thv,d.thv_zi,d.brunt);
  d.transpose<ekat::TransposeDirection::f2c>();
}

void compute_l_inf_shoc_length(SHOCInflengthData &d) {
  shoc_init(d.nlev(), true);
  d.transpose<ekat::TransposeDirection::c2f>();
  compute_l_inf_shoc_length_c(d.nlev(),d.shcol(),d.zt_grid,d.dz_zt,d.tke,d.l_inf);
  d.transpose<ekat::TransposeDirection::f2c>();
}

void compute_conv_vel_shoc_length(SHOCConvvelData &d) {
  shoc_init(d.nlev(), true);
  d.transpose<ekat::TransposeDirection::c2f>();
  compute_conv_vel_shoc_length_c(d.nlev(),d.shcol(),d.pblh,d.zt_grid,
                                 d.dz_zt,d.thv,d.wthv_sec,d.conv_vel);
  d.transpose<ekat::TransposeDirection::f2c>();
}

void compute_conv_time_shoc_length(SHOCConvtimeData &d) {
  shoc_init(42, true); // fake nlev
  d.transpose<ekat::TransposeDirection::c2f>();
  compute_conv_time_shoc_length_c(d.shcol(),d.pblh,d.conv_vel,d.tscale);
  d.transpose<ekat::TransposeDirection::f2c>();
}

void compute_shoc_mix_shoc_length(SHOCMixlengthData &d) {
  shoc_init(d.nlev(), true);
  d.transpose<ekat::TransposeDirection::c2f>();
  compute_shoc_mix_shoc_length_c(d.nlev(),d.shcol(),d.tke,d.brunt,d.tscale,
                                 d.zt_grid,d.l_inf,d.shoc_mix);
  d.transpose<ekat::TransposeDirection::f2c>();
}

void check_length_scale_shoc_length(SHOCMixcheckData &d) {
  shoc_init(d.nlev(), true);
  d.transpose<ekat::TransposeDirection::c2f>();
  check_length_scale_shoc_length_c(d.nlev(),d.shcol(),d.host_dx,d.host_dy,d.shoc_mix);
  d.transpose<ekat::TransposeDirection::f2c>();
}

void clipping_diag_third_shoc_moments(SHOCClipthirdmomsData &d) {
  shoc_init(d.nlevi()-1, true); // nlev = nlevi - 1
  d.transpose<ekat::TransposeDirection::c2f>();
  clipping_diag_third_shoc_moments_c(d.nlevi(),d.shcol(),d.w_sec_zi,d.w3);
  d.transpose<ekat::TransposeDirection::f2c>();
}

void aa_terms_diag_third_shoc_moment(SHOCAAdiagthirdmomsData &d){
  shoc_init(1, true);
  aa_terms_diag_third_shoc_moment_c(d.omega0,d.omega1,d.omega2,d.x0,d.x1,d.y0,d.y1,
                                    &d.aa0,&d.aa1);
}

void fterms_input_for_diag_third_shoc_moment(SHOCFterminputthirdmomsData &d){
  shoc_init(1, true);
  fterms_input_for_diag_third_shoc_moment_c(d.dz_zi,d.dz_zt,d.dz_zt_kc,
                                     d.isotropy_zi,d.brunt_zi,d.thetal_zi,
				     &d.thedz,&d.thedz2,&d.iso,
				     &d.isosqrd,&d.buoy_sgs2,&d.bet2);
}

void f0_to_f5_diag_third_shoc_moment(SHOCFtermdiagthirdmomsData &d){
  shoc_init(1, true);
  f0_to_f5_diag_third_shoc_moment_c(d.thedz,d.thedz2,d.bet2,d.iso,d.isosqrd,
                                    d.wthl_sec,d.wthl_sec_kc,d.wthl_sec_kb,
                                    d.thl_sec,d.thl_sec_kc,d.thl_sec_kb,
                                    d.w_sec,d.w_sec_kc,d.w_sec_zi,
                                    d.tke,d.tke_kc,
                                    &d.f0,&d.f1,&d.f2,&d.f3,&d.f4,&d.f5);
}

void omega_terms_diag_third_shoc_moment(SHOCOmegadiagthirdmomsData &d){
  shoc_init(1, true);
  omega_terms_diag_third_shoc_moment_c(d.buoy_sgs2,d.f3,d.f4,
                                       &d.omega0,&d.omega1,&d.omega2);
}

void x_y_terms_diag_third_shoc_moment(SHOCXYdiagthirdmomsData &d){
  shoc_init(1, true);
  x_y_terms_diag_third_shoc_moment_c(d.buoy_sgs2,d.f0,d.f1,d.f2,
                                     &d.x0,&d.y0,&d.x1,&d.y1);
}

void w3_diag_third_shoc_moment(SHOCW3diagthirdmomsData &d){
  shoc_init(1, true);
  w3_diag_third_shoc_moment_c(d.aa0,d.aa1,d.x0,d.x1,d.f5,&d.w3);
}

void shoc_diag_second_moments_srf(SHOCSecondMomentSrfData& d)
{
  shoc_init(42, true); // fake nlev
  d.transpose<ekat::TransposeDirection::c2f>();
  shoc_diag_second_moments_srf_c(d.shcol(), d.wthl, d.uw, d.vw, d.ustar2, d.wstar);
  d.transpose<ekat::TransposeDirection::f2c>();
}

void diag_third_shoc_moments(SHOCDiagThirdMomData &d) {
  shoc_init(d.nlev(), true);
  d.transpose<ekat::TransposeDirection::c2f>();
  diag_third_shoc_moments_c(d.shcol(),d.nlev(),d.nlevi(),d.w_sec,d.thl_sec,d.qw_sec,
                            d.qwthl_sec,d.wthl_sec,d.isotropy,d.brunt,d.thetal,
                            d.tke,d.wthv_sec,d.dz_zt,d.dz_zi,d.zt_grid,d.zi_grid,
                            d.w3);
  d.transpose<ekat::TransposeDirection::f2c>();
}

void compute_diag_third_shoc_moment(SHOCCompThirdMomData &d) {
  shoc_init(d.nlev(), true);
  d.transpose<ekat::TransposeDirection::c2f>();
  compute_diag_third_shoc_moment_c(d.shcol(),d.nlev(),d.nlevi(),d.w_sec,d.thl_sec,
                                   d.wthl_sec,d.tke,d.dz_zt,d.dz_zi,d.isotropy_zi,
                                   d.brunt_zi,d.w_sec_zi,d.thetal_zi,d.w3);
  d.transpose<ekat::TransposeDirection::f2c>();
}

void linear_interp(SHOCLinearInterpData& d)
{
  shoc_init(d.nlev(), true);
  d.transpose<ekat::TransposeDirection::c2f>();
  linear_interp_c(d.x1,d.x2,d.y1,d.y2,d.nlev(),d.nlevi(),d.shcol(),d.minthresh);
  d.transpose<ekat::TransposeDirection::f2c>();
}

void shoc_assumed_pdf(SHOCAssumedpdfData &d)
{
  shoc_init(d.nlev(), true);
  d.transpose<ekat::TransposeDirection::c2f>();
  shoc_assumed_pdf_c(d.shcol(), d.nlev(), d.nlevi(), d.thetal, d.qw, d.w_field,
                     d.thl_sec, d.qw_sec, d.wthl_sec, d.w_sec, d.wqw_sec,
                     d.qwthl_sec, d.w3, d.pres, d.zt_grid, d.zi_grid,
                     d.shoc_cldfrac, d.shoc_ql, d.wqls, d.wthv_sec, d.shoc_ql2);
  d.transpose<ekat::TransposeDirection::f2c>();
}

void shoc_assumed_pdf_tilda_to_real(SHOCPDFtildaData &d)
{
  shoc_init(1, true);
  shoc_assumed_pdf_tilda_to_real_c(d.w_first, d.sqrtw2, &d.w1);
}

void shoc_assumed_pdf_vv_parameters(SHOCPDFvvparamData &d)
{
  shoc_init(1, true);
  shoc_assumed_pdf_vv_parameters_c(d.w_first,d.w_sec,d.w3var,
                                   &d.Skew_w,&d.w1_1,&d.w1_2,&d.w2_1,&d.w2_2,&d.a);
}

void shoc_assumed_pdf_thl_parameters(SHOCPDFthlparamData &d)
{
  shoc_init(1, true);
  shoc_assumed_pdf_thl_parameters_c(d.wthlsec,d.sqrtw2,d.sqrtthl,d.thlsec,d.thl_first,
                                    d.w1_1,d.w1_2,d.Skew_w,d.a,d.dothetal_skew,
                                    &d.thl1_1,&d.thl1_2,&d.thl2_1,&d.thl2_2,&d.sqrtthl2_1,
                                    &d.sqrtthl2_2);
}

void shoc_assumed_pdf_qw_parameters(SHOCPDFqwparamData &d)
{
  shoc_init(1, true);
  shoc_assumed_pdf_qw_parameters_c(d.wqwsec,d.sqrtw2,d.Skew_w,d.sqrtqt,d.qwsec,
                                    d.w1_1,d.w1_2,d.qw_first,d.a,
                                    &d.qw1_1,&d.qw1_2,&d.qw2_1,&d.qw2_2,&d.sqrtqw2_1,
                                    &d.sqrtqw2_2);
}

void shoc_assumed_pdf_inplume_correlations(SHOCPDFinplumeData &d)
{
  shoc_init(1, true);
  shoc_assumed_pdf_inplume_correlations_c(d.sqrtqw2_1,d.sqrtthl2_1,d.a,
                                          d.sqrtqw2_2,d.sqrtthl2_2,
                                          d.qwthlsec,d.qw1_1,d.qw_first,d.thl1_1,
			                  d.thl_first,d.qw1_2,d.thl1_2,
                                          &d.r_qwthl_1);
}

void shoc_assumed_pdf_compute_temperature(SHOCPDFcomptempData &d)
{
  shoc_init(1, true);
  shoc_assumed_pdf_compute_temperature_c(d.thl1, d.basepres, d.pval, &d.Tl1);
}

void shoc_assumed_pdf_compute_qs(SHOCPDFcompqsData &d)
{
  shoc_init(1, true);
  shoc_assumed_pdf_compute_qs_c(d.Tl1_1,d.Tl1_2,d.pval,
                                &d.qs1,&d.beta1,&d.qs2,&d.beta2);
}

void shoc_assumed_pdf_compute_s(SHOCPDFcompsData &d)
{
  shoc_init(1, true);
  shoc_assumed_pdf_compute_s_c(d.qw1,d.qs1,d.beta,d.pval,d.thl2,d.qw2,
                               d.sqrtthl2,d.sqrtqw2,d.r_qwthl,
			       &d.s,&d.std_s,&d.qn,&d.C);
}

void shoc_assumed_pdf_compute_sgs_liquid(SHOCPDFcompsgsliqData &d)
{
  shoc_init(1, true);
  shoc_assumed_pdf_compute_sgs_liquid_c(d.a, d.ql1, d.ql2, &d.shoc_ql);
}

void shoc_assumed_pdf_compute_cloud_liquid_variance(SHOCPDFcompcloudvarData &d)
{
  shoc_init(1, true);
  shoc_assumed_pdf_compute_cloud_liquid_variance_c(d.a,d.s1,d.ql1,d.C1,
                                   d.std_s1,d.s2,d.ql2,d.C2,d.std_s2,d.shoc_ql,
                                   &d.shoc_ql2);
}

void shoc_assumed_pdf_compute_liquid_water_flux(SHOCPDFcompliqfluxData &d)
{
  shoc_init(1, true);
  shoc_assumed_pdf_compute_liquid_water_flux_c(d.a,d.w1_1,d.w_first,d.ql1,
                                               d.w1_2,d.ql2,&d.wqls);
}

void shoc_assumed_pdf_compute_buoyancy_flux(SHOCPDFcompbuoyfluxData &d)
{
  shoc_init(1, true);
  shoc_assumed_pdf_compute_buoyancy_flux_c(d.wthlsec,d.epsterm,d.wqwsec,
                                           d.pval,d.wqls,&d.wthv_sec);
}

void shoc_diag_second_moments_ubycond(SHOCSecondMomentUbycondData& d)
{
  shoc_init(42, true); // Fake nlev
  d.transpose<ekat::TransposeDirection::c2f>();
  shoc_diag_second_moments_ubycond_c(d.shcol(), d.thl, d.qw, d.wthl, d.wqw, d.qwthl, d.uw, d.vw, d.wtke);
  d.transpose<ekat::TransposeDirection::f2c>();
}

void shoc_pblintd_init_pot(SHOCPblintdInitPotData& d)
{
  shoc_init(d.nlev(), true);
  d.transpose<ekat::TransposeDirection::c2f>();
  shoc_pblintd_init_pot_c(d.shcol(), d.nlev(), d.thl, d.ql, d.q, d.thv);
  d.transpose<ekat::TransposeDirection::f2c>();
}

void shoc_pblintd_cldcheck(SHOCPblintdCldCheckData& d)
{
  shoc_init(d.nlev(), true);
  d.transpose<ekat::TransposeDirection::c2f>();
  shoc_pblintd_cldcheck_c(d.shcol(), d.nlev(), d.nlevi(), d.zi, d.cldn, d.pblh);
  d.transpose<ekat::TransposeDirection::f2c>();
}

// end _c impls

//
// _f function definitions. These expect data in C layout
//

void calc_shoc_varorcovar_f(Int shcol, Int nlev, Int nlevi, Real tunefac,
                            Real *isotropy_zi, Real *tkh_zi, Real *dz_zi,
                            Real *invar1, Real *invar2, Real *varorcovar)
{
  using SHF = Functions<Real, DefaultDevice>;

  using Spack      = typename SHF::Spack;
  using view_2d    = typename SHF::view_2d<Spack>;
  using KT         = typename SHF::KT;
  using ExeSpace   = typename KT::ExeSpace;
  using MemberType = typename SHF::MemberType;

  static constexpr Int num_arrays = 6;

  Kokkos::Array<view_2d, num_arrays> temp_d;
  Kokkos::Array<int, num_arrays> dim1_sizes     = {shcol,       shcol,  shcol, shcol,  shcol,  shcol};
  Kokkos::Array<int, num_arrays> dim2_sizes     = {nlevi,       nlevi,  nlevi, nlev,   nlev,   nlevi};
  Kokkos::Array<const Real*, num_arrays> ptr_array = {isotropy_zi, tkh_zi, dz_zi, invar1, invar2, varorcovar};

  // Sync to device
  ekat::host_to_device(ptr_array, dim1_sizes, dim2_sizes, temp_d, true);

  view_2d
    isotropy_zi_d  (temp_d[0]),
    tkh_zi_d    (temp_d[1]),
    dz_zi_d     (temp_d[2]),
    invar1_d    (temp_d[3]),
    invar2_d    (temp_d[4]),
    varorcovar_d(temp_d[5]);

  const Int nk_pack = ekat::npack<Spack>(nlev);
  const auto policy = ekat::ExeSpaceUtils<ExeSpace>::get_default_team_policy(shcol, nk_pack);
  Kokkos::parallel_for(policy, KOKKOS_LAMBDA(const MemberType& team) {
    const Int i = team.league_rank();

    const auto oisotropy_zi_d = ekat::subview(isotropy_zi_d, i);
    const auto otkh_zi_d      = ekat::subview(tkh_zi_d, i);
    const auto odz_zi_d       = ekat::subview(dz_zi_d, i);
    const auto oinvar1_d      = ekat::subview(invar1_d, i);
    const auto oinvar2_d      = ekat::subview(invar2_d, i);
    const auto ovarorcovar_d  = ekat::subview(varorcovar_d, i);

    SHF::calc_shoc_varorcovar(team, nlev, tunefac, oisotropy_zi_d, otkh_zi_d, odz_zi_d,
                              oinvar1_d, oinvar2_d, ovarorcovar_d);
  });

  // Sync back to host
  Kokkos::Array<view_2d, 1> inout_views = {varorcovar_d};
  ekat::device_to_host<int,1>({varorcovar}, {shcol}, {nlevi}, inout_views, true);
}

void calc_shoc_vertflux_f(Int shcol, Int nlev, Int nlevi, Real *tkh_zi,
			  Real *dz_zi, Real *invar, Real *vertflux)
{
  using SHF = Functions<Real, DefaultDevice>;

  using Spack      = typename SHF::Spack;
  using view_2d    = typename SHF::view_2d<Spack>;
  using KT         = typename SHF::KT;
  using ExeSpace   = typename KT::ExeSpace;
  using MemberType = typename SHF::MemberType;

  static constexpr Int num_arrays = 4;

  Kokkos::Array<view_2d, num_arrays> temp_d;
  Kokkos::Array<Int, num_arrays> dim1_sizes     = {shcol,  shcol, shcol, shcol};
  Kokkos::Array<Int, num_arrays> dim2_sizes     = {nlevi,  nlevi, nlev,  nlevi};
  Kokkos::Array<const Real*, num_arrays> ptr_array = {tkh_zi, dz_zi, invar, vertflux};

  // Sync to device
  ekat::host_to_device(ptr_array, dim1_sizes, dim2_sizes, temp_d, true);

  view_2d
    tkh_zi_d  (temp_d[0]),
    dz_zi_d   (temp_d[1]),
    invar_d   (temp_d[2]),
    vertflux_d(temp_d[3]);

  const Int nk_pack = ekat::npack<Spack>(nlev);
  const auto policy = ekat::ExeSpaceUtils<ExeSpace>::get_default_team_policy(shcol, nk_pack);
  Kokkos::parallel_for(policy, KOKKOS_LAMBDA(const MemberType& team) {
    const Int i = team.league_rank();

    const auto otkh_zi_d   = ekat::subview(tkh_zi_d, i);
    const auto odz_zi_d    = ekat::subview(dz_zi_d, i);
    const auto oinvar_d    = ekat::subview(invar_d, i);
    const auto overtflux_d = ekat::subview(vertflux_d, i);

    SHF::calc_shoc_vertflux(team, nlev, otkh_zi_d, odz_zi_d, oinvar_d, overtflux_d);
  });

  // Sync back to host
  Kokkos::Array<view_2d, 1> inout_views = {vertflux_d};
  ekat::device_to_host<Int,1>({vertflux}, {{shcol}}, {{nlevi}}, inout_views, true);
}

void shoc_diag_second_moments_srf_f(Int shcol, Real* wthl, Real* uw, Real* vw, Real* ustar2, Real* wstar)
{
  using SHOC       = Functions<Real, DefaultDevice>;
  using Scalar     = typename SHOC::Scalar;
  using Pack1      = typename ekat::Pack<Real, 1>;
  using view_1d    = typename SHOC::view_1d<Pack1>;

  Kokkos::Array<view_1d, 3> temp_d;
  ekat::host_to_device({wthl, uw, vw}, shcol, temp_d);

  // inputs
  view_1d
    wthl_d (temp_d[0]),
    uw_d   (temp_d[1]),
    vw_d   (temp_d[2]);

  // outputs
  view_1d ustar2_d("ustar2", shcol),
          wstar_d ("wstar", shcol);

  Kokkos::parallel_for("parallel_moments_srf", shcol, KOKKOS_LAMBDA (const int& i) {

     Scalar wthl_s{wthl_d(i)[0]};
     Scalar uw_s{uw_d(i)[0]};
     Scalar vw_s{vw_d(i)[0]};

     Scalar ustar2_s{0};
     Scalar wstar_s{0};

     SHOC::shoc_diag_second_moments_srf(wthl_s, uw_s, vw_s, ustar2_s, wstar_s);

     ustar2_d(i)[0] = ustar2_s;
     wstar_d(i)[0]  = wstar_s;
   });

  Kokkos::Array<view_1d, 2> out_views = {ustar2_d, wstar_d};
  ekat::device_to_host({ustar2, wstar}, shcol, out_views);
}

void shoc_diag_second_moments_ubycond_f(Int shcol, Real* thl, Real* qw, Real* wthl, Real* wqw, Real* qwthl, Real* uw, Real* vw,
      Real* wtke)
{
  using SHOC       = Functions<Real, DefaultDevice>;
  using Scalar     = typename SHOC::Scalar;
  using Pack1      = typename ekat::Pack<Real, 1>;
  using view_1d    = typename SHOC::view_1d<Pack1>;

  view_1d thl_d  ("thl"  ,shcol),
          qw_d   ("qw"   ,shcol),
          qwthl_d("qwthl",shcol),
          wthl_d ("wthl" ,shcol),
          wqw_d  ("wqw"  ,shcol),
          uw_d   ("uw"   ,shcol),
          vw_d   ("vw"   ,shcol),
          wtke_d ("wtke" ,shcol);

  Kokkos::parallel_for("parallel_moments_ubycond", shcol, KOKKOS_LAMBDA (const int& i) {

    Scalar thl_s{0.};
    Scalar qw_s{0.};
    Scalar wthl_s{0.};
    Scalar wqw_s{0.};
    Scalar qwthl_s{0.};
    Scalar uw_s{0.};
    Scalar vw_s{0.};
    Scalar wtke_s{0.};

    SHOC::shoc_diag_second_moments_ubycond(thl_s, qw_s, wthl_s, wqw_s, qwthl_s, uw_s, vw_s, wtke_s);

    thl_d(i)[0]   = thl_s;
    qw_d(i)[0]    = qw_s;
    wthl_d(i)[0]  = wthl_s;
    wqw_d(i)[0]   = wqw_s;
    qwthl_d(i)[0] = qwthl_s;
    uw_d(i)[0]    = uw_s;
    vw_d(i)[0]    = vw_s;
    wtke_d(i)[0]  = wtke_s;

  });

  Kokkos::Array<view_1d, 8> host_views = {thl_d, qw_d, qwthl_d, wthl_d, wqw_d, uw_d, vw_d, wtke_d};

  ekat::device_to_host({thl, qw, qwthl, wthl, wqw, uw, vw, wtke}, shcol, host_views);
}

void update_host_dse_f(Int shcol, Int nlev, Real* thlm, Real* shoc_ql, Real* exner, Real* zt_grid,
                       Real* phis, Real* host_dse)
{
  using SHF = Functions<Real, DefaultDevice>;

  using Scalar     = typename SHF::Scalar;
  using Spack      = typename SHF::Spack;
  using Pack1d     = typename ekat::Pack<Real,1>;
  using view_1d    = typename SHF::view_1d<Pack1d>;
  using view_2d    = typename SHF::view_2d<Spack>;
  using KT         = typename SHF::KT;
  using ExeSpace   = typename KT::ExeSpace;
  using MemberType = typename SHF::MemberType;

  Kokkos::Array<view_1d, 1> temp_1d_d;
  Kokkos::Array<view_2d, 5> temp_2d_d;
  Kokkos::Array<int, 5> dim1_sizes     = {shcol,  shcol, shcol, shcol, shcol};
  Kokkos::Array<int, 5> dim2_sizes     = {nlev,  nlev, nlev,  nlev, nlev};
  Kokkos::Array<const Real*, 5> ptr_array = {thlm, shoc_ql, exner, zt_grid, host_dse};

  // Sync to device
  ekat::host_to_device({phis}, shcol, temp_1d_d);
  ekat::host_to_device(ptr_array, dim1_sizes, dim2_sizes, temp_2d_d, true);

  view_1d phis_d(temp_1d_d[0]);

  view_2d
    thlm_d    (temp_2d_d[0]),
    shoc_ql_d (temp_2d_d[1]),
    exner_d   (temp_2d_d[2]),
    zt_grid_d (temp_2d_d[3]),
    host_dse_d(temp_2d_d[4]);

  const Int nk_pack = ekat::npack<Spack>(nlev);
  const auto policy = ekat::ExeSpaceUtils<ExeSpace>::get_default_team_policy(shcol, nk_pack);
  Kokkos::parallel_for(policy, KOKKOS_LAMBDA(const MemberType& team) {
    const Int i = team.league_rank();

    const Scalar phis_s{phis_d(i)[0]};
    const auto thlm_s   = ekat::subview(thlm_d, i);
    const auto shoc_ql_s    = ekat::subview(shoc_ql_d, i);
    const auto exner_s    = ekat::subview(exner_d, i);
    const auto zt_grid_s = ekat::subview(zt_grid_d, i);
    const auto host_dse_s = ekat::subview(host_dse_d, i);

    SHF::update_host_dse(team, nlev, thlm_s, shoc_ql_s, exner_s, zt_grid_s, phis_s, host_dse_s);
  });

  // Sync back to host
  Kokkos::Array<view_2d, 1> inout_views = {host_dse_d};
  ekat::device_to_host<int,1>({host_dse}, {shcol}, {nlev}, inout_views, true);
}

void compute_diag_third_shoc_moment_f(Int shcol, Int nlev, Int nlevi, Real* w_sec,
                                      Real* thl_sec, Real* wthl_sec, Real* tke,
                                      Real* dz_zt, Real* dz_zi, Real* isotropy_zi,
                                      Real* brunt_zi, Real* w_sec_zi, Real* thetal_zi,
                                      Real* w3)
{
  using SHF = Functions<Real, DefaultDevice>;

  using Spack      = typename SHF::Spack;
  using view_2d    = typename SHF::view_2d<Spack>;
  using KT         = typename SHF::KT;
  using ExeSpace   = typename KT::ExeSpace;
  using MemberType = typename SHF::MemberType;

  Kokkos::Array<view_2d, 11> temp_d;
  Kokkos::Array<size_t, 11> dim1_sizes     = {shcol,       shcol,
                                              shcol,       shcol,
                                              shcol,       shcol,
                                              shcol,       shcol,
                                              shcol,       shcol,
                                              shcol};
  Kokkos::Array<size_t, 11> dim2_sizes     = {nlev,        nlevi,
                                              nlevi,       nlev,
                                              nlev,        nlevi,
                                              nlevi,       nlevi,
                                              nlevi,       nlevi,
                                              nlevi};
  Kokkos::Array<const Real*, 11> ptr_array = {w_sec,       thl_sec,
                                              wthl_sec,    tke,
                                              dz_zt,       dz_zi,
                                              isotropy_zi, brunt_zi,
                                              w_sec_zi,    thetal_zi,
                                              w3};

  // Sync to device
  ekat::host_to_device(ptr_array, dim1_sizes, dim2_sizes, temp_d, true);

  view_2d
    w_sec_d      (temp_d[0]),
    thl_sec_d    (temp_d[1]),
    wthl_sec_d   (temp_d[2]),
    tke_d        (temp_d[3]),
    dz_zt_d      (temp_d[4]),
    dz_zi_d      (temp_d[5]),
    isotropy_zi_d(temp_d[6]),
    brunt_zi_d   (temp_d[7]),
    w_sec_zi_d   (temp_d[8]),
    thetal_zi_d  (temp_d[9]),
    w3_d         (temp_d[10]);

  const Int nk_pack = ekat::npack<Spack>(nlev);
  const auto policy = ekat::ExeSpaceUtils<ExeSpace>::get_default_team_policy(shcol, nk_pack);
  Kokkos::parallel_for(policy, KOKKOS_LAMBDA(const MemberType& team) {
    const Int i = team.league_rank();

    const auto w_sec_s       = ekat::subview(w_sec_d, i);
    const auto thl_sec_s     = ekat::subview(thl_sec_d, i);
    const auto wthl_sec_s    = ekat::subview(wthl_sec_d, i);
    const auto tke_s         = ekat::subview(tke_d, i);
    const auto dz_zt_s       = ekat::subview(dz_zt_d, i);
    const auto dz_zi_s       = ekat::subview(dz_zi_d, i);
    const auto isotropy_zi_s = ekat::subview(isotropy_zi_d, i);
    const auto brunt_zi_s    = ekat::subview(brunt_zi_d, i);
    const auto w_sec_zi_s    = ekat::subview(w_sec_zi_d, i);
    const auto thetal_zi_s   = ekat::subview(thetal_zi_d, i);
    const auto w3_s          = ekat::subview(w3_d, i);

    SHF::compute_diag_third_shoc_moment(team, nlev, nlevi, w_sec_s, thl_sec_s,
                                        wthl_sec_s, tke_s, dz_zt_s, dz_zi_s, isotropy_zi_s,
                                        brunt_zi_s, w_sec_zi_s, thetal_zi_s, w3_s);
  });

  // Sync back to host
  Kokkos::Array<view_2d, 1> inout_views = {w3_d};
  ekat::device_to_host<int,1>({w3}, {shcol}, {nlevi}, inout_views, true);
}

void shoc_pblintd_init_pot_f(Int shcol, Int nlev, Real *thl, Real* ql, Real* q,
                             Real *thv)
{
  using SHOC       = Functions<Real, DefaultDevice>;
  using Spack      = typename SHOC::Spack;
  using view_2d    = typename SHOC::view_2d<Spack>;
  using KT         = typename SHOC::KT;
  using ExeSpace   = typename KT::ExeSpace;
  using MemberType = typename SHOC::MemberType;

  static constexpr Int num_arrays = 3;

  Kokkos::Array<view_2d, num_arrays> temp_d;
  ekat::host_to_device({thl, ql, q}, shcol, nlev, temp_d, true);

  view_2d thl_d(temp_d[0]),
          ql_d (temp_d[1]),
          q_d  (temp_d[2]);

  view_2d thv_d("thv", shcol, nlev);

  const Int nlev_pack = ekat::npack<Spack>(nlev);
  const auto policy = ekat::ExeSpaceUtils<ExeSpace>::get_default_team_policy(shcol, nlev_pack);
  Kokkos::parallel_for(policy, KOKKOS_LAMBDA(const MemberType& team) {
    const Int i = team.league_rank();

    const auto thl_1d = ekat::subview(thl_d, i);
    const auto ql_1d  = ekat::subview(ql_d, i);
    const auto q_1d   = ekat::subview(q_d, i);
    const auto thv_1d = ekat::subview(thv_d, i);

    SHOC::shoc_pblintd_init_pot(team, nlev, thl_1d, ql_1d, q_1d, thv_1d);
  });

  Kokkos::Array<view_2d, 1> inout_views = {thv_d};
  ekat::device_to_host<int,1>({thv}, {shcol}, {nlev}, inout_views, true);
}

void compute_shoc_mix_shoc_length_f(Int nlev, Int shcol, Real* tke, Real* brunt, Real* tscale,
                                    Real* zt_grid, Real* l_inf, Real* shoc_mix)
{
  using SHF = Functions<Real, DefaultDevice>;

   using Scalar     = typename SHF::Scalar;
   using Spack      = typename SHF::Spack;
   using Pack1d     = typename ekat::Pack<Real,1>;
   using view_1d    = typename SHF::view_1d<Pack1d>;
   using view_2d    = typename SHF::view_2d<Spack>;
   using KT         = typename SHF::KT;
   using ExeSpace   = typename KT::ExeSpace;
   using MemberType = typename SHF::MemberType;

  Kokkos::Array<view_1d, 2> temp_1d_d;
  Kokkos::Array<view_2d, 4> temp_2d_d;
  Kokkos::Array<size_t, 4> dim1_sizes     = {shcol, shcol, shcol,   shcol};
  Kokkos::Array<size_t, 4> dim2_sizes     = {nlev,  nlev,  nlev,    nlev};
  Kokkos::Array<const Real*, 4> ptr_array = {tke,   brunt, zt_grid, shoc_mix};

  // Sync to device
  ekat::host_to_device({tscale,l_inf}, shcol, temp_1d_d);
  ekat::host_to_device(ptr_array, dim1_sizes, dim2_sizes, temp_2d_d, true);

  view_1d
    tscale_d (temp_1d_d[0]),
    l_inf_d  (temp_1d_d[1]);

  view_2d
    tke_d     (temp_2d_d[0]),
    brunt_d   (temp_2d_d[1]),
    zt_grid_d (temp_2d_d[2]),
    shoc_mix_d  (temp_2d_d[3]);

  const Int nk_pack = ekat::npack<Spack>(nlev);
  const auto policy = ekat::ExeSpaceUtils<ExeSpace>::get_default_team_policy(shcol, nk_pack);
  Kokkos::parallel_for(policy, KOKKOS_LAMBDA(const MemberType& team) {
    const Int i = team.league_rank();

    const Scalar tscale_s{tscale_d(i)[0]};
    const Scalar l_inf_s {l_inf_d(i)[0]};

    const auto tke_s      = ekat::subview(tke_d, i);
    const auto brunt_s    = ekat::subview(brunt_d, i);
    const auto zt_grid_s  = ekat::subview(zt_grid_d, i);
    const auto shoc_mix_s = ekat::subview(shoc_mix_d, i);

    SHF::compute_shoc_mix_shoc_length(team, nlev, tke_s, brunt_s, tscale_s, zt_grid_s, l_inf_s,
                                      shoc_mix_s);
  });

  // Sync back to host
  Kokkos::Array<view_2d, 1> inout_views = {shoc_mix_d};
  ekat::device_to_host<int,1>({shoc_mix}, {shcol}, {nlev}, inout_views, true);
}

void check_tke_f(Int shcol, Int nlev, Real* tke)
{
  using SHOC       = Functions<Real, DefaultDevice>;
  using Spack      = typename SHOC::Spack;
  using view_2d    = typename SHOC::view_2d<Spack>;
  using KT         = typename SHOC::KT;
  using ExeSpace   = typename KT::ExeSpace;
  using MemberType = typename SHOC::MemberType;

  Kokkos::Array<view_2d, 1> temp_2d_d;

  // Sync to device
  ekat::host_to_device({tke}, shcol, nlev, temp_2d_d, true);

  view_2d
    tke_d(temp_2d_d[0]);

  const Int nk_pack = ekat::npack<Spack>(nlev);
  const auto policy = ekat::ExeSpaceUtils<ExeSpace>::get_default_team_policy(shcol, nk_pack);
  Kokkos::parallel_for(policy, KOKKOS_LAMBDA(const MemberType& team) {
    const Int i = team.league_rank();

    const auto tke_s   = ekat::subview(tke_d, i);

    SHOC::check_tke(team, nlev, tke_s);
  });

  // Sync back to host
  Kokkos::Array<view_2d, 1> inout_views = {tke_d};
  ekat::device_to_host<int,1>({tke}, {shcol}, {nlev}, inout_views, true);
}

void linear_interp_f(Real* x1, Real* x2, Real* y1, Real* y2, Int km1, Int km2, Int ncol, Real minthresh)
{
  using SHF = Functions<Real, DefaultDevice>;

  using Scalar     = typename SHF::Scalar;
  using Spack      = typename SHF::Spack;
  using Pack1d     = typename ekat::Pack<Real,1>;
  using view_1d    = typename SHF::view_1d<Pack1d>;
  using view_2d    = typename SHF::view_2d<Spack>;
  using KT         = typename SHF::KT;
  using ExeSpace   = typename KT::ExeSpace;
  using MemberType = typename SHF::MemberType;

  Kokkos::Array<view_2d, 3> temp_2d_d;
  Kokkos::Array<size_t, 3> dim1_sizes     = {ncol, ncol, ncol};
  Kokkos::Array<size_t, 3> dim2_sizes     = {km1,  km2,  km1};
  Kokkos::Array<const Real*, 3> ptr_array = {x1,   x2,   y1};

  // Sync to device
  ekat::host_to_device(ptr_array, dim1_sizes, dim2_sizes, temp_2d_d, true);

  view_2d
    x1_d(temp_2d_d[0]),
    x2_d(temp_2d_d[1]),
    y1_d(temp_2d_d[2]),
    y2_d("y2_d", ncol, km2);

  const Int nk_pack = ekat::npack<Spack>(km1);
  const auto policy = ekat::ExeSpaceUtils<ExeSpace>::get_default_team_policy(ncol, nk_pack);
  Kokkos::parallel_for(policy, KOKKOS_LAMBDA(const MemberType& team) {
    const Int i = team.league_rank();

    const auto x1_s  = ekat::subview(x1_d, i);
    const auto x2_s  = ekat::subview(x2_d, i);
    const auto y1_s  = ekat::subview(y1_d, i);
    const auto y2_s  = ekat::subview(y2_d, i);

    SHF::linear_interp(team, x1_s, x2_s, y1_s, y2_s, km1, km2, minthresh);
  });

  // Sync back to host
  Kokkos::Array<view_2d, 1> inout_views = {y2_d};
  ekat::device_to_host<int,1>({y2}, {ncol}, {km2}, inout_views, true);
}

void clipping_diag_third_shoc_moments_f(Int nlevi, Int shcol, Real *w_sec_zi,
                                        Real *w3)
{
  using SHF = Functions<Real, DefaultDevice>;

  using Spack      = typename SHF::Spack;
  using view_2d    = typename SHF::view_2d<Spack>;
  using KT         = typename SHF::KT;
  using ExeSpace   = typename KT::ExeSpace;
  using MemberType = typename SHF::MemberType;

  Kokkos::Array<view_2d, 2> temp_d;
  Kokkos::Array<size_t, 2> dim1_sizes     = {shcol, shcol};
  Kokkos::Array<size_t, 2> dim2_sizes     = {nlevi, nlevi};
  Kokkos::Array<const Real*, 2> ptr_array = {w_sec_zi, w3};

  // Sync to device
  ekat::host_to_device(ptr_array, dim1_sizes, dim2_sizes, temp_d, true);

  view_2d
    w_sec_zi_d(temp_d[0]),
    w3_d      (temp_d[1]);

  const Int nk_pack = ekat::npack<Spack>(nlevi);
  const auto policy = ekat::ExeSpaceUtils<ExeSpace>::get_default_team_policy(shcol, nk_pack);
  Kokkos::parallel_for(policy, KOKKOS_LAMBDA(const MemberType& team) {
    const Int i = team.league_rank();

    const auto w_sec_zi_s = ekat::subview(w_sec_zi_d, i);
    const auto w3_s       = ekat::subview(w3_d, i);

    SHF::clipping_diag_third_shoc_moments(team, nlevi, w_sec_zi_s, w3_s);
  });

  // Sync back to host
  Kokkos::Array<view_2d, 1> inout_views = {w3_d};
  ekat::device_to_host<int,1>({w3}, {shcol}, {nlevi}, inout_views, true);
}

void shoc_energy_integrals_f(Int shcol, Int nlev, Real *host_dse, Real *pdel,
                             Real *rtm, Real *rcm, Real *u_wind, Real *v_wind,
                             Real *se_int, Real *ke_int, Real *wv_int, Real *wl_int)
{
  using SHF = Functions<Real, DefaultDevice>;

  using Scalar     = typename SHF::Scalar;
  using Spack      = typename SHF::Spack;
  using Pack1d     = typename ekat::Pack<Real,1>;
  using view_1d    = typename SHF::view_1d<Pack1d>;
  using view_2d    = typename SHF::view_2d<Spack>;
  using KT         = typename SHF::KT;
  using ExeSpace   = typename KT::ExeSpace;
  using MemberType = typename SHF::MemberType;

  Kokkos::Array<view_2d, 6> temp_d;
  Kokkos::Array<int, 6> dim1_sizes        = {shcol,   shcol, shcol, shcol, shcol,  shcol};
  Kokkos::Array<int, 6> dim2_sizes        = {nlev,     nlev, nlev,  nlev,  nlev,   nlev};
  Kokkos::Array<const Real*, 6> ptr_array = {host_dse, pdel, rtm,   rcm,   u_wind, v_wind};

  // Sync to device
  ekat::host_to_device(ptr_array, dim1_sizes, dim2_sizes, temp_d, true);

  // inputs
  view_2d
    host_dse_d(temp_d[0]),
    pdel_d    (temp_d[1]),
    rtm_d     (temp_d[2]),
    rcm_d     (temp_d[3]),
    u_wind_d  (temp_d[4]),
    v_wind_d  (temp_d[5]);

  // outputs
  view_1d
    se_int_d("se_int", shcol),
    ke_int_d("ke_int", shcol),
    wv_int_d("wv_int", shcol),
    wl_int_d("wl_int", shcol);

  const Int nk_pack = ekat::npack<Spack>(nlev);
  const auto policy = ekat::ExeSpaceUtils<ExeSpace>::get_default_team_policy(shcol, nk_pack);
  Kokkos::parallel_for(policy, KOKKOS_LAMBDA(const MemberType& team) {
    const Int i = team.league_rank();

    const auto host_dse_s = ekat::subview(host_dse_d, i);
    const auto pdel_s     = ekat::subview(pdel_d, i);
    const auto rtm_s      = ekat::subview(rtm_d, i);
    const auto rcm_s      = ekat::subview(rcm_d, i);
    const auto u_wind_s   = ekat::subview(u_wind_d, i);
    const auto v_wind_s   = ekat::subview(v_wind_d, i);

    Scalar se_int_s{0};
    Scalar ke_int_s{0};
    Scalar wv_int_s{0};
    Scalar wl_int_s{0};

    SHF::shoc_energy_integrals(team, nlev, host_dse_s, pdel_s, rtm_s, rcm_s, u_wind_s, v_wind_s,
                               se_int_s, ke_int_s, wv_int_s, wl_int_s);

    se_int_d(i)[0] = se_int_s;
    ke_int_d(i)[0] = ke_int_s;
    wv_int_d(i)[0] = wv_int_s;
    wl_int_d(i)[0] = wl_int_s;
  });

  // Sync back to host
  Kokkos::Array<view_1d, 4> inout_views = {se_int_d, ke_int_d, wv_int_d, wl_int_d};
  ekat::device_to_host<int,4>({se_int,ke_int,wv_int,wl_int},shcol,inout_views);
}

<<<<<<< HEAD
void shoc_pblintd_cldcheck_f(Int shcol, Int nlev, Int nlevi, Real* zi, Real* cldn, Real* pblh) {
  using SHOC    = Functions<Real, DefaultDevice>;
  using Pack1   = typename ekat::Pack<Real, 1>;
  using Scalar  = typename SHOC::Scalar;
  using view_2d = typename SHOC::view_2d<Pack1>;
  using view_1d = typename SHOC::view_1d<Pack1>;

  Kokkos::Array<size_t, 2> dim1  = {shcol, shcol};
  Kokkos::Array<size_t, 2> dim2  = {nlevi,  nlev};

  Kokkos::Array<view_2d, 2> cldcheck_2d;
  ekat::host_to_device({zi, cldn}, dim1, dim2, cldcheck_2d, false);

  view_2d
         zi_2d  (cldcheck_2d[0]),
         cldn_2d(cldcheck_2d[1]);

  Kokkos::Array<view_1d, 1> cldcheck_1d;
  ekat::host_to_device({pblh}, shcol, cldcheck_1d);

  view_1d pblh_1d (cldcheck_1d[0]);

  Kokkos::parallel_for("pblintd_cldcheck", shcol, KOKKOS_LAMBDA (const int& i) {

     Scalar zi_s   = zi_2d(i, nlev-1)[0];
     Scalar cldn_s = cldn_2d(i, nlev-1)[0];
     Scalar pblh_s = pblh_1d(i)[0];

     SHOC::shoc_pblintd_cldcheck(zi_s, cldn_s, pblh_s);

     pblh_1d(i)[0] = pblh_s;

  });

  Kokkos::Array<view_1d, 1> host_views = {pblh_1d};

  ekat::device_to_host<int,1>({pblh}, shcol, host_views);
=======
void compute_brunt_shoc_length_f(Int nlev, Int nlevi, Int shcol, Real* dz_zt, Real* thv, Real* thv_zi, Real* brunt)
{
  using SHF = Functions<Real, DefaultDevice>;

  using Spack      = typename SHF::Spack;
  using view_2d    = typename SHF::view_2d<Spack>;
  using KT         = typename SHF::KT;
  using ExeSpace   = typename KT::ExeSpace;
  using MemberType = typename SHF::MemberType;

  Kokkos::Array<view_2d, 4> temp_d;
  Kokkos::Array<int, 4> dim1_sizes        = {shcol, shcol, shcol,  shcol};
  Kokkos::Array<int, 4> dim2_sizes        = {nlev,  nlev,  nlevi,  nlev};
  Kokkos::Array<const Real*, 4> ptr_array = {dz_zt, thv,   thv_zi, brunt};

  // Sync to device
  ekat::host_to_device(ptr_array, dim1_sizes, dim2_sizes, temp_d, true);

  view_2d
    dz_zt_d (temp_d[0]),
    thv_d   (temp_d[1]),
    thv_zi_d(temp_d[2]),
    brunt_d (temp_d[3]);

  const Int nk_pack = ekat::npack<Spack>(nlev);
  const auto policy = ekat::ExeSpaceUtils<ExeSpace>::get_default_team_policy(shcol, nk_pack);
  Kokkos::parallel_for(policy, KOKKOS_LAMBDA(const MemberType& team) {
    const Int i = team.league_rank();

    const auto dz_zt_s  = ekat::subview(dz_zt_d, i);
    const auto thv_s    = ekat::subview(thv_d, i);
    const auto thv_zi_s = ekat::subview(thv_zi_d, i);
    const auto brunt_s  = ekat::subview(brunt_d, i);

    SHF::compute_brunt_shoc_length(team, nlev, nlevi, dz_zt_s, thv_s, thv_zi_s, brunt_s);
  });

  // Sync back to host
  Kokkos::Array<view_2d, 1> inout_views = {brunt_d};
  ekat::device_to_host<int,1>({brunt}, {shcol}, {nlev}, inout_views, true);
}

void check_length_scale_shoc_length_f(Int nlev, Int shcol, Real* host_dx, Real* host_dy, Real* shoc_mix)
{
  using SHF = Functions<Real, DefaultDevice>;

  using Scalar     = typename SHF::Scalar;
  using Spack      = typename SHF::Spack;
  using Pack1d     = typename ekat::Pack<Real,1>;
  using view_1d    = typename SHF::view_1d<Pack1d>;
  using view_2d    = typename SHF::view_2d<Spack>;
  using KT         = typename SHF::KT;
  using ExeSpace   = typename KT::ExeSpace;
  using MemberType = typename SHF::MemberType;

  Kokkos::Array<view_1d, 2> temp_1d_d;
  Kokkos::Array<view_2d, 1> temp_2d_d;
  Kokkos::Array<int, 1> dim1_sizes        = {shcol};
  Kokkos::Array<int, 1> dim2_sizes        = {nlev};
  Kokkos::Array<const Real*, 1> ptr_array = {shoc_mix};

  // Sync to device
  ekat::host_to_device({host_dx,host_dy}, shcol, temp_1d_d);
  ekat::host_to_device(ptr_array, dim1_sizes, dim2_sizes, temp_2d_d, true);

  view_1d
    host_dx_d(temp_1d_d[0]),
    host_dy_d(temp_1d_d[1]);

  view_2d
    shoc_mix_d(temp_2d_d[0]);
  
  const Int nk_pack = ekat::npack<Spack>(nlev);
  const auto policy = ekat::ExeSpaceUtils<ExeSpace>::get_default_team_policy(shcol, nk_pack);
  Kokkos::parallel_for(policy, KOKKOS_LAMBDA(const MemberType& team) {
    const Int i = team.league_rank();

    const Scalar host_dx_s{host_dx_d(i)[0]};
    const Scalar host_dy_s{host_dy_d(i)[0]};
    const auto shoc_mix_s = ekat::subview(shoc_mix_d, i);

    SHF::check_length_scale_shoc_length(team, nlev, host_dx_s, host_dy_s, shoc_mix_s);
  });

  // Sync back to host
  Kokkos::Array<view_2d, 1> inout_views = {shoc_mix_d};
  ekat::device_to_host<int,1>({shoc_mix}, {shcol}, {nlev}, inout_views, true);
}

void compute_conv_vel_shoc_length_f(Int nlev, Int shcol, Real *pblh, Real *zt_grid,
                                    Real *dz_zt, Real *thv, Real *wthv_sec,
                                    Real *conv_vel)
{
  using SHF = Functions<Real, DefaultDevice>;

  using Scalar     = typename SHF::Scalar;
  using Spack      = typename SHF::Spack;
  using Pack1d     = typename ekat::Pack<Real,1>;
  using view_1d    = typename SHF::view_1d<Pack1d>;
  using view_2d    = typename SHF::view_2d<Spack>;
  using KT         = typename SHF::KT;
  using ExeSpace   = typename KT::ExeSpace;
  using MemberType = typename SHF::MemberType;

  Kokkos::Array<view_1d, 1> temp_1d_d;
  Kokkos::Array<view_2d, 4> temp_2d_d;
  Kokkos::Array<int, 4> dim1_sizes        = {shcol,   shcol, shcol, shcol};
  Kokkos::Array<int, 4> dim2_sizes        = {nlev,     nlev, nlev,  nlev};
  Kokkos::Array<const Real*, 4> ptr_array = {zt_grid, dz_zt, thv,   wthv_sec};

  // Sync to device
  ekat::host_to_device({pblh}, shcol, temp_1d_d);
  ekat::host_to_device(ptr_array, dim1_sizes, dim2_sizes, temp_2d_d, true);

  // inputs
  view_1d
    pblh_d (temp_1d_d[0]);

  view_2d
    zt_grid_d (temp_2d_d[0]),
    dz_zt_d   (temp_2d_d[1]),
    thv_d     (temp_2d_d[2]),
    wthv_sec_d(temp_2d_d[3]);

  // outputs
  view_1d
    conv_vel_d("conv_vel", shcol);

  const Int nk_pack = ekat::npack<Spack>(nlev);
  const auto policy = ekat::ExeSpaceUtils<ExeSpace>::get_default_team_policy(shcol, nk_pack);
  Kokkos::parallel_for(policy, KOKKOS_LAMBDA(const MemberType& team) {
    const Int i = team.league_rank();

    // Inputs
    const Scalar pblh_s{pblh_d(i)[0]};
    const auto zt_grid_s  = ekat::subview(zt_grid_d, i);
    const auto dz_zt_s    = ekat::subview(dz_zt_d, i);
    const auto thv_s      = ekat::subview(thv_d, i);
    const auto wthv_sec_s = ekat::subview(wthv_sec_d, i);

    // Output
    Scalar conv_vel_s{0};

    SHF::compute_conv_vel_shoc_length(team, nlev, pblh_s, zt_grid_s, dz_zt_s, thv_s, wthv_sec_s,
                                      conv_vel_s);

    conv_vel_d(i)[0] = conv_vel_s;
  });

  // Sync back to host
  Kokkos::Array<view_1d, 1> inout_views = {conv_vel_d};
  ekat::device_to_host<int,1>({conv_vel},shcol,inout_views);
>>>>>>> 1abaae4b
}

} // namespace shoc
} // namespace scream<|MERGE_RESOLUTION|>--- conflicted
+++ resolved
@@ -1294,7 +1294,6 @@
   ekat::device_to_host<int,4>({se_int,ke_int,wv_int,wl_int},shcol,inout_views);
 }
 
-<<<<<<< HEAD
 void shoc_pblintd_cldcheck_f(Int shcol, Int nlev, Int nlevi, Real* zi, Real* cldn, Real* pblh) {
   using SHOC    = Functions<Real, DefaultDevice>;
   using Pack1   = typename ekat::Pack<Real, 1>;
@@ -1332,7 +1331,8 @@
   Kokkos::Array<view_1d, 1> host_views = {pblh_1d};
 
   ekat::device_to_host<int,1>({pblh}, shcol, host_views);
-=======
+}
+  
 void compute_brunt_shoc_length_f(Int nlev, Int nlevi, Int shcol, Real* dz_zt, Real* thv, Real* thv_zi, Real* brunt)
 {
   using SHF = Functions<Real, DefaultDevice>;
@@ -1485,7 +1485,6 @@
   // Sync back to host
   Kokkos::Array<view_1d, 1> inout_views = {conv_vel_d};
   ekat::device_to_host<int,1>({conv_vel},shcol,inout_views);
->>>>>>> 1abaae4b
 }
 
 } // namespace shoc
