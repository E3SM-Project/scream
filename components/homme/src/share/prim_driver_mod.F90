--- conflicted
+++ resolved
@@ -53,11 +53,7 @@
     use thread_mod, only : nthreads, nThreadsHoriz
     ! --------------------------------
     use control_mod, only : runtype, restartfreq, integration, topology, &
-<<<<<<< HEAD
-         partmethod, use_semi_lagrange_transport, z2_map_method
-=======
-         partmethod, use_semi_lagrange_transport, cubed_sphere_map
->>>>>>> 97f454de
+         partmethod, use_semi_lagrange_transport, z2_map_method, cubed_sphere_map
     ! --------------------------------
     use prim_state_mod, only : prim_printstate_init
     ! --------------------------------
@@ -74,12 +70,7 @@
                           set_area_correction_map0, set_area_correction_map2
     ! --------------------------------
     use mesh_mod, only : MeshSetCoordinates, MeshUseMeshFile, MeshCubeTopology, &
-<<<<<<< HEAD
          MeshCubeElemCount, MeshCubeEdgeCount, MeshCubeTopologyCoords
-    use cube_mod, only : cube_init_atomic, set_corner_coordinates, assign_node_numbers_to_elem
-=======
-         MeshCubeElemCount, MeshCubeEdgeCount
->>>>>>> 97f454de
     ! --------------------------------
     use metagraph_mod, only : metavertex_t, metaedge_t, localelemcount, initmetagraph, printmetavertex
     ! --------------------------------
