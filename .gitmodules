[submodule "components/clm/src/external_models/fates"]
	path = components/clm/src/external_models/fates
	url = git@github.com:NGEET/fates.git
[submodule "alm-mpp"]
	path = components/clm/src/external_models/mpp
	url = git@github.com:MPP-LSM/MPP.git
	branch = alm/develop
[submodule "sbetr"]
	path = components/clm/src/external_models/sbetr
	url = git@github.com:BeTR-biogeochemistry-modeling/sbetr.git
[submodule "components/mpas-source"]
	path = components/mpas-source
	url = git@github.com:MPAS-Dev/MPAS-Model.git
[submodule "externals/kokkos"]
	path = externals/kokkos
	url = git@github.com:kokkos/kokkos.git
	branch = develop
[submodule "components/cam/src/physics/rrtmgp/external"]
	path = components/cam/src/physics/rrtmgp/external
	url = git@github.com:RobertPincus/rte-rrtmgp.git
<<<<<<< HEAD
	branch = master
=======
	branch = develop
>>>>>>> dabe086f
<|MERGE_RESOLUTION|>--- conflicted
+++ resolved
@@ -18,8 +18,4 @@
 [submodule "components/cam/src/physics/rrtmgp/external"]
 	path = components/cam/src/physics/rrtmgp/external
 	url = git@github.com:RobertPincus/rte-rrtmgp.git
-<<<<<<< HEAD
-	branch = master
-=======
-	branch = develop
->>>>>>> dabe086f
+	branch = develop