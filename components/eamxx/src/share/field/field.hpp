--- conflicted
+++ resolved
@@ -272,11 +272,7 @@
   void deep_copy_impl (const Field& src);
 
   template<CombineMode CM, HostOrDevice HD, typename ST>
-<<<<<<< HEAD
-  void update_impl (const Field& x, const ST alpha, const ST beta, const float fill_val);
-=======
   void update_impl (const Field& x, const ST alpha, const ST beta, const ST fill_val);
->>>>>>> 48385fbc
 
 protected:
 
