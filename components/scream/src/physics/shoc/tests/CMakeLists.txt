--- conflicted
+++ resolved
@@ -68,14 +68,10 @@
     shoc_shoc_main_tests.cpp
     shoc_pblintd_height_tests.cpp
     shoc_vd_shoc_decomp_and_solve_tests.cpp
-<<<<<<< HEAD
-    shoc_pblintd_check_pblh_tests.cpp
-=======
     shoc_pblintd_init_tests.cpp
     shoc_pblintd_surf_temp_tests.cpp
     shoc_pblintd_check_pblh_tests.cpp
     shoc_pblintd_tests.cpp
->>>>>>> e526a095
     ) # SHOC_TESTS_SRCS
 
 # NOTE: tests inside this if statement won't be built in a baselines-only build
