--- conflicted
+++ resolved
@@ -62,10 +62,4 @@
 output_control:
   Frequency: ${HIST_N}
   frequency_units: ${HIST_OPTION}
-<<<<<<< HEAD
-Checkpoint Control:
-  Frequency: ${REST_N}
-  frequency_units: ${REST_OPTION}
-=======
->>>>>>> 06a178c7
 ...