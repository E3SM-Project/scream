#include "shoc_functions_f90.hpp"

#include "ekat/ekat_assert.hpp"
#include "ekat/kokkos/ekat_kokkos_utils.hpp"
#include "ekat/ekat_pack_kokkos.hpp"
#include "shoc_f90.hpp"

#include <random>

using scream::Real;
using scream::Int;

//
// A C interface to SHOC fortran calls. The stubs below will link to fortran definitions in shoc_iso_c.f90
//

extern "C" {

void shoc_init_c(int nlev, Real gravit, Real rair, Real rh2o, Real cpair,
                 Real zvir, Real latvap, Real latice, Real karman,
                 Real* pref_mid, int nbot_shoc, int ntop_shoc);

void shoc_grid_c(int shcol, int nlev, int nlevi, Real *zt_grid, Real *zi_grid,
                 Real *pdel, Real *dz_zt, Real *dzi_zi, Real *rho_zt);

void shoc_diag_obklen_c(Int shcol, Real *uw_sfc, Real *vw_sfc, Real *wthl_sfc,
                        Real *wqw_sfc, Real *thl_sfc, Real *cldliq_sfc,
                        Real *qv_sfc, Real *ustar, Real *kbfs, Real *obklen);

void update_host_dse_c(Int shcol, Int nlev, Real *thlm, Real *shoc_ql,
                       Real *exner, Real *zt_grid, Real *phis, Real *host_dse);

void shoc_energy_fixer_c(Int shcol, Int nlev, Int nlevi, Real dtime, Int nadv,
                         Real *zt_grid, Real *zi_grid, Real *se_b, Real *ke_b,
                         Real *wv_b, Real *wl_b, Real *se_a, Real *ke_a,
                         Real *wv_a, Real *wl_a, Real *wthl_sfc, Real *wqw_sfc,
                         Real *rho_zt, Real *tke, Real *pint,
                         Real *host_dse);

void shoc_energy_integrals_c(Int shcol, Int nlev, Real *host_dse, Real *pdel,
                             Real *rtm, Real *rcm, Real *u_wind, Real *v_wind,
                             Real *se_int, Real *ke_int, Real *wv_int, Real *wl_int);

void shoc_energy_total_fixer_c(Int shcol, Int nlev, Int nlevi, Real dtime, Int nadv,
                               Real *zt_grid, Real *zi_grid,
                               Real *se_b, Real *ke_b, Real *wv_b, Real *wl_b,
                               Real *se_a, Real *ke_a, Real *wv_a, Real *wl_a,
                               Real *wthl_sfc, Real *wqw_sfc, Real *rho_zt,
                               Real *te_a, Real *te_b);

void shoc_energy_threshold_fixer_c(Int shcol, Int nlev, Int nlevi,
                             Real *pint, Real *tke, Real *te_a, Real *te_b,
                             Real *se_dis, Int *shoctop);

void shoc_energy_dse_fixer_c(Int shcol, Int nlev,
                             Real *se_dis, Int *shoctop,
                             Real *host_dse);

void calc_shoc_varorcovar_c(Int shcol, Int nlev, Int nlevi,  Real tunefac,
                            Real *isotropy_zi, Real *tkh_zi, Real *dz_zi,
			    Real *invar1, Real *invar2, Real *varorcovar);

void compute_tmpi_c(Int nlevi, Int shcol, Real dtime, Real *rho_zi,
                    Real *dz_zi, Real *tmpi);

void dp_inverse_c(Int nlev, Int shcol, Real *rho_zt, Real *dz_zt, Real *rdp_zt);

void sfc_fluxes_c(Int shcol, Int num_tracer, Real dtime, Real *rho_zi_sfc,
                  Real *rdp_zt_sfc, Real *wthl_sfc, Real *wqw_sfc, Real *wtracer_sfc,
                  Real *wtke_sfc, Real *thetal, Real *qw, Real *tke, Real *tracer);

void impli_srf_stress_term_c(Int shcol, Real *rho_zi_sfc, Real *uw_sfc,
                             Real *vw_sfc, Real *u_wind_sfc, Real *v_wind_sfc,
                             Real *ksrf);

void tke_srf_flux_term_c(Int shcol, Real *uw_sfc, Real *vw_sfc,
                         Real *wtke_sfc);

void check_tke_c(Int shcol, Int nlev, Real *tke);

void shoc_tke_c(Int shcol, Int nlev, Int nlevi, Real dtime, Real *wthv_sec,
                Real *shoc_mix, Real *dz_zi, Real *dz_zt, Real *pres,
                Real *u_wind, Real *v_wind, Real *brunt, Real *obklen,
                Real *zt_grid, Real *zi_grid, Real *pblh, Real *tke,
                Real *tk, Real *tkh, Real *isotropy);

void integ_column_stability_c(Int nlev, Int shcol, Real *dz_zt, Real *pres,
			      Real *brunt, Real *brunt_int);

void compute_shr_prod_c(Int nlevi, Int nlev, Int shcol, Real *dz_zi,
                        Real *u_wind, Real *v_wind, Real *sterm);

void isotropic_ts_c(Int nlev, Int shcol, Real *brunt_int, Real *tke,
                    Real *a_diss, Real *brunt, Real *isotropy);

void adv_sgs_tke_c(Int nlev, Int shcol, Real dtime, Real *shoc_mix,
                   Real *wthv_sec, Real *sterm_zt, Real *tk,
                   Real *tke, Real *a_diss);

void eddy_diffusivities_c(Int nlev, Int shcol, Real *obklen, Real *pblh,
                          Real *zt_grid, Real *shoc_mix, Real *sterm_zt,
                          Real *isotropy, Real *tke, Real *tkh, Real *tk);

void calc_shoc_vertflux_c(Int shcol, Int nlev, Int nlevi, Real *tkh_zi,
			  Real *dz_zi, Real *invar, Real *vertflux);

void shoc_length_c(Int shcol, Int nlev, Int nlevi, Real *host_dx,
                   Real *host_dy, Real *pblh, Real *tke, Real *zt_grid, Real *zi_grid,
                   Real *dz_zt, Real *dz_zi, Real *thetal, Real *wthv_sec,
                   Real *thv, Real *brunt, Real *shoc_mix);

void compute_brunt_shoc_length_c(Int nlev, Int nlevi, Int shcol ,Real *dz_zt,
                                 Real *thv, Real *thv_zi, Real *brunt);

void compute_l_inf_shoc_length_c(Int nlev, Int shcol, Real *zt_grid, Real *dz_zt,
                                 Real *tke, Real *l_inf);

void compute_conv_vel_shoc_length_c(Int nlev, Int shcol, Real *pblh, Real *zt_grid,
                                    Real *dz_zt, Real *thv, Real *wthv_sec,
                                    Real *conv_vel);

void compute_conv_time_shoc_length_c(Int shcol, Real *pblh, Real *conv_vel,
                                     Real *tscale);

void compute_shoc_mix_shoc_length_c(Int nlev, Int shcol, Real *tke, Real* brunt,
                                    Real *tscale, Real *zt_grid, Real *l_inf,
				    Real *shoc_mix);

void check_length_scale_shoc_length_c(Int nlev, Int shcol, Real *host_dx,
                                    Real *host_dy, Real *shoc_mix);

void clipping_diag_third_shoc_moments_c(Int nlevi, Int shcol, Real *w_sec_zi,
                                    Real *w3);

void fterms_input_for_diag_third_shoc_moment_c(Real dz_zi, Real dz_zt, Real dz_zt_kc,
                                    Real isotropy_zi, Real brunt_zi, Real thetal_zi,
                                    Real *thedz, Real *thedz2, Real *iso,
                                    Real *isosqrd, Real *buoy_sgs2, Real *bet2);
void f0_to_f5_diag_third_shoc_moment_c(Real thedz, Real thedz2, Real bet2, Real iso,
                                    Real isosqrd, Real wthl_sec, Real wthl_sec_kc,
				    Real wthl_sec_kb, Real thl_sec, Real thl_sec_kc,
				    Real thl_sec_kb, Real w_sec, Real w_sec_kc, Real w_sec_zi,
                                    Real tke, Real tke_kc, Real *f0, Real *f1,
                                    Real *f2, Real *f3, Real *f4, Real *f5);

void omega_terms_diag_third_shoc_moment_c(Real buoy_sgs2, Real f3, Real f4,
                                    Real *omega0, Real *omega1, Real *omega2);

void x_y_terms_diag_third_shoc_moment_c(Real buoy_sgs2, Real f0, Real f1, Real f2,
                                    Real *x0, Real *y0, Real *x1, Real *y1);

void aa_terms_diag_third_shoc_moment_c(Real omega0, Real omega1, Real omega2,
                                    Real x0, Real x1, Real y0, Real y1,
				    Real *aa0, Real *aa1);

void w3_diag_third_shoc_moment_c(Real aa0, Real aa1, Real x0,
                                    Real x1, Real f5, Real *w3);
void shoc_diag_second_moments_srf_c(Int shcol, Real* wthl_sfc, Real* uw_sfc, Real* vw_sfc,
                                   Real* ustar2, Real* wstar);

void diag_third_shoc_moments_c(Int shoc, Int nlev, Int nlevi, Real *w_sec,
                               Real *thl_sec,
                               Real *wthl_sec, Real *isotropy, Real *brunt,
                               Real *thetal, Real *tke,
                               Real *dz_zt, Real *dz_zi, Real *zt_grid,
                               Real *zi_grid, Real *w3);

void compute_diag_third_shoc_moment_c(Int shcol, Int nlev, Int nlevi, Real *w_sec,
                                      Real *thl_sec, Real *wthl_sec, Real *tke,
                                      Real *dz_zt, Real *dz_zi, Real *isotropy_zi,
                                      Real *brunt_zi, Real *w_sec_zi, Real *thetal_zi,
                                      Real *w3);

void linear_interp_c(Real* x1, Real* x2, Real* y1, Real* y2, Int km1, Int km2, Int ncol, Real minthresh);

void shoc_assumed_pdf_c(Int shcol, Int nlev, Int nlevi, Real *thetal, Real *qw,
                        Real *w_first, Real *thl_sec, Real *qw_sec, Real *wthl_sec,
                        Real *w_sec, Real *wqw_sec, Real *qwthl_sec, Real *w3,
                        Real *pres, Real *zt_grid, Real *zi_grid,
                        Real *shoc_cldfrac, Real *shoc_ql, Real *wqls,
                        Real *wthv_sec, Real *shoc_ql2);

void shoc_assumed_pdf_tilde_to_real_c(Real w_first, Real sqrtw2, Real* w1);

void shoc_assumed_pdf_vv_parameters_c(Real w_first, Real w_sec, Real w3var,
                                      Real *Skew_w, Real *w1_1, Real *w1_2,
				      Real *w2_1, Real *w2_2, Real *a);

void shoc_assumed_pdf_thl_parameters_c(Real wthlsec, Real sqrtw2, Real sqrtthl,
                                       Real thlsec, Real thl_first, Real w1_1,
				       Real w1_2, Real Skew_w, Real a, bool dothetal_skew,
                                       Real *thl1_1, Real *thl1_2, Real *thl2_1,
				       Real *thl2_2, Real *sqrtthl2_1,
                                       Real *sqrtthl2_2);

void shoc_assumed_pdf_qw_parameters_c(Real wqwsec, Real sqrtw2, Real Skew_w,
                                       Real sqrtqt, Real qw_sec, Real w1_1,
				       Real w1_2, Real qw_first, Real a,
                                       Real *qw1_1, Real *qw1_2, Real *qw2_1,
				       Real *qw2_2, Real *sqrtqw2_1,
                                       Real *sqrtqw2_2);

void shoc_assumed_pdf_inplume_correlations_c(Real sqrtqw2_1, Real sqrtthl2_1,
                                     Real a, Real sqrtqw2_2, Real sqrtthl2_2,
                                     Real qwthlsec, Real qw1_1, Real qw_first,
				     Real thl1_1, Real thl_first, Real qw1_2,
				     Real thl1_2, Real *r_qwthl_1);

void shoc_assumed_pdf_compute_temperature_c(Real thl1, Real basepres,
                                            Real pval, Real *Tl1);

void shoc_assumed_pdf_compute_qs_c(Real Tl1_1, Real Tl1_2, Real pval,
                              Real *qs1, Real *beta1, Real *qs2, Real *beta2);

void shoc_assumed_pdf_compute_s_c(Real qw1, Real qs1, Real beta, Real pval, Real thl2,
                              Real qw2,Real sqrtthl2, Real sqrtqw2, Real r_qwthl,
                              Real *s, Real *std_s, Real *qn, Real *C);

void shoc_assumed_pdf_compute_sgs_liquid_c(Real a, Real ql1, Real ql2, Real *shoc_ql);

void shoc_assumed_pdf_compute_cloud_liquid_variance_c(Real a, Real s1, Real ql1,
                               Real C1, Real std_s1, Real s2, Real ql2, Real C2,
			       Real std_s2, Real shoc_ql, Real *shoc_ql2);

void shoc_assumed_pdf_compute_liquid_water_flux_c(Real a, Real w1_1, Real w_first,
                               Real ql1, Real w1_2, Real ql2, Real *wqls);

void shoc_assumed_pdf_compute_buoyancy_flux_c(Real wthlsec, Real epsterm, Real wqwsec,
                               Real pval, Real wqls, Real *wthv_sec);

void shoc_diag_second_moments_ubycond_c(Int shcol, Real* thl_sec, Real* qw_sec,
                                       Real* wthl_sec, Real* wqw_sec, Real* qwthl_sec,
                                       Real* uw_sec, Real* vw_sec, Real* wtke_sec);

void shoc_pblintd_init_pot_c(Int shcol, Int nlev, Real* thl, Real* ql, Real* q, Real* thv);

void diag_second_moments_lbycond_c(Int shcol, Real *wthl_sfc, Real *wqw_sfc, Real *uw_sfc,
                                   Real *vw_sfc, Real *ustar2, Real *wstar, Real *wthl_sec,
                                   Real *wqw_sec, Real *uw_sec, Real *vw_sec, Real *wtke_sec,
                                   Real *thl_sec, Real *qw_sec, Real *qwthl_sec);

void diag_second_moments_c(Int shcol, Int nlev, Int nlevi, Real *thetal, Real *qw,
                           Real *u_wind, Real *v_wind, Real *tke, Real *isotropy,
                           Real *tkh, Real *tk, Real *dz_zi, Real *zt_grid, Real *zi_grid,
                           Real *shoc_mix, Real *thl_sec, Real *qw_sec, Real *wthl_sec,
                           Real *wqw_sec, Real *qwthl_sec, Real *uw_sec, Real *vw_sec,
                           Real *wtke_sec, Real *w_sec);

void diag_second_shoc_moments_c(Int shcol, Int nlev, Int nlevi, Real *thetal,
                                Real *qw, Real *u_wind, Real *v_wind, Real *tke,
                                Real *isotropy, Real *tkh, Real *tk, Real *dz_zi,
                                Real *zt_grid, Real *zi_grid, Real *shoc_mix,
                                Real *wthl_sfc, Real *wqw_sfc, Real *uw_sfc,
                                Real *vw_sfc, Real *thl_sec, Real *qw_sec,
                                Real *wthl_sec, Real *wqw_sec, Real *qwthl_sec,
                                Real *uw_sec, Real *vw_sec, Real *wtke_sec, Real *w_sec);

void shoc_pblintd_cldcheck_c(Int shcol, Int nlev, Int nlevi, Real* zi, Real* cldn, Real* pblh);

void compute_shoc_vapor_c(Int shcol, Int nlev, Real* qw, Real* ql, Real* qv);

void update_prognostics_implicit_c(Int shcol, Int nlev, Int nlevi, Int num_tracer, Real dtime,
                                   Real* dz_zt, Real* dz_zi, Real* rho_zt, Real* zt_grid, Real* zi_grid,
                                   Real* tk, Real* tkh, Real* uw_sfc, Real* vw_sfc, Real* wthl_sfc,
                                   Real* wqw_sfc, Real* wtracer_sfc, Real* thetal, Real* qw, Real* tracer,
                                   Real* tke, Real* u_wind, Real* v_wind);

void shoc_main_c(Int shcol, Int nlev, Int nlevi, Real dtime, Int nadv, Real* host_dx, Real* host_dy, Real* thv, Real* zt_grid, Real* zi_grid, Real* pres, Real* presi, Real* pdel, Real* wthl_sfc, Real* wqw_sfc, Real* uw_sfc, Real* vw_sfc, Real* wtracer_sfc, Int num_qtracers, Real* w_field, Real* exner, Real* phis, Real* host_dse, Real* tke, Real* thetal, Real* qw, Real* u_wind, Real* v_wind, Real* qtracers, Real* wthv_sec, Real* tkh, Real* tk, Real* shoc_ql, Real* shoc_cldfrac, Real* pblh, Real* shoc_mix, Real* isotropy, Real* w_sec, Real* thl_sec, Real* qw_sec, Real* qwthl_sec, Real* wthl_sec, Real* wqw_sec, Real* wtke_sec, Real* uw_sec, Real* vw_sec, Real* w3, Real* wqls_sec, Real* brunt, Real* shoc_ql2);

void pblintd_height_c(Int shcol, Int nlev, Real* z, Real* u, Real* v, Real* ustar, Real* thv, Real* thv_ref, Real* pblh, Real* rino, bool* check);

  void pblintd_init_c(Int shcol, Int nlev, Real* z, bool* check, Real* rino, Real* pblh);

void vd_shoc_decomp_c(Int shcol, Int nlev, Int nlevi, Real* kv_term, Real* tmpi, Real* rdp_zt, Real dtime,
                      Real* flux, Real* du, Real* dl, Real* d);

void vd_shoc_solve_c(Int shcol, Int nlev, Real* du, Real* dl, Real* d, Real* var);
<<<<<<< HEAD

void pblintd_init_c(Int shcol, Int nlev, Real* z, bool* check, Real* rino, Real* pblh);
=======
>>>>>>> 7d0c96bd
void pblintd_surf_temp_c(Int shcol, Int nlev, Int nlevi, Real* z, Real* ustar, Real* obklen, Real* kbfs, Real* thv, Real* tlv, Real* pblh, bool* check, Real* rino);

void pblintd_check_pblh_c(Int shcol, Int nlev, Int nlevi, Real* z, Real* ustar, bool* check, Real* pblh);

void pblintd_c(Int shcol, Int nlev, Int nlevi, Real* z, Real* zi, Real* thl, Real* ql, Real* q, Real* u, Real* v, Real* ustar, Real* obklen, Real* kbfs, Real* cldn, Real* pblh);
} // extern "C" : end _c decls

namespace scream {
namespace shoc {

//
// Glue functions to call fortran from from C++ with the Data struct
//
// In all C++ -> Fortran bridge functions you should see shoc_init(nlev, true).
// We are provisionally following P3 here in case SHOC uses global data. The
// 'true' argument is to set shoc to use its fortran implementations instead of
// calling back to C++. We want this behavior since it doesn't make much sense
// for C++ to bridge over to fortran only to have fortran bridge back to C++.
// Anyone who wants the C++ implementation should call it directly. We need
// need to be aware of data layout since f90 is different from cxx. All these
// functions will expect incoming data to be C layout. They will transpose to f90
// before calling fortran and then back to C before returning.
//

void shoc_grid(ShocGridData& d)
{
  shoc_init(d.nlev, true);
  d.transpose<ekat::TransposeDirection::c2f>();
  shoc_grid_c(d.shcol, d.nlev, d.nlevi, d.zt_grid, d.zi_grid, d.pdel, d.dz_zt, d.dz_zi, d.rho_zt);
  d.transpose<ekat::TransposeDirection::f2c>();
}

void shoc_diag_obklen(ShocDiagObklenData& d)
{
  shoc_init(1, true); // single level function
  shoc_diag_obklen_c(d.shcol, d.uw_sfc, d.vw_sfc, d.wthl_sfc, d.wqw_sfc, d.thl_sfc, d.cldliq_sfc, d.qv_sfc, d.ustar, d.kbfs, d.obklen);
}

void update_host_dse(UpdateHostDseData& d)
{
  shoc_init(d.nlev, true);
  d.transpose<ekat::TransposeDirection::c2f>();
  update_host_dse_c(d.shcol, d.nlev, d.thlm, d.shoc_ql, d.exner, d.zt_grid, d.phis, d.host_dse);
  d.transpose<ekat::TransposeDirection::f2c>();
}

void shoc_energy_fixer(ShocEnergyFixerData& d)
{
  shoc_init(d.nlev, true);
  d.transpose<ekat::TransposeDirection::c2f>();
  shoc_energy_fixer_c(d.shcol, d.nlev, d.nlevi, d.dtime, d.nadv, d.zt_grid, d.zi_grid, d.se_b, d.ke_b, d.wv_b, d.wl_b, d.se_a, d.ke_a, d.wv_a, d.wl_a, d.wthl_sfc, d.wqw_sfc, d.rho_zt, d.tke, d.pint, d.host_dse);
  d.transpose<ekat::TransposeDirection::f2c>();
}

void shoc_energy_integrals(ShocEnergyIntegralsData& d)
{
  shoc_init(d.nlev, true);
  d.transpose<ekat::TransposeDirection::c2f>();
  shoc_energy_integrals_c(d.shcol, d.nlev, d.host_dse, d.pdel, d.rtm, d.rcm, d.u_wind, d.v_wind, d.se_int, d.ke_int, d.wv_int, d.wl_int);
  d.transpose<ekat::TransposeDirection::f2c>();
}

void shoc_energy_total_fixer(ShocEnergyTotalFixerData& d)
{
  shoc_init(d.nlev, true);
  d.transpose<ekat::TransposeDirection::c2f>();
  shoc_energy_total_fixer_c(d.shcol, d.nlev, d.nlevi, d.dtime, d.nadv, d.zt_grid, d.zi_grid, d.se_b, d.ke_b, d.wv_b, d.wl_b, d.se_a, d.ke_a, d.wv_a, d.wl_a, d.wthl_sfc, d.wqw_sfc, d.rho_zt, d.te_a, d.te_b);
  d.transpose<ekat::TransposeDirection::f2c>();
}

void shoc_energy_threshold_fixer(ShocEnergyThresholdFixerData& d)
{
  shoc_init(d.nlev, true);
  d.transpose<ekat::TransposeDirection::c2f>();
  shoc_energy_threshold_fixer_c(d.shcol, d.nlev, d.nlevi, d.pint, d.tke, d.te_a, d.te_b, d.se_dis, d.shoctop);
  d.transpose<ekat::TransposeDirection::f2c>();
}

void shoc_energy_dse_fixer(ShocEnergyDseFixerData& d)
{
  shoc_init(d.nlev, true);
  d.transpose<ekat::TransposeDirection::c2f>();
  shoc_energy_dse_fixer_c(d.shcol, d.nlev, d.se_dis, d.shoctop, d.host_dse);
  d.transpose<ekat::TransposeDirection::f2c>();
}

void calc_shoc_vertflux(CalcShocVertfluxData& d)
{
  shoc_init(d.nlev, true);
  d.transpose<ekat::TransposeDirection::c2f>();
  calc_shoc_vertflux_c(d.shcol, d.nlev, d.nlevi, d.tkh_zi, d.dz_zi, d.invar, d.vertflux);
  d.transpose<ekat::TransposeDirection::f2c>();
}

void calc_shoc_varorcovar(CalcShocVarorcovarData& d)
{
  shoc_init(d.nlev, true);
  d.transpose<ekat::TransposeDirection::c2f>();
  calc_shoc_varorcovar_c(d.shcol, d.nlev, d.nlevi, d.tunefac, d.isotropy_zi, d.tkh_zi, d.dz_zi, d.invar1, d.invar2, d.varorcovar);
  d.transpose<ekat::TransposeDirection::f2c>();
}

void compute_tmpi(ComputeTmpiData& d)
{
  shoc_init(d.nlevi - 1, true); // nlev = nlevi - 1
  d.transpose<ekat::TransposeDirection::c2f>();
  compute_tmpi_c(d.nlevi, d.shcol, d.dtime, d.rho_zi, d.dz_zi, d.tmpi);
  d.transpose<ekat::TransposeDirection::f2c>();
}

void dp_inverse(DpInverseData& d)
{
  shoc_init(d.nlev, true);
  d.transpose<ekat::TransposeDirection::c2f>();
  dp_inverse_c(d.nlev, d.shcol, d.rho_zt, d.dz_zt, d.rdp_zt);
  d.transpose<ekat::TransposeDirection::f2c>();
}

void sfc_fluxes(SfcFluxesData& d)
{
  shoc_init(1, true); // single layer function
  d.transpose<ekat::TransposeDirection::c2f>();
  sfc_fluxes_c(d.shcol, d.num_tracer, d.dtime, d.rho_zi_sfc, d.rdp_zt_sfc, d.wthl_sfc, d.wqw_sfc, d.wtke_sfc, d.wtracer_sfc, d.thetal, d.qw, d.tke, d.wtracer);
  d.transpose<ekat::TransposeDirection::f2c>();
}

void impli_srf_stress_term(ImpliSrfStressTermData& d)
{
  shoc_init(1, true); // single layer function
  impli_srf_stress_term_c(d.shcol, d.rho_zi_sfc, d.uw_sfc, d.vw_sfc, d.u_wind_sfc, d.v_wind_sfc, d.ksrf);
}

void tke_srf_flux_term(TkeSrfFluxTermData& d)
{
  shoc_init(1, true); // single layer function
  tke_srf_flux_term_c(d.shcol, d.uw_sfc, d.vw_sfc, d.wtke_sfc);
}

void integ_column_stability(IntegColumnStabilityData& d)
{
  shoc_init(d.nlev, true);
  d.transpose<ekat::TransposeDirection::c2f>();
  integ_column_stability_c(d.nlev, d.shcol, d.dz_zt, d.pres, d.brunt, d.brunt_int);
  d.transpose<ekat::TransposeDirection::f2c>();
}

void check_tke(CheckTkeData& d)
{
  shoc_init(d.nlev, true);
  d.transpose<ekat::TransposeDirection::c2f>();
  check_tke_c(d.shcol, d.nlev, d.tke);
  d.transpose<ekat::TransposeDirection::f2c>();
}

void shoc_tke(ShocTkeData& d)
{
  shoc_init(d.nlev, true);
  d.transpose<ekat::TransposeDirection::c2f>();
  shoc_tke_c(d.shcol, d.nlev, d.nlevi, d.dtime, d.wthv_sec, d.shoc_mix, d.dz_zi, d.dz_zt, d.pres, d.u_wind, d.v_wind, d.brunt, d.obklen, d.zt_grid, d.zi_grid, d.pblh, d.tke, d.tk, d.tkh, d.isotropy);
  d.transpose<ekat::TransposeDirection::f2c>();
}

void compute_shr_prod(ComputeShrProdData& d)
{
  shoc_init(d.nlev, true);
  d.transpose<ekat::TransposeDirection::c2f>();
  compute_shr_prod_c(d.nlevi, d.nlev, d.shcol, d.dz_zi, d.u_wind, d.v_wind, d.sterm);
  d.transpose<ekat::TransposeDirection::f2c>();
}

void isotropic_ts(IsotropicTsData& d)
{
  shoc_init(d.nlev, true);
  d.transpose<ekat::TransposeDirection::c2f>();
  isotropic_ts_c(d.nlev, d.shcol, d.brunt_int, d.tke, d.a_diss, d.brunt, d.isotropy);
  d.transpose<ekat::TransposeDirection::f2c>();
}

void adv_sgs_tke(AdvSgsTkeData& d)
{
  shoc_init(d.nlev, true);
  d.transpose<ekat::TransposeDirection::c2f>();
  adv_sgs_tke_c(d.nlev, d.shcol, d.dtime, d.shoc_mix, d.wthv_sec, d.sterm_zt, d.tk, d.tke, d.a_diss);
  d.transpose<ekat::TransposeDirection::f2c>();
}

void eddy_diffusivities(EddyDiffusivitiesData& d)
{
  shoc_init(d.nlev, true);
  d.transpose<ekat::TransposeDirection::c2f>();
  eddy_diffusivities_c(d.nlev, d.shcol, d.obklen, d.pblh, d.zt_grid, d.shoc_mix, d.sterm_zt, d.isotropy, d.tke, d.tkh, d.tk);
  d.transpose<ekat::TransposeDirection::f2c>();
}

void shoc_length(ShocLengthData& d)
{
  shoc_init(d.nlev, true);
  d.transpose<ekat::TransposeDirection::c2f>();
  shoc_length_c(d.shcol, d.nlev, d.nlevi, d.host_dx, d.host_dy, d.pblh, d.tke, d.zt_grid, d.zi_grid, d.dz_zt, d.dz_zi, d.thetal, d.wthv_sec, d.thv, d.brunt, d.shoc_mix);
  d.transpose<ekat::TransposeDirection::f2c>();
}

void compute_brunt_shoc_length(ComputeBruntShocLengthData& d)
{
  shoc_init(d.nlev, true);
  d.transpose<ekat::TransposeDirection::c2f>();
  compute_brunt_shoc_length_c(d.nlev, d.nlevi, d.shcol, d.dz_zt, d.thv, d.thv_zi, d.brunt);
  d.transpose<ekat::TransposeDirection::f2c>();
}

void compute_l_inf_shoc_length(ComputeLInfShocLengthData& d)
{
  shoc_init(d.nlev, true);
  d.transpose<ekat::TransposeDirection::c2f>();
  compute_l_inf_shoc_length_c(d.nlev, d.shcol, d.zt_grid, d.dz_zt, d.tke, d.l_inf);
  d.transpose<ekat::TransposeDirection::f2c>();
}

void compute_conv_vel_shoc_length(ComputeConvVelShocLengthData& d)
{
  shoc_init(d.nlev, true);
  d.transpose<ekat::TransposeDirection::c2f>();
  compute_conv_vel_shoc_length_c(d.nlev, d.shcol, d.pblh, d.zt_grid, d.dz_zt, d.thv, d.wthv_sec, d.conv_vel);
  d.transpose<ekat::TransposeDirection::f2c>();
}

void compute_conv_time_shoc_length(ComputeConvTimeShocLengthData& d)
{
  shoc_init(1, true); // single level function
  compute_conv_time_shoc_length_c(d.shcol, d.pblh, d.conv_vel, d.tscale);
}

void compute_shoc_mix_shoc_length(ComputeShocMixShocLengthData& d)
{
  shoc_init(d.nlev, true);
  d.transpose<ekat::TransposeDirection::c2f>();
  compute_shoc_mix_shoc_length_c(d.nlev, d.shcol, d.tke, d.brunt, d.tscale, d.zt_grid, d.l_inf, d.shoc_mix);
  d.transpose<ekat::TransposeDirection::f2c>();
}

void check_length_scale_shoc_length(CheckLengthScaleShocLengthData& d)
{
  shoc_init(d.nlev, true);
  d.transpose<ekat::TransposeDirection::c2f>();
  check_length_scale_shoc_length_c(d.nlev, d.shcol, d.host_dx, d.host_dy, d.shoc_mix);
  d.transpose<ekat::TransposeDirection::f2c>();
}

void fterms_input_for_diag_third_shoc_moment(FtermsInputForDiagThirdShocMomentData& d)
{
  shoc_init(1, true); // single level function
  fterms_input_for_diag_third_shoc_moment_c(d.dz_zi, d.dz_zt, d.dz_zt_kc, d.isotropy_zi, d.brunt_zi, d.thetal_zi, &d.thedz, &d.thedz2, &d.iso, &d.isosqrd, &d.buoy_sgs2, &d.bet2);
}

void aa_terms_diag_third_shoc_moment(AaTermsDiagThirdShocMomentData& d)
{
  shoc_init(1, true); // single level function
  aa_terms_diag_third_shoc_moment_c(d.omega0, d.omega1, d.omega2, d.x0, d.x1, d.y0, d.y1, &d.aa0, &d.aa1);
}

void f0_to_f5_diag_third_shoc_moment(F0ToF5DiagThirdShocMomentData& d)
{
  shoc_init(1, true); // single level function
  f0_to_f5_diag_third_shoc_moment_c(d.thedz, d.thedz2, d.bet2, d.iso, d.isosqrd, d.wthl_sec, d.wthl_sec_kc, d.wthl_sec_kb, d.thl_sec, d.thl_sec_kc, d.thl_sec_kb, d.w_sec, d.w_sec_kc, d.w_sec_zi, d.tke, d.tke_kc, &d.f0, &d.f1, &d.f2, &d.f3, &d.f4, &d.f5);
}

void omega_terms_diag_third_shoc_moment(OmegaTermsDiagThirdShocMomentData& d)
{
  shoc_init(1, true); // single level function
  omega_terms_diag_third_shoc_moment_c(d.buoy_sgs2, d.f3, d.f4, &d.omega0, &d.omega1, &d.omega2);
}

void x_y_terms_diag_third_shoc_moment(XYTermsDiagThirdShocMomentData& d)
{
  shoc_init(1, true); // single level function
  x_y_terms_diag_third_shoc_moment_c(d.buoy_sgs2, d.f0, d.f1, d.f2, &d.x0, &d.y0, &d.x1, &d.y1);
}

void w3_diag_third_shoc_moment(W3DiagThirdShocMomentData& d)
{
  shoc_init(1, true); // single level function
  w3_diag_third_shoc_moment_c(d.aa0, d.aa1, d.x0, d.x1, d.f5, &d.w3);
}

void clipping_diag_third_shoc_moments(ClippingDiagThirdShocMomentsData& d)
{
  shoc_init(d.nlevi - 1, true); // nlev = nlevi - 1
  d.transpose<ekat::TransposeDirection::c2f>();
  clipping_diag_third_shoc_moments_c(d.nlevi, d.shcol, d.w_sec_zi, d.w3);
  d.transpose<ekat::TransposeDirection::f2c>();
}

void diag_second_moments_srf(DiagSecondMomentsSrfData& d)
{
  shoc_init(1, true); // single level function
  shoc_diag_second_moments_srf_c(d.shcol, d.wthl_sfc, d.uw_sfc, d.vw_sfc, d.ustar2, d.wstar);
}

void linear_interp(LinearInterpData& d)
{
  shoc_init(d.km1, true);
  d.transpose<ekat::TransposeDirection::c2f>();
  linear_interp_c(d.x1, d.x2, d.y1, d.y2, d.km1, d.km2, d.ncol, d.minthresh);
  d.transpose<ekat::TransposeDirection::f2c>();
}

void diag_third_shoc_moments(DiagThirdShocMomentsData& d)
{
  shoc_init(d.nlev, true);
  d.transpose<ekat::TransposeDirection::c2f>();
  diag_third_shoc_moments_c(d.shcol, d.nlev, d.nlevi, d.w_sec, d.thl_sec, d.wthl_sec, d.isotropy, d.brunt, d.thetal, d.tke, d.dz_zt, d.dz_zi, d.zt_grid, d.zi_grid, d.w3);
  d.transpose<ekat::TransposeDirection::f2c>();
}

void compute_diag_third_shoc_moment(ComputeDiagThirdShocMomentData& d)
{
  shoc_init(d.nlev, true);
  d.transpose<ekat::TransposeDirection::c2f>();
  compute_diag_third_shoc_moment_c(d.shcol, d.nlev, d.nlevi, d.w_sec, d.thl_sec, d.wthl_sec, d.tke, d.dz_zt, d.dz_zi, d.isotropy_zi, d.brunt_zi, d.w_sec_zi, d.thetal_zi, d.w3);
  d.transpose<ekat::TransposeDirection::f2c>();
}

void shoc_assumed_pdf(ShocAssumedPdfData& d)
{
  shoc_init(d.nlev, true);
  d.transpose<ekat::TransposeDirection::c2f>();
  shoc_assumed_pdf_c(d.shcol, d.nlev, d.nlevi, d.thetal, d.qw, d.w_field, d.thl_sec, d.qw_sec, d.wthl_sec, d.w_sec, d.wqw_sec, d.qwthl_sec, d.w3, d.pres, d.zt_grid, d.zi_grid, d.shoc_cldfrac, d.shoc_ql, d.wqls, d.wthv_sec, d.shoc_ql2);
  d.transpose<ekat::TransposeDirection::f2c>();
}

void shoc_assumed_pdf_tilde_to_real(ShocAssumedPdfTildeToRealData& d)
{
  shoc_init(1, true); // single level function
  shoc_assumed_pdf_tilde_to_real_c(d.w_first, d.sqrtw2, &d.w1);
}

void shoc_assumed_pdf_vv_parameters(ShocAssumedPdfVvParametersData& d)
{
  shoc_init(1, true); // single level function
  shoc_assumed_pdf_vv_parameters_c(d.w_first, d.w_sec, d.w3var, &d.skew_w, &d.w1_1, &d.w1_2, &d.w2_1, &d.w2_2, &d.a);
}

void shoc_assumed_pdf_thl_parameters(ShocAssumedPdfThlParametersData& d)
{
  shoc_init(1, true); // single level function
  shoc_assumed_pdf_thl_parameters_c(d.wthlsec, d.sqrtw2, d.sqrtthl, d.thlsec, d.thl_first, d.w1_1, d.w1_2, d.skew_w, d.a, d.dothetal_skew, &d.thl1_1, &d.thl1_2, &d.thl2_1, &d.thl2_2, &d.sqrtthl2_1, &d.sqrtthl2_2);
}

void shoc_assumed_pdf_qw_parameters(ShocAssumedPdfQwParametersData& d)
{
  shoc_init(1, true); // single level function
  shoc_assumed_pdf_qw_parameters_c(d.wqwsec, d.sqrtw2, d.skew_w, d.sqrtqt, d.qwsec, d.w1_2, d.w1_1, d.qw_first, d.a, &d.qw1_1, &d.qw1_2, &d.qw2_1, &d.qw2_2, &d.sqrtqw2_1, &d.sqrtqw2_2);
}

void shoc_assumed_pdf_inplume_correlations(ShocAssumedPdfInplumeCorrelationsData& d)
{
  shoc_init(1, true); // single level function
  shoc_assumed_pdf_inplume_correlations_c(d.sqrtqw2_1, d.sqrtthl2_1, d.a, d.sqrtqw2_2, d.sqrtthl2_2, d.qwthlsec, d.qw1_1, d.qw_first, d.thl1_1, d.thl_first, d.qw1_2, d.thl1_2, &d.r_qwthl_1);
}

void shoc_assumed_pdf_compute_temperature(ShocAssumedPdfComputeTemperatureData& d)
{
  shoc_init(1, true); // single level function
  shoc_assumed_pdf_compute_temperature_c(d.thl1, d.basepres, d.pval, &d.tl1);
}

void shoc_assumed_pdf_compute_qs(ShocAssumedPdfComputeQsData& d)
{
  shoc_init(1, true); // single level function
  shoc_assumed_pdf_compute_qs_c(d.tl1_1, d.tl1_2, d.pval, &d.qs1, &d.beta1, &d.qs2, &d.beta2);
}

void shoc_assumed_pdf_compute_s(ShocAssumedPdfComputeSData& d)
{
  shoc_init(1, true); // single level function
  shoc_assumed_pdf_compute_s_c(d.qw1, d.qs1, d.beta, d.pval, d.thl2, d.qw2, d.sqrtthl2, d.sqrtqw2, d.r_qwthl, &d.s, &d.std_s, &d.qn, &d.c);
}

void shoc_assumed_pdf_compute_sgs_liquid(ShocAssumedPdfComputeSgsLiquidData& d)
{
  shoc_init(1, true); // single level function
  shoc_assumed_pdf_compute_sgs_liquid_c(d.a, d.ql1, d.ql2, &d.shoc_ql);
}

void shoc_assumed_pdf_compute_cloud_liquid_variance(ShocAssumedPdfComputeCloudLiquidVarianceData& d)
{
  shoc_init(1, true); // single level function
  shoc_assumed_pdf_compute_cloud_liquid_variance_c(d.a, d.s1, d.ql1, d.c1, d.std_s1, d.s2, d.ql2, d.c2, d.std_s2, d.shoc_ql, &d.shoc_ql2);
}

void shoc_assumed_pdf_compute_liquid_water_flux(ShocAssumedPdfComputeLiquidWaterFluxData& d)
{
  shoc_init(1, true); // single level function
  shoc_assumed_pdf_compute_liquid_water_flux_c(d.a, d.w1_1, d.w_first, d.ql1, d.w1_2, d.ql2, &d.wqls);
}

void shoc_assumed_pdf_compute_buoyancy_flux(ShocAssumedPdfComputeBuoyancyFluxData& d)
{
  shoc_init(1, true); // single level function
  shoc_assumed_pdf_compute_buoyancy_flux_c(d.wthlsec, d.epsterm, d.wqwsec, d.pval, d.wqls, &d.wthv_sec);
}

void diag_second_moments_ubycond(DiagSecondMomentsUbycondData& d)
{
  shoc_init(1, true); // single level function
  shoc_diag_second_moments_ubycond_c(d.shcol, d.thl_sec, d.qw_sec, d.wthl_sec, d.wqw_sec, d.qwthl_sec, d.uw_sec, d.vw_sec, d.wtke_sec);
}

void pblintd_init_pot(PblintdInitPotData& d)
{
  shoc_init(d.nlev, true, true);
  d.transpose<ekat::TransposeDirection::c2f>();
  shoc_pblintd_init_pot_c(d.shcol, d.nlev, d.thl, d.ql, d.q, d.thv);
  d.transpose<ekat::TransposeDirection::f2c>();
}

void pblintd_cldcheck(PblintdCldcheckData& d)
{
  shoc_init(d.nlev, true, true);
  d.transpose<ekat::TransposeDirection::c2f>();
  shoc_pblintd_cldcheck_c(d.shcol, d.nlev, d.nlevi, d.zi, d.cldn, d.pblh);
  d.transpose<ekat::TransposeDirection::f2c>();
}

void diag_second_moments_lbycond(DiagSecondMomentsLbycondData& d)
{
  shoc_init(1, true); // single level function
  diag_second_moments_lbycond_c(d.shcol, d.wthl_sfc, d.wqw_sfc, d.uw_sfc, d.vw_sfc, d.ustar2, d.wstar, d.wthl_sec, d.wqw_sec, d.uw_sec, d.vw_sec, d.wtke_sec, d.thl_sec, d.qw_sec, d.qwthl_sec);
}

void diag_second_moments(DiagSecondMomentsData& d)
{
  shoc_init(d.nlev, true);
  d.transpose<ekat::TransposeDirection::c2f>();
  diag_second_moments_c(d.shcol, d.nlev, d.nlevi, d.thetal, d.qw, d.u_wind, d.v_wind, d.tke, d.isotropy, d.tkh, d.tk, 
       d.dz_zi, d.zt_grid, d.zi_grid, d.shoc_mix, d.thl_sec, d.qw_sec, d.wthl_sec, d.wqw_sec, d.qwthl_sec, d.uw_sec, 
       d.vw_sec, d.wtke_sec, d.w_sec);
  d.transpose<ekat::TransposeDirection::f2c>();
}

void diag_second_shoc_moments(DiagSecondShocMomentsData& d)
{
  shoc_init(d.nlev, true);
  d.transpose<ekat::TransposeDirection::c2f>();
  diag_second_shoc_moments_c(d.shcol, d.nlev, d.nlevi, d.thetal, d.qw, d.u_wind, d.v_wind, d.tke, d.isotropy, d.tkh, 
      d.tk, d.dz_zi, d.zt_grid, d.zi_grid, d.shoc_mix, d.wthl_sfc, d.wqw_sfc, d.uw_sfc, d.vw_sfc, d.thl_sec, d.qw_sec, 
      d.wthl_sec, d.wqw_sec, d.qwthl_sec, d.uw_sec, d.vw_sec, d.wtke_sec, d.w_sec);
  d.transpose<ekat::TransposeDirection::f2c>();
}

void compute_shoc_vapor(ComputeShocVaporData& d)
{
  shoc_init(d.nlev, true);
  d.transpose<ekat::TransposeDirection::c2f>();
  compute_shoc_vapor_c(d.shcol, d.nlev, d.qw, d.ql, d.qv);
  d.transpose<ekat::TransposeDirection::f2c>();
}

void update_prognostics_implicit(UpdatePrognosticsImplicitData& d)
{
  shoc_init(d.nlev, true);
  d.transpose<ekat::TransposeDirection::c2f>();
  update_prognostics_implicit_c(d.shcol, d.nlev, d.nlevi, d.num_tracer, d.dtime,
                                d.dz_zt, d.dz_zi, d.rho_zt, d.zt_grid, d.zi_grid,
                                d.tk, d.tkh, d.uw_sfc, d.vw_sfc, d.wthl_sfc, d.wqw_sfc,
                                d.wtracer_sfc, d.thetal, d.qw, d.tracer, d.tke, d.u_wind, d.v_wind);
  d.transpose<ekat::TransposeDirection::f2c>();
}

void shoc_main(ShocMainData& d)
{
  shoc_init(d.nlev, true);
  d.transpose<ekat::TransposeDirection::c2f>();
  shoc_main_c(d.shcol, d.nlev, d.nlevi, d.dtime, d.nadv, d.host_dx, d.host_dy, d.thv, d.zt_grid, d.zi_grid, d.pres, d.presi, d.pdel, d.wthl_sfc, d.wqw_sfc, d.uw_sfc, d.vw_sfc, d.wtracer_sfc, d.num_qtracers, d.w_field, d.exner, d.phis, d.host_dse, d.tke, d.thetal, d.qw, d.u_wind, d.v_wind, d.qtracers, d.wthv_sec, d.tkh, d.tk, d.shoc_ql, d.shoc_cldfrac, d.pblh, d.shoc_mix, d.isotropy, d.w_sec, d.thl_sec, d.qw_sec, d.qwthl_sec, d.wthl_sec, d.wqw_sec, d.wtke_sec, d.uw_sec, d.vw_sec, d.w3, d.wqls_sec, d.brunt, d.shoc_ql2);
  d.transpose<ekat::TransposeDirection::f2c>();
}

void pblintd_height(PblintdHeightData& d)
{
  shoc_init(d.nlev, true, true);
  d.transpose<ekat::TransposeDirection::c2f>();
  pblintd_height_c(d.shcol, d.nlev, d.z, d.u, d.v, d.ustar, d.thv, d.thv_ref, d.pblh, d.rino, d.check);
  d.transpose<ekat::TransposeDirection::f2c>();
}

void pblintd_init(PblintdInitData& d)
{
  shoc_init(d.nlev, true);
  d.transpose<ekat::TransposeDirection::c2f>();
  pblintd_init_c(d.shcol, d.nlev, d.z, d.check, d.rino, d.pblh);
  d.transpose<ekat::TransposeDirection::f2c>();
}

void vd_shoc_decomp_and_solve(VdShocDecompandSolveData& d)
{
  shoc_init(d.nlev, true);
  d.transpose<ekat::TransposeDirection::c2f>();
  // Call decomp subroutine
  vd_shoc_decomp_c(d.shcol, d.nlev, d.nlevi, d.kv_term, d.tmpi, d.rdp_zt, d.dtime, d.flux, d.du, d.dl, d.d);
  // Call solver for each problem. The `var` array represents 3d
  // data with an entry per (shcol, nlev, n_rhs). Fortran requires
  // 2d data (shcol, nlev) for each rhs.
  const Int size = d.shcol*d.nlev;
  for (Int n=0; n<d.n_rhs; ++n) {
    // Copy var to rhs
    for(Int s=0; s<size; ++s) {
      d.rhs[s] = d.var[n*size+s];
    }
    vd_shoc_solve_c(d.shcol, d.nlev, d.du, d.dl, d.d, d.rhs);
    // Copy rhs to var
    for(Int s=0; s<size; ++s) {
      d.var[n*size+s] = d.rhs[s];
    }
  }
  d.transpose<ekat::TransposeDirection::f2c>();
}
<<<<<<< HEAD

void pblintd_init(PblintdInitData& d)
{
  shoc_init(d.nlev, true, true);
  d.transpose<ekat::TransposeDirection::c2f>();
  pblintd_init_c(d.shcol, d.nlev, d.z, d.check, d.rino, d.pblh);
  d.transpose<ekat::TransposeDirection::f2c>();
}
=======
>>>>>>> 7d0c96bd

void pblintd_surf_temp(PblintdSurfTempData& d)
{
  shoc_init(d.nlev, true, true);
  d.transpose<ekat::TransposeDirection::c2f>();
  pblintd_surf_temp_c(d.shcol, d.nlev, d.nlevi, d.z, d.ustar, d.obklen, d.kbfs, d.thv, d.tlv, d.pblh, d.check, d.rino);
  d.transpose<ekat::TransposeDirection::f2c>();
}

void pblintd_check_pblh(PblintdCheckPblhData& d)
{
  shoc_init(d.nlev, true, true);
  d.transpose<ekat::TransposeDirection::c2f>();
  pblintd_check_pblh_c(d.shcol, d.nlev, d.nlevi, d.z, d.ustar, d.check, d.pblh);
  d.transpose<ekat::TransposeDirection::f2c>();
}

void pblintd(PblintdData& d)
{
  shoc_init(d.nlev, true, true);
  d.transpose<ekat::TransposeDirection::c2f>();
  pblintd_c(d.shcol, d.nlev, d.nlevi, d.z, d.zi, d.thl, d.ql, d.q, d.u, d.v, d.ustar, d.obklen, d.kbfs, d.cldn, d.pblh);
  d.transpose<ekat::TransposeDirection::f2c>();
}

// end _c impls

//
// _f function definitions. These expect data in C layout
//

void calc_shoc_varorcovar_f(Int shcol, Int nlev, Int nlevi, Real tunefac,
                            Real *isotropy_zi, Real *tkh_zi, Real *dz_zi,
                            Real *invar1, Real *invar2, Real *varorcovar)
{
  using SHF = Functions<Real, DefaultDevice>;

  using Spack      = typename SHF::Spack;
  using view_2d    = typename SHF::view_2d<Spack>;
  using KT         = typename SHF::KT;
  using ExeSpace   = typename KT::ExeSpace;
  using MemberType = typename SHF::MemberType;

  static constexpr Int num_arrays = 6;

  Kokkos::Array<view_2d, num_arrays> temp_d;
  Kokkos::Array<int, num_arrays> dim1_sizes     = {shcol,       shcol,  shcol, shcol,  shcol,  shcol};
  Kokkos::Array<int, num_arrays> dim2_sizes     = {nlevi,       nlevi,  nlevi, nlev,   nlev,   nlevi};
  Kokkos::Array<const Real*, num_arrays> ptr_array = {isotropy_zi, tkh_zi, dz_zi, invar1, invar2, varorcovar};

  // Sync to device
  ekat::host_to_device(ptr_array, dim1_sizes, dim2_sizes, temp_d, true);

  view_2d
    isotropy_zi_d  (temp_d[0]),
    tkh_zi_d    (temp_d[1]),
    dz_zi_d     (temp_d[2]),
    invar1_d    (temp_d[3]),
    invar2_d    (temp_d[4]),
    varorcovar_d(temp_d[5]);

  const Int nk_pack = ekat::npack<Spack>(nlev);
  const auto policy = ekat::ExeSpaceUtils<ExeSpace>::get_default_team_policy(shcol, nk_pack);
  Kokkos::parallel_for(policy, KOKKOS_LAMBDA(const MemberType& team) {
    const Int i = team.league_rank();

    const auto oisotropy_zi_d = ekat::subview(isotropy_zi_d, i);
    const auto otkh_zi_d      = ekat::subview(tkh_zi_d, i);
    const auto odz_zi_d       = ekat::subview(dz_zi_d, i);
    const auto oinvar1_d      = ekat::subview(invar1_d, i);
    const auto oinvar2_d      = ekat::subview(invar2_d, i);
    const auto ovarorcovar_d  = ekat::subview(varorcovar_d, i);

    SHF::calc_shoc_varorcovar(team, nlev, tunefac, oisotropy_zi_d, otkh_zi_d, odz_zi_d,
                              oinvar1_d, oinvar2_d, ovarorcovar_d);
  });

  // Sync back to host
  Kokkos::Array<view_2d, 1> inout_views = {varorcovar_d};
  ekat::device_to_host<int,1>({varorcovar}, {shcol}, {nlevi}, inout_views, true);
}

void calc_shoc_vertflux_f(Int shcol, Int nlev, Int nlevi, Real *tkh_zi,
			  Real *dz_zi, Real *invar, Real *vertflux)
{
  using SHF = Functions<Real, DefaultDevice>;

  using Spack      = typename SHF::Spack;
  using view_2d    = typename SHF::view_2d<Spack>;
  using KT         = typename SHF::KT;
  using ExeSpace   = typename KT::ExeSpace;
  using MemberType = typename SHF::MemberType;

  static constexpr Int num_arrays = 4;

  Kokkos::Array<view_2d, num_arrays> temp_d;
  Kokkos::Array<Int, num_arrays> dim1_sizes     = {shcol,  shcol, shcol, shcol};
  Kokkos::Array<Int, num_arrays> dim2_sizes     = {nlevi,  nlevi, nlev,  nlevi};
  Kokkos::Array<const Real*, num_arrays> ptr_array = {tkh_zi, dz_zi, invar, vertflux};

  // Sync to device
  ekat::host_to_device(ptr_array, dim1_sizes, dim2_sizes, temp_d, true);

  view_2d
    tkh_zi_d  (temp_d[0]),
    dz_zi_d   (temp_d[1]),
    invar_d   (temp_d[2]),
    vertflux_d(temp_d[3]);

  const Int nk_pack = ekat::npack<Spack>(nlev);
  const auto policy = ekat::ExeSpaceUtils<ExeSpace>::get_default_team_policy(shcol, nk_pack);
  Kokkos::parallel_for(policy, KOKKOS_LAMBDA(const MemberType& team) {
    const Int i = team.league_rank();

    const auto otkh_zi_d   = ekat::subview(tkh_zi_d, i);
    const auto odz_zi_d    = ekat::subview(dz_zi_d, i);
    const auto oinvar_d    = ekat::subview(invar_d, i);
    const auto overtflux_d = ekat::subview(vertflux_d, i);

    SHF::calc_shoc_vertflux(team, nlev, otkh_zi_d, odz_zi_d, oinvar_d, overtflux_d);
  });

  // Sync back to host
  Kokkos::Array<view_2d, 1> inout_views = {vertflux_d};
  ekat::device_to_host<Int,1>({vertflux}, {{shcol}}, {{nlevi}}, inout_views, true);
}

void shoc_diag_second_moments_srf_f(Int shcol, Real* wthl_sfc, Real* uw_sfc, Real* vw_sfc, Real* ustar2, Real* wstar)
{
  using SHOC       = Functions<Real, DefaultDevice>;
  using Scalar     = typename SHOC::Scalar;
  using Pack1      = typename ekat::Pack<Real, 1>;
  using view_1d    = typename SHOC::view_1d<Pack1>;

  Kokkos::Array<view_1d, 3> temp_d;
  ekat::host_to_device({wthl_sfc, uw_sfc, vw_sfc}, shcol, temp_d);

  // inputs
  view_1d
    wthl_sfc_d (temp_d[0]),
    uw_sfc_d   (temp_d[1]),
    vw_sfc_d   (temp_d[2]);

  // outputs
  view_1d ustar2_d("ustar2", shcol),
          wstar_d ("wstar", shcol);

  Kokkos::parallel_for("parallel_moments_srf", shcol, KOKKOS_LAMBDA (const int& i) {

     Scalar wthl_sfc_s{wthl_sfc_d(i)[0]};
     Scalar uw_sfc_s{uw_sfc_d(i)[0]};
     Scalar vw_sfc_s{vw_sfc_d(i)[0]};

     Scalar ustar2_s{0};
     Scalar wstar_s{0};

     SHOC::shoc_diag_second_moments_srf(wthl_sfc_s, uw_sfc_s, vw_sfc_s, ustar2_s, wstar_s);

     ustar2_d(i)[0] = ustar2_s;
     wstar_d(i)[0]  = wstar_s;
   });

  Kokkos::Array<view_1d, 2> out_views = {ustar2_d, wstar_d};
  ekat::device_to_host({ustar2, wstar}, shcol, out_views);
}

void shoc_diag_second_moments_ubycond_f(Int shcol, Real* thl_sec, Real* qw_sec, Real* wthl_sec, Real* wqw_sec, Real* qwthl_sec, Real* uw_sec, Real* vw_sec,
      Real* wtke_sec)
{
  using SHOC       = Functions<Real, DefaultDevice>;
  using Scalar     = typename SHOC::Scalar;
  using Pack1      = typename ekat::Pack<Real, 1>;
  using view_1d    = typename SHOC::view_1d<Pack1>;

  view_1d thl_sec_d  ("thl_sec"  ,shcol),
          qw_sec_d   ("qw_sec"   ,shcol),
          qwthl_sec_d("qwthl_sec",shcol),
          wthl_sec_d ("wthl_sec" ,shcol),
          wqw_sec_d  ("wqw_sec"  ,shcol),
          uw_sec_d   ("uw_sec"   ,shcol),
          vw_sec_d   ("vw_sec"   ,shcol),
          wtke_sec_d ("wtke_sec" ,shcol);

  Kokkos::parallel_for("parallel_moments_ubycond", shcol, KOKKOS_LAMBDA (const int& i) {

    Scalar thl_sec_s{0.};
    Scalar qw_sec_s{0.};
    Scalar wthl_sec_s{0.};
    Scalar wqw_sec_s{0.};
    Scalar qwthl_sec_s{0.};
    Scalar uw_sec_s{0.};
    Scalar vw_sec_s{0.};
    Scalar wtke_sec_s{0.};

    SHOC::shoc_diag_second_moments_ubycond(thl_sec_s, qw_sec_s, wthl_sec_s, wqw_sec_s, qwthl_sec_s, uw_sec_s, vw_sec_s, wtke_sec_s);

    thl_sec_d(i)[0]   = thl_sec_s;
    qw_sec_d(i)[0]    = qw_sec_s;
    wthl_sec_d(i)[0]  = wthl_sec_s;
    wqw_sec_d(i)[0]   = wqw_sec_s;
    qwthl_sec_d(i)[0] = qwthl_sec_s;
    uw_sec_d(i)[0]    = uw_sec_s;
    vw_sec_d(i)[0]    = vw_sec_s;
    wtke_sec_d(i)[0]  = wtke_sec_s;

  });

  Kokkos::Array<view_1d, 8> host_views = {thl_sec_d, qw_sec_d, qwthl_sec_d, wthl_sec_d, wqw_sec_d, uw_sec_d, vw_sec_d, wtke_sec_d};

  ekat::device_to_host({thl_sec, qw_sec, qwthl_sec, wthl_sec, wqw_sec, uw_sec, vw_sec, wtke_sec}, shcol, host_views);
}

void update_host_dse_f(Int shcol, Int nlev, Real* thlm, Real* shoc_ql, Real* exner, Real* zt_grid,
                       Real* phis, Real* host_dse)
{
  using SHF = Functions<Real, DefaultDevice>;

  using Scalar     = typename SHF::Scalar;
  using Spack      = typename SHF::Spack;
  using Pack1d     = typename ekat::Pack<Real,1>;
  using view_1d    = typename SHF::view_1d<Pack1d>;
  using view_2d    = typename SHF::view_2d<Spack>;
  using KT         = typename SHF::KT;
  using ExeSpace   = typename KT::ExeSpace;
  using MemberType = typename SHF::MemberType;

  Kokkos::Array<view_1d, 1> temp_1d_d;
  Kokkos::Array<view_2d, 5> temp_2d_d;
  Kokkos::Array<int, 5> dim1_sizes     = {shcol,  shcol, shcol, shcol, shcol};
  Kokkos::Array<int, 5> dim2_sizes     = {nlev,  nlev, nlev,  nlev, nlev};
  Kokkos::Array<const Real*, 5> ptr_array = {thlm, shoc_ql, exner, zt_grid, host_dse};

  // Sync to device
  ekat::host_to_device({phis}, shcol, temp_1d_d);
  ekat::host_to_device(ptr_array, dim1_sizes, dim2_sizes, temp_2d_d, true);

  view_1d phis_d(temp_1d_d[0]);

  view_2d
    thlm_d    (temp_2d_d[0]),
    shoc_ql_d (temp_2d_d[1]),
    exner_d   (temp_2d_d[2]),
    zt_grid_d (temp_2d_d[3]),
    host_dse_d(temp_2d_d[4]);

  const Int nk_pack = ekat::npack<Spack>(nlev);
  const auto policy = ekat::ExeSpaceUtils<ExeSpace>::get_default_team_policy(shcol, nk_pack);
  Kokkos::parallel_for(policy, KOKKOS_LAMBDA(const MemberType& team) {
    const Int i = team.league_rank();

    const Scalar phis_s{phis_d(i)[0]};
    const auto thlm_s   = ekat::subview(thlm_d, i);
    const auto shoc_ql_s    = ekat::subview(shoc_ql_d, i);
    const auto exner_s    = ekat::subview(exner_d, i);
    const auto zt_grid_s = ekat::subview(zt_grid_d, i);
    const auto host_dse_s = ekat::subview(host_dse_d, i);

    SHF::update_host_dse(team, nlev, thlm_s, shoc_ql_s, exner_s, zt_grid_s, phis_s, host_dse_s);
  });

  // Sync back to host
  Kokkos::Array<view_2d, 1> inout_views = {host_dse_d};
  ekat::device_to_host<int,1>({host_dse}, {shcol}, {nlev}, inout_views, true);
}

void compute_diag_third_shoc_moment_f(Int shcol, Int nlev, Int nlevi, Real* w_sec,
                                      Real* thl_sec, Real* wthl_sec, Real* tke,
                                      Real* dz_zt, Real* dz_zi, Real* isotropy_zi,
                                      Real* brunt_zi, Real* w_sec_zi, Real* thetal_zi,
                                      Real* w3)
{
  using SHF = Functions<Real, DefaultDevice>;

  using Spack      = typename SHF::Spack;
  using view_2d    = typename SHF::view_2d<Spack>;
  using KT         = typename SHF::KT;
  using ExeSpace   = typename KT::ExeSpace;
  using MemberType = typename SHF::MemberType;

  Kokkos::Array<view_2d, 11> temp_d;
  Kokkos::Array<size_t, 11> dim1_sizes     = {shcol,       shcol,
                                              shcol,       shcol,
                                              shcol,       shcol,
                                              shcol,       shcol,
                                              shcol,       shcol,
                                              shcol};
  Kokkos::Array<size_t, 11> dim2_sizes     = {nlev,        nlevi,
                                              nlevi,       nlev,
                                              nlev,        nlevi,
                                              nlevi,       nlevi,
                                              nlevi,       nlevi,
                                              nlevi};
  Kokkos::Array<const Real*, 11> ptr_array = {w_sec,       thl_sec,
                                              wthl_sec,    tke,
                                              dz_zt,       dz_zi,
                                              isotropy_zi, brunt_zi,
                                              w_sec_zi,    thetal_zi,
                                              w3};

  // Sync to device
  ekat::host_to_device(ptr_array, dim1_sizes, dim2_sizes, temp_d, true);

  view_2d
    w_sec_d      (temp_d[0]),
    thl_sec_d    (temp_d[1]),
    wthl_sec_d   (temp_d[2]),
    tke_d        (temp_d[3]),
    dz_zt_d      (temp_d[4]),
    dz_zi_d      (temp_d[5]),
    isotropy_zi_d(temp_d[6]),
    brunt_zi_d   (temp_d[7]),
    w_sec_zi_d   (temp_d[8]),
    thetal_zi_d  (temp_d[9]),
    w3_d         (temp_d[10]);

  const Int nk_pack = ekat::npack<Spack>(nlev);
  const auto policy = ekat::ExeSpaceUtils<ExeSpace>::get_default_team_policy(shcol, nk_pack);
  Kokkos::parallel_for(policy, KOKKOS_LAMBDA(const MemberType& team) {
    const Int i = team.league_rank();

    const auto w_sec_s       = ekat::subview(w_sec_d, i);
    const auto thl_sec_s     = ekat::subview(thl_sec_d, i);
    const auto wthl_sec_s    = ekat::subview(wthl_sec_d, i);
    const auto tke_s         = ekat::subview(tke_d, i);
    const auto dz_zt_s       = ekat::subview(dz_zt_d, i);
    const auto dz_zi_s       = ekat::subview(dz_zi_d, i);
    const auto isotropy_zi_s = ekat::subview(isotropy_zi_d, i);
    const auto brunt_zi_s    = ekat::subview(brunt_zi_d, i);
    const auto w_sec_zi_s    = ekat::subview(w_sec_zi_d, i);
    const auto thetal_zi_s   = ekat::subview(thetal_zi_d, i);
    const auto w3_s          = ekat::subview(w3_d, i);

    SHF::compute_diag_third_shoc_moment(team, nlev, nlevi, w_sec_s, thl_sec_s,
                                        wthl_sec_s, tke_s, dz_zt_s, dz_zi_s, isotropy_zi_s,
                                        brunt_zi_s, w_sec_zi_s, thetal_zi_s, w3_s);
  });

  // Sync back to host
  Kokkos::Array<view_2d, 1> inout_views = {w3_d};
  ekat::device_to_host<int,1>({w3}, {shcol}, {nlevi}, inout_views, true);
}

void shoc_pblintd_init_pot_f(Int shcol, Int nlev, Real *thl, Real* ql, Real* q,
                             Real *thv)
{
  using SHOC       = Functions<Real, DefaultDevice>;
  using Spack      = typename SHOC::Spack;
  using view_2d    = typename SHOC::view_2d<Spack>;
  using KT         = typename SHOC::KT;
  using ExeSpace   = typename KT::ExeSpace;
  using MemberType = typename SHOC::MemberType;

  static constexpr Int num_arrays = 3;

  Kokkos::Array<view_2d, num_arrays> temp_d;
  ekat::host_to_device({thl, ql, q}, shcol, nlev, temp_d, true);

  view_2d thl_d(temp_d[0]),
          ql_d (temp_d[1]),
          q_d  (temp_d[2]);

  view_2d thv_d("thv", shcol, nlev);

  const Int nlev_pack = ekat::npack<Spack>(nlev);
  const auto policy = ekat::ExeSpaceUtils<ExeSpace>::get_default_team_policy(shcol, nlev_pack);
  Kokkos::parallel_for(policy, KOKKOS_LAMBDA(const MemberType& team) {
    const Int i = team.league_rank();

    const auto thl_1d = ekat::subview(thl_d, i);
    const auto ql_1d  = ekat::subview(ql_d, i);
    const auto q_1d   = ekat::subview(q_d, i);
    const auto thv_1d = ekat::subview(thv_d, i);

    SHOC::shoc_pblintd_init_pot(team, nlev, thl_1d, ql_1d, q_1d, thv_1d);
  });

  Kokkos::Array<view_2d, 1> inout_views = {thv_d};
  ekat::device_to_host<int,1>({thv}, {shcol}, {nlev}, inout_views, true);
}

void compute_shoc_mix_shoc_length_f(Int nlev, Int shcol, Real* tke, Real* brunt, Real* tscale,
                                    Real* zt_grid, Real* l_inf, Real* shoc_mix)
{
  using SHF = Functions<Real, DefaultDevice>;

   using Scalar     = typename SHF::Scalar;
   using Spack      = typename SHF::Spack;
   using Pack1d     = typename ekat::Pack<Real,1>;
   using view_1d    = typename SHF::view_1d<Pack1d>;
   using view_2d    = typename SHF::view_2d<Spack>;
   using KT         = typename SHF::KT;
   using ExeSpace   = typename KT::ExeSpace;
   using MemberType = typename SHF::MemberType;

  Kokkos::Array<view_1d, 2> temp_1d_d;
  Kokkos::Array<view_2d, 4> temp_2d_d;
  Kokkos::Array<size_t, 4> dim1_sizes     = {shcol, shcol, shcol,   shcol};
  Kokkos::Array<size_t, 4> dim2_sizes     = {nlev,  nlev,  nlev,    nlev};
  Kokkos::Array<const Real*, 4> ptr_array = {tke,   brunt, zt_grid, shoc_mix};

  // Sync to device
  ekat::host_to_device({tscale,l_inf}, shcol, temp_1d_d);
  ekat::host_to_device(ptr_array, dim1_sizes, dim2_sizes, temp_2d_d, true);

  view_1d
    tscale_d (temp_1d_d[0]),
    l_inf_d  (temp_1d_d[1]);

  view_2d
    tke_d     (temp_2d_d[0]),
    brunt_d   (temp_2d_d[1]),
    zt_grid_d (temp_2d_d[2]),
    shoc_mix_d  (temp_2d_d[3]);

  const Int nk_pack = ekat::npack<Spack>(nlev);
  const auto policy = ekat::ExeSpaceUtils<ExeSpace>::get_default_team_policy(shcol, nk_pack);
  Kokkos::parallel_for(policy, KOKKOS_LAMBDA(const MemberType& team) {
    const Int i = team.league_rank();

    const Scalar tscale_s{tscale_d(i)[0]};
    const Scalar l_inf_s {l_inf_d(i)[0]};

    const auto tke_s      = ekat::subview(tke_d, i);
    const auto brunt_s    = ekat::subview(brunt_d, i);
    const auto zt_grid_s  = ekat::subview(zt_grid_d, i);
    const auto shoc_mix_s = ekat::subview(shoc_mix_d, i);

    SHF::compute_shoc_mix_shoc_length(team, nlev, tke_s, brunt_s, tscale_s, zt_grid_s, l_inf_s,
                                      shoc_mix_s);
  });

  // Sync back to host
  Kokkos::Array<view_2d, 1> inout_views = {shoc_mix_d};
  ekat::device_to_host<int,1>({shoc_mix}, {shcol}, {nlev}, inout_views, true);
}

void check_tke_f(Int shcol, Int nlev, Real* tke)
{
  using SHOC       = Functions<Real, DefaultDevice>;
  using Spack      = typename SHOC::Spack;
  using view_2d    = typename SHOC::view_2d<Spack>;
  using KT         = typename SHOC::KT;
  using ExeSpace   = typename KT::ExeSpace;
  using MemberType = typename SHOC::MemberType;

  Kokkos::Array<view_2d, 1> temp_2d_d;

  // Sync to device
  ekat::host_to_device({tke}, shcol, nlev, temp_2d_d, true);

  view_2d
    tke_d(temp_2d_d[0]);

  const Int nk_pack = ekat::npack<Spack>(nlev);
  const auto policy = ekat::ExeSpaceUtils<ExeSpace>::get_default_team_policy(shcol, nk_pack);
  Kokkos::parallel_for(policy, KOKKOS_LAMBDA(const MemberType& team) {
    const Int i = team.league_rank();

    const auto tke_s   = ekat::subview(tke_d, i);

    SHOC::check_tke(team, nlev, tke_s);
  });

  // Sync back to host
  Kokkos::Array<view_2d, 1> inout_views = {tke_d};
  ekat::device_to_host<int,1>({tke}, {shcol}, {nlev}, inout_views, true);
}

void linear_interp_f(Real* x1, Real* x2, Real* y1, Real* y2, Int km1, Int km2, Int ncol, Real minthresh)
{
  using SHF = Functions<Real, DefaultDevice>;

  using Scalar     = typename SHF::Scalar;
  using Spack      = typename SHF::Spack;
  using Pack1d     = typename ekat::Pack<Real,1>;
  using view_1d    = typename SHF::view_1d<Pack1d>;
  using view_2d    = typename SHF::view_2d<Spack>;
  using KT         = typename SHF::KT;
  using ExeSpace   = typename KT::ExeSpace;
  using MemberType = typename SHF::MemberType;

  Kokkos::Array<view_2d, 3> temp_2d_d;
  Kokkos::Array<size_t, 3> dim1_sizes     = {ncol, ncol, ncol};
  Kokkos::Array<size_t, 3> dim2_sizes     = {km1,  km2,  km1};
  Kokkos::Array<const Real*, 3> ptr_array = {x1,   x2,   y1};

  // Sync to device
  ekat::host_to_device(ptr_array, dim1_sizes, dim2_sizes, temp_2d_d, true);

  view_2d
    x1_d(temp_2d_d[0]),
    x2_d(temp_2d_d[1]),
    y1_d(temp_2d_d[2]),
    y2_d("y2_d", ncol, km2);

  const Int nk_pack = ekat::npack<Spack>(km1);
  const auto policy = ekat::ExeSpaceUtils<ExeSpace>::get_default_team_policy(ncol, nk_pack);
  Kokkos::parallel_for(policy, KOKKOS_LAMBDA(const MemberType& team) {
    const Int i = team.league_rank();

    const auto x1_s  = ekat::subview(x1_d, i);
    const auto x2_s  = ekat::subview(x2_d, i);
    const auto y1_s  = ekat::subview(y1_d, i);
    const auto y2_s  = ekat::subview(y2_d, i);

    SHF::linear_interp(team, x1_s, x2_s, y1_s, y2_s, km1, km2, minthresh);
  });

  // Sync back to host
  Kokkos::Array<view_2d, 1> inout_views = {y2_d};
  ekat::device_to_host<int,1>({y2}, {ncol}, {km2}, inout_views, true);
}

void clipping_diag_third_shoc_moments_f(Int nlevi, Int shcol, Real *w_sec_zi,
                                        Real *w3)
{
  using SHF = Functions<Real, DefaultDevice>;

  using Spack      = typename SHF::Spack;
  using view_2d    = typename SHF::view_2d<Spack>;
  using KT         = typename SHF::KT;
  using ExeSpace   = typename KT::ExeSpace;
  using MemberType = typename SHF::MemberType;

  Kokkos::Array<view_2d, 2> temp_d;
  Kokkos::Array<size_t, 2> dim1_sizes     = {shcol, shcol};
  Kokkos::Array<size_t, 2> dim2_sizes     = {nlevi, nlevi};
  Kokkos::Array<const Real*, 2> ptr_array = {w_sec_zi, w3};

  // Sync to device
  ekat::host_to_device(ptr_array, dim1_sizes, dim2_sizes, temp_d, true);

  view_2d
    w_sec_zi_d(temp_d[0]),
    w3_d      (temp_d[1]);

  const Int nk_pack = ekat::npack<Spack>(nlevi);
  const auto policy = ekat::ExeSpaceUtils<ExeSpace>::get_default_team_policy(shcol, nk_pack);
  Kokkos::parallel_for(policy, KOKKOS_LAMBDA(const MemberType& team) {
    const Int i = team.league_rank();

    const auto w_sec_zi_s = ekat::subview(w_sec_zi_d, i);
    const auto w3_s       = ekat::subview(w3_d, i);

    SHF::clipping_diag_third_shoc_moments(team, nlevi, w_sec_zi_s, w3_s);
  });

  // Sync back to host
  Kokkos::Array<view_2d, 1> inout_views = {w3_d};
  ekat::device_to_host<int,1>({w3}, {shcol}, {nlevi}, inout_views, true);
}

void shoc_energy_integrals_f(Int shcol, Int nlev, Real *host_dse, Real *pdel,
                             Real *rtm, Real *rcm, Real *u_wind, Real *v_wind,
                             Real *se_int, Real *ke_int, Real *wv_int, Real *wl_int)
{
  using SHF = Functions<Real, DefaultDevice>;

  using Scalar     = typename SHF::Scalar;
  using Spack      = typename SHF::Spack;
  using Pack1d     = typename ekat::Pack<Real,1>;
  using view_1d    = typename SHF::view_1d<Pack1d>;
  using view_2d    = typename SHF::view_2d<Spack>;
  using KT         = typename SHF::KT;
  using ExeSpace   = typename KT::ExeSpace;
  using MemberType = typename SHF::MemberType;

  Kokkos::Array<view_2d, 6> temp_d;
  Kokkos::Array<int, 6> dim1_sizes        = {shcol,   shcol, shcol, shcol, shcol,  shcol};
  Kokkos::Array<int, 6> dim2_sizes        = {nlev,     nlev, nlev,  nlev,  nlev,   nlev};
  Kokkos::Array<const Real*, 6> ptr_array = {host_dse, pdel, rtm,   rcm,   u_wind, v_wind};

  // Sync to device
  ekat::host_to_device(ptr_array, dim1_sizes, dim2_sizes, temp_d, true);

  // inputs
  view_2d
    host_dse_d(temp_d[0]),
    pdel_d    (temp_d[1]),
    rtm_d     (temp_d[2]),
    rcm_d     (temp_d[3]),
    u_wind_d  (temp_d[4]),
    v_wind_d  (temp_d[5]);

  // outputs
  view_1d
    se_int_d("se_int", shcol),
    ke_int_d("ke_int", shcol),
    wv_int_d("wv_int", shcol),
    wl_int_d("wl_int", shcol);

  const Int nk_pack = ekat::npack<Spack>(nlev);
  const auto policy = ekat::ExeSpaceUtils<ExeSpace>::get_default_team_policy(shcol, nk_pack);
  Kokkos::parallel_for(policy, KOKKOS_LAMBDA(const MemberType& team) {
    const Int i = team.league_rank();

    const auto host_dse_s = ekat::subview(host_dse_d, i);
    const auto pdel_s     = ekat::subview(pdel_d, i);
    const auto rtm_s      = ekat::subview(rtm_d, i);
    const auto rcm_s      = ekat::subview(rcm_d, i);
    const auto u_wind_s   = ekat::subview(u_wind_d, i);
    const auto v_wind_s   = ekat::subview(v_wind_d, i);

    Scalar se_int_s{0};
    Scalar ke_int_s{0};
    Scalar wv_int_s{0};
    Scalar wl_int_s{0};

    SHF::shoc_energy_integrals(team, nlev, host_dse_s, pdel_s, rtm_s, rcm_s, u_wind_s, v_wind_s,
                               se_int_s, ke_int_s, wv_int_s, wl_int_s);

    se_int_d(i)[0] = se_int_s;
    ke_int_d(i)[0] = ke_int_s;
    wv_int_d(i)[0] = wv_int_s;
    wl_int_d(i)[0] = wl_int_s;
  });

  // Sync back to host
  Kokkos::Array<view_1d, 4> inout_views = {se_int_d, ke_int_d, wv_int_d, wl_int_d};
  ekat::device_to_host<int,4>({se_int,ke_int,wv_int,wl_int},shcol,inout_views);
}

void diag_second_moments_lbycond_f(Int shcol, Real* wthl_sfc, Real* wqw_sfc, Real* uw_sfc, Real* vw_sfc, Real* ustar2, Real* wstar,
     Real* wthl_sec, Real* wqw_sec, Real* uw_sec, Real* vw_sec, Real* wtke_sec, Real* thl_sec, Real* qw_sec, Real* qwthl_sec)
{
  using SHOC       = Functions<Real, DefaultDevice>;
  using Scalar     = typename SHOC::Scalar;
  using Pack1      = typename ekat::Pack<Real, 1>;
  using view_1d    = typename SHOC::view_1d<Pack1>;

  Kokkos::Array<view_1d, 6> lbycond_d;
  ekat::host_to_device({wthl_sfc, wqw_sfc, uw_sfc, vw_sfc, ustar2, wstar}, shcol, lbycond_d);

  // inputs
  view_1d wthl_d  (lbycond_d[0]),
          wqw_d   (lbycond_d[1]),
          uw_d    (lbycond_d[2]),
          vw_d    (lbycond_d[3]),
          ustar2_d(lbycond_d[4]),
          wstar_d (lbycond_d[5]);

  // outputs
  view_1d wthlo_d  ("wthl", shcol),
          wqwo_d   ("wqw" , shcol),
          uwo_d    ("uw"  , shcol),
          vwo_d    ("vw"  , shcol),
          wtkeo_d  ("wtke", shcol),
          thlo_d   ("thl" , shcol),
          qwo_d    ("qw"  , shcol),
          qwthlo_d ("qwthl", shcol);

  Kokkos::parallel_for("parallel_moments_lbycond", shcol, KOKKOS_LAMBDA (const int& i) {

    Scalar wthl_s{wthl_d(i)[0]},
           wqw_s{wqw_d(i)[0]},
           uw_s{uw_d(i)[0]},
           vw_s{vw_d(i)[0]},
           ustar2_s{ustar2_d(i)[0]},
           wstar_s{wstar_d(i)[0]};

    Scalar wthlo_s{0.},
           wqwo_s{0.},
           uwo_s{0.},
           vwo_s{0.},
           wtkeo_s{0.},
           thlo_s{0.},
           qwo_s{0.},
           qwthlo_s{0.};

    SHOC::shoc_diag_second_moments_lbycond(wthl_s, wqw_s, uw_s, vw_s, ustar2_s, wstar_s,
                                          wthlo_s, wqwo_s, uwo_s, vwo_s, wtkeo_s, thlo_s, qwo_s, qwthlo_s);

    wthlo_d  (i)[0] = wthlo_s;
    wqwo_d   (i)[0] = wqwo_s;
    uwo_d    (i)[0] = uwo_s;
    vwo_d    (i)[0] = vwo_s;
    wtkeo_d  (i)[0] = wtkeo_s;
    thlo_d   (i)[0] = thlo_s;
    qwo_d    (i)[0] = qwo_s;
    qwthlo_d (i)[0] = qwthlo_s;
  });

  Kokkos::Array<view_1d, 8> host_views = {wthlo_d, wqwo_d, uwo_d, vwo_d, wtkeo_d, thlo_d, qwo_d, qwthlo_d};
  ekat::device_to_host({wthl_sec, wqw_sec, uw_sec, vw_sec, wtke_sec, thl_sec, qw_sec, qwthl_sec}, shcol, host_views);
}

void diag_second_moments_f(Int shcol, Int nlev, Int nlevi, Real* thetal, Real* qw, Real* u_wind, Real* v_wind,
          Real* tke, Real* isotropy, Real* tkh, Real* tk, Real* dz_zi, Real* zt_grid, Real* zi_grid, Real* shoc_mix,
          Real* thl_sec, Real* qw_sec, Real* wthl_sec, Real* wqw_sec, Real* qwthl_sec, Real* uw_sec, Real* vw_sec,
          Real* wtke_sec, Real* w_sec)
{
  using SHOC       = Functions<Real, DefaultDevice>;
  using Scalar     = typename SHOC::Scalar;
  using Spack      = typename SHOC::Spack;
  using view_2d    = typename SHOC::view_2d<Spack>;
  using KT         = typename SHOC::KT;
  using ExeSpace   = typename KT::ExeSpace;
  using MemberType = typename SHOC::MemberType;

  Kokkos::Array<size_t, 20> dim1_array = {shcol, shcol, shcol, shcol, shcol, shcol, shcol, shcol, shcol, shcol,
                            shcol, shcol, shcol, shcol, shcol, shcol, shcol, shcol, shcol, shcol};
  Kokkos::Array<size_t, 20> dim2_array = {nlev,  nlev,  nlev,  nlev,  nlev,  nlev,  nlev,  nlev,  nlev, nlev,
                            nlevi, nlevi, nlevi, nlevi, nlevi, nlevi, nlevi, nlevi, nlevi, nlevi};

  Kokkos::Array<view_2d, 20> temp_2d;
  Kokkos::Array<const Real*, 20> ptr_array = {thetal, qw, u_wind, v_wind, tke, isotropy, tkh, tk, zt_grid, shoc_mix,
                      thl_sec, qw_sec, wthl_sec, wqw_sec, qwthl_sec, uw_sec, vw_sec, wtke_sec, dz_zi, zi_grid};

  ekat::host_to_device(ptr_array, dim1_array, dim2_array, temp_2d, true);

  view_2d
    thetal_2d   (temp_2d[0]),
    qw_2d       (temp_2d[1]),
    u_wind_2d   (temp_2d[2]),
    v_wind_2d   (temp_2d[3]),
    tke_2d      (temp_2d[4]),
    isotropy_2d (temp_2d[5]),
    tkh_2d      (temp_2d[6]),
    tk_2d       (temp_2d[7]),
    zt_grid_2d  (temp_2d[8]),
    shoc_mix_2d (temp_2d[9]),
    thl_sec_2d  (temp_2d[10]),
    qw_sec_2d   (temp_2d[11]),
    wthl_sec_2d (temp_2d[12]),
    wqw_sec_2d  (temp_2d[13]),
    qwthl_sec_2d(temp_2d[14]),
    uw_sec_2d   (temp_2d[15]),
    vw_sec_2d   (temp_2d[16]),
    wtke_sec_2d (temp_2d[17]),
    dz_zi_2d    (temp_2d[18]),
    zi_grid_2d  (temp_2d[19]);

  view_2d w_sec_2d("w_sec", shcol, nlev),
          isotropy_zi_2d("isotropy_zi", shcol, nlevi),
          tkh_zi_2d("tkh_zi", shcol, nlevi),
          tk_zi_2d("tk_zi", shcol, nlevi);

  const Int nk_pack = ekat::npack<Spack>(nlev);
  const auto policy = ekat::ExeSpaceUtils<ExeSpace>::get_default_team_policy(shcol, nk_pack);
  Kokkos::parallel_for(policy, KOKKOS_LAMBDA(const MemberType& team) {
    const Int i = team.league_rank();

    const auto thetal_1d      = ekat::subview(thetal_2d, i);
    const auto qw_1d          = ekat::subview(qw_2d, i);
    const auto u_wind_1d      = ekat::subview(u_wind_2d, i);
    const auto v_wind_1d      = ekat::subview(v_wind_2d, i);
    const auto tke_1d         = ekat::subview(tke_2d, i);
    const auto isotropy_1d    = ekat::subview(isotropy_2d, i);
    const auto tkh_1d         = ekat::subview(tkh_2d, i);
    const auto tk_1d          = ekat::subview(tk_2d, i);
    const auto dz_zi_1d       = ekat::subview(dz_zi_2d, i);
    const auto zt_grid_1d     = ekat::subview(zt_grid_2d, i);
    const auto zi_grid_1d     = ekat::subview(zi_grid_2d, i);
    const auto shoc_mix_1d    = ekat::subview(shoc_mix_2d, i);
    const auto thl_sec_1d     = ekat::subview(thl_sec_2d, i);
    const auto qw_sec_1d      = ekat::subview(qw_sec_2d, i);
    const auto wthl_sec_1d    = ekat::subview(wthl_sec_2d, i);
    const auto wqw_sec_1d     = ekat::subview(wqw_sec_2d, i);
    const auto qwthl_sec_1d   = ekat::subview(qwthl_sec_2d, i);
    const auto uw_sec_1d      = ekat::subview(uw_sec_2d, i);
    const auto vw_sec_1d      = ekat::subview(vw_sec_2d, i);
    const auto wtke_sec_1d    = ekat::subview(wtke_sec_2d, i);
    const auto w_sec_1d       = ekat::subview(w_sec_2d, i);
    const auto isotropy_zi_1d = ekat::subview(isotropy_zi_2d, i);
    const auto tkh_zi_1d      = ekat::subview(tkh_zi_2d, i);
    const auto tk_zi_1d       = ekat::subview(tk_zi_2d, i);

    SHOC::diag_second_moments(team, nlev, nlevi, thetal_1d, qw_1d, u_wind_1d, v_wind_1d, tke_1d, isotropy_1d, tkh_1d, tk_1d,
                     dz_zi_1d, zt_grid_1d, zi_grid_1d, shoc_mix_1d, isotropy_zi_1d, tkh_zi_1d, tk_zi_1d,
                     thl_sec_1d, qw_sec_1d, wthl_sec_1d, wqw_sec_1d,
                     qwthl_sec_1d, uw_sec_1d, vw_sec_1d, wtke_sec_1d, w_sec_1d);


  });

  Kokkos::Array<size_t, 9> dim1 = {shcol, shcol, shcol, shcol, shcol, shcol, shcol, shcol, shcol};
  Kokkos::Array<size_t, 9> dim2 = {nlevi, nlevi, nlevi, nlevi, nlevi, nlevi, nlevi, nlevi, nlev };
  Kokkos::Array<view_2d, 9> host_views = {thl_sec_2d, qw_sec_2d, wthl_sec_2d, wqw_sec_2d, qwthl_sec_2d, uw_sec_2d, vw_sec_2d, wtke_sec_2d, w_sec_2d};
  ekat::device_to_host({thl_sec, qw_sec, wthl_sec, wqw_sec, qwthl_sec, uw_sec, vw_sec, wtke_sec, w_sec}, dim1, dim2, host_views, true);
}

void diag_second_shoc_moments_f(Int shcol, Int nlev, Int nlevi, Real* thetal, Real* qw, Real* u_wind, Real* v_wind, Real* tke, 
                                Real* isotropy, Real* tkh, Real* tk, Real* dz_zi, Real* zt_grid, Real* zi_grid, Real* shoc_mix, 
                                Real* wthl_sfc, Real* wqw_sfc, Real* uw_sfc, Real* vw_sfc, Real* thl_sec, Real* qw_sec, Real* wthl_sec, 
                                Real* wqw_sec, Real* qwthl_sec, Real* uw_sec, Real* vw_sec, Real* wtke_sec, Real* w_sec)
{
  using SHOC          = Functions<Real, DefaultDevice>;
  using Scalar        = typename SHOC::Scalar;
  using Spack         = typename SHOC::Spack;
  using view_2d       = typename SHOC::view_2d<Spack>;
  using view_1d       = typename SHOC::view_1d<Spack>;
  using KT            = typename SHOC::KT;
  using ExeSpace      = typename KT::ExeSpace;
  using MemberType    = typename SHOC::MemberType;
  using Pack1         = typename ekat::Pack<Real, 1>;
  using view_pack1_1d = typename SHOC::view_1d<Pack1>;

  Kokkos::Array<view_pack1_1d, 4> pack1_1d;
  ekat::host_to_device({wthl_sfc, wqw_sfc, uw_sfc, vw_sfc}, shcol, pack1_1d);

  view_pack1_1d wthl_1d  (pack1_1d[0]),
                wqw_1d   (pack1_1d[1]),
                uw_1d    (pack1_1d[2]),
                vw_1d    (pack1_1d[3]);

  Kokkos::Array<size_t, 20> dim1_array = {shcol, shcol, shcol, shcol, shcol, shcol, shcol, shcol, shcol, shcol,
                            shcol, shcol, shcol, shcol, shcol, shcol, shcol, shcol, shcol, shcol};
  Kokkos::Array<size_t, 20> dim2_array = {nlev,  nlev,  nlev,  nlev,  nlev,  nlev,  nlev,  nlev,  nlev, nlev,
                            nlevi, nlevi, nlevi, nlevi, nlevi, nlevi, nlevi, nlevi, nlevi, nlevi};

  Kokkos::Array<view_2d, 20> temp_2d;
  Kokkos::Array<const Real*, 20> ptr_array = {thetal, qw, u_wind, v_wind, tke, isotropy, tkh, tk, zt_grid, shoc_mix,
                      thl_sec, qw_sec, wthl_sec, wqw_sec, qwthl_sec, uw_sec, vw_sec, wtke_sec, dz_zi, zi_grid};

  ekat::host_to_device(ptr_array, dim1_array, dim2_array, temp_2d, true);

  view_2d
    thetal_2d   (temp_2d[0]),
    qw_2d       (temp_2d[1]),
    u_wind_2d   (temp_2d[2]),
    v_wind_2d   (temp_2d[3]),
    tke_2d      (temp_2d[4]),
    isotropy_2d (temp_2d[5]),
    tkh_2d      (temp_2d[6]),
    tk_2d       (temp_2d[7]),
    zt_grid_2d  (temp_2d[8]),
    shoc_mix_2d (temp_2d[9]),
    thl_sec_2d  (temp_2d[10]),
    qw_sec_2d   (temp_2d[11]),
    wthl_sec_2d (temp_2d[12]),
    wqw_sec_2d  (temp_2d[13]),
    qwthl_sec_2d(temp_2d[14]),
    uw_sec_2d   (temp_2d[15]),
    vw_sec_2d   (temp_2d[16]),
    wtke_sec_2d (temp_2d[17]),
    dz_zi_2d    (temp_2d[18]),
    zi_grid_2d  (temp_2d[19]);

  view_2d w_sec_2d("w_sec", shcol, nlev),
          isotropy_zi_2d("isotropy_zi", shcol, nlevi),
          tkh_zi_2d("tkh_zi", shcol, nlevi),
          tk_zi_2d("tk_zi", shcol, nlevi);

  view_pack1_1d ustar2_1d("ustar2", shcol),
                wstar_1d("wstar", shcol);

  const Int nk_pack = ekat::npack<Spack>(nlev);
  const auto policy = ekat::ExeSpaceUtils<ExeSpace>::get_default_team_policy(shcol, nk_pack);
  Kokkos::parallel_for(policy, KOKKOS_LAMBDA(const MemberType& team) {
    const Int i = team.league_rank();

    const auto thetal_1d      = ekat::subview(thetal_2d, i);
    const auto qw_1d          = ekat::subview(qw_2d, i);
    const auto u_wind_1d      = ekat::subview(u_wind_2d, i);
    const auto v_wind_1d      = ekat::subview(v_wind_2d, i);
    const auto tke_1d         = ekat::subview(tke_2d, i);
    const auto isotropy_1d    = ekat::subview(isotropy_2d, i);
    const auto tkh_1d         = ekat::subview(tkh_2d, i);
    const auto tk_1d          = ekat::subview(tk_2d, i);
    const auto dz_zi_1d       = ekat::subview(dz_zi_2d, i);
    const auto zt_grid_1d     = ekat::subview(zt_grid_2d, i);
    const auto zi_grid_1d     = ekat::subview(zi_grid_2d, i);
    const auto shoc_mix_1d    = ekat::subview(shoc_mix_2d, i);
    const auto thl_sec_1d     = ekat::subview(thl_sec_2d, i);
    const auto qw_sec_1d      = ekat::subview(qw_sec_2d, i);
    const auto wthl_sec_1d    = ekat::subview(wthl_sec_2d, i);
    const auto wqw_sec_1d     = ekat::subview(wqw_sec_2d, i);
    const auto qwthl_sec_1d   = ekat::subview(qwthl_sec_2d, i);
    const auto uw_sec_1d      = ekat::subview(uw_sec_2d, i);
    const auto vw_sec_1d      = ekat::subview(vw_sec_2d, i);
    const auto wtke_sec_1d    = ekat::subview(wtke_sec_2d, i);
    const auto w_sec_1d       = ekat::subview(w_sec_2d, i);
    const auto isotropy_zi_1d = ekat::subview(isotropy_zi_2d, i);
    const auto tkh_zi_1d      = ekat::subview(tkh_zi_2d, i);
    const auto tk_zi_1d       = ekat::subview(tk_zi_2d, i);

    Scalar wthl_s   = wthl_1d(i)[0];
    Scalar wqw_s    = wqw_1d(i)[0];
    Scalar uw_s     = uw_1d(i)[0];
    Scalar vw_s     = vw_1d(i)[0];
    Scalar ustar2_s = ustar2_1d(i)[0];
    Scalar wstar_s  = wstar_1d(i)[0];

    SHOC::diag_second_shoc_moments(team, nlev, nlevi,
       thetal_1d, qw_1d, u_wind_1d, v_wind_1d, tke_1d, isotropy_1d, tkh_1d, tk_1d, dz_zi_1d, zt_grid_1d, zi_grid_1d, shoc_mix_1d,
       wthl_s, wqw_s, uw_s, vw_s, ustar2_s, wstar_s,
       isotropy_zi_1d, tkh_zi_1d, tk_zi_1d, thl_sec_1d, qw_sec_1d, wthl_sec_1d, wqw_sec_1d, qwthl_sec_1d,
       uw_sec_1d, vw_sec_1d, wtke_sec_1d, w_sec_1d);
  });

  Kokkos::Array<size_t, 9> dim1 = {shcol, shcol, shcol, shcol, shcol, shcol, shcol, shcol, shcol};
  Kokkos::Array<size_t, 9> dim2 = {nlevi, nlevi, nlevi, nlevi, nlevi, nlevi, nlevi, nlevi, nlev };
  Kokkos::Array<view_2d, 9> host_2d_views = {thl_sec_2d, qw_sec_2d, wthl_sec_2d, wqw_sec_2d, qwthl_sec_2d, uw_sec_2d, vw_sec_2d, wtke_sec_2d, w_sec_2d};
  ekat::device_to_host({thl_sec, qw_sec, wthl_sec, wqw_sec, qwthl_sec, uw_sec, vw_sec, wtke_sec, w_sec}, dim1, dim2, host_2d_views, true);
}

void compute_brunt_shoc_length_f(Int nlev, Int nlevi, Int shcol, Real* dz_zt, Real* thv, Real* thv_zi, Real* brunt)
{
  using SHF = Functions<Real, DefaultDevice>;

  using Spack      = typename SHF::Spack;
  using view_2d    = typename SHF::view_2d<Spack>;
  using KT         = typename SHF::KT;
  using ExeSpace   = typename KT::ExeSpace;
  using MemberType = typename SHF::MemberType;

  Kokkos::Array<view_2d, 4> temp_d;
  Kokkos::Array<int, 4> dim1_sizes        = {shcol, shcol, shcol,  shcol};
  Kokkos::Array<int, 4> dim2_sizes        = {nlev,  nlev,  nlevi,  nlev};
  Kokkos::Array<const Real*, 4> ptr_array = {dz_zt, thv,   thv_zi, brunt};

  // Sync to device
  ekat::host_to_device(ptr_array, dim1_sizes, dim2_sizes, temp_d, true);

  view_2d
    dz_zt_d (temp_d[0]),
    thv_d   (temp_d[1]),
    thv_zi_d(temp_d[2]),
    brunt_d (temp_d[3]);

  const Int nk_pack = ekat::npack<Spack>(nlev);
  const auto policy = ekat::ExeSpaceUtils<ExeSpace>::get_default_team_policy(shcol, nk_pack);
  Kokkos::parallel_for(policy, KOKKOS_LAMBDA(const MemberType& team) {
    const Int i = team.league_rank();

    const auto dz_zt_s  = ekat::subview(dz_zt_d, i);
    const auto thv_s    = ekat::subview(thv_d, i);
    const auto thv_zi_s = ekat::subview(thv_zi_d, i);
    const auto brunt_s  = ekat::subview(brunt_d, i);

    SHF::compute_brunt_shoc_length(team, nlev, nlevi, dz_zt_s, thv_s, thv_zi_s, brunt_s);
  });

  // Sync back to host
  Kokkos::Array<view_2d, 1> inout_views = {brunt_d};
  ekat::device_to_host<int,1>({brunt}, {shcol}, {nlev}, inout_views, true);
}

void compute_l_inf_shoc_length_f(Int nlev, Int shcol, Real *zt_grid, Real *dz_zt,
                                 Real *tke, Real *l_inf)
{
  using SHF = Functions<Real, DefaultDevice>;

  using Scalar     = typename SHF::Scalar;
  using Spack      = typename SHF::Spack;
  using Pack1d     = typename ekat::Pack<Real,1>;
  using view_1d    = typename SHF::view_1d<Pack1d>;
  using view_2d    = typename SHF::view_2d<Spack>;
  using KT         = typename SHF::KT;
  using ExeSpace   = typename KT::ExeSpace;
  using MemberType = typename SHF::MemberType;

  Kokkos::Array<view_2d, 3> temp_d;
  Kokkos::Array<int, 3> dim1_sizes        = {shcol,   shcol, shcol};
  Kokkos::Array<int, 3> dim2_sizes        = {nlev,     nlev, nlev};
  Kokkos::Array<const Real*, 3> ptr_array = {zt_grid, dz_zt, tke};

  // Sync to device
  ekat::host_to_device(ptr_array, dim1_sizes, dim2_sizes, temp_d, true);

  // inputs
  view_2d
    zt_grid_d(temp_d[0]),
    dz_zt_d  (temp_d[1]),
    tke_d    (temp_d[2]);

  // outputs
  view_1d
    l_inf_d("l_inf", shcol);

  const Int nk_pack = ekat::npack<Spack>(nlev);
  const auto policy = ekat::ExeSpaceUtils<ExeSpace>::get_default_team_policy(shcol, nk_pack);
  Kokkos::parallel_for(policy, KOKKOS_LAMBDA(const MemberType& team) {
    const Int i = team.league_rank();

    const auto zt_grid_s = ekat::subview(zt_grid_d, i);
    const auto dz_zt_s   = ekat::subview(dz_zt_d, i);
    const auto tke_s     = ekat::subview(tke_d, i);

    Scalar l_inf_s{0};

    SHF::compute_l_inf_shoc_length(team, nlev, zt_grid_s, dz_zt_s, tke_s, l_inf_s);

    l_inf_d(i)[0] = l_inf_s;
  });

  // Sync back to host
  Kokkos::Array<view_1d, 1> inout_views = {l_inf_d};
  ekat::device_to_host<int,1>({l_inf},shcol,inout_views);
}

void check_length_scale_shoc_length_f(Int nlev, Int shcol, Real* host_dx, Real* host_dy, Real* shoc_mix)
{
  using SHF = Functions<Real, DefaultDevice>;

  using Scalar     = typename SHF::Scalar;
  using Spack      = typename SHF::Spack;
  using Pack1d     = typename ekat::Pack<Real,1>;
  using view_1d    = typename SHF::view_1d<Pack1d>;
  using view_2d    = typename SHF::view_2d<Spack>;
  using KT         = typename SHF::KT;
  using ExeSpace   = typename KT::ExeSpace;
  using MemberType = typename SHF::MemberType;

  Kokkos::Array<view_1d, 2> temp_1d_d;
  Kokkos::Array<view_2d, 1> temp_2d_d;
  Kokkos::Array<int, 1> dim1_sizes        = {shcol};
  Kokkos::Array<int, 1> dim2_sizes        = {nlev};
  Kokkos::Array<const Real*, 1> ptr_array = {shoc_mix};

  // Sync to device
  ekat::host_to_device({host_dx,host_dy}, shcol, temp_1d_d);
  ekat::host_to_device(ptr_array, dim1_sizes, dim2_sizes, temp_2d_d, true);

  view_1d
    host_dx_d(temp_1d_d[0]),
    host_dy_d(temp_1d_d[1]);

  view_2d
    shoc_mix_d(temp_2d_d[0]);

  const Int nk_pack = ekat::npack<Spack>(nlev);
  const auto policy = ekat::ExeSpaceUtils<ExeSpace>::get_default_team_policy(shcol, nk_pack);
  Kokkos::parallel_for(policy, KOKKOS_LAMBDA(const MemberType& team) {
    const Int i = team.league_rank();

    const Scalar host_dx_s{host_dx_d(i)[0]};
    const Scalar host_dy_s{host_dy_d(i)[0]};
    const auto shoc_mix_s = ekat::subview(shoc_mix_d, i);

    SHF::check_length_scale_shoc_length(team, nlev, host_dx_s, host_dy_s, shoc_mix_s);
  });

  // Sync back to host
  Kokkos::Array<view_2d, 1> inout_views = {shoc_mix_d};
  ekat::device_to_host<int,1>({shoc_mix}, {shcol}, {nlev}, inout_views, true);
}

void compute_conv_vel_shoc_length_f(Int nlev, Int shcol, Real *pblh, Real *zt_grid,
                                    Real *dz_zt, Real *thv, Real *wthv_sec,
                                    Real *conv_vel)
{
  using SHF = Functions<Real, DefaultDevice>;

  using Scalar     = typename SHF::Scalar;
  using Spack      = typename SHF::Spack;
  using Pack1d     = typename ekat::Pack<Real,1>;
  using view_1d    = typename SHF::view_1d<Pack1d>;
  using view_2d    = typename SHF::view_2d<Spack>;
  using KT         = typename SHF::KT;
  using ExeSpace   = typename KT::ExeSpace;
  using MemberType = typename SHF::MemberType;

  Kokkos::Array<view_1d, 1> temp_1d_d;
  Kokkos::Array<view_2d, 4> temp_2d_d;
  Kokkos::Array<int, 4> dim1_sizes        = {shcol,   shcol, shcol, shcol};
  Kokkos::Array<int, 4> dim2_sizes        = {nlev,     nlev, nlev,  nlev};
  Kokkos::Array<const Real*, 4> ptr_array = {zt_grid, dz_zt, thv,   wthv_sec};

  // Sync to device
  ekat::host_to_device({pblh}, shcol, temp_1d_d);
  ekat::host_to_device(ptr_array, dim1_sizes, dim2_sizes, temp_2d_d, true);

  // inputs
  view_1d
    pblh_d (temp_1d_d[0]);

  view_2d
    zt_grid_d (temp_2d_d[0]),
    dz_zt_d   (temp_2d_d[1]),
    thv_d     (temp_2d_d[2]),
    wthv_sec_d(temp_2d_d[3]);

  // outputs
  view_1d
    conv_vel_d("conv_vel", shcol);

  const Int nk_pack = ekat::npack<Spack>(nlev);
  const auto policy = ekat::ExeSpaceUtils<ExeSpace>::get_default_team_policy(shcol, nk_pack);
  Kokkos::parallel_for(policy, KOKKOS_LAMBDA(const MemberType& team) {
    const Int i = team.league_rank();

    // Inputs
    const Scalar pblh_s{pblh_d(i)[0]};
    const auto zt_grid_s  = ekat::subview(zt_grid_d, i);
    const auto dz_zt_s    = ekat::subview(dz_zt_d, i);
    const auto thv_s      = ekat::subview(thv_d, i);
    const auto wthv_sec_s = ekat::subview(wthv_sec_d, i);

    // Output
    Scalar conv_vel_s{0};

    SHF::compute_conv_vel_shoc_length(team, nlev, pblh_s, zt_grid_s, dz_zt_s, thv_s, wthv_sec_s,
                                      conv_vel_s);

    conv_vel_d(i)[0] = conv_vel_s;
  });

  // Sync back to host
  Kokkos::Array<view_1d, 1> inout_views = {conv_vel_d};
  ekat::device_to_host<int,1>({conv_vel},shcol,inout_views);
}

void shoc_diag_obklen_f(Int shcol, Real* uw_sfc, Real* vw_sfc, Real* wthl_sfc, Real* wqw_sfc, Real* thl_sfc,
                        Real* cldliq_sfc, Real* qv_sfc, Real* ustar, Real* kbfs, Real* obklen)
{
  using SHF = Functions<Real, DefaultDevice>;

  using Scalar     = typename SHF::Scalar;
  using Pack1d     = typename ekat::Pack<Real,1>;
  using view_1d    = typename SHF::view_1d<Pack1d>;
  using KT         = typename SHF::KT;
  using ExeSpace   = typename KT::ExeSpace;
  using MemberType = typename SHF::MemberType;

  Kokkos::Array<view_1d, 7> temp_d;
  Kokkos::Array<const Real*, 7> ptr_array = {uw_sfc, vw_sfc, wthl_sfc, wqw_sfc, thl_sfc,
                                             cldliq_sfc, qv_sfc};

  // Sync to device
  ekat::host_to_device(ptr_array, shcol, temp_d);

  // Inputs
  view_1d
    uw_sfc_d(temp_d[0]),
    vw_sfc_d(temp_d[1]),
    wthl_sfc_d(temp_d[2]),
    wqw_sfc_d(temp_d[3]),
    thl_sfc_d(temp_d[4]),
    cldliq_sfc_d(temp_d[5]),
    qv_sfc_d(temp_d[6]);

  // Outputs
  view_1d
    ustar_d("ustar", shcol),
    kbfs_d("kbfs", shcol),
    obklen_d("obklen", shcol);

  Kokkos::parallel_for("shoc_diag_obklen", shcol, KOKKOS_LAMBDA (const int& i) {
    Scalar uw_sfc_s{uw_sfc_d(i)[0]};
    Scalar vw_sfc_s{vw_sfc_d(i)[0]};
    Scalar wthl_sfc_s{wthl_sfc_d(i)[0]};
    Scalar wqw_sfc_s{wqw_sfc_d(i)[0]};
    Scalar thl_sfc_s{thl_sfc_d(i)[0]};
    Scalar cldliq_sfc_s{cldliq_sfc_d(i)[0]};
    Scalar qv_sfc_s{qv_sfc_d(i)[0]};

    Scalar ustar_s{0};
    Scalar kbfs_s{0};
    Scalar obklen_s{0};

    SHF::shoc_diag_obklen(uw_sfc_s, vw_sfc_s, wthl_sfc_s, wqw_sfc_s, thl_sfc_s, cldliq_sfc_s, qv_sfc_s,
                          ustar_s, kbfs_s, obklen_s);

    ustar_d(i)[0] = ustar_s;
    kbfs_d(i)[0] = kbfs_s;
    obklen_d(i)[0] = obklen_s;
  });

  // Sync back to host
  Kokkos::Array<view_1d, 3> inout_views = {ustar_d, kbfs_d, obklen_d};
  ekat::device_to_host<int,3>({ustar, kbfs, obklen}, shcol, inout_views);
}

void shoc_pblintd_cldcheck_f(Int shcol, Int nlev, Int nlevi, Real* zi, Real* cldn, Real* pblh) {
  using SHOC    = Functions<Real, DefaultDevice>;
  using Pack1   = typename ekat::Pack<Real, 1>;
  using Scalar  = typename SHOC::Scalar;
  using view_2d = typename SHOC::view_2d<Pack1>;
  using view_1d = typename SHOC::view_1d<Pack1>;

  Kokkos::Array<size_t, 2> dim1  = {shcol, shcol};
  Kokkos::Array<size_t, 2> dim2  = {nlevi,  nlev};

  Kokkos::Array<view_2d, 2> cldcheck_2d;
  ekat::host_to_device({zi, cldn}, dim1, dim2, cldcheck_2d, true);

  view_2d
         zi_2d  (cldcheck_2d[0]),
         cldn_2d(cldcheck_2d[1]);

  Kokkos::Array<view_1d, 1> cldcheck_1d;
  ekat::host_to_device({pblh}, shcol, cldcheck_1d);

  view_1d pblh_1d (cldcheck_1d[0]);

  Kokkos::parallel_for("pblintd_cldcheck", shcol, KOKKOS_LAMBDA (const int& i) {

     Scalar zi_s   = zi_2d(i, nlev-1)[0];
     Scalar cldn_s = cldn_2d(i, nlev-1)[0];
     Scalar pblh_s = pblh_1d(i)[0];

     SHOC::shoc_pblintd_cldcheck(zi_s, cldn_s, pblh_s);

     pblh_1d(i)[0] = pblh_s;

  });

  Kokkos::Array<view_1d, 1> host_views = {pblh_1d};

  ekat::device_to_host<int,1>({pblh}, shcol, host_views);
}

void compute_conv_time_shoc_length_f(Int shcol, Real *pblh, Real *conv_vel, Real *tscale)
{
  using SHF       = Functions<Real, DefaultDevice>;
  using Scalar     = typename SHF::Scalar;
  using Pack1      = typename ekat::Pack<Real, 1>;
  using view_1d    = typename SHF::view_1d<Pack1>;

  Kokkos::Array<view_1d, 3> temp_d;
  ekat::host_to_device({pblh, conv_vel, tscale}, shcol, temp_d);

  view_1d
    pblh_d(temp_d[0]),
    conv_vel_d(temp_d[1]),
    tscale_d(temp_d[2]);

  Kokkos::parallel_for("compute_conv_time_shoc_length", shcol, KOKKOS_LAMBDA (const int& i) {

     Scalar pblh_s{pblh_d(i)[0]};
     Scalar conv_vel_s{conv_vel_d(i)[0]};
     Scalar tscale_s{tscale_d(i)[0]};

     SHF::compute_conv_time_shoc_length(pblh_s, conv_vel_s, tscale_s);

     conv_vel_d(i)[0] = conv_vel_s;
     tscale_d(i)[0]  = tscale_s;
   });

  Kokkos::Array<view_1d, 2> inout_views = {conv_vel_d, tscale_d};
  ekat::device_to_host({conv_vel, tscale}, shcol, inout_views);
}

void shoc_length_f(Int shcol, Int nlev, Int nlevi, Real* host_dx, Real* host_dy, Real* pblh, Real* tke,
                   Real* zt_grid, Real* zi_grid, Real*dz_zt, Real* dz_zi, Real* wthv_sec, Real*thetal,
                   Real* thv, Real*brunt, Real* shoc_mix)
{
  using SHF = Functions<Real, DefaultDevice>;

  using Scalar     = typename SHF::Scalar;
  using Spack      = typename SHF::Spack;
  using Pack1d     = typename ekat::Pack<Real,1>;
  using view_1d    = typename SHF::view_1d<Pack1d>;
  using view_2d    = typename SHF::view_2d<Spack>;
  using KT         = typename SHF::KT;
  using ExeSpace   = typename KT::ExeSpace;
  using MemberType = typename SHF::MemberType;

  Kokkos::Array<view_1d, 3> temp_1d_d;
  Kokkos::Array<view_2d, 10> temp_2d_d;
  Kokkos::Array<int, 10> dim1_sizes = {shcol, shcol, shcol, shcol, shcol,
                                       shcol, shcol, shcol, shcol, shcol};
  Kokkos::Array<int, 10> dim2_sizes = {nlev, nlev, nlevi, nlev, nlevi,
                                       nlev, nlev, nlev,  nlev, nlev};
  Kokkos::Array<const Real*, 10> ptr_array = {tke,      zt_grid, zi_grid, dz_zt, dz_zi,
                                              wthv_sec, thetal,  thv,     brunt, shoc_mix};
  // Sync to device
  ekat::host_to_device({host_dx, host_dy, pblh}, shcol, temp_1d_d);
  ekat::host_to_device(ptr_array, dim1_sizes, dim2_sizes, temp_2d_d, true);

  // inputs
  view_1d
    host_dx_d(temp_1d_d[0]),
    host_dy_d(temp_1d_d[1]),
    pblh_d(temp_1d_d[2]);

  view_2d
    tke_d(temp_2d_d[0]),
    zt_grid_d(temp_2d_d[1]),
    zi_grid_d(temp_2d_d[2]),
    dz_zt_d(temp_2d_d[3]),
    dz_zi_d(temp_2d_d[4]),
    wthv_sec_d(temp_2d_d[5]),
    thetal_d(temp_2d_d[6]),
    thv_d(temp_2d_d[7]),
    brunt_d(temp_2d_d[8]),
    shoc_mix_d(temp_2d_d[9]);

  // Local variable
  view_2d thv_zi_d("thv_zi", shcol, ekat::npack<Spack>(nlevi));

  const Int nk_pack = ekat::npack<Spack>(nlev);
  const auto policy = ekat::ExeSpaceUtils<ExeSpace>::get_default_team_policy(shcol, nk_pack);
  Kokkos::parallel_for(policy, KOKKOS_LAMBDA(const MemberType& team) {
    const Int i = team.league_rank();

    // Inputs
    const Scalar host_dx_s{host_dx_d(i)[0]};
    const Scalar host_dy_s{host_dy_d(i)[0]};
    const Scalar pblh_s{pblh_d(i)[0]};

    const auto tke_s = ekat::subview(tke_d, i);
    const auto zt_grid_s = ekat::subview(zt_grid_d, i);
    const auto zi_grid_s = ekat::subview(zi_grid_d, i);
    const auto dz_zt_s = ekat::subview(dz_zt_d, i);
    const auto dz_zi_s = ekat::subview(dz_zi_d, i);
    const auto wthv_sec_s = ekat::subview(wthv_sec_d, i);
    const auto thetal_s = ekat::subview(thetal_d, i);
    const auto thv_s = ekat::subview(thv_d, i);
    const auto thv_zi_s = ekat::subview(thv_zi_d, i);
    const auto brunt_s = ekat::subview(brunt_d, i);
    const auto shoc_mix_s = ekat::subview(shoc_mix_d, i);

    SHF::shoc_length(team,nlev,nlevi,host_dx_s,host_dy_s,pblh_s,tke_s,
                     zt_grid_s,zi_grid_s,dz_zt_s,dz_zi_s,wthv_sec_s,
                     thetal_s,thv_s,thv_zi_s,brunt_s,shoc_mix_s);
  });

  // Sync back to host
  Kokkos::Array<view_2d, 2> out_views = {brunt_d,shoc_mix_d};
  ekat::device_to_host<int,2>({brunt,shoc_mix},shcol,nlev,out_views,true);
}

void shoc_energy_fixer_f(Int shcol, Int nlev, Int nlevi, Real dtime, Int nadv, Real* zt_grid,
                         Real* zi_grid, Real* se_b, Real* ke_b, Real* wv_b, Real* wl_b,
                         Real* se_a, Real* ke_a, Real* wv_a, Real* wl_a, Real* wthl_sfc,
                         Real* wqw_sfc, Real* rho_zt, Real* tke, Real* pint,
                         Real* host_dse)
{
  using SHF = Functions<Real, DefaultDevice>;

  using Scalar     = typename SHF::Scalar;
  using Spack      = typename SHF::Spack;
  using Pack1d     = typename ekat::Pack<Real,1>;
  using view_1d    = typename SHF::view_1d<Pack1d>;
  using view_2d    = typename SHF::view_2d<Spack>;
  using KT         = typename SHF::KT;
  using ExeSpace   = typename KT::ExeSpace;
  using MemberType = typename SHF::MemberType;

  Kokkos::Array<view_1d, 10> temp_1d_d;
  Kokkos::Array<const Real*, 10> ptr_array_1d = {se_b, ke_b, wv_b, wl_b,     se_a,
                                                 ke_a, wv_a, wl_a, wthl_sfc, wqw_sfc};
  Kokkos::Array<view_2d, 6> temp_2d_d;
  Kokkos::Array<int, 6> dim1_sizes           = {shcol,   shcol,   shcol,
                                                shcol,   shcol,   shcol};
  Kokkos::Array<int, 6> dim2_sizes           = {nlev,    nlevi,   nlevi,
                                                nlev,    nlev,    nlev};
  Kokkos::Array<const Real*, 6> ptr_array_2d = {zt_grid, zi_grid, pint,
                                                rho_zt,  tke,     host_dse};

  // Sync to device
  ekat::host_to_device(ptr_array_1d, shcol, temp_1d_d);
  ekat::host_to_device(ptr_array_2d, dim1_sizes, dim2_sizes, temp_2d_d, true);

  view_1d
    se_b_d(temp_1d_d[0]),
    ke_b_d(temp_1d_d[1]),
    wv_b_d(temp_1d_d[2]),
    wl_b_d(temp_1d_d[3]),
    se_a_d(temp_1d_d[4]),
    ke_a_d(temp_1d_d[5]),
    wv_a_d(temp_1d_d[6]),
    wl_a_d(temp_1d_d[7]),
    wthl_sfc_d(temp_1d_d[8]),
    wqw_sfc_d(temp_1d_d[9]);

  view_2d
    zt_grid_d(temp_2d_d[0]),
    zi_grid_d(temp_2d_d[1]),
    pint_d(temp_2d_d[2]),
    rho_zt_d(temp_2d_d[3]),
    tke_d(temp_2d_d[4]),
    host_dse_d(temp_2d_d[5]);

  // Local variable
  view_2d rho_zi_d("rho_zi", shcol, ekat::npack<Spack>(nlevi));

  const Int nk_pack = ekat::npack<Spack>(nlev);
  const auto policy = ekat::ExeSpaceUtils<ExeSpace>::get_default_team_policy(shcol, nk_pack);
  Kokkos::parallel_for(policy, KOKKOS_LAMBDA(const MemberType& team) {
    const Int i = team.league_rank();

    const Scalar se_b_s{se_b_d(i)[0]};
    const Scalar ke_b_s{ke_b_d(i)[0]};
    const Scalar wv_b_s{wv_b_d(i)[0]};
    const Scalar wl_b_s{wl_b_d(i)[0]};
    const Scalar se_a_s{se_a_d(i)[0]};
    const Scalar ke_a_s{ke_a_d(i)[0]};
    const Scalar wv_a_s{wv_a_d(i)[0]};
    const Scalar wl_a_s{wl_a_d(i)[0]};
    const Scalar wthl_sfc_s{wthl_sfc_d(i)[0]};
    const Scalar wqw_sfc_s{wqw_sfc_d(i)[0]};

    const auto zt_grid_s = ekat::subview(zt_grid_d, i);
    const auto zi_grid_s = ekat::subview(zi_grid_d, i);
    const auto pint_s = ekat::subview(pint_d, i);
    const auto rho_zt_s = ekat::subview(rho_zt_d, i);
    const auto tke_s = ekat::subview(tke_d, i);
    const auto rho_zi_s = ekat::subview(rho_zi_d, i);
    const auto host_dse_s = ekat::subview(host_dse_d, i);

    SHF::shoc_energy_fixer(team,nlev,nlevi,dtime,nadv,zt_grid_s,zi_grid_s,se_b_s,
                           ke_b_s,wv_b_s,wl_b_s,se_a_s,ke_a_s,wv_a_s,wl_a_s,
                           wthl_sfc_s,wqw_sfc_s,rho_zt_s,tke_s,pint_s,rho_zi_s,host_dse_s);
  });

  // Sync back to host
  Kokkos::Array<view_2d, 1> inout_views = {host_dse_d};
  ekat::device_to_host<int,1>({host_dse}, {shcol}, {nlev}, inout_views, true);
}

void compute_shoc_vapor_f(Int shcol, Int nlev, Real* qw, Real* ql, Real* qv)
{
  using SHF = Functions<Real, DefaultDevice>;

  using Spack      = typename SHF::Spack;
  using view_2d    = typename SHF::view_2d<Spack>;
  using KT         = typename SHF::KT;
  using ExeSpace   = typename KT::ExeSpace;
  using MemberType = typename SHF::MemberType;

  static constexpr Int num_arrays = 3;

  Kokkos::Array<view_2d, num_arrays> temp_d;
  Kokkos::Array<int, num_arrays> dim1_sizes = {shcol, shcol, shcol};
  Kokkos::Array<int, num_arrays> dim2_sizes = {nlev,  nlev,  nlev};
  Kokkos::Array<const Real*, num_arrays> ptr_array = {qw,  ql, qv};

  // Sync to device
  ekat::host_to_device(ptr_array, dim1_sizes, dim2_sizes, temp_d, true);

  // Inputs/Outputs
  view_2d
    qw_d(temp_d[0]),
    ql_d(temp_d[1]),
    qv_d(temp_d[2]);

  const Int nk_pack = ekat::npack<Spack>(nlev);
  const auto policy = ekat::ExeSpaceUtils<ExeSpace>::get_default_team_policy(shcol, nk_pack);
  Kokkos::parallel_for(policy, KOKKOS_LAMBDA(const MemberType& team) {
    const Int i = team.league_rank();

    const auto qw_s = ekat::subview(qw_d, i);
    const auto ql_s = ekat::subview(ql_d, i);
    const auto qv_s = ekat::subview(qv_d, i);

    SHF::compute_shoc_vapor(team, nlev, qw_s, ql_s, qv_s);
  });

  // Sync back to host
  Kokkos::Array<view_2d, 1> out_views = {qv_d};
  ekat::device_to_host<int, 1>({qv}, {shcol}, {nlev}, out_views, true);
}

void update_prognostics_implicit_f(Int shcol, Int nlev, Int nlevi, Int num_tracer, Real dtime,
                                   Real* dz_zt, Real* dz_zi, Real* rho_zt, Real* zt_grid, Real* zi_grid,
                                   Real* tk, Real* tkh, Real* uw_sfc, Real* vw_sfc, Real* wthl_sfc,
                                   Real* wqw_sfc, Real* wtracer_sfc, Real* thetal, Real* qw, Real* tracer,
                                   Real* tke, Real* u_wind, Real* v_wind)
{
  using SHF = Functions<Real, DefaultDevice>;

  using Scalar     = typename SHF::Scalar;
  using Spack      = typename SHF::Spack;
  using Pack1d     = typename ekat::Pack<Real,1>;
  using view_1d    = typename SHF::view_1d<Pack1d>;
  using view_2d    = typename SHF::view_2d<Spack>;
  using view_2d_scalar = typename SHF::view_2d<Scalar>;
  using view_3d    = typename SHF::view_3d<Spack>;
  using KT         = typename SHF::KT;
  using ExeSpace   = typename KT::ExeSpace;
  using MemberType = typename SHF::MemberType;

  static constexpr Int num_2d_arrays = 13;

  Kokkos::Array<view_1d, 4> temp_1d_d;
  Kokkos::Array<view_2d, num_2d_arrays> temp_2d_d;
  Kokkos::Array<view_3d, 1> temp_3d_d;

  Kokkos::Array<int, num_2d_arrays> dim1_sizes = {shcol, shcol, shcol, shcol, shcol,
                                                  shcol, shcol, shcol, shcol, shcol,
                                                  shcol, shcol, shcol};
  Kokkos::Array<int, num_2d_arrays> dim2_sizes = {nlev, nlevi, nlev,       nlev, nlevi,
                                                  nlev, nlev,  num_tracer, nlev, nlev,
                                                  nlev, nlev,  nlev};
  Kokkos::Array<const Real*, num_2d_arrays> ptr_array = {dz_zt, dz_zi,  rho_zt,       zt_grid, zi_grid,
                                                         tk,    tkh,    wtracer_sfc,  thetal,  qw,
                                                         tke,   u_wind, v_wind};

  // Sync to device
  ekat::host_to_device({uw_sfc, vw_sfc, wthl_sfc, wqw_sfc}, shcol, temp_1d_d);
  ekat::host_to_device(ptr_array, dim1_sizes, dim2_sizes, temp_2d_d, true);
  ekat::host_to_device({tracer}, shcol, nlev, num_tracer, temp_3d_d, true);

  view_1d
    uw_sfc_d(temp_1d_d[0]),
    vw_sfc_d(temp_1d_d[1]),
    wthl_sfc_d(temp_1d_d[2]),
    wqw_sfc_d(temp_1d_d[3]);

  view_2d
    dz_zt_d(temp_2d_d[0]),
    dz_zi_d(temp_2d_d[1]),
    rho_zt_d(temp_2d_d[2]),
    zt_grid_d(temp_2d_d[3]),
    zi_grid_d(temp_2d_d[4]),
    tk_d(temp_2d_d[5]),
    tkh_d(temp_2d_d[6]),
    wtracer_sfc_d(temp_2d_d[7]),
    thetal_d(temp_2d_d[8]),
    qw_d(temp_2d_d[9]),
    tke_d(temp_2d_d[10]),
    u_wind_d(temp_2d_d[11]),
    v_wind_d(temp_2d_d[12]);

  view_3d
    tracer_d(temp_3d_d[0]);
  Kokkos::resize(Kokkos::WithoutInitializing, tracer_d,
                 shcol,nlev,ekat::npack<Spack>(num_tracer+3));

  // Local variables
  const Int nlev_packs = ekat::npack<Spack>(nlev);
  const Int nlevi_packs = ekat::npack<Spack>(nlevi);
  view_2d
    rdp_zt_d("rdp_zt", shcol, nlev_packs),
    tmpi_d("tmpi", shcol, nlevi_packs),
    tkh_zi_d("tkh_zi", shcol, nlevi_packs),
    tk_zi_d("tk_zi", shcol, nlevi_packs),
    rho_zi_d("rho_zi", shcol, nlevi_packs);

  view_2d_scalar
    du_d("du", shcol, nlev),
    dl_d("dl", shcol, nlev),
    d_d("d", shcol, nlev);

  view_3d
    X1_d("X1",shcol,nlev,ekat::npack<Spack>(2));

  const auto policy = ekat::ExeSpaceUtils<ExeSpace>::get_default_team_policy(shcol, nlev_packs);
  Kokkos::parallel_for(policy, KOKKOS_LAMBDA(const MemberType& team) {
    const Int i = team.league_rank();

    const Scalar uw_sfc_s{uw_sfc_d(i)[0]};
    const Scalar vw_sfc_s{vw_sfc_d(i)[0]};
    const Scalar wthl_sfc_s{wthl_sfc_d(i)[0]};
    const Scalar wqw_sfc_s{wqw_sfc_d(i)[0]};

    const auto dz_zt_s = ekat::subview(dz_zt_d, i);
    const auto dz_zi_s = ekat::subview(dz_zi_d, i);
    const auto rho_zt_s = ekat::subview(rho_zt_d, i);
    const auto zt_grid_s = ekat::subview(zt_grid_d, i);
    const auto zi_grid_s = ekat::subview(zi_grid_d, i);
    const auto tk_s = ekat::subview(tk_d, i);
    const auto tkh_s = ekat::subview(tkh_d, i);
    const auto wtracer_sfc_s = ekat::subview(wtracer_sfc_d, i);
    const auto rdp_zt_s = ekat::subview(rdp_zt_d, i);
    const auto tmpi_s = ekat::subview(tmpi_d, i);
    const auto tkh_zi_s = ekat::subview(tkh_zi_d, i);
    const auto tk_zi_s = ekat::subview(tk_zi_d, i);
    const auto rho_zi_s = ekat::subview(rho_zi_d, i);
    const auto du_s = ekat::subview(du_d, i);
    const auto dl_s = ekat::subview(dl_d, i);
    const auto d_s = ekat::subview(d_d, i);
    const auto X1_s = Kokkos::subview(X1_d, i, Kokkos::ALL(), Kokkos::ALL());
    const auto thetal_s = ekat::subview(thetal_d, i);
    const auto qw_s = ekat::subview(qw_d, i);
    const auto u_wind_s = ekat::subview(u_wind_d, i);
    const auto v_wind_s = ekat::subview(v_wind_d, i);
    const auto tke_s = ekat::subview(tke_d, i);
    const auto tracer_s = Kokkos::subview(tracer_d, i, Kokkos::ALL(), Kokkos::ALL());

    SHF::update_prognostics_implicit(team, nlev, nlevi, num_tracer, dtime,
                                     dz_zt_s, dz_zi_s, rho_zt_s, zt_grid_s,
                                     zi_grid_s, tk_s, tkh_s, uw_sfc_s, vw_sfc_s,
                                     wthl_sfc_s, wqw_sfc_s, wtracer_sfc_s,
                                     rdp_zt_s, tmpi_s, tkh_zi_s, tk_zi_s, rho_zi_s,
                                     du_s, dl_s, d_s, X1_s,
                                     thetal_s, qw_s, tracer_s, tke_s, u_wind_s, v_wind_s);
  });

  // Sync back to host
  Kokkos::Array<view_2d, 5> inout_views_2d = {thetal_d, qw_d, u_wind_d, v_wind_d, tke_d};
  ekat::device_to_host<int,5>({thetal, qw, u_wind, v_wind, tke}, {shcol}, {nlev}, inout_views_2d, true);

  Kokkos::Array<view_3d, 1> inout_views_3d = {tracer_d};
  ekat::device_to_host<int,1>({tracer}, shcol, nlev, num_tracer, inout_views_3d, true);
}

void diag_third_shoc_moments_f(Int shcol, Int nlev, Int nlevi, Real* w_sec, Real* thl_sec,
                               Real* wthl_sec, Real* isotropy, Real* brunt, Real* thetal,
                               Real* tke, Real* dz_zt, Real* dz_zi, Real* zt_grid, Real* zi_grid,
                               Real* w3)
{
  using SHF = Functions<Real, DefaultDevice>;

  using Spack      = typename SHF::Spack;
  using view_2d    = typename SHF::view_2d<Spack>;
  using KT         = typename SHF::KT;
  using ExeSpace   = typename KT::ExeSpace;
  using MemberType = typename SHF::MemberType;

  Kokkos::Array<view_2d, 12> temp_d;
  Kokkos::Array<int, 12> dim1_sizes = {shcol, shcol, shcol, shcol,
                                       shcol, shcol, shcol, shcol,
                                       shcol, shcol, shcol, shcol};
  Kokkos::Array<int, 12> dim2_sizes = {nlev, nlevi, nlevi,  nlev,
                                       nlev,  nlev,  nlev,  nlev,
                                       nlevi, nlev,  nlevi, nlevi};
  Kokkos::Array<const Real*, 12> ptr_array = {w_sec, thl_sec, wthl_sec, isotropy,
                                              brunt, thetal,  tke,      dz_zt,
                                              dz_zi, zt_grid, zi_grid,  w3};

  // Sync to device
  ekat::host_to_device(ptr_array, dim1_sizes, dim2_sizes, temp_d, true);

  view_2d
    wsec_d(temp_d[0]),
    thl_sec_d(temp_d[1]),
    wthl_sec_d(temp_d[2]),
    isotropy_d(temp_d[3]),
    brunt_d(temp_d[4]),
    thetal_d(temp_d[5]),
    tke_d(temp_d[6]),
    dz_zt_d(temp_d[7]),
    dz_zi_d(temp_d[8]),
    zt_grid_d(temp_d[9]),
    zi_grid_d(temp_d[10]),
    w3_d(temp_d[11]);

  // Local variables
  const Int nk_pack_nlevi = ekat::npack<Spack>(nlevi);
  view_2d w_sec_zi_d("w_sec_zi", shcol, nk_pack_nlevi);
  view_2d isotropy_zi_d("isotropy_zi", shcol, nk_pack_nlevi);
  view_2d brunt_zi_d("brunt_zi", shcol, nk_pack_nlevi);
  view_2d thetal_zi_d("thetal_zi", shcol, nk_pack_nlevi);

  const Int nk_pack = ekat::npack<Spack>(nlev);
  const auto policy = ekat::ExeSpaceUtils<ExeSpace>::get_default_team_policy(shcol, nk_pack);
  Kokkos::parallel_for(policy, KOKKOS_LAMBDA(const MemberType& team) {
    const Int i = team.league_rank();

    const auto wsec_s = ekat::subview(wsec_d, i);
    const auto thl_sec_s = ekat::subview(thl_sec_d, i);
    const auto wthl_sec_s = ekat::subview(wthl_sec_d, i);
    const auto isotropy_s = ekat::subview(isotropy_d, i);
    const auto brunt_s = ekat::subview(brunt_d, i);
    const auto thetal_s = ekat::subview(thetal_d, i);
    const auto tke_s = ekat::subview(tke_d, i);
    const auto dz_zt_s = ekat::subview(dz_zt_d, i);
    const auto dz_zi_s = ekat::subview(dz_zi_d, i);
    const auto zt_grid_s = ekat::subview(zt_grid_d, i);
    const auto zi_grid_s = ekat::subview(zi_grid_d, i);
    const auto w_sec_zi_s = ekat::subview(w_sec_zi_d, i);
    const auto isotropy_zi_s = ekat::subview(isotropy_zi_d, i);
    const auto brunt_zi_s = ekat::subview(brunt_zi_d, i);
    const auto thetal_zi_s = ekat::subview(thetal_zi_d, i);
    const auto w3_s = ekat::subview(w3_d, i);

    SHF::diag_third_shoc_moments(team, nlev, nlevi, wsec_s, thl_sec_s,
                                 wthl_sec_s, isotropy_s, brunt_s, thetal_s, tke_s,
                                 dz_zt_s, dz_zi_s, zt_grid_s, zi_grid_s,
                                 w_sec_zi_s, isotropy_zi_s, brunt_zi_s, thetal_zi_s,
                                 w3_s);
  });

  // Sync back to host
  Kokkos::Array<view_2d, 1> inout_views = {w3_d};
  ekat::device_to_host<int,1>({w3}, shcol, nlevi, inout_views, true);
}

void adv_sgs_tke_f(Int nlev, Int shcol, Real dtime, Real* shoc_mix, Real* wthv_sec,
                   Real* sterm_zt, Real* tk, Real* tke, Real* a_diss)
{
  using SHF = Functions<Real, DefaultDevice>;

  using Spack      = typename SHF::Spack;
  using view_2d    = typename SHF::view_2d<Spack>;
  using KT         = typename SHF::KT;
  using ExeSpace   = typename KT::ExeSpace;
  using MemberType = typename SHF::MemberType;

  static constexpr Int num_arrays = 6;

  Kokkos::Array<view_2d,     num_arrays> temp_d;
  Kokkos::Array<int,         num_arrays> dim1_sizes = {shcol,    shcol,    shcol,    shcol, shcol, shcol };
  Kokkos::Array<int,         num_arrays> dim2_sizes = {nlev,     nlev,     nlev,     nlev,  nlev,  nlev  };
  Kokkos::Array<const Real*, num_arrays> ptr_array  = {shoc_mix, wthv_sec, sterm_zt, tk,    tke,   a_diss};

  // Sync to device
  ekat::host_to_device(ptr_array, dim1_sizes, dim2_sizes, temp_d, true);

  view_2d
    //input
    shoc_mix_d (temp_d[0]),
    wthv_sec_d (temp_d[1]),
    sterm_zt_d (temp_d[2]),
    tk_d       (temp_d[3]),
    //output
    tke_d      (temp_d[4]), //inout
    a_diss_d   (temp_d[5]); //out

  const Int nk_pack = ekat::npack<Spack>(nlev);
  const auto policy = ekat::ExeSpaceUtils<ExeSpace>::get_default_team_policy(shcol, nk_pack);

  Kokkos::parallel_for(policy, KOKKOS_LAMBDA(const MemberType& team) {
      const Int i = team.league_rank();

      // inputs
      const auto shoc_mix_s = ekat::subview(shoc_mix_d ,i);
      const auto wthv_sec_s = ekat::subview(wthv_sec_d ,i);
      const auto sterm_zt_s = ekat::subview(sterm_zt_d ,i);
      const auto tk_s       = ekat::subview(tk_d ,i);
      const auto tke_s      = ekat::subview(tke_d ,i);
      const auto a_diss_s   = ekat::subview(a_diss_d ,i);

      SHF::adv_sgs_tke(team, nlev, shcol, dtime, shoc_mix_s, wthv_sec_s, sterm_zt_s, tk_s, tke_s, a_diss_s);
    });

  // Sync back to host
  Kokkos::Array<view_2d, 2> inout_views = {tke_d, a_diss_d};
  ekat::device_to_host<int,2>({tke, a_diss}, {shcol}, {nlev}, inout_views, true);
}

void shoc_assumed_pdf_f(Int shcol, Int nlev, Int nlevi, Real* thetal, Real* qw, Real* w_field,
                        Real* thl_sec, Real* qw_sec, Real* wthl_sec, Real* w_sec, Real* wqw_sec,
                        Real* qwthl_sec, Real* w3, Real* pres, Real* zt_grid, Real* zi_grid,
                        Real* shoc_cldfrac, Real* shoc_ql, Real* wqls, Real* wthv_sec, Real* shoc_ql2)
{
  using SHF = Functions<Real, DefaultDevice>;

  using Spack      = typename SHF::Spack;
  using view_2d    = typename SHF::view_2d<Spack>;
  using KT         = typename SHF::KT;
  using ExeSpace   = typename KT::ExeSpace;
  using MemberType = typename SHF::MemberType;

  static constexpr Int num_arrays = 18;

  Kokkos::Array<view_2d, num_arrays> temp_d;
  Kokkos::Array<int, num_arrays> dim1_sizes = {shcol, shcol, shcol, shcol, shcol, shcol,
                                               shcol, shcol, shcol, shcol, shcol, shcol,
                                               shcol, shcol, shcol, shcol, shcol, shcol};
  Kokkos::Array<int, num_arrays> dim2_sizes = {nlev,  nlev,  nlevi, nlevi, nlevi, nlev,
                                               nlevi, nlevi, nlevi, nlev,  nlev,  nlev,
                                               nlevi, nlev,  nlev,  nlev,  nlev,  nlev};
  Kokkos::Array<const Real*, num_arrays> ptr_array = {thetal,  qw,           thl_sec, qw_sec,  wthl_sec, w_sec,
                                                      wqw_sec, qwthl_sec,    w3,      w_field, pres,     zt_grid,
                                                      zi_grid, shoc_cldfrac, shoc_ql, wqls,    wthv_sec, shoc_ql2};
  // Sync to device
  ekat::host_to_device(ptr_array, dim1_sizes, dim2_sizes, temp_d, true);

  // Inputs/Outputs
  view_2d
    thetal_d(temp_d[0]),
    qw_d(temp_d[1]),
    thl_sec_d(temp_d[2]),
    qw_sec_d(temp_d[3]),
    wthl_sec_d(temp_d[4]),
    w_sec_d(temp_d[5]),
    wqw_sec_d(temp_d[6]),
    qwthl_sec_d(temp_d[7]),
    w3_d(temp_d[8]),
    w_field_d(temp_d[9]),
    pres_d(temp_d[10]),
    zt_grid_d(temp_d[11]),
    zi_grid_d(temp_d[12]),
    shoc_cldfrac_d(temp_d[13]),
    shoc_ql_d(temp_d[14]),
    wqls_d(temp_d[15]),
    wthv_sec_d(temp_d[16]),
    shoc_ql2_d(temp_d[17]);

  // Local variables on thermo grid
  const Int nk_pack = ekat::npack<Spack>(nlev);
  view_2d
    wthl_sec_zt_d("wthl_sec_zt", shcol, nk_pack),
    wqw_sec_zt_d("wqw_sec_zt", shcol, nk_pack),
    w3_zt_d("w3_zt", shcol, nk_pack),
    thl_sec_zt_d("thl_sec_zt", shcol, nk_pack),
    qwthl_sec_zt_d("qwthl_sec", shcol, nk_pack),
    qw_sec_zt_d("qw_sec_zt", shcol, nk_pack);

  const auto policy = ekat::ExeSpaceUtils<ExeSpace>::get_default_team_policy(shcol, nk_pack);
  Kokkos::parallel_for(policy, KOKKOS_LAMBDA(const MemberType& team) {
    const Int i = team.league_rank();

    const auto thetal_s = ekat::subview(thetal_d, i);
    const auto qw_s = ekat::subview(qw_d, i);
    const auto thl_sec_s = ekat::subview(thl_sec_d, i);
    const auto qw_sec_s = ekat::subview(qw_sec_d, i);
    const auto wthl_sec_s = ekat::subview(wthl_sec_d, i);
    const auto w_sec_s = ekat::subview(w_sec_d, i);
    const auto wqw_sec_s = ekat::subview(wqw_sec_d, i);
    const auto qwthl_sec_s = ekat::subview(qwthl_sec_d, i);
    const auto w3_s = ekat::subview(w3_d, i);
    const auto w_field_s = ekat::subview(w_field_d, i);
    const auto pres_s = ekat::subview(pres_d, i);
    const auto zt_grid_s = ekat::subview(zt_grid_d, i);
    const auto zi_grid_s = ekat::subview(zi_grid_d, i);
    const auto shoc_cldfrac_s = ekat::subview(shoc_cldfrac_d, i);
    const auto shoc_ql_s = ekat::subview(shoc_ql_d, i);
    const auto wqls_s = ekat::subview(wqls_d, i);
    const auto wthv_sec_s = ekat::subview(wthv_sec_d, i);
    const auto shoc_ql2_s = ekat::subview(shoc_ql2_d, i);
    const auto wthl_sec_zt_s = ekat::subview(wthl_sec_zt_d, i);
    const auto wqw_sec_zt_s = ekat::subview(wqw_sec_zt_d, i);
    const auto w3_zt_s = ekat::subview(w3_zt_d, i);
    const auto thl_sec_zt_s = ekat::subview(thl_sec_zt_d, i);
    const auto qwthl_sec_zt_s = ekat::subview(qwthl_sec_zt_d, i);
    const auto qw_sec_zt_s = ekat::subview(qw_sec_zt_d, i);

    SHF::shoc_assumed_pdf(team, nlev, nlevi, thetal_s, qw_s, w_field_s, thl_sec_s, qw_sec_s, wthl_sec_s, w_sec_s,
                          wqw_sec_s, qwthl_sec_s, w3_s, pres_s, zt_grid_s, zi_grid_s,
                          wthl_sec_zt_s, wqw_sec_zt_s, w3_zt_s, thl_sec_zt_s, qwthl_sec_zt_s, qw_sec_zt_s,
                          shoc_cldfrac_s, shoc_ql_s, wqls_s, wthv_sec_s, shoc_ql2_s);
  });

  // Sync back to host
  Kokkos::Array<view_2d, 5> out_views = {shoc_cldfrac_d, shoc_ql_d, wqls_d, wthv_sec_d, shoc_ql2_d};
  ekat::device_to_host<int, 5>({shoc_cldfrac, shoc_ql, wqls, wthv_sec, shoc_ql2}, {shcol}, {nlev}, out_views, true);
}
void compute_shr_prod_f(Int nlevi, Int nlev, Int shcol, Real* dz_zi, Real* u_wind, Real* v_wind, Real* sterm)
{
  using SHF = Functions<Real, DefaultDevice>;

  using Spack      = typename SHF::Spack;
  using view_2d    = typename SHF::view_2d<Spack>;
  using KT         = typename SHF::KT;
  using ExeSpace   = typename KT::ExeSpace;
  using MemberType = typename SHF::MemberType;

  static constexpr Int num_arrays = 4;

  Kokkos::Array<view_2d,     num_arrays> temp_d;
  Kokkos::Array<int,         num_arrays> dim1_sizes = {shcol,  shcol,  shcol, shcol};
  Kokkos::Array<int,         num_arrays> dim2_sizes = {nlevi,   nlev,   nlev, nlevi};
  Kokkos::Array<const Real*, num_arrays> ptr_array  = {dz_zi, u_wind, v_wind, sterm};

  // Sync to device
  ekat::host_to_device(ptr_array, dim1_sizes, dim2_sizes, temp_d, true);

  view_2d
    //input
    dz_zi_d (temp_d[0]),
    u_wind_d(temp_d[1]),
    v_wind_d(temp_d[2]),
    //output
    sterm_d (temp_d[3]);

  const Int nk_pack = ekat::npack<Spack>(nlev);
  const auto policy = ekat::ExeSpaceUtils<ExeSpace>::get_default_team_policy(shcol, nk_pack);

  Kokkos::parallel_for(policy, KOKKOS_LAMBDA(const MemberType& team) {
      const Int i = team.league_rank();

      // inputs
      const auto dz_zi_s  = ekat::subview(dz_zi_d ,i);
      const auto u_wind_s = ekat::subview(u_wind_d ,i);
      const auto v_wind_s = ekat::subview(v_wind_d ,i);
      //output
      const auto sterm_s  = ekat::subview(sterm_d ,i);

      SHF::compute_shr_prod(team, nlevi, nlev, shcol, dz_zi_s, u_wind_s, v_wind_s, sterm_s);
    });

  // Sync back to host
  Kokkos::Array<view_2d, 1> out_views = {sterm_d};
  ekat::device_to_host<int, 1>({sterm}, {shcol}, {nlevi}, out_views, true);

}

void compute_tmpi_f(Int nlevi, Int shcol, Real dtime, Real *rho_zi, Real *dz_zi, Real *tmpi)
{
  using SHF = Functions<Real, DefaultDevice>;

  using Spack      = typename SHF::Spack;
  using view_2d    = typename SHF::view_2d<Spack>;
  using KT         = typename SHF::KT;
  using ExeSpace   = typename KT::ExeSpace;
  using MemberType = typename SHF::MemberType;

  static constexpr Int num_arrays = 3;

  Kokkos::Array<view_2d, num_arrays> temp_d;
  Kokkos::Array<int, num_arrays> dim1_sizes = {shcol, shcol, shcol};
  Kokkos::Array<int, num_arrays> dim2_sizes = {nlevi, nlevi, nlevi};
  Kokkos::Array<const Real*, num_arrays> ptr_array = {rho_zi,  dz_zi, tmpi};

  // Sync to device
  ekat::host_to_device(ptr_array, dim1_sizes, dim2_sizes, temp_d, true);

  // Inputs/Outputs
  view_2d
    rho_zi_d(temp_d[0]),
    dz_zi_d(temp_d[1]),
    tmpi_d(temp_d[2]);

  const Int nk_pack = ekat::npack<Spack>(nlevi);
  const auto policy = ekat::ExeSpaceUtils<ExeSpace>::get_default_team_policy(shcol, nk_pack);
  Kokkos::parallel_for(policy, KOKKOS_LAMBDA(const MemberType& team) {
    const Int i = team.league_rank();

    const auto rho_zi_s = ekat::subview(rho_zi_d, i);
    const auto dz_zi_s = ekat::subview(dz_zi_d, i);
    const auto tmpi_s = ekat::subview(tmpi_d, i);

    SHF::compute_tmpi(team, nlevi, dtime, rho_zi_s, dz_zi_s, tmpi_s);
  });

  // Sync back to host
  Kokkos::Array<view_2d, 1> out_views = {tmpi_d};
  ekat::device_to_host<int, 1>({tmpi}, {shcol}, {nlevi}, out_views, true);
}

void integ_column_stability_f(Int nlev, Int shcol, Real *dz_zt,
                              Real *pres, Real* brunt, Real *brunt_int)
{
  using SHF = Functions<Real, DefaultDevice>;

  using Scalar     = typename SHF::Scalar;
  using Pack1      = typename ekat::Pack<Real, 1>;
  using view_1d    = typename SHF::view_1d<Pack1>;
  using Spack      = typename SHF::Spack;
  using view_2d    = typename SHF::view_2d<Spack>;
  using KT         = typename SHF::KT;
  using ExeSpace   = typename KT::ExeSpace;
  using MemberType = typename SHF::MemberType;

  static constexpr Int num_arrays = 3;

  Kokkos::Array<view_2d, num_arrays> temp_d;
  Kokkos::Array<int, num_arrays> dim1_sizes = {shcol, shcol, shcol};
  Kokkos::Array<int, num_arrays> dim2_sizes = {nlev,  nlev,  nlev};
  Kokkos::Array<const Real*, num_arrays> ptr_array = {dz_zt, pres, brunt};

  // Sync to device
  ekat::host_to_device(ptr_array, dim1_sizes, dim2_sizes, temp_d, true);

  // Inputs
  view_2d
    dz_zt_d(temp_d[0]),
    pres_d (temp_d[1]),
    brunt_d(temp_d[2]);

  //Output
  view_1d brunt_int_d("brunt_int", shcol);

  const Int nk_pack = ekat::npack<Spack>(nlev);
  const auto policy = ekat::ExeSpaceUtils<ExeSpace>::get_default_team_policy(shcol, nk_pack);

  Kokkos::parallel_for(policy, KOKKOS_LAMBDA(const MemberType& team) {
      const Int i = team.league_rank();

      // create subviews of the views
      const auto dz_zt_s = ekat::subview(dz_zt_d, i);
      const auto pres_s  = ekat::subview(pres_d, i);
      const auto brunt_s = ekat::subview(brunt_d, i);

      //declare output as a scalar
      Scalar brunt_int_s{0};

      SHF::integ_column_stability(team, nlev, dz_zt_s, pres_s, brunt_s, brunt_int_s);

      brunt_int_d(i)[0] = brunt_int_s;

    });

  // Sync back to host
  Kokkos::Array<view_1d, 1> inout_views = {brunt_int_d};
  ekat::device_to_host<int,1>({brunt_int},shcol,inout_views);
}

void isotropic_ts_f(Int nlev, Int shcol, Real* brunt_int, Real* tke,
                    Real* a_diss, Real* brunt, Real* isotropy)
{
  using SHF = Functions<Real, DefaultDevice>;

  using Scalar     = typename SHF::Scalar;
  using Spack      = typename SHF::Spack;
  using Pack1      = typename ekat::Pack<Real, 1>;
  using view_1d    = typename SHF::view_1d<Pack1>;
  using view_2d    = typename SHF::view_2d<Spack>;
  using KT         = typename SHF::KT;
  using ExeSpace   = typename KT::ExeSpace;
  using MemberType = typename SHF::MemberType;

  Kokkos::Array<view_1d, 1> temp_1d; // for 1d array

  static constexpr Int num_arrays = 4;
  Kokkos::Array<view_2d, num_arrays> temp_2d; //for 2d arrays
  Kokkos::Array<int, num_arrays> dim1_sizes = {shcol, shcol, shcol, shcol};
  Kokkos::Array<int, num_arrays> dim2_sizes = {nlev,  nlev,  nlev,  nlev};
  Kokkos::Array<const Real*, num_arrays> ptr_array = {tke, a_diss, brunt, isotropy};

  // Sync to device
  ekat::host_to_device({brunt_int}, shcol, temp_1d);
  ekat::host_to_device(ptr_array, dim1_sizes, dim2_sizes, temp_2d, true);

  //inputs
  view_1d brunt_int_d(temp_1d[0]);

  view_2d
    tke_d     (temp_2d[0]),
    a_diss_d  (temp_2d[1]),
    brunt_d   (temp_2d[2]),
    //output
    isotropy_d(temp_2d[3]);

  const Int nk_pack = ekat::npack<Spack>(nlev);
  const auto policy = ekat::ExeSpaceUtils<ExeSpace>::get_default_team_policy(shcol, nk_pack);

  Kokkos::parallel_for(policy, KOKKOS_LAMBDA(const MemberType& team) {
      const Int i = team.league_rank();

      // inputs
      const Scalar brunt_int_s{brunt_int_d(i)[0]};
      const auto tke_s     = ekat::subview(tke_d,      i);// create subviews of the views
      const auto a_diss_s  = ekat::subview(a_diss_d,   i);
      const auto brunt_s   = ekat::subview(brunt_d,    i);

      //outputs
      const auto isotropy_s = ekat::subview(isotropy_d, i); //output

      SHF::isotropic_ts(team, nlev, shcol, brunt_int_s, tke_s, a_diss_s, brunt_s, isotropy_s);
    });

  // Sync back to host
  Kokkos::Array<view_2d, 1> out_views = {isotropy_d};
  ekat::device_to_host<int, 1>({isotropy}, {shcol}, {nlev}, out_views, true);

}

void dp_inverse_f(Int nlev, Int shcol, Real *rho_zt, Real *dz_zt, Real *rdp_zt)
{
  using SHF = Functions<Real, DefaultDevice>;

  using Spack      = typename SHF::Spack;
  using view_2d    = typename SHF::view_2d<Spack>;
  using KT         = typename SHF::KT;
  using ExeSpace   = typename KT::ExeSpace;
  using MemberType = typename SHF::MemberType;

  static constexpr Int num_arrays = 3;

  Kokkos::Array<view_2d, num_arrays> temp_d;
  Kokkos::Array<int, num_arrays> dim1_sizes = {shcol, shcol, shcol};
  Kokkos::Array<int, num_arrays> dim2_sizes = {nlev,  nlev,  nlev};
  Kokkos::Array<const Real*, num_arrays> ptr_array = {rho_zt,  dz_zt, rdp_zt};

  // Sync to device
  ekat::host_to_device(ptr_array, dim1_sizes, dim2_sizes, temp_d, true);

  // Inputs/Outputs
  view_2d
    rho_zt_d(temp_d[0]),
    dz_zt_d(temp_d[1]),
    rdp_zt_d(temp_d[2]);

  const Int nk_pack = ekat::npack<Spack>(nlev);
  const auto policy = ekat::ExeSpaceUtils<ExeSpace>::get_default_team_policy(shcol, nk_pack);
  Kokkos::parallel_for(policy, KOKKOS_LAMBDA(const MemberType& team) {
    const Int i = team.league_rank();

    const auto rho_zt_s = ekat::subview(rho_zt_d, i);
    const auto dz_zt_s = ekat::subview(dz_zt_d, i);
    const auto rdp_zt_s = ekat::subview(rdp_zt_d, i);

    SHF::dp_inverse(team, nlev, rho_zt_s, dz_zt_s, rdp_zt_s);
  });

  // Sync back to host
  Kokkos::Array<view_2d, 1> out_views = {rdp_zt_d};
  ekat::device_to_host<int, 1>({rdp_zt}, {shcol}, {nlev}, out_views, true);
}

void shoc_main_f(Int shcol, Int nlev, Int nlevi, Real dtime, Int nadv, Real* host_dx, Real* host_dy, Real* thv, Real* zt_grid, Real* zi_grid, Real* pres, Real* presi, Real* pdel, Real* wthl_sfc, Real* wqw_sfc, Real* uw_sfc, Real* vw_sfc, Real* wtracer_sfc, Int num_qtracers, Real* w_field, Real* exner, Real* phis, Real* host_dse, Real* tke, Real* thetal, Real* qw, Real* u_wind, Real* v_wind, Real* qtracers, Real* wthv_sec, Real* tkh, Real* tk, Real* shoc_ql, Real* shoc_cldfrac, Real* pblh, Real* shoc_mix, Real* isotropy, Real* w_sec, Real* thl_sec, Real* qw_sec, Real* qwthl_sec, Real* wthl_sec, Real* wqw_sec, Real* wtke_sec, Real* uw_sec, Real* vw_sec, Real* w3, Real* wqls_sec, Real* brunt, Real* shoc_ql2)
{
  // TODO
}

void pblintd_height_f(Int shcol, Int nlev, Real* z, Real* u, Real* v, Real* ustar, Real* thv, Real* thv_ref, Real* pblh, Real* rino, bool* check)
{
  // TODO
}

void pblintd_init_f(Int shcol, Int nlev, Real* z, bool* check, Real* rino, Real* pblh)
{
  using SHOC       = Functions<Real, DefaultDevice>;
  using Spack      = typename SHOC::Spack;
  using Scalar     = typename SHOC::Scalar;
  using Pack1      = typename ekat::Pack<Real, 1>;
  using view_1d    = typename SHOC::view_1d<Pack1>;
  using view_2d    = typename SHOC::view_2d<Spack>;

  Kokkos::Array<view_2d, 2> views_2d;
  ekat::host_to_device({z, rino}, shcol, nlev, views_2d, true);

  view_2d z_2d   (views_2d[0]),
          rino_2d(views_2d[1]);

  view_1d pblh_d("rino", shcol);

  SHOC::view_1d<bool> check_d("check", shcol);
  const auto host_check_d = Kokkos::create_mirror_view(check_d);

  Kokkos::parallel_for("pblintd_init", shcol, KOKKOS_LAMBDA (const int& i) {

    Scalar pblh_s{0.};
    bool check_s{false};

    const auto z_1d     = ekat::subview(z_2d, i);
    const auto rino_1d  = ekat::subview(rino_2d, i);

    const auto nlev_pack = ekat::npack<Spack>(nlev)-1;
    const int nlev_indx  = (nlev-1)%Spack::n;
    Scalar& rino_s        = rino_1d(nlev_pack)[nlev_indx];
    Scalar& z_s           = z_1d(nlev_pack)[nlev_indx];

    SHOC::pblintd_init(z_s, check_s, rino_s, pblh_s);

    check_d(i)   = check_s;
    pblh_d(i)[0] = pblh_s;
  });

  Kokkos::Array<view_2d, 1> out_2d_views = {rino_2d};
  ekat::device_to_host<int, 1>({rino}, shcol, nlev, out_2d_views, true);

  Kokkos::Array<view_1d, 1> out_1d_views = {pblh_d};
  ekat::device_to_host<int, 1>({pblh}, shcol, out_1d_views);

//  Kokkos::Array<SHOC::view_1d<bool>, 1> out_1d_bool_views = {check_d};
//  ekat::device_to_host<int, 1>({check}, shcol, out_1d_bool_views);

  Kokkos::deep_copy(host_check_d, check_d);
  for (auto s = 0; s < shcol; ++s) {
    check[s] = host_check_d(s);
  }
}

void vd_shoc_decomp_and_solve_f(Int shcol, Int nlev, Int nlevi, Int num_rhs, Real* kv_term, Real* tmpi, Real* rdp_zt, Real dtime,
                                Real* flux, Real* var)
{
  using SHF = Functions<Real, DefaultDevice>;

  using Scalar         = typename SHF::Scalar;
  using Spack          = typename SHF::Spack;
  using Pack1d         = typename ekat::Pack<Real,1>;
  using view_1d        = typename SHF::view_1d<Pack1d>;
  using view_2d        = typename SHF::view_2d<Spack>;
  using view_2d_scalar = typename SHF::view_2d<Scalar>;
  using view_3d        = typename SHF::view_3d<Spack>;
  using KT             = typename SHF::KT;
  using ExeSpace       = typename KT::ExeSpace;
  using MemberType     = typename SHF::MemberType;

  static constexpr Int num_1d_arrays = 1;
  static constexpr Int num_2d_arrays = 3;
  static constexpr Int num_3d_arrays = 1;

  Kokkos::Array<view_1d, num_1d_arrays> temp_1d_d;
  Kokkos::Array<view_2d, num_2d_arrays> temp_2d_d;
  Kokkos::Array<view_3d, num_3d_arrays> temp_3d_d;

  Kokkos::Array<int, num_2d_arrays> dim1_sizes = {shcol, shcol, shcol};
  Kokkos::Array<int, num_2d_arrays> dim2_sizes = {nlevi, nlevi, nlev};
  Kokkos::Array<const Real*, num_2d_arrays> ptr_array = {kv_term, tmpi, rdp_zt};

  // Sync to device
  ekat::host_to_device({flux}, shcol, temp_1d_d);
  ekat::host_to_device(ptr_array, dim1_sizes, dim2_sizes, temp_2d_d, true);
  ekat::host_to_device({var}, shcol, nlev, num_rhs, temp_3d_d, true);

  view_1d
    flux_d(temp_1d_d[0]);

  view_2d
    kv_term_d(temp_2d_d[0]),
    tmpi_d(temp_2d_d[1]),
    rdp_zt_d(temp_2d_d[2]);

  view_2d_scalar
    du_d("du", shcol, nlev),
    dl_d("dl", shcol, nlev),
    d_d ("d",  shcol, nlev);

  view_3d
    var_d(temp_3d_d[0]);

  const Int nk_pack = ekat::npack<Spack>(nlev);
  const auto policy = ekat::ExeSpaceUtils<ExeSpace>::get_default_team_policy(shcol, nk_pack);
  Kokkos::parallel_for(policy, KOKKOS_LAMBDA(const MemberType& team) {
    const Int i = team.league_rank();

    const Scalar flux_s{flux_d(i)[0]};
    const auto kv_term_s = ekat::subview(kv_term_d, i);
    const auto tmpi_s    = ekat::subview(tmpi_d, i);
    const auto rdp_zt_s  = ekat::subview(rdp_zt_d, i);
    const auto du_s      = ekat::subview(du_d, i);
    const auto dl_s      = ekat::subview(dl_d, i);
    const auto d_s       = ekat::subview(d_d, i);
    const auto var_s = Kokkos::subview(var_d, i, Kokkos::ALL(), Kokkos::ALL());

    SHF::vd_shoc_decomp(team, nlev, kv_term_s, tmpi_s, rdp_zt_s, dtime, flux_s, du_s, dl_s, d_s);
    team.team_barrier();
    SHF::vd_shoc_solve(team, du_s, dl_s, d_s, var_s);
  });

  // Sync back to host
  Kokkos::Array<view_3d, 1> inout_views = {var_d};
  ekat::device_to_host<int, 1>({var}, shcol, nlev, num_rhs, inout_views, true);
}

void shoc_grid_f(Int shcol, Int nlev, Int nlevi, Real* zt_grid, Real* zi_grid, Real* pdel, Real* dz_zt, Real* dz_zi, Real* rho_zt)
{
  using SHF = Functions<Real, DefaultDevice>;

  using Scalar     = typename SHF::Scalar;
  using Spack      = typename SHF::Spack;
  using view_2d    = typename SHF::view_2d<Spack>;
  using KT         = typename SHF::KT;
  using ExeSpace   = typename KT::ExeSpace;
  using MemberType = typename SHF::MemberType;

  static constexpr Int num_2d_arrays = 6;
  Kokkos::Array<view_2d, num_2d_arrays> temp_2d_d;
  Kokkos::Array<int, num_2d_arrays> dim1_sizes = {shcol, shcol, shcol,
                                                  shcol, shcol, shcol};
  Kokkos::Array<int, num_2d_arrays> dim2_sizes = {nlev, nlevi, nlev,
                                                  nlev, nlevi, nlev};
  Kokkos::Array<const Real*, num_2d_arrays> ptr_array = {zt_grid, zi_grid, pdel,
                                                         dz_zt,   dz_zi,   rho_zt};

  // Sync to device
  ekat::host_to_device(ptr_array, dim1_sizes, dim2_sizes, temp_2d_d, true);

  view_2d
    zt_grid_d(temp_2d_d[0]),
    zi_grid_d(temp_2d_d[1]),
    pdel_d(temp_2d_d[2]),
    dz_zt_d(temp_2d_d[3]),
    dz_zi_d(temp_2d_d[4]),
    rho_zt_d(temp_2d_d[5]);

  const Int nk_pack = ekat::npack<Spack>(nlev);
  const auto policy = ekat::ExeSpaceUtils<ExeSpace>::get_default_team_policy(shcol, nk_pack);
  Kokkos::parallel_for(policy, KOKKOS_LAMBDA(const MemberType& team) {
    const Int i = team.league_rank();

    const auto zt_grid_s = ekat::subview(zt_grid_d, i);
    const auto zi_grid_s = ekat::subview(zi_grid_d, i);
    const auto pdel_s = ekat::subview(pdel_d, i);
    const auto dz_zt_s = ekat::subview(dz_zt_d, i);
    const auto dz_zi_s = ekat::subview(dz_zi_d, i);
    const auto rho_zt_s = ekat::subview(rho_zt_d, i);

    SHF::shoc_grid(team, nlev, nlevi, zt_grid_s, zi_grid_s, pdel_s, dz_zt_s, dz_zi_s, rho_zt_s);
  });

  // Sync back to host
  Kokkos::Array<view_2d, 3> inout_views = {dz_zt_d, dz_zi_d, rho_zt_d};
  ekat::device_to_host<int,3>({dz_zt, dz_zi, rho_zt}, {shcol, shcol, shcol}, {nlev, nlevi, nlev}, inout_views, true);
}

void pblintd_check_pblh_f(Int shcol, Int nlev, Int nlevi, Real* z, Real* ustar, bool* check, Real* pblh)
{
  using SHOC         = Functions<Real, DefaultDevice>;
  using Spack        = typename SHOC::Spack;
  using Scalar       = typename SHOC::Scalar;
  using Pack1        = typename ekat::Pack<Real, 1>;
  using Bpack1       = typename ekat::Pack<bool, 1>;
  using view_bool_1d = typename SHOC::view_1d<Bpack1>;
  using view_1d      = typename SHOC::view_1d<Pack1>;
  using view_2d      = typename SHOC::view_2d<Spack>;

  Kokkos::Array<view_2d, 1> views_2d;
  ekat::host_to_device({z}, shcol, nlev, views_2d, true);
  view_2d z_2d (views_2d[0]);

  Kokkos::Array<view_1d, 2> views_1d;
  ekat::host_to_device({ustar, pblh}, shcol, views_1d);
  view_1d ustar_1d (views_1d[0]),
          pblh_1d  (views_1d[1]);

  SHOC::view_1d<bool> check_1d("check", shcol);
  const auto host_check_1d = Kokkos::create_mirror_view(check_1d);
  for (auto k=0; k<shcol; ++k) {
    host_check_1d(k) = check[k];
  }
  Kokkos::deep_copy(check_1d, host_check_1d);

  Int npbl = nlev;

  Kokkos::parallel_for("pblintd_check_pblh", shcol, KOKKOS_LAMBDA (const int& i) {

    const auto z_1d  = ekat::subview(z_2d, i);
    Scalar& ustar_s  = ustar_1d(i)[0];
    Scalar& pblh_s   = pblh_1d(i)[0];

    bool& check_s = check_1d(i);

    SHOC::pblintd_check_pblh(nlevi, npbl, z_1d, ustar_s, check_s, pblh_s);

 });

  Kokkos::Array<view_1d, 1> out_1d_views = {pblh_1d};
  ekat::device_to_host<int, 1>({pblh}, {shcol}, out_1d_views);
} 

void eddy_diffusivities_f(Int nlev, Int shcol, Real* obklen, Real* pblh, Real* zt_grid, Real* shoc_mix, Real* sterm_zt,
                          Real* isotropy, Real* tke, Real* tkh, Real* tk)
{
  using SHF = Functions<Real, DefaultDevice>;

  using Scalar     = typename SHF::Scalar;
  using Spack      = typename SHF::Spack;
  using Pack1d     = typename ekat::Pack<Real,1>;
  using view_1d    = typename SHF::view_1d<Pack1d>;
  using view_2d    = typename SHF::view_2d<Spack>;
  using KT         = typename SHF::KT;
  using ExeSpace   = typename KT::ExeSpace;
  using MemberType = typename SHF::MemberType;

  static constexpr Int num_1d_arrays = 2;
  static constexpr Int num_2d_arrays = 7;

  Kokkos::Array<view_1d, num_1d_arrays> temp_1d_d;
  Kokkos::Array<view_2d, num_2d_arrays> temp_2d_d;

  Kokkos::Array<int, num_2d_arrays> dim1_sizes = {shcol, shcol, shcol, shcol,
                                                  shcol, shcol, shcol};
  Kokkos::Array<int, num_2d_arrays> dim2_sizes = {nlev, nlev, nlev, nlev,
                                                  nlev, nlev, nlev};
  Kokkos::Array<const Real*, num_2d_arrays> ptr_array = {zt_grid, shoc_mix, sterm_zt, isotropy,
                                                         tke,     tkh,      tk};

  // Sync to device
  ekat::host_to_device({obklen, pblh}, shcol, temp_1d_d);
  ekat::host_to_device(ptr_array, dim1_sizes, dim2_sizes, temp_2d_d, true);

  view_1d
    obklen_d(temp_1d_d[0]),
    pblh_d(temp_1d_d[1]);

  view_2d
    zt_grid_d(temp_2d_d[0]),
    shoc_mix_d(temp_2d_d[1]),
    sterm_zt_d(temp_2d_d[2]),
    isotropy_d(temp_2d_d[3]),
    tke_d(temp_2d_d[4]),
    tkh_d(temp_2d_d[5]),
    tk_d(temp_2d_d[6]);

  const Int nk_pack = ekat::npack<Spack>(nlev);
  const auto policy = ekat::ExeSpaceUtils<ExeSpace>::get_default_team_policy(shcol, nk_pack);
  Kokkos::parallel_for(policy, KOKKOS_LAMBDA(const MemberType& team) {
    const Int i = team.league_rank();

    const Scalar obklen_s{obklen_d(i)[0]};
    const Scalar pblh_s{pblh_d(i)[0]};

    const auto zt_grid_s = ekat::subview(zt_grid_d, i);
    const auto shoc_mix_s = ekat::subview(shoc_mix_d, i);
    const auto sterm_zt_s = ekat::subview(sterm_zt_d, i);
    const auto isotropy_s = ekat::subview(isotropy_d, i);
    const auto tke_s = ekat::subview(tke_d, i);
    const auto tkh_s = ekat::subview(tkh_d, i);
    const auto tk_s = ekat::subview(tk_d, i);

    SHF::eddy_diffusivities(team, nlev, obklen_s, pblh_s, zt_grid_s, shoc_mix_s, sterm_zt_s, isotropy_s, tke_s, tkh_s, tk_s);
  });

  // Sync back to host
  Kokkos::Array<view_2d, 2> inout_views = {tkh_d, tk_d};
  ekat::device_to_host<int,2>({tkh, tk}, shcol, nlev, inout_views, true);
}

void pblintd_surf_temp_f(Int shcol, Int nlev, Int nlevi, Real* z, Real* ustar, Real* obklen, Real* kbfs, Real* thv, Real* tlv, Real* pblh, bool* check, Real* rino)
{
  // TODO
}

void pblintd_f(Int shcol, Int nlev, Int nlevi, Real* z, Real* zi, Real* thl, Real* ql, Real* q, Real* u, Real* v, Real* ustar, Real* obklen, Real* kbfs, Real* cldn, Real* pblh)
{
  // TODO
}
} // namespace shoc
} // namespace scream<|MERGE_RESOLUTION|>--- conflicted
+++ resolved
@@ -275,11 +275,9 @@
                       Real* flux, Real* du, Real* dl, Real* d);
 
 void vd_shoc_solve_c(Int shcol, Int nlev, Real* du, Real* dl, Real* d, Real* var);
-<<<<<<< HEAD
 
 void pblintd_init_c(Int shcol, Int nlev, Real* z, bool* check, Real* rino, Real* pblh);
-=======
->>>>>>> 7d0c96bd
+
 void pblintd_surf_temp_c(Int shcol, Int nlev, Int nlevi, Real* z, Real* ustar, Real* obklen, Real* kbfs, Real* thv, Real* tlv, Real* pblh, bool* check, Real* rino);
 
 void pblintd_check_pblh_c(Int shcol, Int nlev, Int nlevi, Real* z, Real* ustar, bool* check, Real* pblh);
@@ -796,7 +794,6 @@
   }
   d.transpose<ekat::TransposeDirection::f2c>();
 }
-<<<<<<< HEAD
 
 void pblintd_init(PblintdInitData& d)
 {
@@ -805,8 +802,6 @@
   pblintd_init_c(d.shcol, d.nlev, d.z, d.check, d.rino, d.pblh);
   d.transpose<ekat::TransposeDirection::f2c>();
 }
-=======
->>>>>>> 7d0c96bd
 
 void pblintd_surf_temp(PblintdSurfTempData& d)
 {
