--- conflicted
+++ resolved
@@ -434,11 +434,7 @@
 
 template<CombineMode CM, HostOrDevice HD,typename ST>
 void Field::
-<<<<<<< HEAD
-update_impl (const Field& x, const ST alpha, const ST beta, const float fill_val)
-=======
 update_impl (const Field& x, const ST alpha, const ST beta, const ST fill_val)
->>>>>>> 48385fbc
 {
   // Check x/y are allocated
   EKAT_REQUIRE_MSG (is_allocated(),
@@ -496,29 +492,13 @@
           auto xv = x.get_view<const ST*,HD>();
           auto yv =   get_view<      ST*,HD>();
           Kokkos::parallel_for(policy,KOKKOS_LAMBDA(const int idx) {
-<<<<<<< HEAD
-	    if ( (xv(idx)==fill_val && alpha!=0) || (yv(idx)==fill_val && beta!=0)) {
-	      yv(idx) = fill_val;
-	    } else {
-              combine<CM>(xv(idx),yv(idx),alpha,beta);
-	    }
-=======
             combine_and_fill<CM>(xv(idx),yv(idx),fill_val,alpha,beta);
->>>>>>> 48385fbc
           });
         } else {
           auto xv = x.get_strided_view<const ST*,HD>();
           auto yv =   get_strided_view<      ST*,HD>();
           Kokkos::parallel_for(policy,KOKKOS_LAMBDA(const int idx) {
-<<<<<<< HEAD
-	    if ( (xv(idx)==fill_val && alpha!=0) || (yv(idx)==fill_val && beta!=0)) {
-	      yv(idx) = fill_val;
-	    } else {
-              combine<CM>(xv(idx),yv(idx),alpha,beta);
-	    }
-=======
             combine_and_fill<CM>(xv(idx),yv(idx),fill_val,alpha,beta);
->>>>>>> 48385fbc
           });
         }
       }
@@ -530,15 +510,7 @@
         Kokkos::parallel_for(policy,KOKKOS_LAMBDA(const int idx) {
           int i,j;
           unflatten_idx(idx,ext,i,j);
-<<<<<<< HEAD
-	  if ( (xv(i,j)==fill_val && alpha!=0) || (yv(i,j)==fill_val && beta!=0)) {
-	    yv(i,j) = fill_val;
-	  } else {
-            combine<CM>(xv(i,j),yv(i,j),alpha,beta);
-	  }
-=======
           combine_and_fill<CM>(xv(i,j),yv(i,j),fill_val,alpha,beta);
->>>>>>> 48385fbc
         });
       }
       break;
@@ -549,15 +521,7 @@
         Kokkos::parallel_for(policy,KOKKOS_LAMBDA(const int idx) {
           int i,j,k;
           unflatten_idx(idx,ext,i,j,k);
-<<<<<<< HEAD
-	  if ( (xv(i,j,k)==fill_val && alpha!=0) || (yv(i,j,k)==fill_val && beta!=0)) {
-	    yv(i,j,k) = fill_val;
-	  } else {
-            combine<CM>(xv(i,j,k),yv(i,j,k),alpha,beta);
-	  }
-=======
           combine_and_fill<CM>(xv(i,j,k),yv(i,j,k),fill_val,alpha,beta);
->>>>>>> 48385fbc
         });
       }
       break;
@@ -568,15 +532,7 @@
         Kokkos::parallel_for(policy,KOKKOS_LAMBDA(const int idx) {
           int i,j,k,l;
           unflatten_idx(idx,ext,i,j,k,l);
-<<<<<<< HEAD
-	  if ( (xv(i,j,k,l)==fill_val && alpha!=0) || (yv(i,j,k,l)==fill_val && beta!=0)) {
-	    yv(i,j,k,l) = fill_val;
-	  } else {
-            combine<CM>(xv(i,j,k,l),yv(i,j,k,l),alpha,beta);
-	  }
-=======
           combine_and_fill<CM>(xv(i,j,k,l),yv(i,j,k,l),fill_val,alpha,beta);
->>>>>>> 48385fbc
         });
       }
       break;
@@ -587,15 +543,7 @@
         Kokkos::parallel_for(policy,KOKKOS_LAMBDA(const int idx) {
           int i,j,k,l,m;
           unflatten_idx(idx,ext,i,j,k,l,m);
-<<<<<<< HEAD
-	  if ( (xv(i,j,k,l,m)==fill_val && alpha!=0) || (yv(i,j,k,l,m)==fill_val && beta!=0)) {
-	    yv(i,j,k,l,m) = fill_val;
-	  } else {
-            combine<CM>(xv(i,j,k,l,m),yv(i,j,k,l,m),alpha,beta);
-	  }
-=======
           combine_and_fill<CM>(xv(i,j,k,l,m),yv(i,j,k,l,m),fill_val,alpha,beta);
->>>>>>> 48385fbc
         });
       }
       break;
@@ -606,15 +554,7 @@
         Kokkos::parallel_for(policy,KOKKOS_LAMBDA(const int idx) {
           int i,j,k,l,m,n;
           unflatten_idx(idx,ext,i,j,k,l,m,n);
-<<<<<<< HEAD
-	  if ( (xv(i,j,k,l,m,n)==fill_val && alpha!=0) || (yv(i,j,k,l,m,n)==fill_val && beta!=0)) {
-	    yv(i,j,k,l,m,n) = fill_val;
-	  } else {
-            combine<CM>(xv(i,j,k,l,m,n),yv(i,j,k,l,m,n),alpha,beta);
-	  }
-=======
           combine_and_fill<CM>(xv(i,j,k,l,m,n),yv(i,j,k,l,m,n),fill_val,alpha,beta);
->>>>>>> 48385fbc
         });
       }
       break;
