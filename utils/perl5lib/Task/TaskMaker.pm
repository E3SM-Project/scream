#!/usr/bin/env perl 
package Task::TaskMaker;

use strict;
use warnings;
use Data::Dumper;
use Cwd;
use POSIX qw(ceil floor);
use Exporter qw(import);

#==============================================================================
# Class constructor.  The only required parameter is the caseroot.  
# We have an array of layout strings in a specified order.  
# We then get the configuration for the case, then pull the values from the configuration 
# object using the layout strings array. 
#==============================================================================
sub new
{
	my ($class, %params) = @_;
	if(! defined $params{'cimeroot'})
	{
	    die "TaskMaker.pm: cimeroot must be set as an argument!";
	}

	my $self = {
	        cimeroot => $params{'cimeroot'} || undef,
		removedeadtasks => $params{'removedeadtasks'} || undef,
	};
	bless $self, $class;

	# Create a set of strings needed to pull layout information out of the config 
	# object. 
	my @layoutstrings = qw/ COMP_CPL NTASKS_CPL NTHRDS_CPL ROOTPE_CPL PSTRID_CPL
                     COMP_ATM NTASKS_ATM NTHRDS_ATM ROOTPE_ATM PSTRID_ATM NINST_ATM
                     COMP_LND NTASKS_LND NTHRDS_LND ROOTPE_LND PSTRID_LND NINST_LND
                     COMP_ROF NTASKS_ROF NTHRDS_ROF ROOTPE_ROF PSTRID_ROF NINST_ROF
                     COMP_ICE NTASKS_ICE NTHRDS_ICE ROOTPE_ICE PSTRID_ICE NINST_ICE
                     COMP_OCN NTASKS_OCN NTHRDS_OCN ROOTPE_OCN PSTRID_OCN NINST_OCN
                     COMP_GLC NTASKS_GLC NTHRDS_GLC ROOTPE_GLC PSTRID_GLC NINST_GLC
                     COMP_WAV NTASKS_WAV NTHRDS_WAV ROOTPE_WAV PSTRID_WAV NINST_WAV
					 MAX_TASKS_PER_NODE PES_PER_NODE PIO_NUMTASKS PIO_ASYNC_INTERFACE /;
	$self->{'layoutstrings'} = \@layoutstrings;
	# Either the config was passed in, otherwise pull it from within the cimeroot
	my %config;
	if( defined $params{'config'})
	{
		%config = $params{'config'};
		$self->{'config'} = $params{'config'};
	}
	else
	{
 	    my $dir = $self->{'cimeroot'} . "/utils/perl5lib";
	    unshift @INC, $dir;
	    require Config::SetupTools;
	    %config = SetupTools::getAllResolved();
	    $self->{'config'} = \%config;
	}
	
	# Use the layout strings to pull the layout information out of the config
	foreach my $layoutstring(@{$self->{'layoutstrings'}})
	{
		$self->{$layoutstring} = $config{$layoutstring};
	}
	
  $self->{'EXEROOT'} = $config{'EXEROOT'};
  $self->{'DEFAULT_RUN_EXE_TEMPLATE_STR'} = '__DEFAULT_RUN_EXE__';
	
	# set the compiler, and MAX_TASKS_PER_NODE
	$self->{'COMPILER'} = $config{'COMPILER'};
	$self->{'MAX_TASKS_PER_NODE'} = 1 if $self->{'MAX_TASKS_PER_NODE'} < 1;
	
	# Set up arrays with the comps, tasks, threads, root PE, # instances, and pstrids 
	my @mcomps= ( $config{'COMP_CPL'}, $config{'COMP_ATM'}, $config{'COMP_LND'}, $config{'COMP_ROF'}, $config{'COMP_ICE'}, $config{'COMP_OCN'}, 
				       $config{'COMP_GLC'}, $config{'COMP_WAV'} );
	$self->{'mcomps'} = \@mcomps;
	
	my @ntasks = ( $config{'NTASKS_CPL'}, $config{'NTASKS_ATM'}, $config{'NTASKS_LND'}, $config{'NTASKS_ROF'}, $config{'NTASKS_ICE'}, $config{'NTASKS_OCN'}, 
				       $self->{'NTASKS_GLC'}, $self->{'NTASKS_WAV'} );
	$self->{'ntasks'} = \@ntasks;

	my @nthrds = ( $config{'NTHRDS_CPL'}, $config{'NTHRDS_ATM'}, $config{'NTHRDS_LND'}, $config{'NTHRDS_ROF'}, $config{'NTHRDS_ICE'}, $config{'NTHRDS_OCN'}, 
				       $config{'NTHRDS_GLC'}, $config{'NTHRDS_WAV'} );
	$self->{'nthrds'} = \@nthrds;

	my @rootpe = ( $config{'ROOTPE_CPL'}, $config{'ROOTPE_ATM'}, $config{'ROOTPE_LND'}, $config{'ROOTPE_ROF'}, $config{'ROOTPE_ICE'}, $config{'ROOTPE_OCN'}, 
				       $config{'ROOTPE_GLC'}, $config{'ROOTPE_WAV'} );
	$self->{'rootpe'} = \@rootpe;

	my @ninst = ( 1, $config{'NINST_ATM'}, $config{'NINST_LND'}, $config{'NINST_ROF'}, $config{'NINST_ICE'}, $config{'NINST_OCN'}, 
				       $config{'NINST_GLC'}, $config{'NINST_WAV'} );
	$self->{'ninst'} = \@ninst;
	my @pstrid = ( $config{'PSTRID_CPL'}, $config{'PSTRID_ATM'}, $config{'PSTRID_LND'}, $config{'PSTRID_ROF'}, $config{'PSTRID_ICE'}, $config{'PSTRID_OCN'}, 
				       $config{'PSTRID_GLC'}, $config{'PSTRID_WAV'} );
	$self->{'pstrid'} = \@pstrid;

	# At this point, we have only one method to compute the necessary values.  
	$self->_computeValues();
	return $self;

}

sub max ($$) { $_[$_[0] < $_[1]] }
sub min ($$) { $_[$_[0] > $_[1]] }

#==============================================================================
# Resolve the case values
#==============================================================================
sub _getConfig
{
	my $self = shift;

	my $dir = $self->{'cimeroot'} . "/utils/perl5lib";
	unshift @INC, $dir;
	require SetupTools;
	my %config = SetupTools::getAllResolved();
	return %config;
}

#==============================================================================
# Compute the necessary numbers..
#==============================================================================
sub _computeValues
{

	my $self = shift;
	my $totaltasks = 0;
	my @ntasks = @{$self->{ntasks}};
	my @nthrds = @{$self->{nthrds}};
	my @rootpe = @{$self->{rootpe}};
	my @pstrid = @{$self->{pstrid}};
	my $pes_per_node = $self->{PES_PER_NODE};
	
	for(my $i = 0; $i <= $#ntasks; $i++)
	{
		my $n = $ntasks[$i]; 
		my $t = $nthrds[$i]; 
		my $r = $rootpe[$i]; 
		my $p = $pstrid[$i]; 
		my $tt = $r + ($n - 1) * $p + 1;
		$totaltasks = $tt if $tt > $totaltasks;
	}
	
	# Check if we need to add pio's tasks to the total task count 
	if($self->{PIO_ASYNC_INTERFACE} eq "TRUE")
	{
		if($self->{PIO_NUMTASKS} > 0)
		{
			$totaltasks += $self->{PIO_NUMTASKS};
		}
		else
		{
			$totaltasks += $pes_per_node;
		}
	}
	
	# Compute max threads for each mpi task
	my @maxt;
	# first initialize maxt, max threads for each task
	for(my $i = 0; $i < $totaltasks; $i++)
	{
		$maxt[$i] = 0;
	}
	
	# calculate the max threads for each component
	for(my $i = 0; $i < $#ntasks; $i++)
	{
		my $n = $ntasks[$i];
		my $t = $nthrds[$i];
		my $r = $rootpe[$i];
		my $p = $pstrid[$i];
		
		my $c2 = 0;
        # Should be $c2 < $n
		#while($c2 > $n)
		while($c2 < $n)
		{
			my $s = $r + $c2 * $p;
			if($t > $maxt[$s]) { $maxt[$s] = $t; }
			$c2 = $c2 + 1;
		}
	}
	# remove tasks with zero threads if requested
	if(defined $self->{removedeadtasks})
	{
		my $alltasks = $totaltasks;
		for(my $c1 = 0; $c1 < $alltasks; $c1++)
		{
			if($c1 < $totaltasks && $maxt[$c1] < 1)
			{
				for( my $c3 = $c1; $c3 < $totaltasks - 1; $c3++)
				{
					$maxt[$c3] = $maxt[$c3+1];
				}
				$maxt[$totaltasks] = 0;
				$totaltasks = $totaltasks - 1;
			}
		}
	}

	# compute min/max threads over all mpi tasks and sum threads
	# reset maxt values from zero to one after checking for min values 
	# but before checking for max and summing..
	my $minthreads = $maxt[0];
	my $maxthreads = $maxt[0];

	my @sumthreads;
	$sumthreads[0] = 0;
	for(my $c1 = 1; $c1 < $totaltasks; $c1++)
	{
		if($maxt[$c1] < $minthreads) { $minthreads = $maxt[$c1];} 	
		if($maxt[$c1] < 1)           { $maxt[$c1] = 1;} 	
		if($maxt[$c1] > $maxthreads) { $maxthreads = $maxt[$c1] ;} 	
		$sumthreads[$c1] = $sumthreads[($c1-1)] + $maxt[($c1-1)];
	}
	$self->{'sumthreads'} = \@sumthreads;

    # Compute task and thread settings for batch commands 
	my $fullsum = 0;
	my $sum = $maxt[0];
	my $taskgeom = "(0";
	my $threadgeom = " $maxt[0]";
	my $taskcount = 1;
	my $maxtaskcount = $totaltasks;
	my $threadcount = $maxt[0];
	my $maxthreadcount = $maxt[0];
	my $aprun = "";
	my $pbsrs = "";

	my ($taskpernode, $nodecnt);
  my $totalnodecount = 0;
  my $maxtotalnodecount = 0;
	for (my $c1=1; $c1 < $totaltasks; $c1++)
	{
	        $sum = $sum + $maxt[$c1];
	
		if($maxt[$c1] > $self->{'MAX_TASKS_PER_NODE'})
		{
			$fullsum += $self->{'MAX_TASKS_PER_NODE'};
			$sum = $maxt[$c1];
			$taskgeom .= $taskgeom.")($c1";
		}
		else
		{
			$taskgeom = $taskgeom.",$c1";
		}

		$threadgeom = $threadgeom . ":$maxt[$c1]";
		if($maxt[$c1]  != $threadcount)
		{
<<<<<<< HEAD
			print "self Max_TASKS_PER_NODE: $self->{'MAX_TASKS_PER_NODE'}\n";
			print "threadcount $threadcount\n";
			if(defined $pes_per_node){
			    $taskpernode = min($pes_per_node,$self->{'MAX_TASKS_PER_NODE'} / $threadcount);
=======
			#print "self Max_TASKS_PER_NODE: $self->{'MAX_TASKS_PER_NODE'}\n";
			#print "threadcount $threadcount\n";
			if(defined $self->{'PES_PER_NODE'}){
			    $taskpernode = min($self->{'PES_PER_NODE'},$self->{'MAX_TASKS_PER_NODE'} / $threadcount);
>>>>>>> 71017964
			}else{
			    $taskpernode = $self->{'MAX_TASKS_PER_NODE'} / $threadcount;
			}
			$taskpernode = ($taskpernode > $taskcount) ? $taskcount : $taskpernode;
			$aprun = $aprun . " -n $taskcount  -N $taskpernode -d $threadcount $self->{'DEFAULT_RUN_EXE_TEMPLATE_STR'} :";
			my $nodecount = $taskcount / $taskpernode;
      $totalnodecount += ceil($nodecount);
			$pbsrs = $pbsrs . "${nodecount}:ncpus=$self->{'MAX_TASKS_PER_NODE'}:mpiprocs=${taskpernode}:ompthreads=${threadcount}:model=";
			$threadcount = $maxt[$c1];
			$maxthreadcount = max($maxthreadcount, $maxt[$c1]);
			$taskcount = 1;
    }
		else
		{
			$taskcount += 1;
		}
	}

  my $maxtaskpernode = 1;
  $maxtaskpernode = $self->{'MAX_TASKS_PER_NODE'}/$maxthreadcount;
  if(defined $self->{'PES_PER_NODE'}){
    $maxtaskpernode = min($self->{'PES_PER_NODE'},$maxtaskpernode);
  }
  $maxtaskpernode = ($maxtaskpernode > $maxtaskcount) ? $maxtaskcount : $maxtaskpernode;
  $maxtotalnodecount = ceil($maxtaskcount/$maxtaskpernode);
	
	$fullsum = $fullsum + $sum;
	$self->{'fullsum'} = $fullsum;
	$taskgeom = $taskgeom.")";
	$self->{'taskgeom'} = $taskgeom;
	if($pes_per_node > 0){
	    $taskpernode = min($pes_per_node,$self->{'MAX_TASKS_PER_NODE'} / $threadcount);
	}else{
	    $taskpernode = $self->{'MAX_TASKS_PER_NODE'} / $threadcount;
	}
	$taskpernode = ($taskpernode > $taskcount) ? $taskcount : $taskpernode;
<<<<<<< HEAD
	
=======
  $totalnodecount += ceil($taskcount/$taskpernode);
>>>>>>> 71017964
	if($self->{'COMPILER'} eq "intel" && $taskpernode > 1)
	{
		my $taskpernuma = ceil($taskpernode / 2);
		$aprun .= " -S $taskpernuma -cc numa_node ";
	}
	$aprun  .= " -n $taskcount -N $taskpernode -d $threadcount $self->{'DEFAULT_RUN_EXE_TEMPLATE_STR'} ";

	# add all the calculated numbers as instance data. 
	$self->{'totaltasks'} = $totaltasks;
	$self->{'taskpernode'} = $maxtaskpernode;
    $self->{'taskpernuma'}  = ceil($taskpernode / 2);
	$self->{'maxthreads'} = $maxthreads;
	$self->{'minthreads'} = $minthreads;
	$self->{'taskgeom'} = $taskgeom;
	$self->{'threadgeom'} = $threadgeom;
	$self->{'taskcount'} = $maxtaskcount;
	$self->{'threadcount'} = $maxthreadcount;
	$self->{'aprun'}  .= $aprun;
	$self->{'optnodecount'} = $totalnodecount;
	$self->{'nodecount'} = $maxtotalnodecount;

	$self->{'pbsrs'} = $pbsrs . "$self->{nodecount}:ncpus=$self->{'MAX_TASKS_PER_NODE'}:mpiprocs=${taskpernode}:ompthreads=${threadcount}:model=";

	# calculate ptile..  
	my $ptile = $self->{'MAX_TASKS_PER_NODE'} / 2;
	if($self->{'maxthreads'} > 1)
	{
		$ptile = floor($self->{'MAX_TASKS_PER_NODE'} / $self->{'maxthreads'});
	}
	$self->{'ptile'} = $ptile;
}

#=============================================================================
# has optimized mpirun command?
#=============================================================================
sub hasOptMpirun
{
  my($self, $mpirunexe) = @_;
  return (defined $self->{$mpirunexe});
}

#=============================================================================
# get optimized mpirun command
#=============================================================================
sub optMpirun
{
  my ($self, $mpirunexe, $cesmexe) = @_;
  my $optruncmd = $self->{$mpirunexe};
  $optruncmd =~ s/$self->{'DEFAULT_RUN_EXE_TEMPLATE_STR'}/$cesmexe/g;
  return $optruncmd;
}

#==============================================================================
# get the full PE sum
#==============================================================================
sub sumPES
{
	my $self = shift;
	return $self->{'fullsum'};
}

#==============================================================================
# get the sum only 
#==============================================================================
sub sumOnly
{
	my $self = shift;
	return $self->{'fullsum'};
}

#==============================================================================
# get the total tasks
#==============================================================================
sub sumTasks
{
	my $self = shift;
	return $self->{'totaltasks'};
}

#==============================================================================
# get the max # of threads
#==============================================================================
sub maxThreads
{
	my $self = shift;
	return $self->{'maxthreads'};
}

#==============================================================================
# get the task geometry string
#==============================================================================
sub taskGeometry
{
	my $self = shift;
	return $self->{'taskgeom'};
}

#==============================================================================
# get the thread geometry string
#==============================================================================
sub threadGeometry()
{
	my $self = shift;
	return $self->{'threadgeom'};
}

#==============================================================================
# get the task count.
#==============================================================================
sub taskCount()
{
	my $self = shift;
	return $self->{'taskcount'};
}
#==============================================================================
# get the thread geometry string
#==============================================================================
sub threadCount()
{
	my $self = shift;
	return $self->{'threadcount'};
}
#==============================================================================
# get the node count
#==============================================================================
sub nodeCount()
{
	my $self = shift;
	return $self->{'nodecount'};
}

#==============================================================================
# get the optimized node count
#==============================================================================
sub optNodeCount()
{
	my $self = shift;
	return $self->{'optnodecount'};
}
#==============================================================================
# TODO remove the aprun stuff from this module
# It is being constructed properly via XML configuration files. 
#==============================================================================
sub APRun()
{
	my $self = shift;
	return $self->{'aprun'};
}

#==============================================================================
# get the PBSRS string.  This should probably be refactored a better method ???
# TODO remove...
#==============================================================================
sub PBSRS()
{
	my $self = shift;
	return $self->{'pbsrs'};
}

#==============================================================================
# get the ptile.. 
#==============================================================================
sub ptile()
{
	my $self = shift;
	return $self->{'ptile'};
}

#==============================================================================
# get the tasks per node
#==============================================================================
sub taskPerNode()
{
	my $self = shift;
	return $self->{'taskpernode'};
}

#==============================================================================
# get the tasks per numa
#==============================================================================
sub taskPerNuma()
{	
    my $self = shift;
	return $self->{'taskpernuma'};
}

#==============================================================================
# get the max tasks per node
#==============================================================================
sub maxTasksPerNode()
{
	my $self = shift;
	return $self->{'MAX_TASKS_PER_NODE'};
}

#==============================================================================
# get the pe layout document for insertion into the run script
#==============================================================================
sub document()
{
	my $self = shift;
	my $doc = '';
	$doc .=  "# ---------------------------------------- \n";
	$doc .=  "# PE Layout: \n";
	$doc .=  "#   Total number of tasks: $self->{'totaltasks'}\n";
	$doc .=  "#   Maximum threads per task: $self->{'maxthreads'}\n";
	for(my $c1 = 0; $c1 < $#{ $self->{'ntasks'}}; $c1++ )
	{
		my $n = ${$self->{'ntasks'}}[$c1];
		my $t = ${$self->{'nthrds'}}[$c1];
		my $r = ${$self->{'rootpe'}}[$c1];
		my $i = ${$self->{'ninst'}}[$c1];
		my $p = ${$self->{'pstrid'}}[$c1];
		my $tt = $r + ($n -1) * $p;
		$doc .=  "#     " . ${$self->{'mcomps'}}[$c1] . " ntasks=$n nthreads=$t rootpe=$r ninst=$i \n";
	}
		$doc .=  "#    \n";
		$doc .=  "#    total number of hw pes = $self->{'fullsum'} \n";
	for (my $c1 = 0; $c1 < $#{$self->{'ntasks'}}; $c1++)
	{	
		my $n  = ${$self->{'ntasks'}}[$c1];
		my $t  = ${$self->{'nthrds'}}[$c1];
		my $r  = ${$self->{'rootpe'}}[$c1];
		my $p  = ${$self->{'pstrid'}}[$c1];
		my $tt = $r + ($n -1) * $p;
		my $tm = ${$self->{'sumthreads'}}[$tt] + $t - 1;
		$doc .=  "#     " . ${$self->{'mcomps'}}[$c1] . " hw pe range ~ from " . ${$self->{'sumthreads'}}[$r] . " to $tm\n";
	}

	if($self->{'minthreads'} < 1)
	{
		$doc .=  "#   \n";
    	$doc .=  "#   WARNING there appear to be some IDLE hw pes \n";
    	$doc .=  "#   Please consider reviewing your env_mach_pes.xml file \n";
	}
	$doc .=  "# ---------------------------------------- \n";
	
	return $doc;
}
    

1;<|MERGE_RESOLUTION|>--- conflicted
+++ resolved
@@ -247,17 +247,10 @@
 		$threadgeom = $threadgeom . ":$maxt[$c1]";
 		if($maxt[$c1]  != $threadcount)
 		{
-<<<<<<< HEAD
 			print "self Max_TASKS_PER_NODE: $self->{'MAX_TASKS_PER_NODE'}\n";
 			print "threadcount $threadcount\n";
 			if(defined $pes_per_node){
 			    $taskpernode = min($pes_per_node,$self->{'MAX_TASKS_PER_NODE'} / $threadcount);
-=======
-			#print "self Max_TASKS_PER_NODE: $self->{'MAX_TASKS_PER_NODE'}\n";
-			#print "threadcount $threadcount\n";
-			if(defined $self->{'PES_PER_NODE'}){
-			    $taskpernode = min($self->{'PES_PER_NODE'},$self->{'MAX_TASKS_PER_NODE'} / $threadcount);
->>>>>>> 71017964
 			}else{
 			    $taskpernode = $self->{'MAX_TASKS_PER_NODE'} / $threadcount;
 			}
@@ -294,11 +287,9 @@
 	    $taskpernode = $self->{'MAX_TASKS_PER_NODE'} / $threadcount;
 	}
 	$taskpernode = ($taskpernode > $taskcount) ? $taskcount : $taskpernode;
-<<<<<<< HEAD
-	
-=======
+
   $totalnodecount += ceil($taskcount/$taskpernode);
->>>>>>> 71017964
+
 	if($self->{'COMPILER'} eq "intel" && $taskpernode > 1)
 	{
 		my $taskpernuma = ceil($taskpernode / 2);
