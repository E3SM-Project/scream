--- conflicted
+++ resolved
@@ -18,20 +18,18 @@
 struct VerticalRemapManager {
   VerticalRemapManager(const bool remap_tracers=true);
 
-  VerticalRemapManager(const int num_elems);
+  VerticalRemapManager(const int num_elems, const bool remap_tracers=true);
 
   void run_remap(int np1, int np1_qdp, double dt) const;
 
   int requested_buffer_size () const;
   void init_buffers(const FunctorsBuffersManager& fbm);
 
-<<<<<<< HEAD
   std::shared_ptr<Remap::Remapper> get_remapper() const;
-=======
+
   bool setup_needed () { return !is_setup; }
 
   void setup ();
->>>>>>> 67fa07f5
 
 private:
   struct Impl;
