--- conflicted
+++ resolved
@@ -86,7 +86,6 @@
 
     logical, pointer :: &
          config_perform_unit_test, &
-         config_use_forcing, &
          config_use_velocity_solver, &
          config_use_advection, &
          config_use_vertical_thermodynamics
@@ -95,7 +94,6 @@
 
     configs => domain % configs
 
-    call MPAS_pool_get_config(configs, "config_use_forcing", config_use_forcing)
     call MPAS_pool_get_config(configs, "config_use_velocity_solver", config_use_velocity_solver)
     call MPAS_pool_get_config(configs, "config_use_advection", config_use_advection)
     call MPAS_pool_get_config(configs, "config_use_vertical_thermodynamics", config_use_vertical_thermodynamics)
@@ -106,22 +104,6 @@
        return
     endif
 
-<<<<<<< HEAD
-    ! get forcing
-    call mpas_timer_start("forcing")
-    if (config_use_forcing) then
-
-       block => domain % blocklist
-       do while (associated(block))
-          call cice_get_forcing(block, clock)
-          block => block % next
-       end do
-       
-    endif
-    call mpas_timer_stop("forcing")
-
-=======
->>>>>>> 640724c3
     ! zero layer thermodynamics
     call mpas_timer_start("thermodynamics")
     if (config_use_vertical_thermodynamics) then
