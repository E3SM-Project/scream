--- conflicted
+++ resolved
@@ -831,6 +831,7 @@
 
     def _create_caseroot_tools(self):
         machines_dir = os.path.abspath(self.get_value("MACHDIR"))
+        machine = self.get_value("MACH")
         toolsdir = os.path.join(self.get_value("CIMEROOT"),"scripts","Tools")
         casetools = os.path.join(self._caseroot, "Tools")
         # setup executable files in caseroot/
@@ -874,51 +875,12 @@
             except Exception as e:
                 logger.warning("FAILED to set up toolfiles: %s %s %s" % (str(e), toolfile, destfile))
 
-<<<<<<< HEAD
-=======
-        # Create Macros file.
-        machine = self.get_value("MACH")
-        files = Files()
-        # Use config_build if the environment variable is set, or if there is no
-        # config_compilers file.
-        if os.getenv("CIME_USE_CONFIG_BUILD") == "TRUE" or \
-           files.get_value("COMPILERS_SPEC_FILE") is None:
-            build_file = files.get_value("BUILD_SPEC_FILE")
-            machobj = Machines(machine=machine, files=files)
-            macro_maker = Build(machobj)
-            macros_path = os.path.join(self._caseroot, "Macros")
-            with open(macros_path, "w") as macros_file:
-                macro_maker.write_macros('Makefile', build_file, macros_file)
-
-        # Copy any system or compiler Depends files to the case.
-        compiler = self.get_value("COMPILER")
-        for dep in (machine, compiler):
-            dfile = "Depends.%s"%dep
-            if os.path.isfile(os.path.join(machines_dir,dfile)):
-                shutil.copyfile(os.path.join(machines_dir,dfile), os.path.join(self._caseroot,dfile))
-        dfile = "Depends.%s.%s"%(machine,compiler)
-        if os.path.isfile(os.path.join(machines_dir,dfile)):
-            shutil.copyfile(os.path.join(machines_dir,dfile), os.path.join(self._caseroot, dfile))
-            # set up infon files
-            # infofiles = os.path.join(os.path.join(toolsdir, README.post_process")
-            #FIXME - the following does not work
-            # print "DEBUG: infofiles are ",infofiles
-            #    try:
-            #        for infofile in infofiles:
-            #            print "DEBUG: infofile is %s, %s"  %(infofile, os.path.basename(infofile))
-            #            dst_file = caseroot + "/" + os.path.basename(infofile)
-            #            shutil.copyfile(infofile, dst_file)
-            #            os.chmod(dst_file, os.stat(dst_file).st_mode | stat.S_IXUSR | stat.S_IXGRP)
-            #    except Exception as e:
-            #        logger.warning("FAILED to set up infofiles: %s" % str(e))
-
         if get_model() == "acme":
             if os.path.exists(os.path.join(machines_dir, "syslog.%s" % machine)):
                 shutil.copy(os.path.join(machines_dir, "syslog.%s" % machine), os.path.join(casetools, "mach_syslog"))
             else:
                 shutil.copy(os.path.join(machines_dir, "syslog.noop"), os.path.join(casetools, "mach_syslog"))
 
->>>>>>> 3ad0cf66
     def _create_caseroot_sourcemods(self):
         components = self.get_compset_components()
         for component in components:
