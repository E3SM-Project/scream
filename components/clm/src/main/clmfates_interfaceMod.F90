--- conflicted
+++ resolved
@@ -234,7 +234,7 @@
 
    
 
-   subroutine ELMFatesGlobalElements()
+  subroutine ELMFatesGlobalElements()
 
      ! --------------------------------------------------------------------------------
      ! This is one of the first calls to fates
@@ -274,6 +274,28 @@
 
            call set_fates_ctrlparms('parteh_mode',ival=fates_parteh_mode)
 
+           if((trim(nu_com).eq.'ECA') .or. (trim(nu_com).eq.'MIC')) then
+              call set_fates_ctrlparms('nu_com',cval='ECA')
+           else
+              call set_fates_ctrlparms('nu_com',cval='RD')
+           end if
+           
+           ! ELM ALWAYS has nitrogen and phosphorus "on"
+           ! These may be in a non-limiting status (ie when supplements)
+           ! are added, but they are always allocated and cycled non-the less
+           ! FATES may want to interact differently with other models
+           ! that don't even have these arrays allocated.
+           ! FATES also checks that if NO3 is cycled in ELM, then
+           ! any plant affinity parameters are checked.
+           
+           if(use_nitrif_denitrif) then
+              call set_fates_ctrlparms('nitrogen_spec',ival=1)
+           else
+              call set_fates_ctrlparms('nitrogen_spec',ival=2)
+           end if
+           call set_fates_ctrlparms('phosphorus_spec',ival=1)
+           
+           
            if(is_restart()) then
                pass_is_restart = 1
            else
@@ -429,125 +451,7 @@
       allocate(this%fates(nclumps))
       allocate(this%f2hmap(nclumps))
 
-<<<<<<< HEAD
-      ! ---------------------------------------------------------------------------------
-      ! Send dimensions and other model controling parameters to FATES.  These
-      ! are obviously only those parameters that are dictated by the host
-      ! ---------------------------------------------------------------------------------
-      
-      ! Force FATES parameters that are recieve type, to the unset value
-      call set_fates_ctrlparms('flush_to_unset')
-      
-      ! Send parameters individually
-      call set_fates_ctrlparms('num_sw_bbands',ival=numrad)
-      call set_fates_ctrlparms('vis_sw_index',ival=ivis)
-      call set_fates_ctrlparms('nir_sw_index',ival=inir)
-      
-      call set_fates_ctrlparms('num_lev_ground',ival=nlevgrnd)
-      call set_fates_ctrlparms('hlm_name',cval='CLM')
-      call set_fates_ctrlparms('hio_ignore_val',rval=spval)
-      call set_fates_ctrlparms('soilwater_ipedof',ival=get_ipedof(0))
-      call set_fates_ctrlparms('max_patch_per_site',ival=(natpft_size-1)) ! FATES IGNORES
-                                                                          ! AND DOESNT TOUCH
-                                                                          ! THE BARE SOIL PATCH
-      call set_fates_ctrlparms('parteh_mode',ival=fates_parteh_mode)
-
-
-      if((trim(nu_com).eq.'ECA') .or. (trim(nu_com).eq.'MIC')) then
-         call set_fates_ctrlparms('nu_com',cval='ECA')
-      else
-         call set_fates_ctrlparms('nu_com',cval='RD')
-      end if
-
-
-      ! ELM ALWAYS has nitrogen and phosphorus "on"
-      ! These may be in a non-limiting status (ie when supplements)
-      ! are added, but they are always allocated and cycled non-the less
-      ! FATES may want to interact differently with other models
-      ! that don't even have these arrays allocated.
-      ! FATES also checks that if NO3 is cycled in ELM, then
-      ! any plant affinity parameters are checked.
-
-      if(use_nitrif_denitrif) then
-         call set_fates_ctrlparms('nitrogen_spec',ival=1)
-      else
-         call set_fates_ctrlparms('nitrogen_spec',ival=2)
-      end if
-      call set_fates_ctrlparms('phosphorus_spec',ival=1)
-      
-
-      if(is_restart()) then
-         pass_is_restart = 1
-      else
-         pass_is_restart = 0
-      end if
-      call set_fates_ctrlparms('is_restart',ival=pass_is_restart)
-
-      if(use_vertsoilc) then
-         pass_vertsoilc = 1
-      else
-         pass_vertsoilc = 0
-      end if
-      call set_fates_ctrlparms('use_vertsoilc',ival=pass_vertsoilc)
-      
-      if(use_fates_spitfire) then
-         pass_spitfire = 1
-      else
-         pass_spitfire = 0
-      end if
-      call set_fates_ctrlparms('use_spitfire',ival=pass_spitfire)
-
-      if(use_fates_ed_st3) then
-         pass_ed_st3 = 1
-      else
-         pass_ed_st3 = 0
-      end if
-      call set_fates_ctrlparms('use_ed_st3',ival=pass_ed_st3)
-      
-      if(use_fates_logging) then
-         pass_logging = 1
-      else
-         pass_logging = 0
-      end if
-      call set_fates_ctrlparms('use_logging',ival=pass_logging)
-
-      if(use_fates_ed_prescribed_phys) then
-         pass_ed_prescribed_phys = 1
-      else
-         pass_ed_prescribed_phys = 0
-      end if
-      call set_fates_ctrlparms('use_ed_prescribed_phys',ival=pass_ed_prescribed_phys)
-
-      if(use_fates_planthydro) then
-         pass_planthydro = 1
-      else
-         pass_planthydro = 0
-      end if
-      call set_fates_ctrlparms('use_planthydro',ival=pass_planthydro)
-
-      if(use_fates_inventory_init) then
-         pass_inventory_init = 1
-      else
-         pass_inventory_init = 0
-      end if
-      call set_fates_ctrlparms('use_inventory_init',ival=pass_inventory_init)
-
-      call set_fates_ctrlparms('inventory_ctrl_file',cval=fates_inventory_ctrl_filename)
-
-
-
-      if(masterproc)then
-         pass_masterproc = 1
-      else
-         pass_masterproc = 0
-      end if
-      call set_fates_ctrlparms('masterproc',ival=pass_masterproc)
-
-      ! Check through FATES parameters to see if all have been set
-      call set_fates_ctrlparms('check_allset')
-
-=======
->>>>>>> d4066879
+      
       if(debug)then
          write(iulog,*) 'alm_fates%init():  allocating for ',nclumps,' threads'
       end if
