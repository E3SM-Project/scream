--- conflicted
+++ resolved
@@ -36,10 +36,7 @@
    const auto any_if_col = any_if && qccol_qrcol_ge_small;
 
    const Spack zerodeg{tmelt};
-<<<<<<< HEAD
-=======
-   const Spack e0 = physics::polysvp1(zerodeg, zero);
->>>>>>> a177ee4b
+
    Spack qsat0{0.};
    Spack dum{0.};
    Spack dum1{0.};
