--- conflicted
+++ resolved
@@ -44,7 +44,6 @@
       real(crm_rknd), allocatable :: bm(:,:,:,:) ! averaged riming volume
 
       ! "previous" state variables needed for P3
-<<<<<<< HEAD
       real(crm_rknd), allocatable :: t_prev(:,:,:,:) ! previous CRM time step temperature
       real(crm_rknd), allocatable :: q_prev(:,:,:,:) ! previous CRM time step water vapor
 
@@ -54,10 +53,6 @@
       real(crm_rknd), allocatable :: shoc_tkh     (:,:,:,:) ! eddy coefficient for heat     [m2/s]
       real(crm_rknd), allocatable :: shoc_cldfrac (:,:,:,:) ! Cloud fraction
       real(crm_rknd), allocatable :: shoc_relvar  (:,:,:,:) ! relative cloud water variance
-=======
-      real(crm_rknd), allocatable :: t_prev(:,:,:,:)  ! previous CRM time step temperature
-      real(crm_rknd), allocatable :: q_prev(:,:,:,:) ! previous CRM time step water vapor
->>>>>>> 67fd54fe
 
    end type crm_state_type
    !------------------------------------------------------------------------------------------------
@@ -111,7 +106,7 @@
          call prefetch(state%bm)
          call prefetch(state%t_prev)
          call prefetch(state%q_prev)
-<<<<<<< HEAD
+
          ! SHOC variables
          if (.not. allocated(state%shoc_wthv_sec))  allocate(state%shoc_wthv_sec(ncrms,crm_nx,crm_ny,crm_nz))
          if (.not. allocated(state%shoc_tk      ))  allocate(state%shoc_tk      (ncrms,crm_nx,crm_ny,crm_nz))
@@ -123,8 +118,7 @@
          call prefetch(state%shoc_tkh     )
          call prefetch(state%shoc_cldfrac )
          call prefetch(state%shoc_relvar  )
-=======
->>>>>>> 67fd54fe
+
       end if
 
    end subroutine crm_state_initialize
@@ -138,17 +132,10 @@
       if (allocated(state%w_wind))      deallocate(state%w_wind)
       if (allocated(state%temperature)) deallocate(state%temperature)
       if (allocated(state%qv))          deallocate(state%qv)
-<<<<<<< HEAD
 
       if (allocated(state%qp)) deallocate(state%qp)
       if (allocated(state%qn)) deallocate(state%qn)
 
-=======
-
-      if (allocated(state%qp)) deallocate(state%qp)
-      if (allocated(state%qn)) deallocate(state%qn)
-
->>>>>>> 67fd54fe
       if (allocated(state%qc)) deallocate(state%qc)
       if (allocated(state%qi)) deallocate(state%qi)
       if (allocated(state%qr)) deallocate(state%qr)
@@ -160,7 +147,6 @@
       if (allocated(state%bm)) deallocate(state%bm)
       if (allocated(state%t_prev)) deallocate(state%t_prev)
       if (allocated(state%q_prev)) deallocate(state%q_prev)
-<<<<<<< HEAD
 
       ! SHOC variables
       if (allocated(state%shoc_wthv_sec)) deallocate(state%shoc_wthv_sec)
@@ -168,8 +154,6 @@
       if (allocated(state%shoc_tkh     )) deallocate(state%shoc_tkh     )
       if (allocated(state%shoc_cldfrac )) deallocate(state%shoc_cldfrac )
       if (allocated(state%shoc_relvar  )) deallocate(state%shoc_relvar  )
-=======
->>>>>>> 67fd54fe
       
    end subroutine crm_state_finalize
 end module crm_state_module