--- conflicted
+++ resolved
@@ -1112,15 +1112,7 @@
        diag_eff_radius_qi,rho_qi,do_predict_nc, &
        dpres,exner,qv2qi_depos_tend,precip_total_tend,nevapr,qr_evap_tend,precip_liq_flux,precip_ice_flux,cld_frac_r,cld_frac_l,cld_frac_i,  &
        p3_tend_out,mu_c,lamc,liq_ice_exchange,vap_liq_exchange, &
-<<<<<<< HEAD
        vap_ice_exchange,qv_prev,t_prev,col_location, do_prescribed_CCN,nccn_prescribed)
-=======
-       vap_ice_exchange,qv_prev,t_prev,col_location &
-#ifdef SCREAM_CONFIG_IS_CMAKE
-       , elapsed_s &
-#endif
-)
->>>>>>> 8bbd9bd0
 
     !----------------------------------------------------------------------------------------!
     !                                                                                        !
