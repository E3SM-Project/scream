--- conflicted
+++ resolved
@@ -42,11 +42,7 @@
                   "/sems-data-store/ACME/baselines/scream/master-baselines"),
     "lassen" : (["module --force purge", "module load git gcc/7.3.1 cuda/10.1.243 cmake/3.14.5 spectrum-mpi lapack python/3.7.2", "export LLNL_USE_OMPI_VARS='y'","export PATH=/usr/gdata/climdat/lassen_builds/libs/netcdf/netcdf-c/netcdf-c-install/bin/:$PATH","export PATH=/usr/gdata/climdat/lassen_builds/libs/netcdf/netcdf-f/netcdf-f-install/bin/:$PATH"],
                  ["mpicxx","mpifort","mpicc"],
-<<<<<<< HEAD
                   "bsub -Ip -qpdebug",
-=======
-                  "bsub -q pbatch -W 45",
->>>>>>> dc5d5cd0
                   44,
                   4,
                   ""),
