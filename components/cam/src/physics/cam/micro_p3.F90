--- conflicted
+++ resolved
@@ -847,11 +847,7 @@
       call update_prognostic_liquid(qc2qr_accret_tend, nc_accret_tend, qc2qr_autoconv_tend, nc2nr_autoconv_tend, ncautr, &
            nc_selfcollect_tend, qr2qv_evap_tend, nr_evap_tend, nr_selfcollect_tend,           &
            do_predict_nc, inv_rho(k), exner(k), latent_heat_vapor(k), dt,                     &
-<<<<<<< HEAD
-           th(k), qv(k), qc(k), nc(k), qr(k), nr(k), do_prescribed_CCN)
-=======
-           th_atm(k), qv(k), qc(k), nc(k), qr(k), nr(k))
->>>>>>> 8f1300fb
+           th_atm(k), qv(k), qc(k), nc(k), qr(k), nr(k),do_prescribed_CCN)
 
       !==
       ! AaronDonahue - Add extra variables needed from microphysics by E3SM:
@@ -1115,11 +1111,7 @@
        diag_eff_radius_qi,rho_qi,do_predict_nc, &
        dpres,exner,qv2qi_depos_tend,precip_total_tend,nevapr,qr_evap_tend,precip_liq_flux,precip_ice_flux,cld_frac_r,cld_frac_l,cld_frac_i,  &
        p3_tend_out,mu_c,lamc,liq_ice_exchange,vap_liq_exchange, &
-<<<<<<< HEAD
-       vap_ice_exchange,col_location, do_prescribed_CCN, nccn_prescribed)
-=======
-       vap_ice_exchange,qv_prev,t_prev,col_location)
->>>>>>> 8f1300fb
+       vap_ice_exchange,qv_prev,t_prev,col_location, do_prescribed_CCN,nccn_prescribed)
 
     !----------------------------------------------------------------------------------------!
     !                                                                                        !
@@ -2530,14 +2522,8 @@
 
 end subroutine rain_immersion_freezing
 
-
-<<<<<<< HEAD
-subroutine ice_nucleation(t,inv_rho,ni,ni_activated,qv_supersat_i,inv_dt,do_predict_nc,    &
+subroutine ice_nucleation(t_atm,inv_rho,ni,ni_activated,qv_supersat_i,inv_dt,do_predict_nc,    &
    qinuc,ni_nucleat_tend,do_prescribed_CCN)
-=======
-subroutine ice_nucleation(t_atm,inv_rho,ni,ni_activated,qv_supersat_i,inv_dt,do_predict_nc,    &
-   qinuc,ni_nucleat_tend)
->>>>>>> 8f1300fb
 
    !................................................................
    ! deposition/condensation-freezing nucleation
@@ -2560,13 +2546,8 @@
 
    real(rtype) :: dum, N_nuc, Q_nuc
 
-<<<<<<< HEAD
-   if ( t .lt.icenuct .and. qv_supersat_i.ge.0.05_rtype) then
+   if ( t_atm .lt.T_icenuc .and. qv_supersat_i.ge.0.05_rtype) then
       if(.not. do_predict_nc .or. do_prescribed_CCN) then
-=======
-   if ( t_atm .lt.T_icenuc .and. qv_supersat_i.ge.0.05_rtype) then
-      if(.not. do_predict_nc) then
->>>>>>> 8f1300fb
 !         ! dum = exp(-0.639+0.1296*100.*qv_supersat_i(i,k))*1000.*inv_rho(i,k)  !Meyers et al. (1992)
          dum = 0.005_rtype*bfb_exp(0.304_rtype*(T_zerodegc-t_atm))*1000._rtype*inv_rho   !Cooper (1986)
          dum = min(dum,100.e3_rtype*inv_rho)
@@ -3038,11 +3019,7 @@
 subroutine update_prognostic_liquid(qc2qr_accret_tend,nc_accret_tend,qc2qr_autoconv_tend,nc2nr_autoconv_tend, &
      ncautr,nc_selfcollect_tend, qr2qv_evap_tend,nr_evap_tend,nr_selfcollect_tend,         &
     do_predict_nc,inv_rho,exner,latent_heat_vapor,dt,                                      &
-<<<<<<< HEAD
-    th,qv,qc,nc,qr,nr,do_prescribed_CCN)
-=======
-    th_atm,qv,qc,nc,qr,nr)
->>>>>>> 8f1300fb
+    th_atm,qv,qc,nc,qr,nr,do_prescribed_CCN)
 
    !-- warm-phase only processes:
    implicit none
