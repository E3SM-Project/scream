--- conflicted
+++ resolved
@@ -812,15 +812,8 @@
 source  $self->{cshinitpath}
 START
 
-<<<<<<< HEAD
-    if(! defined $configuremode)
-    {
-        $csh .=<<"START";
-set CIMEROOT = `./xmlquery CIMEROOT -value`
-=======
     $csh .=<<"START";
 set COMPILER = `./xmlquery COMPILER -value`
->>>>>>> afa83445
 if(\$status == 0) then
 START
 
