--- conflicted
+++ resolved
@@ -68,55 +68,29 @@
 	# set the compiler, and MAX_TASKS_PER_NODE
 	$self->{'COMPILER'} = $config{'COMPILER'};
 	$self->{'MAX_TASKS_PER_NODE'} = 1 if $self->{'MAX_TASKS_PER_NODE'} < 1;
-<<<<<<< HEAD
 
 	# Set up arrays with the comps, tasks, threads, root PE, # instances, and pstrids
 	my @mcomps= ( $config{'COMP_CPL'}, $config{'COMP_ATM'}, $config{'COMP_LND'}, $config{'COMP_ROF'}, $config{'COMP_ICE'}, $config{'COMP_OCN'},
-				       $config{'COMP_GLC'}, $config{'COMP_WAV'} );
+                      $config{'COMP_GLC'}, $config{'COMP_WAV'}, $config{'COMP_ESP'} );
 	$self->{'mcomps'} = \@mcomps;
 
 	my @ntasks = ( $config{'NTASKS_CPL'}, $config{'NTASKS_ATM'}, $config{'NTASKS_LND'}, $config{'NTASKS_ROF'}, $config{'NTASKS_ICE'}, $config{'NTASKS_OCN'},
-				       $self->{'NTASKS_GLC'}, $self->{'NTASKS_WAV'} );
+                       $self->{'NTASKS_GLC'}, $self->{'NTASKS_WAV'}, $self->{'NTASKS_ESP'} );
 	$self->{'ntasks'} = \@ntasks;
 
 	my @nthrds = ( $config{'NTHRDS_CPL'}, $config{'NTHRDS_ATM'}, $config{'NTHRDS_LND'}, $config{'NTHRDS_ROF'}, $config{'NTHRDS_ICE'}, $config{'NTHRDS_OCN'},
-				       $config{'NTHRDS_GLC'}, $config{'NTHRDS_WAV'} );
+				       $config{'NTHRDS_GLC'}, $config{'NTHRDS_WAV'}, $config{'NTHRDS_ESP'} );
 	$self->{'nthrds'} = \@nthrds;
 
 	my @rootpe = ( $config{'ROOTPE_CPL'}, $config{'ROOTPE_ATM'}, $config{'ROOTPE_LND'}, $config{'ROOTPE_ROF'}, $config{'ROOTPE_ICE'}, $config{'ROOTPE_OCN'},
-				       $config{'ROOTPE_GLC'}, $config{'ROOTPE_WAV'} );
+				       $config{'ROOTPE_GLC'}, $config{'ROOTPE_WAV'}, $config{'ROOTPE_ESP'} );
 	$self->{'rootpe'} = \@rootpe;
 
 	my @ninst = ( 1, $config{'NINST_ATM'}, $config{'NINST_LND'}, $config{'NINST_ROF'}, $config{'NINST_ICE'}, $config{'NINST_OCN'},
-				       $config{'NINST_GLC'}, $config{'NINST_WAV'} );
+				       $config{'NINST_GLC'}, $config{'NINST_WAV'}, $config{'NINST_ESP'} );
 	$self->{'ninst'} = \@ninst;
 	my @pstrid = ( $config{'PSTRID_CPL'}, $config{'PSTRID_ATM'}, $config{'PSTRID_LND'}, $config{'PSTRID_ROF'}, $config{'PSTRID_ICE'}, $config{'PSTRID_OCN'},
-				       $config{'PSTRID_GLC'}, $config{'PSTRID_WAV'} );
-=======
-	
-	# Set up arrays with the comps, tasks, threads, root PE, # instances, and pstrids 
-	my @mcomps= ( $config{'COMP_CPL'}, $config{'COMP_ATM'}, $config{'COMP_LND'}, $config{'COMP_ROF'}, $config{'COMP_ICE'}, $config{'COMP_OCN'}, 
-                      $config{'COMP_GLC'}, $config{'COMP_WAV'}, $config{'COMP_ESP'} );
-	$self->{'mcomps'} = \@mcomps;
-	
-	my @ntasks = ( $config{'NTASKS_CPL'}, $config{'NTASKS_ATM'}, $config{'NTASKS_LND'}, $config{'NTASKS_ROF'}, $config{'NTASKS_ICE'}, $config{'NTASKS_OCN'}, 
-                       $self->{'NTASKS_GLC'}, $self->{'NTASKS_WAV'}, $self->{'NTASKS_ESP'} );
-	$self->{'ntasks'} = \@ntasks;
-
-	my @nthrds = ( $config{'NTHRDS_CPL'}, $config{'NTHRDS_ATM'}, $config{'NTHRDS_LND'}, $config{'NTHRDS_ROF'}, $config{'NTHRDS_ICE'}, $config{'NTHRDS_OCN'}, 
-				       $config{'NTHRDS_GLC'}, $config{'NTHRDS_WAV'}, $config{'NTHRDS_ESP'} );
-	$self->{'nthrds'} = \@nthrds;
-
-	my @rootpe = ( $config{'ROOTPE_CPL'}, $config{'ROOTPE_ATM'}, $config{'ROOTPE_LND'}, $config{'ROOTPE_ROF'}, $config{'ROOTPE_ICE'}, $config{'ROOTPE_OCN'}, 
-				       $config{'ROOTPE_GLC'}, $config{'ROOTPE_WAV'}, $config{'ROOTPE_ESP'} );
-	$self->{'rootpe'} = \@rootpe;
-
-	my @ninst = ( 1, $config{'NINST_ATM'}, $config{'NINST_LND'}, $config{'NINST_ROF'}, $config{'NINST_ICE'}, $config{'NINST_OCN'}, 
-				       $config{'NINST_GLC'}, $config{'NINST_WAV'}, $config{'NINST_ESP'} );
-	$self->{'ninst'} = \@ninst;
-	my @pstrid = ( $config{'PSTRID_CPL'}, $config{'PSTRID_ATM'}, $config{'PSTRID_LND'}, $config{'PSTRID_ROF'}, $config{'PSTRID_ICE'}, $config{'PSTRID_OCN'}, 
 				       $config{'PSTRID_GLC'}, $config{'PSTRID_WAV'}, $config{'PSTRID_ESP'} );
->>>>>>> a25ad558
 	$self->{'pstrid'} = \@pstrid;
 
 	# At this point, we have only one method to compute the necessary values.
