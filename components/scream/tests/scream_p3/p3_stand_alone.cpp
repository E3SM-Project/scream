#include <catch2/catch.hpp>

#include "control/atmosphere_driver.hpp"

#include "physics/p3/atmosphere_microphysics.hpp"
#include "physics/p3/scream_p3_interface.hpp"
#include "physics/p3/p3_functions_f90.hpp"

#include "physics/share/physics_only_grids_manager.hpp"

#include "share/atm_process/atmosphere_process.hpp"

#include "ekat/ekat_pack.hpp"
#include "ekat/ekat_parse_yaml_file.hpp"

namespace scream {

// === A dummy physics grids for this test === //

TEST_CASE("p3-stand-alone", "") {
  using namespace scream;
  using namespace scream::control;

  constexpr int num_iters = 10;

  // Load ad parameter list
  std::string fname = "input.yaml";
  ekat::ParameterList ad_params("Atmosphere Driver");
  REQUIRE_NOTHROW ( parse_yaml_file(fname,ad_params) );
<<<<<<< HEAD
  
  // Need to register products in the factory *before* we create any AtmosphereProcessGroup,
  // which rely on factory for process creation. The initialize method of the AD does that.
  auto& proc_factory = AtmosphereProcessFactory::instance();
  proc_factory.register_product("P3",&create_atmosphere_process<P3Microphysics>);
=======

  // Create a comm
  ekat::Comm atm_comm (MPI_COMM_WORLD);
>>>>>>> 79ded4d8

  // Need to register products in the factory *before* we create any atm process or grids manager.,
  auto& proc_factory = AtmosphereProcessFactory::instance();
  auto& gm_factory = GridsManagerFactory::instance();
  proc_factory.register_product("p3",&create_atmosphere_process<P3Microphysics>);
  gm_factory.register_product("Physics Only",&physics::create_physics_only_grids_manager);

  // Create the grids manager
  auto& gm_params = ad_params.sublist("Grids Manager");
  const std::string& gm_type = gm_params.get<std::string>("Type");
  auto gm = GridsManagerFactory::instance().create(gm_type,atm_comm,gm_params);

  // Create the driver
  AtmosphereDriver ad;

  // Init and run (do not finalize, or you'll clear the field repo!)
  util::TimeStamp time (0,0,0,0);
  ad.initialize(atm_comm,ad_params,time);
  for (int i=0; i<num_iters; ++i) {
    ad.run(300.0);
  }

  // TODO: get the field repo from the driver, and go get (one of)
  //       the output(s) of P3, to check its numerical value (if possible)

  // Finalize 
  ad.finalize();
  p3::P3GlobalForFortran::deinit();

  // If we got here, we were able to run p3
  REQUIRE(true);
}

} // empty namespace<|MERGE_RESOLUTION|>--- conflicted
+++ resolved
@@ -27,17 +27,9 @@
   std::string fname = "input.yaml";
   ekat::ParameterList ad_params("Atmosphere Driver");
   REQUIRE_NOTHROW ( parse_yaml_file(fname,ad_params) );
-<<<<<<< HEAD
-  
-  // Need to register products in the factory *before* we create any AtmosphereProcessGroup,
-  // which rely on factory for process creation. The initialize method of the AD does that.
-  auto& proc_factory = AtmosphereProcessFactory::instance();
-  proc_factory.register_product("P3",&create_atmosphere_process<P3Microphysics>);
-=======
 
   // Create a comm
   ekat::Comm atm_comm (MPI_COMM_WORLD);
->>>>>>> 79ded4d8
 
   // Need to register products in the factory *before* we create any atm process or grids manager.,
   auto& proc_factory = AtmosphereProcessFactory::instance();
