module shoc_iso_f
  use iso_c_binding
  implicit none

#include "scream_config.f"
#ifdef SCREAM_DOUBLE_PRECISION
# define c_real c_double
#else
# define c_real c_float
#endif

!
! This file contains bridges from shoc fortran to scream c++.
!

interface

  subroutine calc_shoc_varorcovar_f(shcol, nlev, nlevi, tunefac, isotropy_zi, tkh_zi, dz_zi, invar1, invar2, varorcovar) bind (C)
    use iso_c_binding

    integer(kind=c_int), intent(in), value :: shcol
    integer(kind=c_int), intent(in), value :: nlev
    integer(kind=c_int), intent(in), value :: nlevi
    real(kind=c_real), intent(in), value :: tunefac
    real(kind=c_real), intent(in) :: isotropy_zi(shcol,nlevi)
    real(kind=c_real), intent(in) :: tkh_zi(shcol,nlevi)
    real(kind=c_real), intent(in) :: dz_zi(shcol,nlevi)
    real(kind=c_real), intent(in) :: invar1(shcol,nlev)
    real(kind=c_real), intent(in) :: invar2(shcol,nlev)

    real(kind=c_real), intent(inout) :: varorcovar(shcol,nlevi)

  end subroutine calc_shoc_varorcovar_f

  subroutine calc_shoc_vertflux_f(shcol, nlev, nlevi, tkh_zi, dz_zi, invar, vertflux) bind (C)
    use iso_c_binding

    integer(kind=c_int), intent(in), value :: shcol
    integer(kind=c_int), intent(in), value :: nlev
    integer(kind=c_int), intent(in), value :: nlevi
    real(kind=c_real), intent(in) :: tkh_zi(shcol,nlevi)
    real(kind=c_real), intent(in) :: dz_zi(shcol,nlevi)
    real(kind=c_real), intent(in) :: invar(shcol,nlev)

    real(kind=c_real), intent(inout) :: vertflux(shcol,nlevi)

  end subroutine calc_shoc_vertflux_f

  subroutine shoc_diag_second_moments_srf_f(shcol, wthl, uw, vw, ustar2, wstar) bind(C)
    use iso_c_binding

    integer(kind=c_int), value, intent(in) :: shcol

    ! arguments
    real(kind=c_real), intent(in) :: wthl(shcol)
    real(kind=c_real), intent(in) :: uw(shcol)
    real(kind=c_real), intent(in) :: vw(shcol)
    real(kind=c_real), intent(out) :: ustar2(shcol)
    real(kind=c_real), intent(out) :: wstar(shcol)

  end subroutine shoc_diag_second_moments_srf_f

  subroutine shoc_diag_second_moments_ubycond_f(shcol, thl, qw, wthl, wqw, qwthl, uw, vw, wtke) bind(C)
    use iso_c_binding

    ! argmens
    integer(kind=c_int), value, intent(in) :: shcol
    real(kind=c_real), intent(out)  :: thl(shcol), qw(shcol), qwthl(shcol),wthl(shcol),wqw(shcol), &
         uw(shcol), vw(shcol), wtke(shcol)

  end subroutine shoc_diag_second_moments_ubycond_f

  subroutine update_host_dse_f(shcol, nlev, thlm, shoc_ql, exner, zt_grid, &
       phis, host_dse) bind (C)
    use iso_c_binding

    integer(kind=c_int), intent(in), value :: shcol
    integer(kind=c_int), intent(in), value :: nlev
    real(kind=c_real), intent(in) :: thlm(shcol,nlev)
    real(kind=c_real), intent(in) :: shoc_ql(shcol,nlev)
    real(kind=c_real), intent(in) :: exner(shcol,nlev)
    real(kind=c_real), intent(in) :: zt_grid(shcol,nlev)
    real(kind=c_real), intent(in) :: phis(shcol)

    real(kind=c_real), intent(out) :: host_dse(shcol,nlev)

  end subroutine update_host_dse_f

  subroutine compute_diag_third_shoc_moment_f(shcol, nlev, nlevi, w_sec, thl_sec, &
                                              wthl_sec, tke, dz_zt, &
                                              dz_zi, isotropy_zi, &
                                              brunt_zi, w_sec_zi, thetal_zi, &
                                              w3) bind(C)
    use iso_c_binding

    integer(kind=c_int), intent(in), value :: shcol
    integer(kind=c_int), intent(in), value :: nlev
    integer(kind=c_int), intent(in), value :: nlevi
    real(kind=c_real), intent(in) :: w_sec(shcol,nlev)
    real(kind=c_real), intent(in) :: thl_sec(shcol,nlevi)
    real(kind=c_real), intent(in) :: wthl_sec(shcol,nlevi)
    real(kind=c_real), intent(in) :: tke(shcol,nlev)
    real(kind=c_real), intent(in) :: dz_zt(shcol,nlev)
    real(kind=c_real), intent(in) :: dz_zi(shcol,nlevi)
    real(kind=c_real), intent(in) :: isotropy_zi(shcol,nlevi)
    real(kind=c_real), intent(in) :: brunt_zi(shcol,nlevi)
    real(kind=c_real), intent(in) :: w_sec_zi(shcol,nlevi)
    real(kind=c_real), intent(in) :: thetal_zi(shcol,nlevi)

    real(kind=c_real), intent(out) :: w3(shcol,nlevi)

  end subroutine compute_diag_third_shoc_moment_f

  subroutine check_tke_f(shcol, nlev, tke) bind(C)

    use iso_c_binding

    integer(kind=c_int), intent(in), value :: shcol
    integer(kind=c_int), intent(in), value :: nlev

    real(kind=c_real), intent(inout) :: tke(shcol,nlev)

  end subroutine check_tke_f

  subroutine shoc_pblintd_init_pot_f(shcol, nlev, thl, ql, q, thv) bind(C)
    use iso_c_binding

    integer(kind=c_int), value, intent(in) :: shcol, nlev
    real(kind=c_real), intent(in)  :: thl(shcol, nlev), ql(shcol, nlev), q(shcol,nlev)
    real(kind=c_real), intent(out) :: thv(shcol, nlev)

  end subroutine shoc_pblintd_init_pot_f

  subroutine compute_shoc_mix_shoc_length_f(nlev,shcol,tke,brunt,tscale,&
       zt_grid,l_inf,shoc_mix) bind (C)
    use iso_c_binding

    integer(kind=c_int), intent(in), value :: nlev
    integer(kind=c_int), intent(in), value :: shcol
    real(kind=c_real), intent(in) :: tke(shcol,nlev)
    real(kind=c_real), intent(in) :: brunt(shcol,nlev)
    real(kind=c_real), intent(in) :: tscale(shcol)
    real(kind=c_real), intent(in) :: zt_grid(shcol,nlev)
    real(kind=c_real), intent(in) :: l_inf(shcol)

    real(kind=c_real), intent(out) :: shoc_mix(shcol,nlev)

  end subroutine compute_shoc_mix_shoc_length_f

  subroutine linear_interp_f(x1, x2, y1, y2, km1, km2, ncol, minthresh) bind(C)
    use iso_c_binding

    real(kind=c_real) , intent(in), dimension(ncol, km1) :: x1, y1
    real(kind=c_real) , intent(in), dimension(ncol, km2) :: x2
    real(kind=c_real) , intent(out), dimension(ncol, km2) :: y2
    integer(kind=c_int) , value, intent(in) :: km1, km2, ncol
    real(kind=c_real) , value, intent(in) :: minthresh
  end subroutine linear_interp_f

<<<<<<< HEAD
 subroutine shoc_pblintd_cldcheck_f(shcol, nlev, nlevi, zi, cldn, pblh) bind(C)
   use iso_c_binding

   integer(kind=c_int), value, intent(in) :: shcol, nlev, nlevi
   real(kind=c_real), intent(in) :: zi(shcol, nlevi), cldn(shcol, nlev)
   real(kind=c_real), intent(inout) :: pblh(shcol)
 end subroutine shoc_pblintd_cldcheck_f
=======
subroutine clipping_diag_third_shoc_moments_f(nlevi,shcol,w_sec_zi,w3) bind (C)
  use iso_c_binding

  integer(kind=c_int), intent(in), value :: nlevi
  integer(kind=c_int), intent(in), value :: shcol
  real(kind=c_real), intent(in) :: w_sec_zi(shcol,nlevi)

  real(kind=c_real), intent(inout) :: w3(shcol,nlevi)

end subroutine clipping_diag_third_shoc_moments_f

subroutine shoc_energy_integrals_f(shcol, nlev, host_dse, pdel,&
                                   rtm, rcm, u_wind, v_wind,&
                                   se_int, ke_int, wv_int, wl_int) bind (C)
  use iso_c_binding

  integer(kind=c_int), intent(in), value :: shcol
  integer(kind=c_int), intent(in), value :: nlev
  real(kind=c_real), intent(in) :: host_dse(shcol,nlev)
  real(kind=c_real), intent(in) :: pdel(shcol,nlev)
  real(kind=c_real), intent(in) :: rtm(shcol,nlev)
  real(kind=c_real), intent(in) :: rcm(shcol,nlev)
  real(kind=c_real), intent(in) :: u_wind(shcol,nlev)
  real(kind=c_real), intent(in) :: v_wind(shcol,nlev)

  real(kind=c_real), intent(out) :: se_int(shcol)
  real(kind=c_real), intent(out) :: ke_int(shcol)
  real(kind=c_real), intent(out) :: wv_int(shcol)
  real(kind=c_real), intent(out) :: wl_int(shcol)

end subroutine shoc_energy_integrals_f
>>>>>>> 8f1300fb

end interface

end module shoc_iso_f<|MERGE_RESOLUTION|>--- conflicted
+++ resolved
@@ -157,7 +157,6 @@
     real(kind=c_real) , value, intent(in) :: minthresh
   end subroutine linear_interp_f
 
-<<<<<<< HEAD
  subroutine shoc_pblintd_cldcheck_f(shcol, nlev, nlevi, zi, cldn, pblh) bind(C)
    use iso_c_binding
 
@@ -165,7 +164,7 @@
    real(kind=c_real), intent(in) :: zi(shcol, nlevi), cldn(shcol, nlev)
    real(kind=c_real), intent(inout) :: pblh(shcol)
  end subroutine shoc_pblintd_cldcheck_f
-=======
+
 subroutine clipping_diag_third_shoc_moments_f(nlevi,shcol,w_sec_zi,w3) bind (C)
   use iso_c_binding
 
@@ -197,7 +196,6 @@
   real(kind=c_real), intent(out) :: wl_int(shcol)
 
 end subroutine shoc_energy_integrals_f
->>>>>>> 8f1300fb
 
 end interface
 
