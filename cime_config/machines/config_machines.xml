--- conflicted
+++ resolved
@@ -3559,11 +3559,7 @@
        <arguments>
           <arg name="total_num_tasks">-np {{ total_tasks }} --label</arg>
           <arg name="ranks_per_node">-ppn {{ tasks_per_node }}</arg>
-<<<<<<< HEAD
           <arg name="ranks_bind">--no-vni --cpu-bind $ENV{RANKS_BIND} -envall</arg>
-=======
-          <arg name="ranks_bind">-envall</arg>
->>>>>>> c41c698d
           <arg name="threads_per_rank">-d $ENV{OMP_NUM_THREADS}</arg>
           <arg name="gpu_maps">$ENV{GPU_TILE_COMPACT}</arg>
        </arguments>
@@ -3576,7 +3572,6 @@
        <cmd_path lang="csh">module</cmd_path>
        <cmd_path lang="python">/soft/sunspot_migrate/soft/packaging/lmod/lmod/libexec/lmod python</cmd_path>
        <modules>
-<<<<<<< HEAD
           <command name="purge"></command>
           <command name="use">/soft/modulefiles</command>
 	  <command name="use">/soft/restricted/CNDA/updates/modulefiles</command>
@@ -3590,20 +3585,6 @@
           <command name="load">cray-pals/1.4.0</command>
           <command name="load">libfabric/1.20.1</command>
         </modules>
-=======
-          <command name="load">cmake</command>
-        </modules>
-        <modules compiler="!gnu">
-          <command name="load">oneapi/eng-compiler/2024.04.15.002</command>
-        </modules>
-        <modules compiler="oneapi-ifxgpu">
-          <command name="load">kokkos/git.7ff87a5-omp-sycl</command>
-        </modules>
-        <modules compiler="gnu">
-           <command name="unload">spack-pe-gcc cmake</command>
-           <command name="load">gcc/10.3.0</command>
-        </modules>
->>>>>>> c41c698d
      </module_system>
      <RUNDIR>$CIME_OUTPUT_ROOT/$CASE/run</RUNDIR>
      <EXEROOT>$CIME_OUTPUT_ROOT/$CASE/bld</EXEROOT>
@@ -3611,14 +3592,9 @@
         <env name="NETCDF_C_PATH">/lus/flare/projects/CSC249ADSE15_CNDA/software/netcdf-c/4.9.2/oneapi.eng.2024.04.15.002</env>
         <env name="NETCDF_FORTRAN_PATH">/lus/flare/projects/CSC249ADSE15_CNDA/software/netcdf-fortran/4.6.1/oneapi.eng.2024.04.15.002</env>
         <env name="PNETCDF_PATH">/lus/flare/projects/CSC249ADSE15_CNDA/software/pnetcdf/1.12.3/oneapi.eng.2024.04.15.002</env>
-<<<<<<< HEAD
 	<env name="LD_LIBRARY_PATH">/opt/cray/pe/gcc-libs:/opt/cray/pe/python/3.9.13.1/lib:/lus/flare/projects/CSC249ADSE15_CNDA/software/pnetcdf/1.12.3/oneapi.eng.2024.04.15.002/lib:/lus/flare/projects/CSC249ADSE15_CNDA/software/netcdf-fortran/4.6.1/oneapi.eng.2024.04.15.002/lib:/lus/flare/projects/CSC249ADSE15_CNDA/software/netcdf-c/4.9.2/oneapi.eng.2024.04.15.002/lib:$ENV{LD_LIBRARY_PATH}</env>
         <env name="PATH">/opt/cray/pe/python/3.9.13.1/bin:/lus/flare/projects/CSC249ADSE15_CNDA/software/pnetcdf/1.12.3/oneapi.eng.2024.04.15.002/bin:/lus/flare/projects/CSC249ADSE15_CNDA/software/netcdf-fortran/4.6.1/oneapi.eng.2024.04.15.002/bin:/lus/flare/projects/CSC249ADSE15_CNDA/software/netcdf-c/4.9.2/oneapi.eng.2024.04.15.002/bin:$ENV{PATH}</env>
         <env name="RANKS_BIND">list:0-7,104-111:8-15,112-119:16-23,120-127:24-31,128-135:32-39,136-143:40-47,144-151:52-59,156-163:60-67,164-171:68-75,172-179:76-83,180-187:84-91,188-195:92-99,196-203</env>
-=======
-        <env name="LD_LIBRARY_PATH">/lus/flare/projects/CSC249ADSE15_CNDA/software/pnetcdf/1.12.3/oneapi.eng.2024.04.15.002/lib:/lus/flare/projects/CSC249ADSE15_CNDA/software/netcdf-fortran/4.6.1/oneapi.eng.2024.04.15.002/lib:/lus/flare/projects/CSC249ADSE15_CNDA/software/netcdf-c/4.9.2/oneapi.eng.2024.04.15.002/lib:$ENV{LD_LIBRARY_PATH}</env>
-        <env name="PATH">/lus/flare/projects/CSC249ADSE15_CNDA/software/pnetcdf/1.12.3/oneapi.eng.2024.04.15.002/bin:/lus/flare/projects/CSC249ADSE15_CNDA/software/netcdf-fortran/4.6.1/oneapi.eng.2024.04.15.002/bin:/lus/flare/projects/CSC249ADSE15_CNDA/software/netcdf-c/4.9.2/oneapi.eng.2024.04.15.002/bin:$ENV{PATH}</env>
->>>>>>> c41c698d
      </environment_variables>
      <environment_variables DEBUG="TRUE">
         <env name="HYDRA_TOPO_DEBUG">1</env>
