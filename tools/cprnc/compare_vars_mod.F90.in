--- conflicted
+++ resolved
@@ -119,11 +119,7 @@
           if(.not. ignoretime) then
              do while(t1<=ns1 .and. t2<= ns2)
                 tdiff = abs(time(t1,1) - time(t2,2))
-<<<<<<< HEAD
-                if ( tdiff <= timeepsilon) exit
-=======
                 if (tdiff < timeepsilon) exit
->>>>>>> ff6539ae
                 if(time(t1,1) < time(t2,2)) then
                    Write(6,*) 'Skipping a time sample on file 1'
                    t1=t1+1
