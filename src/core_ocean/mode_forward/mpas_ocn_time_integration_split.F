--- conflicted
+++ resolved
@@ -38,13 +38,8 @@
    use ocn_time_average
    use ocn_time_average_coupled
 
-<<<<<<< HEAD
-   use ocn_sea_ice
-
    use ocn_effective_density_in_land_ice
 
-=======
->>>>>>> a1a52fec
    implicit none
    private
    save
