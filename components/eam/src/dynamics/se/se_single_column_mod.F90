--- conflicted
+++ resolved
@@ -32,11 +32,8 @@
 
 subroutine scm_setinitial(elem)
 
-<<<<<<< HEAD
   use kinds, only : real_kind
-=======
   use constituents, only: qmin
->>>>>>> a17d4b4f
 
   implicit none
 
@@ -206,11 +203,8 @@
     use element_mod, only : element_t
     use physical_constants, only : Cp, Rgas, cpwater_vapor
     use time_mod
-<<<<<<< HEAD
     use hybrid_mod, only : hybrid_t
     use constituents, only: pcnst
-=======
->>>>>>> a17d4b4f
     use time_manager, only: get_nstep
     use cam_history, only: outfld
     use shr_const_mod, only: SHR_CONST_PI
