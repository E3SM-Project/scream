--- conflicted
+++ resolved
@@ -149,16 +149,6 @@
     ${SRC_DIR}/restart_io_mod.F90
     ${SRC_DIR}/surfaces_mod.F90
     ${SRC_DIR}/test_mod.F90
-<<<<<<< HEAD
-    ${UTILS_SHARE_DIR}/shr_const_mod.F90
-    ${UTILS_SHARE_DIR}/shr_file_mod.F90
-    ${UTILS_SHARE_DIR}/shr_kind_mod.F90
-    ${UTILS_SHARE_DIR}/shr_mpi_mod.F90
-    ${UTILS_SHARE_DIR}/shr_spfn_mod.F90
-    ${UTILS_SHARE_DIR}/shr_sys_mod.F90
-    ${UTILS_SHARE_DIR}/shr_vmath_mod.F90
-=======
->>>>>>> 37fee3d8
   )
 
   SET(PREQX_DEPS_CXX
