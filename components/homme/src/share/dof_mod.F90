--- conflicted
+++ resolved
@@ -292,25 +292,18 @@
      gOffset=0
 
      do ie=1,nelemd
-	ig = elem(ie)%GlobalId
-<<<<<<< HEAD
-	gOffset(ig) = elem(ie)%idxP%NumUniquePts
+       ig = elem(ie)%GlobalId
+       gOffset(ig) = elem(ie)%idxP%NumUniquePts
      enddo
 #ifdef _MPI
      call MPI_Allreduce(gOffset,numElem2P,nelem,MPIinteger_t,MPI_SUM,par%comm,ierr) 
 #else
      numElem2P=gOffset
-=======
-	numElem2P(ig) = elem(ie)%idxP%NumUniquePts
-     enddo
-#ifdef _MPI
-     call MPI_Allreduce(MPI_IN_PLACE,numElem2P,nelem,MPIinteger_t,MPI_SUM,par%comm,ierr)
->>>>>>> dc1960aa
 #endif
 
      gOffset(1)=1
      do ig=2,nelem
-	gOffset(ig) = gOffset(ig-1)+numElem2P(ig-1)
+        gOffset(ig) = gOffset(ig-1)+numElem2P(ig-1)
      enddo
      do ie=1,nelemd
         ig = elem(ie)%GlobalId
