module microp_aero

!---------------------------------------------------------------------------------
! Purpose:
!   CAM Interface for aerosol activation 
!
! ***N.B.*** This module is currently hardcoded to recognize only the aerosols/modes that
!            affect the climate calculation.  This is implemented by using list
!            index 0 in all the calls to rad_constituent interfaces.
!
! Author: Andrew Gettelman
! Based on code from: Hugh Morrison, Xiaohong Liu and Steve Ghan
! May 2010
! Description in: Morrison and Gettelman, 2008. J. Climate (MG2008)
!                 Gettelman et al., 2010 J. Geophys. Res. - Atmospheres (G2010)         
! for questions contact Andrew Gettelman  (andrew@ucar.edu)
! Modifications: A. Gettelman Nov 2010  - changed to support separation of 
!                microphysics and macrophysics and concentrate aerosol information here
!
!---------------------------------------------------------------------------------

use shr_kind_mod,     only: r8=>shr_kind_r8
use spmd_utils,       only: masterproc
use ppgrid,           only: pcols, pver, pverp
use physconst,        only: rair, tmelt
use constituents,     only: cnst_get_ind, pcnst
use physics_types,    only: physics_state, physics_ptend, physics_ptend_init
use physics_buffer,   only: physics_buffer_desc, pbuf_get_index, pbuf_old_tim_idx, pbuf_get_field
use phys_control,     only: phys_getopts, cam_chempkg_is !BSINGH(09/29/2014): For Demott ice nucleation scheme
use rad_constituents, only: rad_cnst_get_info, rad_cnst_get_aer_mmr, rad_cnst_get_aer_props, &
                            rad_cnst_get_mode_num, rad_cnst_get_mode_props
use shr_spfn_mod,     only: erf => shr_spfn_erf, &
                            erfc => shr_spfn_erfc
use wv_saturation,    only: qsat_water
use nucleate_ice,     only: nucleati
use ndrop,            only: ndrop_init, dropmixnuc
use ndrop_bam,        only: ndrop_bam_init, ndrop_bam_run, ndrop_bam_ccn
use cam_history,      only: addfld, phys_decomp, add_default, outfld
use cam_logfile,      only: iulog
use cam_abortutils,       only: endrun
use ref_pres,         only: top_lev => trop_cloud_top_lev

implicit none
private
save

public :: microp_aero_init, microp_aero_run, microp_aero_readnl, microp_aero_register

! Private module data

character(len=16)   :: eddy_scheme  ! eddy scheme

! contact freezing due to dust
! dust number mean radius (m), Zender et al JGR 2003 assuming number mode radius of 0.6 micron, sigma=2
real(r8), parameter :: rn_dst1 = 0.258e-6_r8
real(r8), parameter :: rn_dst2 = 0.717e-6_r8
real(r8), parameter :: rn_dst3 = 1.576e-6_r8
real(r8), parameter :: rn_dst4 = 3.026e-6_r8

real(r8), public :: bulk_scale    ! prescribed aerosol bulk sulfur scale factor

! smallest mixing ratio considered in microphysics
real(r8), parameter :: qsmall = 1.e-18_r8

! minimum allowed cloud fraction
real(r8), parameter :: mincld = 0.0001_r8

! indices in state%q and pbuf structures
integer :: cldliq_idx = -1
integer :: cldice_idx = -1
integer :: numliq_idx = -1
integer :: numice_idx = -1
integer :: kvh_idx = -1
integer :: tke_idx = -1
integer :: wp2_idx = -1
integer :: ast_idx = -1
!BSINGH(09/22/2014): Added for liq cld frac bug fix
integer :: alst_idx = -1
integer :: aist_idx = -1
!BSINGH -Ends

integer :: cldo_idx = -1
integer :: dgnum_idx    = -1
integer :: dgnumwet_idx = -1

! Bulk aerosols
character(len=20), allocatable :: aername(:)
real(r8), allocatable :: num_to_mass_aer(:)

integer :: naer_all      ! number of aerosols affecting climate
integer :: idxsul   = -1 ! index in aerosol list for sulfate
integer :: idxdst1  = -1 ! index in aerosol list for dust1
integer :: idxdst2  = -1 ! index in aerosol list for dust2
integer :: idxdst3  = -1 ! index in aerosol list for dust3
integer :: idxdst4  = -1 ! index in aerosol list for dust4
integer :: idxbcphi = -1 ! index in aerosol list for Soot (BCPHIL)

! modal aerosols
logical :: prog_modal_aero
logical :: clim_modal_aero

integer :: mode_accum_idx  = -1  ! index of accumulation mode
integer :: mode_aitken_idx = -1  ! index of aitken mode
integer :: mode_coarse_idx = -1  ! index of coarse mode
integer :: mode_coarse_dst_idx = -1  ! index of coarse dust mode
integer :: mode_coarse_slt_idx = -1  ! index of coarse sea salt mode
integer :: coarse_dust_idx = -1  ! index of dust in coarse mode
integer :: coarse_nacl_idx = -1  ! index of nacl in coarse mode
!BSINGH(09/29/2014): Added for demott ice nucleation scheme
integer :: mode_fine_dst_idx = -1   ! index of dust in fine dust mode
integer :: mode_pcarbon_idx  = -1  ! index of dust in accum mode
integer :: accum_dust_idx    = -1  ! index of dust in accum mode
logical :: dem_in            = .false.           ! use DeMott IN !BSINGH
!BSINGH - Ends


integer :: naai_idx, naai_hom_idx, npccn_idx, rndst_idx, nacon_idx

real(r8) :: sigmag_aitken
logical  :: separate_dust = .false.
logical  :: liqcf_fix!BSINGH(09/22/2014): Added for liq cld frac bug fix
!===============================================================================
contains
!===============================================================================
subroutine microp_aero_register
   !----------------------------------------------------------------------- 
   ! 
   ! Purpose: 
   ! Register pbuf fields for aerosols needed by microphysics
   ! 
   ! Author: Cheryl Craig October 2012
   ! 
   !-----------------------------------------------------------------------
   use ppgrid,         only: pcols
   use physics_buffer, only: pbuf_add_field, dtype_r8

   call pbuf_add_field('NAAI',       'physpkg',dtype_r8,(/pcols,pver/), naai_idx)
   call pbuf_add_field('NAAI_HOM',   'physpkg',dtype_r8,(/pcols,pver/), naai_hom_idx)
   call pbuf_add_field('NPCCN',      'physpkg',dtype_r8,(/pcols,pver/), npccn_idx)
   call pbuf_add_field('RNDST',      'physpkg',dtype_r8,(/pcols,pver,4/), rndst_idx)
   call pbuf_add_field('NACON',      'physpkg',dtype_r8,(/pcols,pver,4/), nacon_idx)
 

end subroutine microp_aero_register

subroutine microp_aero_init

   !----------------------------------------------------------------------- 
   ! 
   ! Purpose: 
   ! Initialize constants for aerosols needed by microphysics
   ! 
   ! Author: Andrew Gettelman May 2010
   ! 
   !-----------------------------------------------------------------------

   ! local variables
   integer  :: iaer
   integer  :: m, n, nmodes, nspec

   character(len=32) :: str32
   character(len=*), parameter :: routine = 'microp_aero_init'
   logical :: history_amwg
   !-----------------------------------------------------------------------

   ! Query the PBL eddy scheme
   call phys_getopts(eddy_scheme_out          = eddy_scheme, &
<<<<<<< HEAD
                     history_amwg_out = history_amwg, &
                     liqcf_fix_out    = liqcf_fix)!BSINGH(09/22/2014): Added for liq cld frac bug fix
=======
        history_amwg_out = history_amwg, &
        liqcf_fix_out    = liqcf_fix,    & !BSINGH(09/22/2014): Added for liq cld frac bug fix
        demott_ice_nuc_out = dem_in      ) !BSINGH(09/29/2014): Added for demott ice nucleation scheme
   
   if(masterproc)write(iulog,*)'DEMOTT is:', dem_in !BSINGH - For Demott
>>>>>>> c9771b7e

   ! Access the physical properties of the aerosols that are affecting the climate
   ! by using routines from the rad_constituents module.

   ! get indices into state and pbuf structures
   call cnst_get_ind('CLDLIQ', cldliq_idx)
   call cnst_get_ind('CLDICE', cldice_idx)
   call cnst_get_ind('NUMLIQ', numliq_idx)
   call cnst_get_ind('NUMICE', numice_idx)

   select case(trim(eddy_scheme))
   case ('diag_TKE')
      tke_idx      = pbuf_get_index('tke')
   case ('CLUBB_SGS')
      wp2_idx = pbuf_get_index('WP2')
   case default
      kvh_idx      = pbuf_get_index('kvh')
   end select

   ! prog_modal_aero determines whether prognostic modal aerosols are present in the run.
   call phys_getopts(prog_modal_aero_out=prog_modal_aero)

   ! clim_modal_aero determines whether modal aerosols are used in the climate calculation.
   ! The modal aerosols can be either prognostic or prescribed.
   call rad_cnst_get_info(0, nmodes=nmodes)
   clim_modal_aero = (nmodes > 0)

   ast_idx      = pbuf_get_index('AST')
   !BSINGH(09/22/2014): Added for liq cld frac bug fix
   if(liqcf_fix) then
      alst_idx      = pbuf_get_index('ALST')
      aist_idx      = pbuf_get_index('AIST')
   endif
   !BSINGh -ENDS


   if (clim_modal_aero) then

      cldo_idx     = pbuf_get_index('CLDO')
      dgnum_idx    = pbuf_get_index('DGNUM' )
      dgnumwet_idx = pbuf_get_index('DGNUMWET')

      call ndrop_init()

      ! Init indices for specific modes/species

      ! mode index for specified mode types
      do m = 1, nmodes
         call rad_cnst_get_info(0, m, mode_type=str32)
         select case (trim(str32))
         case ('accum')
            mode_accum_idx = m
         case ('aitken')
            mode_aitken_idx = m
         case ('coarse')
            mode_coarse_idx = m
         case ('coarse_dust')
            mode_coarse_dst_idx = m
         case ('coarse_seasalt')
            mode_coarse_slt_idx = m
            !BSINGH(09/29/2014): Added for demott ice nucleation scheme
         case ('fine_dust')
            mode_fine_dst_idx = m
         case ('primary_carbon')
            mode_pcarbon_idx  = m            
            !BSINGH - ENDS
         end select
      end do

      ! check if coarse dust is in separate mode
      separate_dust = mode_coarse_dst_idx > 0

      ! for 3-mode 
      if ( mode_coarse_dst_idx<0 ) mode_coarse_dst_idx = mode_coarse_idx
      if ( mode_coarse_slt_idx<0 ) mode_coarse_slt_idx = mode_coarse_idx

      ! Check that required mode types were found
      if (mode_accum_idx == -1 .or. mode_aitken_idx == -1 .or. &
          mode_coarse_dst_idx == -1.or. mode_coarse_slt_idx == -1) then
         write(iulog,*) routine//': ERROR required mode type not found - mode idx:', &
            mode_accum_idx, mode_aitken_idx, mode_coarse_dst_idx, mode_coarse_slt_idx
         call endrun(routine//': ERROR required mode type not found')
      end if

      ! species indices for specified types
      ! find indices for the dust and seasalt species in the coarse mode
      call rad_cnst_get_info(0, mode_coarse_dst_idx, nspec=nspec)
      do n = 1, nspec
         call rad_cnst_get_info(0, mode_coarse_dst_idx, n, spec_type=str32)
         select case (trim(str32))
         case ('dust')
            coarse_dust_idx = n
         end select
      end do
      call rad_cnst_get_info(0, mode_coarse_slt_idx, nspec=nspec)
      do n = 1, nspec
         call rad_cnst_get_info(0, mode_coarse_slt_idx, n, spec_type=str32)
         select case (trim(str32))
         case ('seasalt')
            coarse_nacl_idx = n
         end select
      end do
      
      !BSINGH(09/29/2014): Added for demott ice nucleation scheme
      if(dem_in) then
         call rad_cnst_get_info(0, mode_accum_idx, nspec=nspec)
         do n = 1, nspec
            call rad_cnst_get_info(0, mode_accum_idx, n, spec_type=str32)
            select case (trim(str32))
            case ('dust')
               accum_dust_idx = n
            end select
         end do
      endif
      !BSINGH - ENDS

      ! Check that required mode specie types were found
      if ( coarse_dust_idx == -1 .or. coarse_nacl_idx == -1) then
         write(iulog,*) routine//': ERROR required mode-species type not found - indicies:', &
            coarse_dust_idx, coarse_nacl_idx
         call endrun(routine//': ERROR required mode-species type not found')
      end if

      ! get specific mode properties
      call rad_cnst_get_mode_props(0, mode_aitken_idx, sigmag=sigmag_aitken)

   else

      ! Props needed for BAM number concentration calcs.

      call rad_cnst_get_info(0, naero=naer_all)
      allocate( &
         aername(naer_all),        &
         num_to_mass_aer(naer_all) )

      do iaer = 1, naer_all
         call rad_cnst_get_aer_props(0, iaer, &
            aername         = aername(iaer), &
            num_to_mass_aer = num_to_mass_aer(iaer) )

         ! Look for sulfate, dust, and soot in this list (Bulk aerosol only)
         if (trim(aername(iaer)) == 'SULFATE') idxsul = iaer
         if (trim(aername(iaer)) == 'DUST1') idxdst1 = iaer
         if (trim(aername(iaer)) == 'DUST2') idxdst2 = iaer
         if (trim(aername(iaer)) == 'DUST3') idxdst3 = iaer
         if (trim(aername(iaer)) == 'DUST4') idxdst4 = iaer
         if (trim(aername(iaer)) == 'BCPHIL') idxbcphi = iaer
      end do

      call ndrop_bam_init()

   end if

   call addfld('LCLOUD', ' ', pver, 'A', 'Liquid cloud fraction used in stratus activation', phys_decomp)

   call addfld('WSUB     ', 'm/s     ', pver, 'A', 'Diagnostic sub-grid vertical velocity'                   ,phys_decomp)
   call addfld('WSUBI    ', 'm/s     ', pver, 'A', 'Diagnostic sub-grid vertical velocity for ice'           ,phys_decomp)
   call addfld('NIHF',  '1/m3', pver, 'A', 'Activated Ice Number Concentation due to homogenous freezing',  phys_decomp)
   call addfld('NIDEP', '1/m3', pver, 'A', 'Activated Ice Number Concentation due to deposition nucleation',phys_decomp)
   call addfld('NIIMM', '1/m3', pver, 'A', 'Activated Ice Number Concentation due to immersion freezing',   phys_decomp)
   call addfld('NIMEY', '1/m3', pver, 'A', 'Activated Ice Number Concentation due to meyers deposition',    phys_decomp)

   if (history_amwg) then
      call add_default ('WSUB     ', 1, ' ')
   end if

end subroutine microp_aero_init

!===============================================================================

subroutine microp_aero_readnl(nlfile)

   use namelist_utils,  only: find_group_name
   use units,           only: getunit, freeunit
   use mpishorthand

   character(len=*), intent(in) :: nlfile  ! filepath for file containing namelist input

   ! Namelist variables
   real(r8) :: microp_aero_bulk_scale = 2._r8  ! prescribed aerosol bulk sulfur scale factor
 
   ! Local variables
   integer :: unitn, ierr
   character(len=*), parameter :: subname = 'microp_aero_readnl'

   namelist /microp_aero_nl/ microp_aero_bulk_scale
   !-----------------------------------------------------------------------------

   if (masterproc) then
      unitn = getunit()
      open( unitn, file=trim(nlfile), status='old' )
      call find_group_name(unitn, 'microp_aero_nl', status=ierr)
      if (ierr == 0) then
         read(unitn, microp_aero_nl, iostat=ierr)
         if (ierr /= 0) then
            call endrun(subname // ':: ERROR reading namelist')
         end if
      end if
      close(unitn)
      call freeunit(unitn)
   end if

#ifdef SPMD
   ! Broadcast namelist variable
   call mpibcast(microp_aero_bulk_scale, 1, mpir8, 0, mpicom)
#endif

   ! set local variables
   bulk_scale = microp_aero_bulk_scale

end subroutine microp_aero_readnl

!===============================================================================

subroutine microp_aero_run ( &
   state, ptend, deltatin, pbuf, liqcldfo )!BSINGH(09/22/2014): Added for liq cld frac bug fix

   ! input arguments
   type(physics_state), target, intent(in)    :: state
   type(physics_ptend),         intent(out)   :: ptend
   real(r8),                    intent(in)    :: deltatin     ! time step (s)
   real(r8),                    intent(in)    :: liqcldfo(pcols,pver)  ! old liquid cloud fraction, added by HW !BSINGH(09/22/2014): Added for liq cld frac bug fix
   type(physics_buffer_desc),   pointer       :: pbuf(:)




   ! local workspace
   ! all units mks unless otherwise stated

   integer :: i, k, m
   integer :: itim_old
   integer :: lchnk
   integer :: ncol
   integer :: nmodes
   integer :: nucboast
   real(r8):: dst1_num_to_mass !BSINGH(09/29/2014): Added for demott ice nucleation scheme

   real(r8), pointer :: ast(:,:)        
   !BSINGH(09/22/2014): Added for liq cld frac bug fix
   real(r8), pointer :: alst(:,:)        
   real(r8), pointer :: aist(:,:)        
   !BSINGh -Ends


   real(r8)          :: icecldf(pcols,pver)    ! ice cloud fraction   
   real(r8)          :: liqcldf(pcols,pver)    ! liquid cloud fraction

   real(r8), pointer :: naai(:,:)       ! number of activated aerosol for ice nucleation 
   real(r8), pointer :: naai_hom(:,:)   ! number of activated aerosol for ice nucleation (homogeneous freezing only)
   real(r8), pointer :: npccn(:,:)      ! number of CCN (liquid activated)
   real(r8), pointer :: rndst(:,:,:)    ! radius of 4 dust bins for contact freezing
   real(r8), pointer :: nacon(:,:,:)    ! number in 4 dust bins for contact freezing

   real(r8), pointer :: t(:,:)          ! input temperature (K)
   real(r8), pointer :: qn(:,:)         ! input water vapor mixing ratio (kg/kg)
   ! note: all input cloud variables are grid-averaged
   real(r8), pointer :: qc(:,:)         ! cloud water mixing ratio (kg/kg)
   real(r8), pointer :: qi(:,:)         ! cloud ice mixing ratio (kg/kg)
   real(r8), pointer :: nc(:,:)         ! cloud water number conc (1/kg)
   real(r8), pointer :: ni(:,:)         ! cloud ice number conc (1/kg)
   real(r8), pointer :: pmid(:,:)       ! pressure at layer midpoints (pa)
   real(r8), pointer :: pdel(:,:)       ! pressure difference across level (pa)
   real(r8), pointer :: pint(:,:)       ! air pressure layer interfaces (pa)
   real(r8), pointer :: rpdel(:,:)      ! inverse pressure difference across level (pa)
   real(r8), pointer :: zm(:,:)         ! geopotential height of model levels (m)
   real(r8), pointer :: omega(:,:)      ! vertical velocity (Pa/s)
   real(r8), pointer :: num_accum(:,:)  ! number m.r. of accumulation mode
   real(r8), pointer :: num_aitken(:,:) ! number m.r. of aitken mode
   real(r8), pointer :: num_coarse(:,:) ! number m.r. of coarse mode
   real(r8), pointer :: coarse_dust(:,:) ! mass m.r. of coarse dust
   real(r8), pointer :: coarse_nacl(:,:) ! mass m.r. of coarse nacl

   !BSINGH(09/29/2014): Added for demott ice nucleation scheme
   real(r8), pointer :: accum_dust(:,:) ! mass m.r. of accum dust
   real(r8), pointer :: num_fine(:,:)   ! number m.r. of fine dust
   real(r8), pointer :: num_pcarbon(:,:)! number m.r. of primary carbon
   !BSINGH -ENDS


   real(r8), pointer :: kvh(:,:)        ! vertical eddy diff coef (m2 s-1)
   real(r8), pointer :: tke(:,:)        ! TKE from the UW PBL scheme (m2 s-2)
   real(r8), pointer :: wp2(:,:)        ! CLUBB vertical velocity variance

   real(r8), pointer :: cldn(:,:)       ! cloud fraction
   real(r8), pointer :: cldo(:,:)       ! old cloud fraction

   real(r8), pointer :: dgnum(:,:,:)    ! aerosol mode dry diameter
   real(r8), pointer :: dgnumwet(:,:,:) ! aerosol mode diameter

   real(r8), pointer :: aer_mmr(:,:)    ! aerosol mass mixing ratio

   real(r8) :: rho(pcols,pver)     ! air density (kg m-3)
   real(r8) :: relhum(pcols,pver)  ! relative humidity
   real(r8) :: icldm(pcols,pver)   ! ice cloud fraction
   real(r8) :: lcldm(pcols,pver)   ! liq cloud fraction
   real(r8) :: nfice(pcols,pver)   ! fice variable
   real(r8) :: dumfice             ! dummy var in fice calc
   real(r8) :: lcldn(pcols,pver)   ! fractional coverage of new liquid cloud
   real(r8) :: lcldo(pcols,pver)   ! fractional coverage of old liquid cloud
   real(r8) :: qcld                ! total cloud water
   real(r8) :: nctend_mixnuc(pcols,pver)
   real(r8) :: dum, dum2           ! temporary dummy variable
   real(r8) :: dmc, ssmc           ! variables for modal scheme.

   real(r8) :: so4_num                               ! so4 aerosol number (#/cm^3)
   real(r8) :: soot_num                              ! soot (hydrophilic) aerosol number (#/cm^3)
   real(r8) :: dst1_num,dst2_num,dst3_num,dst4_num   ! dust aerosol number (#/cm^3)
   real(r8) :: organic_num                           !BSINGH(09/29/2014): Added for demott ice nucleation scheme
   real(r8) :: dst_num                               ! total dust aerosol number (#/cm^3)

   real(r8) :: qs(pcols)            ! liquid-ice weighted sat mixing rat (kg/kg)
   real(r8) :: es(pcols)            ! liquid-ice weighted sat vapor press (pa)
   real(r8) :: gammas(pcols)        ! parameter for cond/evap of cloud water

   ! bulk aerosol variables
   real(r8), allocatable :: naer2(:,:,:)    ! bulk aerosol number concentration (1/m3)
   real(r8), allocatable :: maerosol(:,:,:) ! bulk aerosol mass conc (kg/m3)

   real(r8) :: wsub(pcols,pver)    ! diagnosed sub-grid vertical velocity st. dev. (m/s)
   real(r8) :: wsubi(pcols,pver)   ! diagnosed sub-grid vertical velocity ice (m/s)

   ! history output for ice nucleation
   real(r8) :: nihf(pcols,pver)  !output number conc of ice nuclei due to heterogenous freezing (1/m3)
   real(r8) :: niimm(pcols,pver) !output number conc of ice nuclei due to immersion freezing (hetero nuc) (1/m3)
   real(r8) :: nidep(pcols,pver) !output number conc of ice nuclei due to deoposion nucleation (hetero nuc) (1/m3)
   real(r8) :: nimey(pcols,pver) !output number conc of ice nuclei due to meyers deposition (1/m3)

   real(r8) :: wght

   !-------------------------------------------------------------------------------

   lchnk = state%lchnk
   ncol  = state%ncol
   t     => state%t
   qn    => state%q(:,:,1)
   qc    => state%q(:,:,cldliq_idx)
   qi    => state%q(:,:,cldice_idx)
   nc    => state%q(:,:,numliq_idx)
   ni    => state%q(:,:,numice_idx)
   pmid  => state%pmid
   pdel  => state%pdel
   pint  => state%pint
   rpdel => state%rpdel
   zm    => state%zm
   omega => state%omega

   itim_old = pbuf_old_tim_idx()
   call pbuf_get_field(pbuf, ast_idx,      ast, start=(/1,1,itim_old/), kount=(/pcols,pver,1/))
   !BSINGH(09/22/2014): Added for liq cld frac bug fix
   if(liqcf_fix) then
      call pbuf_get_field(pbuf, alst_idx,     alst, start=(/1,1,itim_old/), kount=(/pcols,pver,1/))
      call pbuf_get_field(pbuf, aist_idx,     aist, start=(/1,1,itim_old/), kount=(/pcols,pver,1/))
   endif

   if(liqcf_fix) then !BSINGH(09/22/2014): It mimics compl treatment
      liqcldf(:ncol,:pver) = alst(:ncol,:pver) 
      icecldf(:ncol,:pver) = aist(:ncol,:pver)
   else
      !BSINGH -Ends
      liqcldf(:ncol,:pver) = ast(:ncol,:pver)
      icecldf(:ncol,:pver) = ast(:ncol,:pver)
   endif!BSINGH(09/22/2014): Added 'endif' for liq cld frac bug fix if condition

   call pbuf_get_field(pbuf, naai_idx, naai)
   call pbuf_get_field(pbuf, naai_hom_idx, naai_hom)
   call pbuf_get_field(pbuf, npccn_idx, npccn)
   call pbuf_get_field(pbuf, nacon_idx, nacon)
   call pbuf_get_field(pbuf, rndst_idx, rndst)

   if (clim_modal_aero) then

      itim_old = pbuf_old_tim_idx()
      call pbuf_get_field(pbuf, ast_idx,  cldn, start=(/1,1,itim_old/), kount=(/pcols,pver,1/) )
      call pbuf_get_field(pbuf, cldo_idx, cldo, start=(/1,1,itim_old/), kount=(/pcols,pver,1/) )

      call rad_cnst_get_info(0, nmodes=nmodes)
      call pbuf_get_field(pbuf, dgnum_idx,    dgnum,    start=(/1,1,1/), kount=(/pcols,pver,nmodes/) )
      call pbuf_get_field(pbuf, dgnumwet_idx, dgnumwet, start=(/1,1,1/), kount=(/pcols,pver,nmodes/) )
   end if

   ! initialize output
   naai(1:ncol,1:pver)     = 0._r8  
   naai_hom(1:ncol,1:pver) = 0._r8  
   npccn(1:ncol,1:pver)    = 0._r8  
   nacon(1:ncol,1:pver,:)  = 0._r8

   ! set default or fixed dust bins for contact freezing
   rndst(1:ncol,1:pver,1) = rn_dst1
   rndst(1:ncol,1:pver,2) = rn_dst2
   rndst(1:ncol,1:pver,3) = rn_dst3
   rndst(1:ncol,1:pver,4) = rn_dst4

   ! initialize history output fields for ice nucleation
   nihf(1:ncol,1:pver)  = 0._r8  
   niimm(1:ncol,1:pver) = 0._r8  
   nidep(1:ncol,1:pver) = 0._r8 
   nimey(1:ncol,1:pver) = 0._r8 

   ! initialize time-varying parameters
   do k = top_lev, pver
      do i = 1, ncol
         rho(i,k) = pmid(i,k)/(rair*t(i,k))
      end do
   end do

   if (clim_modal_aero) then
      ! mode number mixing ratios
      call rad_cnst_get_mode_num(0, mode_accum_idx,  'a', state, pbuf, num_accum)
      call rad_cnst_get_mode_num(0, mode_aitken_idx, 'a', state, pbuf, num_aitken)
      call rad_cnst_get_mode_num(0, mode_coarse_dst_idx, 'a', state, pbuf, num_coarse)
      !BSINGH(09/29/2014): Added for demott ice nucleation scheme
      if(dem_in)then
         if(mode_fine_dst_idx > 0)call rad_cnst_get_mode_num(0, mode_fine_dst_idx, 'a', state, pbuf, num_fine)
         if(mode_pcarbon_idx  > 0)call rad_cnst_get_mode_num(0, mode_pcarbon_idx, 'a', state, pbuf, num_pcarbon)      
      endif
      !BSINGH - ENDS


      ! mode specie mass m.r.
      call rad_cnst_get_aer_mmr(0, mode_coarse_dst_idx, coarse_dust_idx, 'a', state, pbuf, coarse_dust)
      call rad_cnst_get_aer_mmr(0, mode_coarse_slt_idx, coarse_nacl_idx, 'a', state, pbuf, coarse_nacl)
      if(dem_in)call rad_cnst_get_aer_mmr(0, mode_accum_idx, accum_dust_idx, 'a', state, pbuf, accum_dust) !BSINGH(09/29/2014): Added for demott ice nucleation scheme

   else
      ! init number/mass arrays for bulk aerosols
      allocate( &
         naer2(pcols,pver,naer_all), &
         maerosol(pcols,pver,naer_all))

      do m = 1, naer_all
         call rad_cnst_get_aer_mmr(0, m, state, pbuf, aer_mmr)
         maerosol(:ncol,:,m) = aer_mmr(:ncol,:)*rho(:ncol,:)

         if (m .eq. idxsul) then
            naer2(:ncol,:,m) = maerosol(:ncol,:,m)*num_to_mass_aer(m)*bulk_scale
         else
            naer2(:ncol,:,m) = maerosol(:ncol,:,m)*num_to_mass_aer(m)
         end if
      end do
   end if

   !cccccccccccccccccccccccccccccccccccccccccccccccccccccccccccccccccccccccccccccccc
   ! More refined computation of sub-grid vertical velocity 
   ! Set to be zero at the surface by initialization.

   select case (trim(eddy_scheme))
   case ('diag_TKE')
      call pbuf_get_field(pbuf, tke_idx, tke)
   case ('CLUBB_SGS')
      itim_old = pbuf_old_tim_idx()
      call pbuf_get_field(pbuf, wp2_idx, wp2, start=(/1,1,itim_old/),kount=(/pcols,pverp,1/))
      allocate(tke(pcols,pverp))
      tke(:ncol,:) = (3._r8/2._r8)*wp2(:ncol,:)
   case default
      call pbuf_get_field(pbuf, kvh_idx, kvh)
   end select

   ! Set minimum values above top_lev.
   wsub(:ncol,:top_lev-1)  = 0.20_r8
   wsubi(:ncol,:top_lev-1) = 0.001_r8

   do k = top_lev, pver
      do i = 1, ncol

         select case (trim(eddy_scheme))
         case ('diag_TKE', 'CLUBB_SGS')
               wsub(i,k) = sqrt(0.5_r8*(tke(i,k) + tke(i,k+1))*(2._r8/3._r8))
               wsub(i,k) = min(wsub(i,k),10._r8)
         case default 
            ! get sub-grid vertical velocity from diff coef.
            ! following morrison et al. 2005, JAS
            ! assume mixing length of 30 m
               dum = (kvh(i,k) + kvh(i,k+1))/2._r8/30._r8
            ! use maximum sub-grid vertical vel of 10 m/s
               dum = min(dum, 10._r8)
            ! set wsub to value at current vertical level
               wsub(i,k)  = dum
	 end select

         wsubi(i,k) = max(0.001_r8, wsub(i,k))
         wsubi(i,k) = min(wsubi(i,k), 0.2_r8)
	 
#ifdef CLUBB_SGS
	 if (wsubi(i,k) .le. 0.04_r8) then
           nucboast=100._r8
	   wsubi(i,k)=nucboast*wsubi(i,k)  ! boost ice SGS vertical velocity in CAM-CLUBB
	   				   ! to force nucleation in upper-level stratiform 
					   ! clouds.  Temporary fix until cloud-top radiative
					   ! cooling parameterization is added to CLUBB similar
					   ! to the one of appendix C of Bretherton and Park (2009).  
	 endif
#endif
	 
         wsub(i,k)  = max(0.20_r8, wsub(i,k))
      end do
   end do
   call outfld( 'WSUB'       , wsub,      pcols, lchnk )
   call outfld( 'WSUBI'      , wsubi,     pcols, lchnk )

   if (trim(eddy_scheme) == 'CLUBB_SGS') deallocate(tke)

   !cccccccccccccccccccccccccccccccccccccccccccccccccccccccccccccccccccccccccc
   !Get humidity and saturation vapor pressures

   ! find wet bulk temperature and saturation value for provisional t and q without
   ! condensation

   do k = top_lev, pver

      call qsat_water(t(:ncol,k), pmid(:ncol,k), &
           es(:ncol), qs(:ncol), gam=gammas(:ncol))

      do i = 1, ncol

         relhum(i,k) = qn(i,k)/qs(i)

         ! get cloud fraction, check for minimum
         icldm(i,k) = max(icecldf(i,k), mincld)
         lcldm(i,k) = max(liqcldf(i,k), mincld)

         ! calculate nfice based on liquid and ice mmr (no rain and snow mmr available yet)
         nfice(i,k) = 0._r8
         dumfice    = qc(i,k) + qi(i,k)
         if (dumfice > qsmall .and. qi(i,k) > qsmall) then
            nfice(i,k) = qi(i,k)/dumfice
         end if
      end do
   end do

   !cccccccccccccccccccccccccccccccccccccccccccccccccccccccccccccccccccccccccccccccc
   !ICE Nucleation

   do k = top_lev, pver
      do i = 1, ncol

         if (t(i,k).lt.tmelt - 5._r8) then


            ! compute aerosol number for so4, soot, and dust with units #/cm^3
            so4_num  = 0._r8
            soot_num = 0._r8
            dst1_num = 0._r8
            dst2_num = 0._r8
            dst3_num = 0._r8
            dst4_num = 0._r8
            dst_num  = 0._r8

            if (clim_modal_aero) then
               !For modal aerosols, assume for the upper troposphere:
               ! soot = accumulation mode
               ! sulfate = aiken mode
               ! dust = coarse mode
               ! since modal has internal mixtures.
               soot_num = num_accum(i,k)*rho(i,k)*1.0e-6_r8
               dmc  = coarse_dust(i,k)*rho(i,k)
               ssmc = coarse_nacl(i,k)*rho(i,k)

               if ( separate_dust ) then
                  ! 7-mode -- has separate dust and seasalt mode types and no need for weighting 
                  wght = 1._r8
               else
                  ! 3-mode -- needs weighting for dust since dust and seasalt are combined in the "coarse" mode type
                  wght = dmc/(ssmc + dmc)
               endif

               if (dmc > 0._r8) then
                  dst_num = wght * num_coarse(i,k)*rho(i,k)*1.0e-6_r8
               else 
                  dst_num = 0.0_r8
               end if

               
               !BSINGH(09/29/2014): Added for demott ice nucleation scheme
               if(dem_in)  then
                  dst3_num = dst_num
                  if(cam_chempkg_is('trop_mam7')) then
                     dst1_num    = num_fine(i,k)*rho(i,k)*1.0e-6_r8 !#/cm^3
                  else 
                     dst1_num_to_mass = 3.484e+15_r8                                         ! #/kg, for dust in accumulation mode
                     dst1_num         = accum_dust(i,k)*rho(i,k)* dst1_num_to_mass*1.0e-6_r8 ! #/cm^3, dust # in accumulation mode
                  endif
                  !BSINGH - If primary carbon mode exists (4mode and 7mode simulation)
                  if(mode_pcarbon_idx  > 0) then !BSINGH - Ask Hailong or Xiaohong about it
                     organic_num = num_pcarbon(i,k)*rho(i,k)*1.0e-6_r8
                  else
                     organic_num = 0.0
                  endif
               endif
               !BSINGH - ENDS


               if (dgnum(i,k,mode_aitken_idx) > 0._r8) then
                  ! only allow so4 with D>0.1 um in ice nucleation
                  so4_num  = num_aitken(i,k)*rho(i,k)*1.0e-6_r8 &
                     * (0.5_r8 - 0.5_r8*erf(log(0.1e-6_r8/dgnum(i,k,mode_aitken_idx))/  &
                     (2._r8**0.5_r8*log(sigmag_aitken))))
               else 
                  so4_num = 0.0_r8 
               end if
               so4_num = max(0.0_r8, so4_num)

            else

               if (idxsul > 0) then 
                  so4_num = naer2(i,k,idxsul)/25._r8 *1.0e-6_r8
               end if
               if (idxbcphi > 0) then 
                  soot_num = naer2(i,k,idxbcphi)/25._r8 *1.0e-6_r8
               end if
               if (idxdst1 > 0) then 
                  dst1_num = naer2(i,k,idxdst1)/25._r8 *1.0e-6_r8
               end if
               if (idxdst2 > 0) then 
                  dst2_num = naer2(i,k,idxdst2)/25._r8 *1.0e-6_r8
               end if
               if (idxdst3 > 0) then 
                  dst3_num = naer2(i,k,idxdst3)/25._r8 *1.0e-6_r8
               end if
               if (idxdst4 > 0) then 
                  dst4_num = naer2(i,k,idxdst4)/25._r8 *1.0e-6_r8
               end if
               dst_num = dst1_num + dst2_num + dst3_num + dst4_num

            end if

            ! *** Turn off soot nucleation ***
            soot_num = 0.0_r8

            call nucleati( &
               wsubi(i,k), t(i,k), relhum(i,k), icldm(i,k), qc(i,k), &
               nfice(i,k), rho(i,k), so4_num, dst_num, soot_num,     &
               dst1_num,dst2_num,dst3_num,dst4_num,organic_num,pmid(i,k), & !BSINGH(09/29/2014): Added for demott ice nucleation scheme
               dem_in, clim_modal_aero,                              &      !BSINGH(09/29/2014): Added for demott ice nucleation scheme
               naai(i,k), nihf(i,k), niimm(i,k), nidep(i,k), nimey(i,k))

            naai_hom(i,k) = nihf(i,k)

            ! output activated ice (convert from #/kg -> #/m3)
            nihf(i,k)     = nihf(i,k) *rho(i,k)
            niimm(i,k)    = niimm(i,k)*rho(i,k)
            nidep(i,k)    = nidep(i,k)*rho(i,k)
            nimey(i,k)    = nimey(i,k)*rho(i,k)
         end if
      end do
   end do

   call outfld('NIHF',   nihf, pcols, lchnk)
   call outfld('NIIMM', niimm, pcols, lchnk)
   call outfld('NIDEP', nidep, pcols, lchnk)
   call outfld('NIMEY', nimey, pcols, lchnk)


   if (clim_modal_aero) then

      !cccccccccccccccccccccccccccccccccccccccccccccccccccccccccccccccccccccccccccccccc
      !droplet activation for modal aerosol

      ! partition cloud fraction into liquid water part
      lcldn = 0._r8
      lcldo = 0._r8
      do k = top_lev, pver
         do i = 1, ncol
            qcld = qc(i,k) + qi(i,k)
            if (qcld > qsmall) then
               !BSINGH(09/22/2014): Added for liq cld frac bug fix
               if(liqcf_fix) then!BSINGH for liq cld fraction fix calc.
                  lcldn(i,k)=liqcldf(i,k)
                  lcldo(i,k)=liqcldfo(i,k)
               else
                  !BSINGH -ENDS
                  lcldn(i,k) = cldn(i,k)*qc(i,k)/qcld
                  lcldo(i,k) = cldo(i,k)*qc(i,k)/qcld
               endif!BSINGH(09/22/2014): Added 'endif' for liq cld frac bug fix if condition
            end if
         end do
      end do

      call outfld('LCLOUD', lcldn, pcols, lchnk)

      call dropmixnuc( &
         state, ptend, deltatin, pbuf, wsub, &
         lcldn, lcldo, nctend_mixnuc)

      npccn(:ncol,:) = nctend_mixnuc(:ncol,:)

   else

      !cccccccccccccccccccccccccccccccccccccccccccccccccccccccccccccccccccccccccccccccc
      !droplet activation for bulk aerosol

      ! no tendencies returned from ndrop_bam_run, so just init ptend here
      call physics_ptend_init(ptend, state%psetcols, 'none')

      do k = top_lev, pver
         do i = 1, ncol

            if (qc(i,k) >= qsmall) then

               ! get droplet activation rate

               call ndrop_bam_run( &
                  wsub(i,k), t(i,k), rho(i,k), naer2(i,k,:), naer_all, &
                  naer_all, maerosol(i,k,:),  &
                  dum2)
               dum = dum2
            else
               dum = 0._r8
            end if

            ! note: deltatin/2.  accounts for sub step in microphysics
            ! ***** This assumes two sub-steps in microphysics.  It's dangerous to 
            ! ***** make that assumption here.  Should move all coding related to 
            ! ***** microphysics substepping into the microphysics.
            npccn(i,k) = (dum - nc(i,k)/lcldm(i,k))/(deltatin/2._r8)*lcldm(i,k)
         end do
      end do

   end if


   !cccccccccccccccccccccccccccccccccccccccccccccccccccccccccccccccccccccccccccccccc
   ! Contact freezing  (-40<T<-3 C) (Young, 1974) with hooks into simulated dust
   ! estimate rndst and nanco for 4 dust bins here to pass to MG microphysics

   do k = top_lev, pver
      do i = 1, ncol

         if (t(i,k) < 269.15_r8) then

            if (clim_modal_aero) then

               ! For modal aerosols:
               !  use size '3' for dust coarse mode...
               !  scale by dust fraction in coarse mode
               
               dmc  = coarse_dust(i,k)
               ssmc = coarse_nacl(i,k)

               if ( separate_dust ) then
                  ! 7-mode -- has separate dust and seasalt mode types and no need for weighting 
                  wght = 1._r8
               else
                  ! 3-mode -- needs weighting for dust since dust and seasalt are combined in the "coarse" mode type
                  wght = dmc/(ssmc + dmc)
               endif

               if (dmc > 0.0_r8) then
                  nacon(i,k,3) = wght*num_coarse(i,k)*rho(i,k)
               else
                  nacon(i,k,3) = 0._r8
               end if

               !also redefine parameters based on size...

               rndst(i,k,3) = 0.5_r8*dgnumwet(i,k,mode_coarse_dst_idx)
               if (rndst(i,k,3) <= 0._r8) then 
                  rndst(i,k,3) = rn_dst3
               end if

            else

               !For Bulk Aerosols: set equal to aerosol number for dust for bins 2-4 (bin 1=0)

               if (idxdst2 > 0) then 
                  nacon(i,k,2) = naer2(i,k,idxdst2)
               end if
               if (idxdst3 > 0) then 
                  nacon(i,k,3) = naer2(i,k,idxdst3)
               end if
               if (idxdst4 > 0) then 
                  nacon(i,k,4) = naer2(i,k,idxdst4)
               end if
            end if

         end if
      end do
   end do

   !cccccccccccccccccccccccccccccccccccccccccccccccccccccccccccccccccccccccccccccccc
   !bulk aerosol ccn concentration (modal does it in ndrop, from dropmixnuc)

   if (.not. clim_modal_aero) then

      ! ccn concentration as diagnostic
      call ndrop_bam_ccn(lchnk, ncol, maerosol, naer2)

      deallocate( &
         naer2,    &
         maerosol)

   end if

end subroutine microp_aero_run

!===============================================================================


!===============================================================================

end module microp_aero
<|MERGE_RESOLUTION|>--- conflicted
+++ resolved
@@ -165,16 +165,11 @@
 
    ! Query the PBL eddy scheme
    call phys_getopts(eddy_scheme_out          = eddy_scheme, &
-<<<<<<< HEAD
-                     history_amwg_out = history_amwg, &
-                     liqcf_fix_out    = liqcf_fix)!BSINGH(09/22/2014): Added for liq cld frac bug fix
-=======
         history_amwg_out = history_amwg, &
         liqcf_fix_out    = liqcf_fix,    & !BSINGH(09/22/2014): Added for liq cld frac bug fix
         demott_ice_nuc_out = dem_in      ) !BSINGH(09/29/2014): Added for demott ice nucleation scheme
    
    if(masterproc)write(iulog,*)'DEMOTT is:', dem_in !BSINGH - For Demott
->>>>>>> c9771b7e
 
    ! Access the physical properties of the aerosols that are affecting the climate
    ! by using routines from the rad_constituents module.
