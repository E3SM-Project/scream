#include "eamxx_nudging_process_interface.hpp"

namespace scream
{

  //using namespace spa;
// =========================================================================================
Nudging::Nudging (const ekat::Comm& comm, const ekat::ParameterList& params)
  : AtmosphereProcess(comm, params)
  , m_datafile(params.get<std::string>("Nudging_Filename"))
{}

// =========================================================================================
void Nudging::set_grids(const std::shared_ptr<const GridsManager> grids_manager)
{
  using namespace ekat::units;
  using namespace ShortFieldTagsNames;

  m_grid = grids_manager->get_grid("Physics");
  const auto& grid_name = m_grid->name();
  m_num_cols = m_grid->get_num_local_dofs(); // Number of columns on this rank
  m_num_levs = m_grid->get_num_vertical_levels();  // Number of levels per column

  FieldLayout scalar3d_layout_mid { {COL,LEV}, {m_num_cols, m_num_levs} };

  constexpr int ps = 1;
  auto Q = kg/kg;
  Q.set_string("kg/kg");
  add_field<Required>("p_mid", scalar3d_layout_mid, Pa, grid_name, ps);
  add_field<Updated>("T_mid", scalar3d_layout_mid, K, grid_name, ps);
  add_field<Updated>("qv", scalar3d_layout_mid, Q, grid_name, "tracers", ps);
  add_field<Updated>("u", scalar3d_layout_mid, m/s, grid_name, ps);
  add_field<Updated>("v", scalar3d_layout_mid, m/s, grid_name, ps);

  //Now need to read in the file
<<<<<<< HEAD
  scorpio::register_file(datafile,scorpio::Read);
  m_num_src_levs = scorpio::get_dimlen(datafile,"lev");
  double time_value_1= scorpio::get_time(datafile.c_str(),1);
  double time_value_2= scorpio::get_time(datafile.c_str(),2);
    
  //Here we are assuming that the time in the netcdf file is in days
  //Internally we want this in seconds so need to convert
  //Only consider integer time steps in seconds to resolve any roundoff error
  time_step_file=int((time_value_2-time_value_1)*86400);
  scorpio::release_file(datafile);
=======
  scorpio::register_file(m_datafile,scorpio::Read);
  m_num_src_levs = scorpio::get_dimlen(m_datafile,"lev");
  double time_value_1= scorpio::read_time_at_index_c2f(m_datafile.c_str(),1);
  double time_value_2= scorpio::read_time_at_index_c2f(m_datafile.c_str(),2);

  // Here we are assuming that the time in the netcdf file is in days
  // Internally we want this in seconds so need to convert
  // Only consider integer time steps in seconds to resolve any roundoff error
  m_time_step_file=int((time_value_2-time_value_1)*86400);
  scorpio::eam_pio_closefile(m_datafile);
>>>>>>> afb57c8f
}

// =========================================================================================
void Nudging::initialize_impl (const RunType /* run_type */)
{
  using namespace ShortFieldTagsNames;

  std::map<std::string,view_1d_host<Real>> host_views;
  std::map<std::string,FieldLayout>  layouts;

  FieldLayout scalar3d_layout_mid { {COL,LEV}, {m_num_cols, m_num_src_levs} };
  FieldLayout horiz_wind_layout { {COL,CMP,LEV}, {m_num_cols,2,m_num_src_levs} };
  m_fields_ext["T_mid"] = view_2d<Real>("T_mid",m_num_cols,m_num_src_levs);
  m_fields_ext_h["T_mid"]       = Kokkos::create_mirror_view(m_fields_ext["T_mid"]);
  auto T_mid_h=m_fields_ext_h["T_mid"];
  host_views["T_mid"] = view_1d_host<Real>(T_mid_h.data(),T_mid_h.size());
  layouts.emplace("T_mid", scalar3d_layout_mid);

  m_fields_ext["p_mid"] = view_2d<Real>("p_mid",m_num_cols,m_num_src_levs);
  m_fields_ext_h["p_mid"]       = Kokkos::create_mirror_view(m_fields_ext["p_mid"]);
  auto p_mid_h=m_fields_ext_h["p_mid"];
  host_views["p_mid"] = view_1d_host<Real>(p_mid_h.data(),p_mid_h.size());
  layouts.emplace("p_mid", scalar3d_layout_mid);

  m_fields_ext["qv"] = view_2d<Real>("qv",m_num_cols,m_num_src_levs);
  m_fields_ext_h["qv"]       = Kokkos::create_mirror_view(m_fields_ext["qv"]);
  auto qv_h=m_fields_ext_h["qv"];
  host_views["qv"] = view_1d_host<Real>(qv_h.data(),qv_h.size());
  layouts.emplace("qv", scalar3d_layout_mid);

  m_fields_ext["u"] = view_2d<Real>("u",m_num_cols,m_num_src_levs);
  m_fields_ext_h["u"]       = Kokkos::create_mirror_view(m_fields_ext["u"]);
  auto u_h=m_fields_ext_h["u"];
  host_views["u"] = view_1d_host<Real>(u_h.data(),u_h.size());
  layouts.emplace("u", scalar3d_layout_mid);

  m_fields_ext["v"] = view_2d<Real>("v",m_num_cols,m_num_src_levs);
  m_fields_ext_h["v"]       = Kokkos::create_mirror_view(m_fields_ext["v"]);
  auto v_h=m_fields_ext_h["v"];
  host_views["v"] = view_1d_host<Real>(v_h.data(),v_h.size());
  layouts.emplace("v", scalar3d_layout_mid);

  auto grid_l = m_grid->clone("Point Grid", false);
  grid_l->reset_num_vertical_lev(m_num_src_levs);
  ekat::ParameterList data_in_params;
  std::vector<std::string> fnames = {"T_mid","p_mid","qv","u","v"};
  data_in_params.set("Field Names",fnames);
  data_in_params.set("Filename",m_datafile);
  // We need to skip grid checks because multiple ranks
  // may want the same column of source data.
  data_in_params.set("Skip_Grid_Checks",true);
  m_data_input.init(data_in_params,grid_l,host_views,layouts);

  m_ts0=timestamp();

  //Check that internal timestamp starts at same point as time in external file
<<<<<<< HEAD
  auto case_t0 = read_timestamp(datafile,"case_t0");
=======
  auto case_t0 = scorpio::read_timestamp(m_datafile,"case_t0");
>>>>>>> afb57c8f

  EKAT_REQUIRE_MSG(case_t0.get_year()==m_ts0.get_year(),
		   "ERROR: The start year from the nudging file is "\
		   "different than the internal simulation start year\n");
  EKAT_REQUIRE_MSG(case_t0.get_month()==m_ts0.get_month(),
		   "ERROR: The start month from the nudging file is "\
		   "different than the internal simulation start month\n");
  EKAT_REQUIRE_MSG(case_t0.get_day()==m_ts0.get_day(),
		   "ERROR: The start day from the nudging file is "\
		   "different than the internal simulation start day\n");
  EKAT_REQUIRE_MSG(case_t0.get_hours()==m_ts0.get_hours(),
		   "ERROR: The start hour from the nudging file is "\
		   "different than the internal simulation start hour\n");
  EKAT_REQUIRE_MSG(case_t0.get_minutes()==m_ts0.get_minutes(),
		   "ERROR: The start minute from the nudging file is "\
		   "different than the internal simulation start minute\n");
  EKAT_REQUIRE_MSG(case_t0.get_seconds()==m_ts0.get_seconds(),
		   "ERROR: The start second from the nudging file is "\
		   "different than the internal simulation start second\n");

  //Initialize before and after data
  m_NudgingData_bef.init(m_num_cols,m_num_src_levs,true);
  m_NudgingData_bef.time = -999;
  m_NudgingData_aft.init(m_num_cols,m_num_src_levs,true);
  m_NudgingData_aft.time = -999;

  //Read in the first time step
  m_data_input.read_variables(0);
  Kokkos::deep_copy(m_NudgingData_bef.T_mid,m_fields_ext_h["T_mid"]);
  Kokkos::deep_copy(m_NudgingData_bef.p_mid,m_fields_ext_h["p_mid"]);
  Kokkos::deep_copy(m_NudgingData_bef.u,m_fields_ext_h["u"]);
  Kokkos::deep_copy(m_NudgingData_bef.v,m_fields_ext_h["v"]);
  Kokkos::deep_copy(m_NudgingData_bef.qv,m_fields_ext_h["qv"]);
  m_NudgingData_bef.time = 0.;

  //Read in the first time step
  m_data_input.read_variables(1);
  Kokkos::deep_copy(m_NudgingData_aft.T_mid,m_fields_ext_h["T_mid"]);
  Kokkos::deep_copy(m_NudgingData_aft.p_mid,m_fields_ext_h["p_mid"]);
  Kokkos::deep_copy(m_NudgingData_aft.u,m_fields_ext_h["u"]);
  Kokkos::deep_copy(m_NudgingData_aft.v,m_fields_ext_h["v"]);
  Kokkos::deep_copy(m_NudgingData_aft.qv,m_fields_ext_h["qv"]);
  m_NudgingData_aft.time = m_time_step_file;

}

void Nudging::time_interpolation (const int time_s) {

  using KT = KokkosTypes<DefaultDevice>;
  using ExeSpace = typename KT::ExeSpace;
  using ESU = ekat::ExeSpaceUtils<ExeSpace>;
  using MemberType = typename KT::MemberType;

  const int time_index = time_s/m_time_step_file;
  double time_step_file_d = m_time_step_file;
  double w_bef = ((time_index+1)*m_time_step_file-time_s) / time_step_file_d;
  double w_aft = (time_s-(time_index)*m_time_step_file) / time_step_file_d;
  const int num_cols = m_NudgingData_aft.T_mid.extent(0);
  const int num_vert_packs = m_NudgingData_aft.T_mid.extent(1);
  const auto policy = ESU::get_default_team_policy(num_cols, num_vert_packs);

  auto T_mid_ext = m_fields_ext["T_mid"];
  auto p_mid_ext = m_fields_ext["p_mid"];
  auto qv_ext = m_fields_ext["qv"];
  auto u_ext = m_fields_ext["u"];
  auto v_ext = m_fields_ext["v"];

  auto T_mid_bef = m_NudgingData_bef.T_mid;
  auto T_mid_aft = m_NudgingData_aft.T_mid;
  auto u_bef = m_NudgingData_bef.u;
  auto u_aft = m_NudgingData_aft.u;
  auto v_bef = m_NudgingData_bef.v;
  auto v_aft = m_NudgingData_aft.v;
  auto p_mid_bef = m_NudgingData_bef.p_mid;
  auto p_mid_aft = m_NudgingData_aft.p_mid;
  auto qv_bef = m_NudgingData_bef.qv;
  auto qv_aft = m_NudgingData_aft.qv;

  Kokkos::parallel_for("nudging_time_interpolation", policy,
     	       KOKKOS_LAMBDA(MemberType const& team) {
      const int icol = team.league_rank();

      auto T_mid_1d = ekat::subview(T_mid_ext,icol);
      auto T_mid_bef_1d = ekat::subview(T_mid_bef,icol);
      auto T_mid_aft_1d = ekat::subview(T_mid_aft,icol);
      auto u_1d = ekat::subview(u_ext,icol);
      auto u_bef_1d = ekat::subview(u_bef,icol);
      auto u_aft_1d = ekat::subview(u_aft,icol);
      auto v_1d = ekat::subview(v_ext,icol);
      auto v_bef_1d = ekat::subview(v_bef,icol);
      auto v_aft_1d = ekat::subview(v_aft,icol);
      auto p_mid_1d = ekat::subview(p_mid_ext,icol);
      auto p_mid_bef_1d = ekat::subview(p_mid_bef,icol);
      auto p_mid_aft_1d = ekat::subview(p_mid_aft,icol);
      auto qv_1d = ekat::subview(qv_ext,icol);
      auto qv_bef_1d = ekat::subview(qv_bef,icol);
      auto qv_aft_1d = ekat::subview(qv_aft,icol);

      const auto range = Kokkos::TeamThreadRange(team, num_vert_packs);
      Kokkos::parallel_for(range, [&] (const Int & k) {
        T_mid_1d(k)=w_bef*T_mid_bef_1d(k) + w_aft*T_mid_aft_1d(k);
        p_mid_1d(k)=w_bef*p_mid_bef_1d(k) + w_aft*p_mid_aft_1d(k);
        u_1d(k)=w_bef*u_bef_1d(k) + w_aft*u_aft_1d(k);
        v_1d(k)=w_bef*v_bef_1d(k) + w_aft*v_aft_1d(k);
        qv_1d(k)=w_bef*qv_bef_1d(k) + w_aft*qv_aft_1d(k);
      });
      team.team_barrier();
  });
  Kokkos::fence();
}

// =========================================================================================
void Nudging::update_time_step (const int time_s)
{
  //Check to see in time state needs to be updated
  if (time_s >= m_NudgingData_aft.time)
    {
      const int time_index = time_s/m_time_step_file;
      std::swap (m_NudgingData_bef,m_NudgingData_aft);
      m_NudgingData_bef.time = m_NudgingData_aft.time;

      m_data_input.read_variables(time_index+1);
      Kokkos::deep_copy(m_NudgingData_aft.T_mid,m_fields_ext_h["T_mid"]);
      Kokkos::deep_copy(m_NudgingData_aft.p_mid,m_fields_ext_h["p_mid"]);
      Kokkos::deep_copy(m_NudgingData_aft.u,m_fields_ext_h["u"]);
      Kokkos::deep_copy(m_NudgingData_aft.v,m_fields_ext_h["v"]);
      Kokkos::deep_copy(m_NudgingData_aft.qv,m_fields_ext_h["qv"]);
      m_NudgingData_aft.time = m_time_step_file*(time_index+1);
    }
<<<<<<< HEAD
}
  
=======

}


>>>>>>> afb57c8f
// =========================================================================================
void Nudging::run_impl (const double dt)
{
  using namespace scream::vinterp;

  //Have to add dt because first time iteration is at 0 seconds where you will
  //not have any data from the field. The timestamp is only iterated at the
  //end of the full step in scream.
  auto ts = timestamp()+dt;
  auto time_since_zero = ts.seconds_from(m_ts0);

  //update time state information and check whether need to update data
  update_time_step(time_since_zero);

  //perform time interpolation
  time_interpolation(time_since_zero);

  auto T_mid       = get_field_out("T_mid").get_view<mPack**>();
  auto qv          = get_field_out("qv").get_view<mPack**>();
  auto u          = get_field_out("u").get_view<mPack**>();
  auto v          = get_field_out("v").get_view<mPack**>();

  const auto& p_mid    = get_field_in("p_mid").get_view<const mPack**>();

  const view_Nd<mPack,2> T_mid_ext_p(reinterpret_cast<mPack*>(m_fields_ext["T_mid"].data()),
				     m_num_cols,m_num_src_levs);
  const view_Nd<mPack,2> p_mid_ext_p(reinterpret_cast<mPack*>(m_fields_ext["p_mid"].data()),
				     m_num_cols,m_num_src_levs);
  const view_Nd<mPack,2> qv_ext_p(reinterpret_cast<mPack*>(m_fields_ext["qv"].data()),
				  m_num_cols,m_num_src_levs);
  const view_Nd<mPack,2> u_ext_p(reinterpret_cast<mPack*>(m_fields_ext["u"].data()),
				  m_num_cols,m_num_src_levs);
  const view_Nd<mPack,2> v_ext_p(reinterpret_cast<mPack*>(m_fields_ext["v"].data()),
				  m_num_cols,m_num_src_levs);

  //Now perform the vertical interpolation from the external file to the internal
  //field levels
  perform_vertical_interpolation<Real,1,2>(p_mid_ext_p,
                                           p_mid,
                                           T_mid_ext_p,
                                           T_mid,
                                           m_num_src_levs,
                                           m_num_levs);

  perform_vertical_interpolation<Real,1,2>(p_mid_ext_p,
                                           p_mid,
                                           qv_ext_p,
                                           qv,
                                           m_num_src_levs,
                                           m_num_levs);

  perform_vertical_interpolation<Real,1,2>(p_mid_ext_p,
                                           p_mid,
                                           u_ext_p,
                                           u,
                                           m_num_src_levs,
                                           m_num_levs);

  perform_vertical_interpolation<Real,1,2>(p_mid_ext_p,
                                           p_mid,
                                           v_ext_p,
                                           v,
                                           m_num_src_levs,
                                           m_num_levs);

  //This code removes any masked values and sets them to the corresponding
  //values at the lowest/highest pressure levels from the external file
  auto T_mid_ext = m_fields_ext["T_mid"];
  auto p_mid_ext = m_fields_ext["p_mid"];
  auto qv_ext = m_fields_ext["qv"];
  auto u_ext = m_fields_ext["u"];
  auto v_ext = m_fields_ext["v"];

  const int num_cols = T_mid.extent(0);
  const int num_vert_packs = T_mid.extent(1);
  const int num_vert_packs_ext = T_mid_ext.extent(1);
  const auto policy = ESU::get_default_team_policy(num_cols, num_vert_packs);
  Kokkos::parallel_for("correct_for_masked_values", policy,
     	       KOKKOS_LAMBDA(MemberType const& team) {
      const int icol = team.league_rank();
      auto T_mid_1d = ekat::subview(T_mid,icol);
      auto T_mid_ext_1d = ekat::subview(T_mid_ext,icol);
      auto u_1d = ekat::subview(u,icol);
      auto u_ext_1d = ekat::subview(u_ext,icol);
      auto v_1d = ekat::subview(v,icol);
      auto v_ext_1d = ekat::subview(v_ext,icol);

      auto p_mid_1d = ekat::subview(p_mid,icol);
      auto p_mid_ext_1d = ekat::subview(p_mid_ext,icol);
      auto qv_1d = ekat::subview(qv,icol);
      auto qv_ext_1d = ekat::subview(qv_ext,icol);
      const auto range = Kokkos::TeamThreadRange(team, num_vert_packs);
      Kokkos::parallel_for(range, [&] (const Int & k) {
        const auto above_max = p_mid_1d(k) > p_mid_ext_1d(num_vert_packs_ext-1);
        const auto below_min = p_mid_1d(k) < p_mid_ext_1d(0);
	if (above_max.any()){
	  T_mid_1d(k).set(above_max,T_mid_ext_1d(num_vert_packs_ext-1));
	  qv_1d(k).set(above_max,qv_ext_1d(num_vert_packs_ext-1));
	  u_1d(k).set(above_max,u_ext_1d(num_vert_packs_ext-1));
	  v_1d(k).set(above_max,v_ext_1d(num_vert_packs_ext-1));
	}
	if (below_min.any()){
	  T_mid_1d(k).set(below_min,T_mid_ext_1d(0));
	  qv_1d(k).set(below_min,qv_ext_1d(0));
	  u_1d(k).set(below_min,u_ext_1d(0));
	  v_1d(k).set(below_min,v_ext_1d(0));
	}
      });
      team.team_barrier();
  });
  Kokkos::fence();
}

// =========================================================================================
void Nudging::finalize_impl()
{
  m_data_input.finalize();
}

} // namespace scream<|MERGE_RESOLUTION|>--- conflicted
+++ resolved
@@ -33,29 +33,17 @@
   add_field<Updated>("v", scalar3d_layout_mid, m/s, grid_name, ps);
 
   //Now need to read in the file
-<<<<<<< HEAD
-  scorpio::register_file(datafile,scorpio::Read);
-  m_num_src_levs = scorpio::get_dimlen(datafile,"lev");
-  double time_value_1= scorpio::get_time(datafile.c_str(),1);
-  double time_value_2= scorpio::get_time(datafile.c_str(),2);
+  scorpio::register_file(m_datafile,scorpio::Read);
+  m_num_src_levs = scorpio::get_dimlen(m_datafile,"lev");
+
+  double time_value_1= scorpio::get_time(m_datafile.c_str(),1);
+  double time_value_2= scorpio::get_time(m_datafile.c_str(),2);
     
   //Here we are assuming that the time in the netcdf file is in days
   //Internally we want this in seconds so need to convert
   //Only consider integer time steps in seconds to resolve any roundoff error
-  time_step_file=int((time_value_2-time_value_1)*86400);
-  scorpio::release_file(datafile);
-=======
-  scorpio::register_file(m_datafile,scorpio::Read);
-  m_num_src_levs = scorpio::get_dimlen(m_datafile,"lev");
-  double time_value_1= scorpio::read_time_at_index_c2f(m_datafile.c_str(),1);
-  double time_value_2= scorpio::read_time_at_index_c2f(m_datafile.c_str(),2);
-
-  // Here we are assuming that the time in the netcdf file is in days
-  // Internally we want this in seconds so need to convert
-  // Only consider integer time steps in seconds to resolve any roundoff error
   m_time_step_file=int((time_value_2-time_value_1)*86400);
-  scorpio::eam_pio_closefile(m_datafile);
->>>>>>> afb57c8f
+  scorpio::release_file(m_datafile);
 }
 
 // =========================================================================================
@@ -112,11 +100,7 @@
   m_ts0=timestamp();
 
   //Check that internal timestamp starts at same point as time in external file
-<<<<<<< HEAD
-  auto case_t0 = read_timestamp(datafile,"case_t0");
-=======
-  auto case_t0 = scorpio::read_timestamp(m_datafile,"case_t0");
->>>>>>> afb57c8f
+  auto case_t0 = read_timestamp(m_datafile,"case_t0");
 
   EKAT_REQUIRE_MSG(case_t0.get_year()==m_ts0.get_year(),
 		   "ERROR: The start year from the nudging file is "\
@@ -246,15 +230,8 @@
       Kokkos::deep_copy(m_NudgingData_aft.qv,m_fields_ext_h["qv"]);
       m_NudgingData_aft.time = m_time_step_file*(time_index+1);
     }
-<<<<<<< HEAD
 }
   
-=======
-
-}
-
-
->>>>>>> afb57c8f
 // =========================================================================================
 void Nudging::run_impl (const double dt)
 {
