--- conflicted
+++ resolved
@@ -439,7 +439,7 @@
     real(kind=c_real) , intent(inout), dimension(shcol, nlev) :: rino
     logical(kind=c_bool) , intent(inout), dimension(shcol) :: check
   end subroutine pblintd_height_f
-<<<<<<< HEAD
+
   subroutine pblintd_init_f(shcol, nlev, z, check, rino, pblh) bind(C)
     use iso_c_binding
 
@@ -449,7 +449,6 @@
     real(kind=c_real) , intent(out), dimension(shcol, nlev) :: rino
     real(kind=c_real) , intent(out), dimension(shcol) :: pblh
   end subroutine pblintd_init_f
-=======
 
   subroutine vd_shoc_decomp_and_solve_f(shcol, nlev, nlevi, num_rhs, kv_term, tmpi, rdp_zt, dtime, flux, var) bind(C)
     use iso_c_binding
@@ -462,7 +461,6 @@
     real(kind=c_real) , intent(inout), dimension(shcol, nlev) :: var
   end subroutine vd_shoc_decomp_and_solve_f
 
->>>>>>> 67f1363e
 end interface
 
 end module shoc_iso_f