--- conflicted
+++ resolved
@@ -3416,22 +3416,14 @@
   auto policy = util::ExeSpaceUtils<ExeSpace>::get_default_team_policy(1, nk_pack);
   Kokkos::parallel_for(policy, KOKKOS_LAMBDA(const MemberType& team) {
 
-<<<<<<< HEAD
-    P3F::p3_main_post_main_loop(team, nk_pack, dnu, itab,
-                                exner_d, lcldm_d, rcldm_d, rho_d, inv_rho_d,
-                                rhofaci_d, qv_d, th_d, qc_d, nc_d, qr_d, nr_d,
-                                qitot_d, nitot_d, qirim_d, birim_d, xxlv_d,
-                                xxls_d, mu_c_d, nu_d, lamc_d, mu_r_d, lamr_d,
-                                vap_liq_exchange_d, ze_rain_d, ze_ice_d,
-                                diag_vmi_d, diag_effi_d, diag_di_d, diag_rhoi_d,
-                                diag_ze_d, diag_effc_d);
-=======
     P3F::p3_main_part3(team, nk_pack, dnu, itab,
-                                exner_d, lcldm_d, rcldm_d,
-                                rho_d, inv_rho_d, rhofaci_d, qv_d, th_d, qc_d, nc_d, qr_d, nr_d, qitot_d, nitot_d, qirim_d, birim_d, xxlv_d, xxls_d,
-                                mu_c_d, nu_d, lamc_d, mu_r_d, lamr_d, vap_liq_exchange_d,
-                                ze_rain_d, ze_ice_d, diag_vmi_d, diag_effi_d, diag_di_d, diag_rhoi_d, diag_ze_d, diag_effc_d);
->>>>>>> e58c1b99
+                       exner_d, lcldm_d, rcldm_d, rho_d, inv_rho_d,
+                       rhofaci_d, qv_d, th_d, qc_d, nc_d, qr_d, nr_d,
+                       qitot_d, nitot_d, qirim_d, birim_d, xxlv_d,
+                       xxls_d, mu_c_d, nu_d, lamc_d, mu_r_d, lamr_d,
+                       vap_liq_exchange_d, ze_rain_d, ze_ice_d,
+                       diag_vmi_d, diag_effi_d, diag_di_d, diag_rhoi_d,
+                       diag_ze_d, diag_effc_d);
   });
 
   // Sync back to host
