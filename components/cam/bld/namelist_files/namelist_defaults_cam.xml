--- conflicted
+++ resolved
@@ -1043,14 +1043,9 @@
 <micro_aerosolactivation              > .true.  </micro_aerosolactivation>
 <micro_subgrid_cloud     	      > .true.  </micro_subgrid_cloud>
 <micro_tend_output       	      > .true.  </micro_tend_output>
-<<<<<<< HEAD
-<p3_QcAutoCon_Expon    		      >  2.47   </p3_QcAutoCon_Expon>
-<p3_QcAccret_Expon    		      >  1.15   </p3_QcAccret_Expon>
-<log_prescribeCCN>                    > .true. </log_prescribeCCN>
-=======
 <p3_qc_autoCon_Expon    		      >  2.47   </p3_qc_autoCon_Expon>
 <p3_qc_accret_Expon    		      >  1.15   </p3_qc_accret_Expon>
->>>>>>> b8a8ccc5
+<log_prescribeCCN>                    > .true. </log_prescribeCCN>
 
 <rrtmg_temp_fix                      > .false.      </rrtmg_temp_fix>
 
