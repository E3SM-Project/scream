module shoc_intr

  !------------------------------------------------------------------- !
  ! Module to interface E3SM with Simplified Higher                    !
  ! Order Closure (SHOC), developed                                    !
  !    by Peter Bogenschutz (Bogenschutz and Krueger 2013).            !
  !                                                                    !
  ! SHOC replaces the exisiting turbulence, shallow convection, and    !
  !   macrophysics in E3SM                                             !  
  !                                                                    ! 
  !                                                                    !
  !---------------------------Code history---------------------------- !
  ! Authors:  P. Bogenschutz                                           ! 
  !                                                                    ! 
  !------------------------------------------------------------------- !

  use shr_kind_mod,  only: r8=>shr_kind_r8
  use shr_const_mod, only: SHR_CONST_PI
  use ppgrid,        only: pver, pverp
  use phys_control,  only: phys_getopts
  use physconst,     only: rair, cpair, gravit, latvap, latice, zvir, &
                           rh2o, karman, tms_orocnst, tms_z0fac  
  use constituents,  only: pcnst, cnst_add, stateq_names=>cnst_name
  use pbl_utils,     only: calc_ustar, calc_obklen
  use perf_mod,      only: t_startf, t_stopf
  use cam_logfile,   only: iulog 
  use shoc,          only: linear_interp, largeneg 
  use spmd_utils,    only: masterproc
  use cam_abortutils, only: endrun
 
  implicit none	

  public :: shoc_init_cnst, shoc_implements_cnst		   

  ! define physics buffer indicies here
  integer :: tke_idx, &     ! turbulent kinetic energy
             tkh_idx, &
             tk_idx, &
             wthv_idx, &       ! buoyancy flux
             cld_idx, &          ! Cloud fraction
             tot_cloud_frac_idx, & ! Cloud fraction with higher ice threshold 
             concld_idx, &       ! Convective cloud fraction
             ast_idx, &          ! Stratiform cloud fraction
             alst_idx, &         ! Liquid stratiform cloud fraction
             aist_idx, &         ! Ice stratiform cloud fraction
             qlst_idx, &         ! Physical in-cloud LWC
             qist_idx, &         ! Physical in-cloud IWC
             dp_frac_idx, &      ! deep convection cloud fraction
	     cmeliq_idx, &       ! cmeliq_idx index in physics buffer
	     icwmrdp_idx, &      ! In cloud mixing ratio for deep convection
             sh_frac_idx, &      ! shallow convection cloud fraction
             relvar_idx, &       ! relative cloud water variance
	     kvh_idx, &          ! SHOC eddy diffusivity on thermo levels
             kvm_idx, &          ! SHOC eddy diffusivity on mom levels
             pblh_idx, &         ! PBL pbuf
             accre_enhan_idx, &  ! optional accretion enhancement factor for MG
             naai_idx, &         ! ice number concentration
             prer_evap_idx, &    ! rain evaporation rate
             qrl_idx, &          ! longwave cooling rate
             radf_idx, &
             tpert_idx, &
             fice_idx, &
	     vmag_gust_idx, &
             ixq                 ! water vapor index in state%q array
  
  integer :: ixtke ! SHOC_TKE index in state%q array

  integer :: cmfmc_sh_idx = 0
    
  real(r8), parameter :: tke_tol = 0.0004_r8

  real(r8), parameter :: &
      theta0   = 300._r8, &             ! Reference temperature                     [K]
      ts_nudge = 86400._r8, &           ! Time scale for u/v nudging (not used)     [s]
      p0_shoc = 100000._r8, &
      shoc_tk1 = 268.15_r8, &
      shoc_tk2 = 238.15_r8, &
      shoc_liq_deep = 8.e-6, &
      shoc_liq_sh = 10.e-6, &
      shoc_ice_deep = 25.e-6, &
      shoc_ice_sh = 50.e-6  
         
  logical      :: lq(pcnst)

  logical            :: history_budget
  integer            :: history_budget_histfile_num  
  logical            :: micro_do_icesupersat

  character(len=16)  :: eddy_scheme      ! Default set in phys_control.F90
  character(len=16)  :: deep_scheme      ! Default set in phys_control.F90 
  
  real(r8), parameter :: unset_r8 = huge(1.0_r8)
  
  real(r8) :: shoc_timestep = unset_r8  ! Default SHOC timestep set in namelist
  real(r8) :: dp1
  
  real(r8) :: shoc_thl2tune = unset_r8
  real(r8) :: shoc_qw2tune = unset_r8
  real(r8) :: shoc_qwthl2tune = unset_r8
  real(r8) :: shoc_w2tune = unset_r8
  real(r8) :: shoc_length_fac = unset_r8
  real(r8) :: shoc_c_diag_3rd_mom = unset_r8
  real(r8) :: shoc_lambda_low = unset_r8
  real(r8) :: shoc_lambda_high = unset_r8
  real(r8) :: shoc_lambda_slope = unset_r8
  real(r8) :: shoc_lambda_thresh = unset_r8
  real(r8) :: shoc_Ckh = unset_r8
  real(r8) :: shoc_Ckm = unset_r8
  real(r8) :: shoc_Ckh_s_min = unset_r8
  real(r8) :: shoc_Ckm_s_min = unset_r8
  real(r8) :: shoc_Ckh_s_max = unset_r8
  real(r8) :: shoc_Ckm_s_max = unset_r8

  integer :: edsclr_dim
  
  logical      :: prog_modal_aero
  real(r8) :: micro_mg_accre_enhan_fac = huge(1.0_r8) !Accretion enhancement factor from namelist
 
  integer, parameter :: ncnst=1
  character(len=8) :: cnst_names(ncnst)
  logical :: do_cnst=.true.
 
  logical :: liqcf_fix = .FALSE.  ! HW for liquid cloud fraction fix
  logical :: relvar_fix = .FALSE. !PMA for relvar fix  
  
  contains
  
  ! =============================================================================== !
  !                                                                                 !
  ! =============================================================================== !
  
  subroutine shoc_register_e3sm()

#ifdef SHOC_SGS
    ! Add SHOC fields to pbuf
    use physics_buffer,  only: pbuf_add_field, dtype_r8, dyn_time_lvls
    use ppgrid,          only: pver, pverp, pcols  
    
    call phys_getopts( eddy_scheme_out                 = eddy_scheme, &
                       deep_scheme_out                 = deep_scheme, & 
                       history_budget_out              = history_budget, &
                       history_budget_histfile_num_out = history_budget_histfile_num, &
                       micro_do_icesupersat_out        = micro_do_icesupersat, &
                       micro_mg_accre_enhan_fac_out    = micro_mg_accre_enhan_fac)    
 
    cnst_names=(/'TKE   '/)    
 
    ! TKE is prognostic in SHOC and should be advected by dynamics
    call cnst_add('SHOC_TKE',0._r8,0._r8,0._r8,ixtke,longname='turbulent kinetic energy',cam_outfld=.false.)
  
    ! Fields that are not prognostic should be added to PBUF
    call pbuf_add_field('WTHV', 'global', dtype_r8, (/pcols,pver,dyn_time_lvls/), wthv_idx)
    call pbuf_add_field('TKH', 'global', dtype_r8, (/pcols,pver,dyn_time_lvls/), tkh_idx) 
    call pbuf_add_field('TK', 'global', dtype_r8, (/pcols,pver,dyn_time_lvls/), tk_idx) 

    call pbuf_add_field('pblh',       'global', dtype_r8, (/pcols/), pblh_idx)
    call pbuf_add_field('tke',        'global', dtype_r8, (/pcols, pverp/), tke_idx)
    call pbuf_add_field('kvh',        'global', dtype_r8, (/pcols, pverp/), kvh_idx)
    call pbuf_add_field('kvm',        'global', dtype_r8, (/pcols, pverp/), kvm_idx)
    call pbuf_add_field('tpert',      'global', dtype_r8, (/pcols/), tpert_idx)
    call pbuf_add_field('AST',        'global', dtype_r8, (/pcols,pver,dyn_time_lvls/),    ast_idx)
    call pbuf_add_field('AIST',       'global', dtype_r8, (/pcols,pver,dyn_time_lvls/),    aist_idx)
    call pbuf_add_field('ALST',       'global', dtype_r8, (/pcols,pver,dyn_time_lvls/),    alst_idx)
    call pbuf_add_field('QIST',       'global', dtype_r8, (/pcols,pver,dyn_time_lvls/),    qist_idx)
    call pbuf_add_field('QLST',       'global', dtype_r8, (/pcols,pver,dyn_time_lvls/),    qlst_idx)
    call pbuf_add_field('CONCLD',     'global', dtype_r8, (/pcols,pver,dyn_time_lvls/),    concld_idx)
    call pbuf_add_field('CLD',        'global', dtype_r8, (/pcols,pver,dyn_time_lvls/),    cld_idx)
    call pbuf_add_field('TOT_CLOUD_FRAC',        'global', dtype_r8, (/pcols,pver,dyn_time_lvls/),    tot_cloud_frac_idx)
    call pbuf_add_field('FICE',       'physpkg',dtype_r8, (/pcols,pver/), fice_idx)
    call pbuf_add_field('RAD_CLUBB',  'global', dtype_r8, (/pcols,pver/), radf_idx)
    call pbuf_add_field('CMELIQ',     'physpkg',dtype_r8, (/pcols,pver/), cmeliq_idx)
    
    call pbuf_add_field('vmag_gust',  'global', dtype_r8, (/pcols/),      vmag_gust_idx)
  
#endif
  
  end subroutine shoc_register_e3sm
  ! =============================================================================== !
  !                                                                                 !
  ! =============================================================================== !
 
function shoc_implements_cnst(name)

  !--------------------------------------------------------------------
  ! Return true if specified constituent is implemented by this package
  !--------------------------------------------------------------------

  character(len=*), intent(in) :: name 
  logical :: shoc_implements_cnst

  shoc_implements_cnst = (do_cnst .and. any(name == cnst_names))

end function shoc_implements_cnst
 
  subroutine shoc_init_cnst(name, q, gcid)
  
  !------------------------------------------------------------------- !
  ! Initialize the state for SHOC's prognostic variable                !
  !------------------------------------------------------------------- !
  
    character(len=*), intent(in)  :: name     ! constituent name
    real(r8),         intent(out) :: q(:,:)   ! mass mixing ratio (gcol, plev)
    integer,          intent(in)  :: gcid(:)  ! global column id
    
#ifdef SHOC_SGS
    if (trim(name) == trim('SHOC_TKE')) q = tke_tol
#endif  

  end subroutine shoc_init_cnst
  
  ! =============================================================================== !
  !                                                                                 !
  ! =============================================================================== !
  
  subroutine shoc_readnl(nlfile)
  
  !------------------------------------------------------------------- !
  ! Read in any namelist parameters here                               !
  !   (currently none)                                                 !
  !------------------------------------------------------------------- !  

    use units,           only: getunit, freeunit
    use namelist_utils,  only: find_group_name
    use mpishorthand

    character(len=*), intent(in) :: nlfile  ! filepath for file containing namelist input
    
    integer :: iunit, read_status
    
    namelist /shocpbl_diff_nl/ shoc_timestep, shoc_thl2tune, shoc_qw2tune, shoc_qwthl2tune, &
                               shoc_w2tune, shoc_length_fac, shoc_c_diag_3rd_mom, &
                               shoc_lambda_low, shoc_lambda_high, shoc_lambda_slope, &
                               shoc_lambda_thresh, shoc_Ckh, shoc_Ckm, shoc_Ckh_s_min, &
                               shoc_Ckm_s_min, shoc_Ckh_s_max, shoc_Ckm_s_max
    
    !  Read namelist to determine if SHOC history should be called
    if (masterproc) then
      iunit = getunit()
      open( iunit, file=trim(nlfile), status='old' )

      call find_group_name(iunit, 'shocpbl_diff_nl', status=read_status)
      if (read_status == 0) then
         read(unit=iunit, nml=shocpbl_diff_nl, iostat=read_status)
         if (read_status /= 0) then
            call endrun('shoc_readnl:  error reading namelist')
         end if
      end if

      close(unit=iunit)
      call freeunit(iunit)
    end if    
    
#ifdef SPMD
! Broadcast namelist variables
      call mpibcast(shoc_timestep,           1,   mpir8,   0, mpicom)
      call mpibcast(shoc_thl2tune,           1,   mpir8,   0, mpicom)
      call mpibcast(shoc_qw2tune,            1,   mpir8,   0, mpicom)
      call mpibcast(shoc_qwthl2tune,         1,   mpir8,   0, mpicom)
      call mpibcast(shoc_w2tune,             1,   mpir8,   0, mpicom)
      call mpibcast(shoc_length_fac,         1,   mpir8,   0, mpicom)
      call mpibcast(shoc_c_diag_3rd_mom,     1,   mpir8,   0, mpicom)
      call mpibcast(shoc_lambda_low,         1,   mpir8,   0, mpicom)
      call mpibcast(shoc_lambda_high,        1,   mpir8,   0, mpicom)
      call mpibcast(shoc_lambda_slope,       1,   mpir8,   0, mpicom)
      call mpibcast(shoc_lambda_thresh,      1,   mpir8,   0, mpicom)
      call mpibcast(shoc_Ckh,                1,   mpir8,   0, mpicom)
      call mpibcast(shoc_Ckm,                1,   mpir8,   0, mpicom)
      call mpibcast(shoc_Ckh_s_min,          1,   mpir8,   0, mpicom)
      call mpibcast(shoc_Ckm_s_min,          1,   mpir8,   0, mpicom)
      call mpibcast(shoc_Ckh_s_max,          1,   mpir8,   0, mpicom)
      call mpibcast(shoc_Ckm_s_max,          1,   mpir8,   0, mpicom)
#endif
  
  end subroutine shoc_readnl
  
  ! =============================================================================== !
  !                                                                                 !
  ! =============================================================================== !
  
  subroutine shoc_init_e3sm(pbuf2d, dp1_in)

  !------------------------------------------------------------------- !
  ! Initialize SHOC for E3SM                                           !
  !------------------------------------------------------------------- !  

    use physics_types,          only: physics_state, physics_ptend
    use ppgrid,                 only: pver, pverp, pcols
    use ref_pres,               only: pref_mid
    use time_manager,           only: is_first_step
    use hb_diff,                only: init_hb_diff
    use physics_buffer,         only: pbuf_get_index, pbuf_set_field, &
                                      physics_buffer_desc
    use rad_constituents,       only: rad_cnst_get_info, rad_cnst_get_mode_num_idx, &
                                      rad_cnst_get_mam_mmr_idx	
    use constituents,           only: cnst_get_ind	
    use shoc,                   only: shoc_init			      			      
    use cam_history,            only: horiz_only, addfld, add_default
    use error_messages,         only: handle_errmsg
    use trb_mtn_stress,         only: init_tms   
 
    implicit none
    !  Input Variables
    type(physics_buffer_desc), pointer :: pbuf2d(:,:)
    
    real(r8) :: dp1_in
    
    integer :: lptr
    integer :: nmodes, nspec, m, l, icnst, idw
    integer :: ixnumliq
    integer :: ntop_shoc
    integer :: nbot_shoc
    character(len=128) :: errstring   

    logical :: history_amwg
 
    lq(1:pcnst) = .true.
    edsclr_dim = pcnst
    
    !----- Begin Code -----

    call cnst_get_ind('Q',ixq) ! get water vapor index from the state%q array
    ! ----------------------------------------------------------------- !
    ! Determine how many constituents SHOC will transport.  Note that  
    ! SHOC does not transport aerosol consituents.  Therefore, need to 
    ! determine how many aerosols constituents there are and subtract that
    ! off of pcnst (the total consituents) 
    ! ----------------------------------------------------------------- !

    call phys_getopts(prog_modal_aero_out=prog_modal_aero, &
                      history_amwg_out = history_amwg, &
                      liqcf_fix_out   = liqcf_fix)    
    
    ! Define physics buffers indexes
    cld_idx     = pbuf_get_index('CLD')         ! Cloud fraction
    tot_cloud_frac_idx     = pbuf_get_index('TOT_CLOUD_FRAC')         ! Cloud fraction
    concld_idx  = pbuf_get_index('CONCLD')      ! Convective cloud cover
    ast_idx     = pbuf_get_index('AST')         ! Stratiform cloud fraction
    alst_idx    = pbuf_get_index('ALST')        ! Liquid stratiform cloud fraction
    aist_idx    = pbuf_get_index('AIST')        ! Ice stratiform cloud fraction
    qlst_idx    = pbuf_get_index('QLST')        ! Physical in-stratus LWC 
    qist_idx    = pbuf_get_index('QIST')        ! Physical in-stratus IWC
    dp_frac_idx = pbuf_get_index('DP_FRAC')     ! Deep convection cloud fraction
    icwmrdp_idx = pbuf_get_index('ICWMRDP')     ! In-cloud deep convective mixing ratio
    sh_frac_idx = pbuf_get_index('SH_FRAC')     ! Shallow convection cloud fraction
    relvar_idx      = pbuf_get_index('RELVAR')      ! Relative cloud water variance
    accre_enhan_idx = pbuf_get_index('ACCRE_ENHAN') ! accretion enhancement for MG
    prer_evap_idx   = pbuf_get_index('PRER_EVAP')
    qrl_idx         = pbuf_get_index('QRL')
    cmfmc_sh_idx    = pbuf_get_index('CMFMC_SH')
    tke_idx         = pbuf_get_index('tke')   
    vmag_gust_idx = pbuf_get_index('vmag_gust')
 
    if (is_first_step()) then
      call pbuf_set_field(pbuf2d, wthv_idx, 0.0_r8) 
      call pbuf_set_field(pbuf2d, tkh_idx, 0.0_r8) 
      call pbuf_set_field(pbuf2d, tk_idx, 0.0_r8) 
      call pbuf_set_field(pbuf2d, fice_idx, 0.0_r8)
      call pbuf_set_field(pbuf2d, tke_idx, tke_tol)
      call pbuf_set_field(pbuf2d, alst_idx, 0.0_r8)
      call pbuf_set_field(pbuf2d, aist_idx, 0.0_r8)
      
      call pbuf_set_field(pbuf2d, vmag_gust_idx,    1.0_r8)
      
    endif
    
    if (prog_modal_aero) then
       ! Turn off modal aerosols and decrement edsclr_dim accordingly
       call rad_cnst_get_info(0, nmodes=nmodes)
 
       do m = 1, nmodes
          call rad_cnst_get_mode_num_idx(m, lptr)
          lq(lptr)=.false.
          edsclr_dim = edsclr_dim-1
 
          call rad_cnst_get_info(0, m, nspec=nspec)
          do l = 1, nspec
             call rad_cnst_get_mam_mmr_idx(m, l, lptr)
             lq(lptr)=.false.
             edsclr_dim = edsclr_dim-1
          end do
       end do
 
       !  In addition, if running with MAM, droplet number is transported
       !  in dropmixnuc, therefore we do NOT want SHOC to apply transport
       !  tendencies to avoid double counted.  Else, we apply tendencies.
       call cnst_get_ind('NUMLIQ',ixnumliq)
       lq(ixnumliq) = .false.
       edsclr_dim = edsclr_dim-1
    endif 

    ! Add SHOC fields
    call addfld('SHOC_TKE', (/'lev'/), 'A', 'm2/s2', 'TKE')
    call addfld('WTHV_SEC', (/'lev'/), 'A', 'K m/s', 'Buoyancy Flux')
    call addfld('SHOC_MIX', (/'lev'/), 'A', 'm', 'SHOC length scale')
    call addfld('TK',(/'lev'/), 'A', 'm2/s','Eddy viscosity for momentum')
    call addfld('TKH', (/'lev'/), 'A', 'm2/s', 'Eddy viscosity for heat')
    call addfld('W_SEC', (/'lev'/), 'A', 'm2/s2', 'Vertical velocity variance')
    call addfld('THL_SEC',(/'ilev'/), 'A', 'K2', 'Temperature variance')
    call addfld('QW_SEC',(/'ilev'/), 'A', 'kg2/kg2', 'Moisture variance')
    call addfld('QWTHL_SEC',(/'ilev'/), 'A', 'K kg/kg', 'Temperature and moisture correlation')
    call addfld('WTHL_SEC',(/'ilev'/), 'A', 'W/m2', 'Heat flux')
    call addfld('WQW_SEC',(/'ilev'/), 'A', 'W/m2', 'Moisture flux')
    call addfld('WTKE_SEC',(/'ilev'/), 'A', 'm3/s3', 'Vertical flux of turbulence')
    call addfld('UW_SEC',(/'ilev'/), 'A', 'm2/s2', 'Momentum flux')
    call addfld('VW_SEC',(/'ilev'/), 'A', 'm2/s2', 'Momentum flux')
    call addfld('W3',(/'ilev'/), 'A', 'm3/s3', 'Third moment vertical velocity')
    call addfld('WQL_SEC',(/'lev'/),'A', 'W/m2', 'Liquid water flux')
    call addfld('SHOC_QL',(/'lev'/),'A','kg/kg','SHOC Cloud liquid water mixing ratio')
    call addfld('ISOTROPY',(/'lev'/),'A', 's', 'timescale')
    call addfld('CONCLD',(/'lev'/),  'A',        'fraction', 'Convective cloud cover')
    call addfld('BRUNT',(/'lev'/), 'A', 's-1', 'Brunt frequency')
    call addfld('RELVAR',(/'lev'/), 'A', 'kg/kg', 'SHOC cloud liquid relative variance')
    call addfld('ICE_CLOUD_FRAC',(/'lev'/), 'A', 'fraction', 'Ice number aware cloud fraction')
    call addfld('PRECIPITATING_ICE_FRAC',(/'lev'/), 'A', 'fraction', 'Precipitating ice fraction')
    call addfld('LIQ_CLOUD_FRAC',(/'lev'/), 'A', 'fraction', 'Liquid cloud fraction')
    call addfld('TOT_CLOUD_FRAC',(/'lev'/), 'A', 'fraction', 'total cloud fraction')

    call add_default('SHOC_TKE', 1, ' ')
    call add_default('WTHV_SEC', 1, ' ')
    call add_default('SHOC_MIX', 1, ' ')
    call add_default('TK', 1, ' ')
    call add_default('TKH', 1, ' ')
    call add_default('W_SEC', 1, ' ')
    call add_default('THL_SEC', 1, ' ')
    call add_default('QW_SEC', 1, ' ')
    call add_default('QWTHL_SEC', 1, ' ')
    call add_default('WTHL_SEC', 1, ' ')
    call add_default('WQW_SEC', 1, ' ')
    call add_default('WTKE_SEC', 1, ' ')
    call add_default('UW_SEC', 1, ' ')
    call add_default('VW_SEC', 1, ' ')
    call add_default('W3', 1, ' ')
    call add_default('WQL_SEC', 1, ' ')
    call add_default('ISOTROPY',1,' ')
    call add_default('SHOC_QL',1,' ')
    call add_default('CONCLD',1,' ')
    call add_default('BRUNT',1,' ')
    call add_default('RELVAR',1,' ')
    call add_default('ICE_CLOUD_FRAC',1,' ')
    call add_default('PRECIPITATING_ICE_FRAC',1,' ')
    call add_default('LIQ_CLOUD_FRAC',1,' ')
    call add_default('TOT_CLOUD_FRAC',1,' ')

    ! ---------------------------------------------------------------!
    ! Initialize SHOC                                                !
    ! ---------------------------------------------------------------!
 
    ntop_shoc = 1    ! if >1, must be <= nbot_molec
    nbot_shoc = pver ! currently always pver 
 
    call shoc_init( &
          pver, gravit, rair, rh2o, cpair, &
          zvir, latvap, latice, karman, &
          pref_mid, nbot_shoc, ntop_shoc, &
          shoc_thl2tune, shoc_qw2tune, shoc_qwthl2tune, &
          shoc_w2tune, shoc_length_fac, shoc_c_diag_3rd_mom, &
          shoc_lambda_low, shoc_lambda_high, shoc_lambda_slope, &
          shoc_lambda_thresh, shoc_Ckh, shoc_Ckm, shoc_Ckh_s_min, &
          shoc_Ckm_s_min, shoc_Ckh_s_max, shoc_Ckm_s_max )
    
    ! --------------- !
    ! End             !
    ! Initialization  !
    ! --------------- !  
    
    dp1 = dp1_in  
  
  end subroutine shoc_init_e3sm   
  
  ! =============================================================================== !
  !                                                                                 !
  ! =============================================================================== !
  
  subroutine shoc_tend_e3sm( &
                             state, ptend_all, pbuf, hdtime, &
			     cmfmc, cam_in, sgh30, &
			     macmic_it, cld_macmic_num_steps, &
			     dlf, det_s, det_ice, alst_o)
  
  !------------------------------------------------------------------- !
  ! Provide tendencies of shallow convection , turbulence, and         !
  !   macrophysics from SHOC to E3SM                                   !
  !------------------------------------------------------------------- !  
  
    use physics_types,  only: physics_state, physics_ptend, &
                              physics_state_copy, physics_ptend_init, &
                              physics_ptend_sum 
			      
    use physics_update_mod, only: physics_update

    use physics_buffer, only: pbuf_get_index, pbuf_old_tim_idx, pbuf_get_field, &
                              pbuf_set_field, physics_buffer_desc	
			      
    use ppgrid,         only: pver, pverp, pcols
    use constituents,   only: cnst_get_ind
    use camsrfexch,     only: cam_in_t
    use ref_pres,       only: top_lev => trop_cloud_top_lev  
    use time_manager,   only: is_first_step   
    use wv_saturation,  only: qsat
    use micro_mg_cam,   only: micro_mg_version  
    use cldfrc2m,                  only: aist_vector 
    use trb_mtn_stress,            only: compute_tms
    use shoc,           only: shoc_main
    use cam_history,    only: outfld
<<<<<<< HEAD
    use scamMod,        only: single_column, dp_crm
=======
    use iop_data_mod,   only: single_column, dp_crm
    use physics_utils,  only: calculate_drymmr_from_wetmmr, calculate_wetmmr_from_drymmr
>>>>>>> 3fa5bfc1
 
    implicit none
    
   ! --------------- !
   ! Input Auguments !
   ! --------------- !

   type(physics_state), intent(in)    :: state                    ! Physics state variables                 [vary]
   type(cam_in_t),      intent(in)    :: cam_in
   real(r8),            intent(in)    :: hdtime                   ! Host model timestep                     [s]
   real(r8),            intent(in)    :: dlf(pcols,pver)          ! Detraining cld H20 from deep convection [kg/ks/s]
   real(r8),            intent(in)    :: cmfmc(pcols,pverp)       ! convective mass flux--m sub c           [kg/m2/s]
   real(r8),            intent(in)    :: sgh30(pcols)             ! std deviation of orography              [m]
   integer,             intent(in)    :: cld_macmic_num_steps     ! number of mac-mic iterations
   integer,             intent(in)    :: macmic_it                ! number of mac-mic iterations    		      		  
   ! ---------------------- !
   ! Input-Output Auguments !
   ! ---------------------- !
    
   type(physics_buffer_desc), pointer :: pbuf(:)

   ! ---------------------- !
   ! Output Auguments !
   ! ---------------------- !

   type(physics_ptend), intent(out)   :: ptend_all                 ! package tendencies

   ! These two variables are needed for energy check    
   real(r8),            intent(out)   :: det_s(pcols)              ! Integral of detrained static energy from ice
   real(r8),            intent(out)   :: det_ice(pcols)            ! Integral of detrained ice for energy check

   real(r8), intent(out) :: alst_o(pcols,pver)  ! H. Wang: for old liquid status fraction 
   
   ! --------------- !
   ! Local Variables !
   ! --------------- !

   integer :: shoctop(pcols)
   
#ifdef SHOC_SGS

   type(physics_state) :: state1                ! Local copy of state variable
   type(physics_ptend) :: ptend_loc             ! Local tendency from processes, added up to return as ptend_all

   integer :: i, j, k, t, ixind, nadv
   integer :: ixcldice, ixcldliq, ixnumliq, ixnumice
   integer :: itim_old
   integer :: ncol, lchnk                       ! # of columns, and chunk identifier
   integer :: err_code                          ! Diagnostic, for if some calculation goes amiss.
   integer :: begin_height, end_height
   integer :: icnt
   
   real(r8) :: dtime                            ! SHOC time step                              [s]   
   real(r8) :: edsclr_in(pcols,pver,edsclr_dim)      ! Scalars to be diffused through SHOC         [units vary]   
   real(r8) :: edsclr_out(pcols,pver,edsclr_dim)
   real(r8) :: rcm_in(pcols,pver)
   real(r8) :: cloudfrac_shoc(pcols,pver)
   real(r8) :: newfice(pcols,pver)              ! fraction of ice in cloud at CLUBB start       [-]
   real(r8) :: inv_exner(pcols,pver)
   real(r8) :: thlm(pcols,pver)
   real(r8) :: um(pcols,pver)
   real(r8) :: vm(pcols,pver)
   real(r8) :: rvm(pcols,pver)
   real(r8) :: rtm(pcols,pver)
   real(r8) :: rcm(pcols,pver)
   real(r8) :: rcm2(pcols,pver)                 ! cloud liquid variance                         [kg/kg]
   real(r8) :: ksrftms(pcols)                   ! Turbulent mountain stress surface drag        [kg/s/m2]
   real(r8) :: tautmsx(pcols)                   ! U component of turbulent mountain stress      [N/m2]
   real(r8) :: tautmsy(pcols)                   ! V component of turbulent mountain stress      [N/m2]
   real(r8) :: wm_zt(pcols,pver)
   real(r8) :: zt_g(pcols,pver)
   real(r8) :: dz_g(pcols,pver)
   real(r8) :: zi_g(pcols,pverp)
   real(r8) :: cloud_frac(pcols,pver)          ! CLUBB cloud fraction                          [fraction]
   real(r8) :: ice_cloud_frac(pcols,pver)          ! ice number aware cloud fraction, 0 or 1
   real(r8) :: precipitating_ice_frac(pcols,pver)        ! precipitating ice fraction, 0 or 1
   real(r8) :: liq_cloud_frac(pcols,pver)     
   real(r8) :: dlf2(pcols,pver)
   real(r8) :: isotropy(pcols,pver)
   real(r8) :: host_dx, host_dy
   real(r8) :: host_temp(pcols,pver)
   real(r8) :: host_dx_in(pcols), host_dy_in(pcols)  
   real(r8) :: shoc_mix_out(pcols,pver), tk_in(pcols,pver), tkh_in(pcols,pver)
   real(r8) :: isotropy_out(pcols,pver), tke_zt(pcols,pver)
   real(r8) :: w_sec_out(pcols,pver), thl_sec_out(pcols,pverp)
   real(r8) :: qw_sec_out(pcols,pverp), qwthl_sec_out(pcols,pverp)
   real(r8) :: wthl_sec_out(pcols,pverp), wqw_sec_out(pcols,pverp)
   real(r8) :: wtke_sec_out(pcols,pverp), uw_sec_out(pcols,pverp)
   real(r8) :: vw_sec_out(pcols,pverp), w3_out(pcols,pverp)
   real(r8) :: wqls_out(pcols,pver), brunt_out(pcols,pver)

   real(r8) :: wthl_output(pcols,pverp)
   real(r8) :: wqw_output(pcols,pverp)
   real(r8) :: wthv_output(pcols,pver)
   real(r8) :: wql_output(pcols,pver)

   real(r8) :: obklen(pcols), ustar2(pcols), kinheat(pcols), kinwat(pcols)
   real(r8) :: dummy2(pcols), dummy3(pcols), kbfs(pcols), th(pcols,pver), thv(pcols,pver)
   real(r8) :: thv2(pcols,pver)  
 
   real(r8) :: minqn, rrho(pcols,pver), rrho_i(pcols,pverp)    ! minimum total cloud liquid + ice threshold    [kg/kg]
   real(r8) :: cldthresh, frac_limit
   real(r8) :: ic_limit, dum1
   real(r8) :: inv_exner_surf, pot_temp
 
   real(r8) :: wpthlp_sfc(pcols), wprtp_sfc(pcols), upwp_sfc(pcols), vpwp_sfc(pcols)
   real(r8) :: wtracer_sfc(pcols,edsclr_dim)

  
   ! Variables below are needed to compute energy integrals for conservation
   real(r8) :: ke_a(pcols), ke_b(pcols), te_a(pcols), te_b(pcols)
   real(r8) :: wv_a(pcols), wv_b(pcols), wl_b(pcols), wl_a(pcols)
   real(r8) :: se_dis(pcols), se_a(pcols), se_b(pcols), shoc_s(pcols,pver)
   real(r8) :: shoc_t(pcols,pver)
   
   ! --------------- !
   ! Pointers        !
   ! --------------- !
  
   real(r8), pointer, dimension(:,:) :: tke_zi  ! turbulent kinetic energy, interface
   real(r8), pointer, dimension(:,:) :: wthv ! buoyancy flux
   real(r8), pointer, dimension(:,:) :: tkh 
   real(r8), pointer, dimension(:,:) :: tk
   real(r8), pointer, dimension(:,:) :: cld      ! cloud fraction                               [fraction]
   real(r8), pointer, dimension(:,:) :: tot_cloud_frac      ! cloud fraction                               [fraction]
   real(r8), pointer, dimension(:,:) :: concld   ! convective cloud fraction                    [fraction]
   real(r8), pointer, dimension(:,:) :: ast      ! stratiform cloud fraction                    [fraction]
   real(r8), pointer, dimension(:,:) :: alst     ! liquid stratiform cloud fraction             [fraction]
   real(r8), pointer, dimension(:,:) :: aist     ! ice stratiform cloud fraction                [fraction] 
   real(r8), pointer, dimension(:,:) :: cmeliq 
           
   real(r8), pointer, dimension(:,:) :: qlst     ! Physical in-stratus LWC                      [kg/kg]
   real(r8), pointer, dimension(:,:) :: qist     ! Physical in-stratus IWC                      [kg/kg]
   real(r8), pointer, dimension(:,:) :: deepcu   ! deep convection cloud fraction               [fraction]
   real(r8), pointer, dimension(:,:) :: shalcu   ! shallow convection cloud fraction            [fraction]    
   real(r8), pointer, dimension(:,:) :: khzt     ! eddy diffusivity on thermo levels            [m^2/s]
   real(r8), pointer, dimension(:,:) :: khzm     ! eddy diffusivity on momentum levels          [m^2/s]
   real(r8), pointer, dimension(:) :: pblh     ! planetary boundary layer height                [m]
   real(r8), pointer, dimension(:,:) :: dp_icwmr ! deep convection in cloud mixing ratio        [kg/kg] 
   real(r8), pointer, dimension(:,:) :: cmfmc_sh ! Shallow convective mass flux--m subc (pcols,pverp) [kg/m2/s/]     

   real(r8), pointer, dimension(:,:) :: prer_evap 
   real(r8), pointer, dimension(:,:) :: accre_enhan
   real(r8), pointer, dimension(:,:) :: relvar
   
   logical :: lqice(pcnst)
   real(r8) :: relvarmax
   
   !------------------------------------------------------------------!
   !------------------------------------------------------------------!
   !------------------------------------------------------------------!
   !       MAIN COMPUTATION BEGINS HERE                               !
   !------------------------------------------------------------------!
   !------------------------------------------------------------------!
   !------------------------------------------------------------------!   
   
 !  Get indicees for cloud and ice mass and cloud and ice number
   ic_limit   = 1.e-12_r8
   frac_limit = 0.01_r8
   
   call cnst_get_ind('CLDLIQ',ixcldliq)
   call cnst_get_ind('CLDICE',ixcldice)
   call cnst_get_ind('NUMLIQ',ixnumliq)
   call cnst_get_ind('NUMICE',ixnumice)
   
   call physics_ptend_init(ptend_loc,state%psetcols, 'shoc', ls=.true., lu=.true., lv=.true., lq=lq)
   
   call physics_state_copy(state,state1)
   
   !  Determine number of columns and which chunk computation is to be performed on
   ncol = state%ncol
   lchnk = state%lchnk    
   
   !  Determine time step of physics buffer 
   itim_old = pbuf_old_tim_idx()     
   
   !  Establish associations between pointers and physics buffer fields   
   call pbuf_get_field(pbuf, tke_idx,     tke_zi)
   call pbuf_get_field(pbuf, wthv_idx,     wthv,     start=(/1,1,itim_old/), kount=(/pcols,pver,1/))  
   call pbuf_get_field(pbuf, tkh_idx,      tkh,     start=(/1,1,itim_old/), kount=(/pcols,pver,1/))  
   call pbuf_get_field(pbuf, tk_idx,       tk,     start=(/1,1,itim_old/), kount=(/pcols,pver,1/))  
   call pbuf_get_field(pbuf, cld_idx,     cld,     start=(/1,1,itim_old/), kount=(/pcols,pver,1/))
   call pbuf_get_field(pbuf, tot_cloud_frac_idx,     tot_cloud_frac,     start=(/1,1,itim_old/), kount=(/pcols,pver,1/))
   call pbuf_get_field(pbuf, concld_idx,  concld,  start=(/1,1,itim_old/), kount=(/pcols,pver,1/))
   call pbuf_get_field(pbuf, ast_idx,     ast,     start=(/1,1,itim_old/), kount=(/pcols,pver,1/))
   call pbuf_get_field(pbuf, alst_idx,    alst,    start=(/1,1,itim_old/), kount=(/pcols,pver,1/))
   call pbuf_get_field(pbuf, aist_idx,    aist,    start=(/1,1,itim_old/), kount=(/pcols,pver,1/))
   call pbuf_get_field(pbuf, qlst_idx,    qlst,    start=(/1,1,itim_old/), kount=(/pcols,pver,1/))
   call pbuf_get_field(pbuf, qist_idx,    qist,    start=(/1,1,itim_old/), kount=(/pcols,pver,1/))
   
   call pbuf_get_field(pbuf, prer_evap_idx, prer_evap)
   call pbuf_get_field(pbuf, accre_enhan_idx, accre_enhan)
   call pbuf_get_field(pbuf, cmeliq_idx,  cmeliq)
   call pbuf_get_field(pbuf, relvar_idx,  relvar)
   call pbuf_get_field(pbuf, dp_frac_idx, deepcu)
   call pbuf_get_field(pbuf, sh_frac_idx, shalcu)
   call pbuf_get_field(pbuf, kvm_idx,     khzm)
   call pbuf_get_field(pbuf, kvh_idx,     khzt)
   call pbuf_get_field(pbuf, pblh_idx,    pblh)
   call pbuf_get_field(pbuf, icwmrdp_idx, dp_icwmr)
   call pbuf_get_field(pbuf, cmfmc_sh_idx, cmfmc_sh)  
   
   !  Determine SHOC time step.
   
   dtime = shoc_timestep
   
   !  If requested SHOC timestep is < 0 then set the SHOC time step
   !    equal to hdtime (the macrophysics/microphysics timestep).
   
   if (dtime < 0._r8) then
     dtime = hdtime
   endif
   
   !  Now perform checks to determine if the requested SHOC timestep
   !   is reasonable based on the host model time step.
   
   ! Is SHOC timestep greater than the macrophysics/microphysics timestep?
   if (dtime .gt. hdtime) then
     call endrun('shoc_tend_e3sm: Requested SHOC time step is greater than the macrophysics/microphysics timestep')
   endif
   
   ! Does SHOC timestep divide evenly into the macrophysics/microphyscs timestep?
   if (mod(hdtime,dtime) .ne. 0) then
     call endrun('shoc_tend_e3sm:  SHOC time step and HOST time step NOT compatible')
   endif

   ! If we survived this far, then the SHOC timestep is valid.
  
   !  determine number of timesteps SHOC core should be advanced, 
   !  host time step divided by SHOC time step  
   nadv = max(hdtime/dtime,1._r8)

   ! Set grid space, in meters. If SCM, set to a grid size representative
   !  of a typical GCM.  Otherwise, compute locally.    
   if (single_column .and. .not. dp_crm) then
     host_dx_in(:) = 100000._r8
     host_dy_in(:) = 100000._r8
   else if (dp_crm) then
     call grid_size_planar_uniform(host_dx, host_dy)
     host_dx_in(:) = host_dx
     host_dy_in(:) = host_dy
   else
     call grid_size(state1, host_dx_in, host_dy_in)
   endif
 
   minqn = 0._r8
   newfice(:,:) = 0._r8
   where(state1%q(:ncol,:pver,ixcldice) .gt. minqn) &
       newfice(:ncol,:pver) = state1%q(:ncol,:pver,ixcldice)/(state1%q(:ncol,:pver,ixcldliq)+state1%q(:ncol,:pver,ixcldice))  
       
   ! TODO: Create a general function to calculate Exner's formula - see full
   ! comment in micro_p3_interface.F90
   do k=1,pver
     do i=1,ncol
       inv_exner(i,k) = 1._r8/((state1%pmid(i,k)/p0_shoc)**(rair/cpair))
     enddo
   enddo       
       
   !  At each SHOC call, initialize mean momentum  and thermo SHOC state 
   !  from the E3SM state
   
   do k=1,pver   ! loop over levels
     do i=1,ncol ! loop over columns
     
       rvm(i,k) = state1%q(i,k,ixq)
       rcm(i,k) = state1%q(i,k,ixcldliq)
       rtm(i,k) = rvm(i,k) + rcm(i,k)
       um(i,k) = state1%u(i,k)
       vm(i,k) = state1%v(i,k)
       
       pot_temp = state1%t(i,k)*inv_exner(i,k)
       thlm(i,k) = pot_temp-(pot_temp/state1%t(i,k))*(latvap/cpair)*state1%q(i,k,ixcldliq)
       thv(i,k) = state1%t(i,k)*inv_exner(i,k)*(1.0_r8+zvir*state1%q(i,k,ixq)-state1%q(i,k,ixcldliq)) 
 
       tke_zt(i,k) = max(tke_tol,state1%q(i,k,ixtke))
       
       ! Cloud fraction needs to be initialized for first 
       !  PBL height calculation call
       cloud_frac(i,k) = alst(i,k) 
     
     enddo
   enddo         
   
   ! ------------------------------------------------- !
   ! Prepare inputs for SHOC call                      !
   ! ------------------------------------------------- ! 
   
   do k=1,pver
     do i=1,ncol
       dz_g(i,k) = state1%zi(i,k)-state1%zi(i,k+1)  ! compute thickness
     enddo
   enddo
   
   !  Define the SHOC thermodynamic grid (in units of m)
   wm_zt(:,pver) = 0._r8
   do k=1,pver
     do i=1,ncol
       zt_g(i,k) = state1%zm(i,k)-state1%zi(i,pver+1)
       rrho(i,k)=(1._r8/gravit)*(state1%pdel(i,k)/dz_g(i,k))
       wm_zt(i,k) = -1._r8*state1%omega(i,k)/(rrho(i,k)*gravit)
       shoc_s(i,k) = state1%s(i,k)
     enddo
   enddo
     
   do k=1,pverp
     do i=1,ncol
       zi_g(i,k) = state1%zi(i,k)-state1%zi(i,pver+1)
     enddo
   enddo

   ! Get Density on the interface grid
   call linear_interp(zt_g(:ncol,:pver),zi_g(:ncol,:pverp),rrho(:ncol,:pver),&
                      rrho_i(:ncol,:pverp),pver,pverp,ncol,0._r8)

   do i=1,ncol
      !  Compute inverse of exner function at surface
      inv_exner_surf = 1._r8/((state1%pint(i,pverp)/p0_shoc)**(rair/cpair))

      !  Surface fluxes provided by host model
      wpthlp_sfc(i) = cam_in%shf(i)/(cpair*rrho_i(i,pverp))       ! Sensible heat flux
      wpthlp_sfc(i) = wpthlp_sfc(i)*inv_exner_surf

      wprtp_sfc(i)  = cam_in%cflx(i,1)/(rrho_i(i,pverp))      ! Latent heat flux
      upwp_sfc(i)   = cam_in%wsx(i)/rrho_i(i,pverp)               ! Surface meridional momentum flux
      vpwp_sfc(i)   = cam_in%wsy(i)/rrho_i(i,pverp)               ! Surface zonal momentum flux  
      wtracer_sfc(i,:) = 0._r8  ! in E3SM tracer fluxes are done elsewhere
   enddo               
   
   !  Do the same for tracers 
   icnt=0
   do ixind=1,pcnst
     if (lq(ixind))  then 
       icnt=icnt+1
       do k=1,pver
         do i=1,ncol
           edsclr_in(i,k,icnt) = state1%q(i,k,ixind)
         enddo
       enddo
     end if
   enddo    
    
   ! ------------------------------------------------- !
   ! Actually call SHOC                                !
   ! ------------------------------------------------- !   

   call shoc_main( &
        ncol, pver, pverp, dtime, nadv, & ! Input
	host_dx_in(:ncol), host_dy_in(:ncol), thv(:ncol,:),& ! Input
        zt_g(:ncol,:), zi_g(:ncol,:), state%pmid(:ncol,:pver), state%pint(:ncol,:pverp), state1%pdel(:ncol,:pver),& ! Input
	wpthlp_sfc(:ncol), wprtp_sfc(:ncol), upwp_sfc(:ncol), vpwp_sfc(:ncol), & ! Input
	wtracer_sfc(:ncol,:), edsclr_dim, wm_zt(:ncol,:), & ! Input
	inv_exner(:ncol,:),state1%phis(:ncol), & ! Input
	shoc_s(:ncol,:), tke_zt(:ncol,:), thlm(:ncol,:), rtm(:ncol,:), & ! Input/Ouput
	um(:ncol,:), vm(:ncol,:), edsclr_in(:ncol,:,:), & ! Input/Output
	wthv(:ncol,:),tkh(:ncol,:),tk(:ncol,:), & ! Input/Output
	rcm(:ncol,:),cloud_frac(:ncol,:), & ! Input/Output
        pblh(:ncol), & ! Output
        shoc_mix_out(:ncol,:), isotropy_out(:ncol,:), & ! Output (diagnostic)
        w_sec_out(:ncol,:), thl_sec_out(:ncol,:), qw_sec_out(:ncol,:), qwthl_sec_out(:ncol,:), & ! Output (diagnostic)   
        wthl_sec_out(:ncol,:), wqw_sec_out(:ncol,:), wtke_sec_out(:ncol,:), & ! Output (diagnostic)
        uw_sec_out(:ncol,:), vw_sec_out(:ncol,:), w3_out(:ncol,:), & ! Output (diagnostic)
        wqls_out(:ncol,:),brunt_out(:ncol,:),rcm2(:ncol,:)) ! Output (diagnostic)
   
   ! Transfer back to pbuf variables
   
   do k=1,pver
     do i=1,ncol 
       cloud_frac(i,k) = min(cloud_frac(i,k),1._r8)
      enddo
   enddo
      
!sort out edsclr_in, edsclr_out
   do ixind=1,edsclr_dim
     edsclr_out(:,:,ixind) = edsclr_in(:,:,ixind)
   enddo 


   ! Eddy diffusivities and TKE are needed for aerosol activation code.
   !   Linearly interpolate from midpoint grid and onto the interface grid.
   !   The output variables for these routines (khzm, khzt, and tke_zi)
   !   are PBUF pointers
   call linear_interp(state%zm(:ncol,:pver),state%zi(:ncol,:pverp),&
                tk(:ncol,:pver),khzm(:ncol,:pverp),pver,pverp,ncol,0._r8)
   call linear_interp(state%zm(:ncol,:pver),state%zi(:ncol,:pverp),&
                tkh(:ncol,:pver),khzt(:ncol,:pverp),pver,pverp,ncol,0._r8)
   call linear_interp(state%zm(:ncol,:pver),state%zi(:ncol,:pverp),&
                tke_zt(:ncol,:pver),tke_zi(:ncol,:pverp),pver,pverp,ncol,tke_tol)

   !  Now compute the tendencies of SHOC to E3SM
   do k=1,pver
     do i=1,ncol
       
       ptend_loc%u(i,k) = (um(i,k)-state1%u(i,k))/hdtime
       ptend_loc%v(i,k) = (vm(i,k)-state1%v(i,k))/hdtime           
       ptend_loc%q(i,k,ixq) = (rtm(i,k)-rcm(i,k)-state1%q(i,k,ixq))/hdtime ! water vapor
       ptend_loc%q(i,k,ixcldliq) = (rcm(i,k)-state1%q(i,k,ixcldliq))/hdtime   ! Tendency of liquid water
       ptend_loc%s(i,k) = (shoc_s(i,k)-state1%s(i,k))/hdtime
       
       ptend_loc%q(i,k,ixtke)=(tke_zt(i,k)-state1%q(i,k,ixtke))/hdtime ! TKE
       
   !  Apply tendencies to ice mixing ratio, liquid and ice number, and aerosol constituents.
   !  Loading up this array doesn't mean the tendencies are applied.  
   !  edsclr_out is compressed with just the constituents being used, ptend and state are not compressed

       icnt=0
       do ixind=1,pcnst
         if (lq(ixind)) then
           icnt=icnt+1
           if ((ixind /= ixq) .and. (ixind /= ixcldliq) .and. (ixind /= ixtke)) then
             ptend_loc%q(i,k,ixind) = (edsclr_out(i,k,icnt)-state1%q(i,k,ixind))/hdtime ! transported constituents 
           end if
         end if
       enddo

     enddo
   enddo   
   
   cmeliq(:,:) = ptend_loc%q(:,:,ixcldliq)
  
   ! Update physics tendencies
   call physics_ptend_init(ptend_all, state%psetcols, 'shoc')
   call physics_ptend_sum(ptend_loc,ptend_all,ncol)
   call physics_update(state1,ptend_loc,hdtime)
   
   ! ------------------------------------------------------------ !
   ! ------------------------------------------------------------ ! 
   ! ------------------------------------------------------------ !
   ! The rest of the code deals with diagnosing variables         !
   ! for microphysics/radiation computation and macrophysics      !
   ! ------------------------------------------------------------ !
   ! ------------------------------------------------------------ !
   ! ------------------------------------------------------------ !   
   
   ! --------------------------------------------------------------------------------- !  
   !  COMPUTE THE ICE CLOUD DETRAINMENT                                                !
   !  Detrainment of convective condensate into the environment or stratiform cloud    !
   ! --------------------------------------------------------------------------------- !
   
   !  Initialize the shallow convective detrainment rate, will always be zero
   dlf2(:,:) = 0.0_r8

   lqice(:)        = .false.
   lqice(ixcldliq) = .true.
   lqice(ixcldice) = .true.
   lqice(ixnumliq) = .true.
   lqice(ixnumice) = .true.   
   
   call physics_ptend_init(ptend_loc,state%psetcols, 'clubb_det', ls=.true., lq=lqice)   
   do k=1,pver
      do i=1,ncol
         if( state1%t(i,k) > shoc_tk1 ) then
            dum1 = 0.0_r8
         elseif ( state1%t(i,k) < shoc_tk2 ) then
            dum1 = 1.0_r8
         else
            !Note: Denominator is changed from 30.0_r8 to (shoc_tk1 - shoc_tk2),
            !(clubb_tk1 - clubb_tk2) is also 30.0 but it introduced a non-bfb change
            dum1 = ( shoc_tk1 - state1%t(i,k) ) /(shoc_tk1 - shoc_tk2)
         endif
        
         ptend_loc%q(i,k,ixcldliq) = dlf(i,k) * ( 1._r8 - dum1 )
         ptend_loc%q(i,k,ixcldice) = dlf(i,k) * dum1
         ptend_loc%q(i,k,ixnumliq) = 3._r8 * ( max(0._r8, ( dlf(i,k) - dlf2(i,k) )) * ( 1._r8 - dum1 ) ) &
                                     / (4._r8*3.14_r8* shoc_liq_deep**3*997._r8) + & ! Deep    Convection
                                     3._r8 * (                         dlf2(i,k)    * ( 1._r8 - dum1 ) ) &
                                     / (4._r8*3.14_r8*shoc_liq_sh**3*997._r8)     ! Shallow Convection 
         ptend_loc%q(i,k,ixnumice) = 3._r8 * ( max(0._r8, ( dlf(i,k) - dlf2(i,k) )) *  dum1 ) &
                                     / (4._r8*3.14_r8*shoc_ice_deep**3*500._r8) + & ! Deep    Convection
                                     3._r8 * (                         dlf2(i,k)    *  dum1 ) &
                                     / (4._r8*3.14_r8*shoc_ice_sh**3*500._r8)     ! Shallow Convection
         ptend_loc%s(i,k)          = dlf(i,k) * dum1 * latice
 
         ! Only rliq is saved from deep convection, which is the reserved liquid.  We need to keep
         !   track of the integrals of ice and static energy that is effected from conversion to ice
         !   so that the energy checker doesn't complain.
         det_s(i)                  = det_s(i) + ptend_loc%s(i,k)*state1%pdel(i,k)/gravit
         det_ice(i)                = det_ice(i) - ptend_loc%q(i,k,ixcldice)*state1%pdel(i,k)/gravit
 
      enddo
    enddo

    det_ice(:ncol) = det_ice(:ncol)/1000._r8  ! divide by density of water
   
    call physics_ptend_sum(ptend_loc,ptend_all,ncol)
    call physics_update(state1,ptend_loc,hdtime)
   
    ! For purposes of this implementation, just set relvar and accre_enhan to 1
    relvar(:,:) = 1.0_r8
    accre_enhan(:,:) = 1._r8  
   
! +++ JShpund: add relative cloud liquid variance (a vectorized version based on CLUBB)
!     TODO: double check the hardcoded values ('relvarmax', '0.001_r8')
    relvarmax = 10.0_r8
    where (rcm(:ncol,:pver) /= 0.0 .and. rcm2(:ncol,:pver) /= 0.0) &
           relvar(:ncol,:pver) = min(relvarmax,max(0.001_r8,rcm(:ncol,:pver)**2.0/rcm2(:ncol,:pver)))

    ! --------------------------------------------------------------------------------- ! 
    !  Diagnose some quantities that are computed in macrop_tend here.                  !
    !  These are inputs required for the microphysics calculation.                      !
    !                                                                                   !
    !  FIRST PART COMPUTES THE STRATIFORM CLOUD FRACTION FROM SHOC CLOUD FRACTION       !
    ! --------------------------------------------------------------------------------- ! 
   
    ! HW: set alst to alst_o before getting updated
    if(liqcf_fix) then
      if(.not.is_first_step()) alst_o(:ncol,:pver) = alst(:ncol,:pver)
    endif

    !  initialize variables 
    alst(:,:) = 0.0_r8
    qlst(:,:) = 0.0_r8 
 
    do k=1,pver
      do i=1,ncol
        alst(i,k) = cloud_frac(i,k)   
        qlst(i,k) = rcm(i,k)/max(0.01_r8,alst(i,k))  ! Incloud stratus condensate mixing ratio
      enddo
    enddo

    ! HW
    if(liqcf_fix) then
      if(is_first_step()) alst_o(:ncol,:pver) = alst(:ncol,:pver)
    endif  
   
    ! --------------------------------------------------------------------------------- !  
    !  THIS PART COMPUTES CONVECTIVE AND DEEP CONVECTIVE CLOUD FRACTION                 !
    ! --------------------------------------------------------------------------------- ! 
 
    deepcu(:,pver) = 0.0_r8
    shalcu(:,pver) = 0.0_r8
 
    do k=1,pver-1
      do i=1,ncol
        !  diagnose the deep convective cloud fraction, as done in macrophysics based on the 
        !  deep convective mass flux, read in from pbuf.  Since shallow convection is never 
        !  called, the shallow convective mass flux will ALWAYS be zero, ensuring that this cloud
        !  fraction is purely from deep convection scheme.  
        deepcu(i,k) = max(0.0_r8,min(dp1*log(1.0_r8+500.0_r8*(cmfmc(i,k+1)-cmfmc_sh(i,k+1))),0.6_r8))
        shalcu(i,k) = 0._r8
       
        if (deepcu(i,k) <= frac_limit .or. dp_icwmr(i,k) < ic_limit) then
          deepcu(i,k) = 0._r8
        endif
             
        !  using the deep convective cloud fraction, and SHOC cloud fraction (variable 
        !  "cloud_frac"), compute the convective cloud fraction.  This follows the formulation
        !  found in macrophysics code.  Assumes that convective cloud is all nonstratiform cloud 
        !  from SHOC plus the deep convective cloud fraction
        concld(i,k) = min(cloud_frac(i,k)-alst(i,k)+deepcu(i,k),0.80_r8)
      enddo
    enddo   
   
    ! --------------------------------------------------------------------------------- !  
    !  COMPUTE THE ICE CLOUD FRACTION PORTION                                           !
    !  use the aist_vector function to compute the ice cloud fraction                   !
    ! --------------------------------------------------------------------------------- !
   
    do k=1,pver
      call aist_vector(state1%q(:,k,ixq),state1%t(:,k),state1%pmid(:,k),state1%q(:,k,ixcldice), &
           state1%q(:,k,ixnumice),cam_in%landfrac(:),cam_in%snowhland(:),aist(:,k),ncol)
    enddo
   
    ! --------------------------------------------------------------------------------- !  
    !  THIS PART COMPUTES THE LIQUID STRATUS FRACTION                                   !
    !                                                                                   !
    !  For now leave the computation of ice stratus fraction from macrop_driver intact  !
    !  because SHOC does nothing with ice.  Here I simply overwrite the liquid stratus ! 
    !  fraction that was coded in macrop_driver                                         !
    ! --------------------------------------------------------------------------------- !  
 
    !  Recompute net stratus fraction using maximum over-lapping assumption, as done
    !  in macrophysics code, using alst computed above and aist read in from physics buffer            

    cldthresh=1.e-18_r8

    do k=1,pver
      do i=1,ncol

        ast(i,k) = max(alst(i,k),aist(i,k))

        qist(i,k) = state1%q(i,k,ixcldice)/max(0.01_r8,aist(i,k)) 
      enddo
    enddo
   
    !  Probably need to add deepcu cloud fraction to the cloud fraction array, else would just 
    !  be outputting the shallow convective cloud fraction
 
    !  Add liq, ice, and precipitating ice fractions here. These are purely
    !  diagnostic outputs and do not impact the rest of the code. The qi threshold for
    !  setting ice_cloud_fraction and the qi dependent ni_threshold are tunable. 

    liq_cloud_frac = 0.0_r8
    ice_cloud_frac = 0.0_r8
    precipitating_ice_frac = 0.0_r8
    tot_cloud_frac = 0.0_r8
 
    do k=1,pver
      do i=1,ncol
        cloud_frac(i,k) = min(ast(i,k)+deepcu(i,k),1.0_r8)
        liq_cloud_frac(i,k) = alst(i,k)
        if (state1%q(i,k,ixcldice) .ge. 1.0e-5_r8) then 
           if (state1%q(i,k,ixnumice) .ge. state1%q(i,k,ixcldice)*5.0e7_r8) then
              ice_cloud_frac(i,k) = 1.0_r8
           else
              precipitating_ice_frac(i,k) = 1.0_r8
           endif
        endif
        tot_cloud_frac(i,k) = min(1.0_r8, max(ice_cloud_frac(i,k),liq_cloud_frac(i,k))+deepcu(i,k))
      enddo
    enddo
   
    cld(:,1:pver) = cloud_frac(:,1:pver)	

    ! --------------------------------------------------------!
    ! Output fields
    !---------------------------------------------------------!

    do k=1,pverp
      do i=1,ncol
        wthl_output(i,k) = wthl_sec_out(i,k) * rrho_i(i,k) * cpair
        wqw_output(i,k) = wqw_sec_out(i,k) * rrho_i(i,k) * latvap 
      enddo
    enddo

    do k=1,pver
      do i=1,ncol
        wthv_output(i,k) = wthv(i,k) * rrho(i,k) * cpair
        wql_output(i,k) = wqls_out(i,k) * rrho(i,k) * latvap 
      enddo
    enddo

    call outfld('SHOC_TKE', tke_zt, pcols, lchnk)
    call outfld('WTHV_SEC', wthv_output, pcols, lchnk)
    call outfld('SHOC_MIX', shoc_mix_out, pcols, lchnk)
    call outfld('TK', tk, pcols, lchnk)
    call outfld('TKH', tkh, pcols, lchnk)
    call outfld('W_SEC', w_sec_out, pcols, lchnk)
    call outfld('THL_SEC', thl_sec_out, pcols, lchnk)
    call outfld('QW_SEC', qw_sec_out, pcols, lchnk)
    call outfld('QWTHL_SEC', qwthl_sec_out, pcols, lchnk)
    call outfld('WTHL_SEC', wthl_output, pcols, lchnk)
    call outfld('WQW_SEC', wqw_output, pcols, lchnk)
    call outfld('WTKE_SEC', wtke_sec_out, pcols, lchnk)
    call outfld('UW_SEC', uw_sec_out, pcols, lchnk)
    call outfld('VW_SEC', vw_sec_out, pcols, lchnk)
    call outfld('W3', w3_out, pcols, lchnk)
    call outfld('WQL_SEC',wql_output, pcols, lchnk)
    call outfld('ISOTROPY',isotropy_out, pcols,lchnk)
    call outfld('CONCLD',concld,pcols,lchnk)
    call outfld('BRUNT',brunt_out,pcols,lchnk)
    call outfld('RELVAR',relvar,pcols,lchnk)
    call outfld('SHOC_QL',rcm,pcols,lchnk)
    call outfld('ICE_CLOUD_FRAC',ice_cloud_frac,pcols,lchnk)
    call outfld('PRECIPITATING_ICE_FRAC',precipitating_ice_frac,pcols,lchnk)
    call outfld('LIQ_CLOUD_FRAC',liq_cloud_frac,pcols,lchnk)
    call outfld('TOT_CLOUD_FRAC',tot_cloud_frac,pcols,lchnk)

#endif    
    return         
  end subroutine shoc_tend_e3sm   
  
  subroutine grid_size(state, grid_dx, grid_dy)
  ! Determine the size of the grid for each of the columns in state

  use phys_grid,       only: get_area_p
  use shr_const_mod,   only: shr_const_pi
  use physics_types,   only: physics_state
  use ppgrid,          only: pver, pverp, pcols
 
  type(physics_state), intent(in) :: state
  real(r8), intent(out)           :: grid_dx(pcols), grid_dy(pcols)   ! E3SM grid [m]

  real(r8), parameter :: earth_ellipsoid1 = 111132.92_r8 ! World Geodetic System 1984 (WGS84) 
                                                         ! first coefficient, meters per degree longitude at equator
  real(r8), parameter :: earth_ellipsoid2 = 559.82_r8 ! second expansion coefficient for WGS84 ellipsoid
  real(r8), parameter :: earth_ellipsoid3 = 1.175_r8 ! third expansion coefficient for WGS84 ellipsoid

  real(r8) :: mpdeglat, column_area, degree, lat_in_rad
  integer  :: i

  do i=1,state%ncol
      ! determine the column area in radians
      column_area = get_area_p(state%lchnk,i)
      ! convert to degrees
      degree = sqrt(column_area)*(180._r8/shr_const_pi)

      ! convert latitude to radians
      lat_in_rad = state%lat(i)*(shr_const_pi/180._r8)
       
      ! Now find meters per degree latitude
      ! Below equation finds distance between two points on an ellipsoid, derived from expansion
      !  taking into account ellipsoid using World Geodetic System (WGS84) reference 
      mpdeglat = earth_ellipsoid1 - earth_ellipsoid2 * cos(2._r8*lat_in_rad) + earth_ellipsoid3 * cos(4._r8*lat_in_rad)
      grid_dx(i) = mpdeglat * degree
      grid_dy(i) = grid_dx(i) ! Assume these are the same
  enddo   

  end subroutine grid_size  
  
  subroutine grid_size_planar_uniform(grid_dx, grid_dy)
  
    ! Get size of grid box if in doubly period planar mode
    ! At time of implementation planar dycore only supports uniform grids.
  
    use iop_data_mod,  only: dyn_dx_size
    
    real(r8), intent(out) :: grid_dx, grid_dy

    grid_dx = dyn_dx_size
    grid_dy = grid_dx
  
  end subroutine grid_size_planar_uniform

end module shoc_intr<|MERGE_RESOLUTION|>--- conflicted
+++ resolved
@@ -502,12 +502,7 @@
     use trb_mtn_stress,            only: compute_tms
     use shoc,           only: shoc_main
     use cam_history,    only: outfld
-<<<<<<< HEAD
     use scamMod,        only: single_column, dp_crm
-=======
-    use iop_data_mod,   only: single_column, dp_crm
-    use physics_utils,  only: calculate_drymmr_from_wetmmr, calculate_wetmmr_from_drymmr
->>>>>>> 3fa5bfc1
  
     implicit none
     
