--- conflicted
+++ resolved
@@ -4,19 +4,11 @@
 
   <entry id="MODEL_DOI_URL">
     <type>char</type>
-<<<<<<< HEAD
     <default_value>https://doi.org/10.11578/E3SM/dc.20180418.36</default_value>
     <group>run_metadata</group>
     <file>env_case.xml</file>
     <desc>run DOI</desc>
-  </entry> 
-=======
-    <default_value>unset</default_value>
-    <group>run_metadata</group>
-    <file>env_case.xml</file>
-    <desc>run DOI</desc>
-  </entry>
->>>>>>> 0037cc05
+  </entry>
 
   <entry id="DRV_THREADING">
     <type>logical</type>
