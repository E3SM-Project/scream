#!/usr/bin/env perl
#-----------------------------------------------------------------------------------------------
#
# build-namelist
#
# This script builds the namelists for the standalone CAM configuration of CCSM4.
# Eventually the system's build will be reworked so that individual components are responsible
# for building their own namelists.
#
# build-namelist is designed to be used in conjuction with configure.  By default configure
# produces a config_cache.xml file that contains all information needed at build time to procduce
# a CAM executable.  build-namelist reads this file to obtain information it needs to provide
# default values that are consistent with the CAM executable.  For example, the grid resolution
# is obtained from the cache file and used to determine appropriate defaults for boundary datasets
# that are resolution dependent.
#
# The simplest use of build-namelist is to execute it from the build directory where configure
# was run.  By default it will use the config_cache.xml file that was written by configure to
# determine the build time properties of the executable, and will write the files that contain 
# the output namelists in that same directory.  But if multiple runs are to made using the
# same executable, successive invocations of build-namelist will overwrite previously generated
# namelist files.  So generally the best strategy is to invoke build-namelist from the run
# directory and use the -config option to provide the filepath of the config_cache.xml file.
#
#
# Date        Contributor      Modification
# -------------------------------------------------------------------------------------------
# 2007-12-31  Brian Eaton      Original version
# 2008-02-02  B. Eaton         Restore -test functionality.
# 2008-07-01  Sean Santos      Added -inputdata functionality.
# 2008-07-09  B. Eaton         Provide default values for rad_climate variable which
#                              specifies the radiatively active constituents.
# 2008-08-26  B. Eaton         Add the driver namelist group ccsm_pes to specify the
#                              task/thread layout for all components.
# 2008-11-14  B. Eaton         Extend use_case functionality.
# 2009-09-02  B. Eaton         Allow namelist definition, defaults, and use case files
#                              to come from the user source mod directories.
#--------------------------------------------------------------------------------------------

use strict;
#use warnings;
#use diagnostics;

use Cwd;
use English;
use File::Basename;
use Getopt::Long;
use IO::File;
use FindBin qw($Bin);
use lib "$Bin/perl5lib";
use Build::ChemNamelist qw(set_dep_lists);
#-----------------------------------------------------------------------------------------------

sub usage {
    die <<EOF;
SYNOPSIS
     build-namelist [options]
OPTIONS
     -case "name"          Case identifier up to 32 characters
     -cice_nl "namelist"   Specify namelist settings for CICE directly on the commandline by supplying 
                           a string containing FORTRAN namelist syntax, e.g.,
                              -cice_nl "&ice histfreq=1 /"
                           This namelist will be passed to the invocation of the CICE build-namelist
                           via its -namelist argument.
     -config "filepath"    Read the given configuration cache file to determine the configuration
                           of the CAM executable.  Default: "config_cache.xml".
     -config_cice "filepath"
                           Filepath of the CICE config_cache file.  This filepath is passed to the
                           invocation of the CICE build-namelist.  Only specify this to override the
                           default filepath which was set when the CICE configure was invoked by
                           the CAM configure.
     -csmdata "dir"        Root directory of CCSM input data.
                           Can also be set by using the CSMDATA environment variable.
     -dir "directory"      Directory where output namelist files for each component will be
                           written, i.e., atm_in, drv_in, ice_in, lnd_in, rof_in, and ocn_in.
                           Default: current working directory.
     -help [or -h]         Print usage to STDOUT.
     -ignore_ic_date       Ignore the date of the initial condition files
                           when determining the default.
     -ignore_ic_year       Ignore just the year part of the date of the initial condition files
                           when determining the default.
     -infile "filepath"    Specify a file containing namelists to read values from.
     -inputdata "filepath" Writes out a list containing pathnames for required input datasets in
                           file specified.
     -namelist "namelist"  Specify namelist settings directly on the commandline by supplying 
                           a string containing FORTRAN namelist syntax, e.g.,
                              -namelist "&camexp stop_option='ndays' stop_n=10 /"
     -ntasks <n>           Specify the number of MPI tasks being used by the run.  This is used
                           to set a default decomposition for the FV dycore only (npr_yz).
     -runtype "type"       Type of simulation (startup, continue, or branch)
     -silent [-s]          Turns on silent mode - only fatal messages issued.
     -test                 Enable checking that input datasets exist on local filesystem.
     -use_case             Specify a use case.  Default: present day climatology
     -verbose [or -v]      Turn on verbose echoing of informational messages.
     -version              Echo the CVS tag name used to check out this CAM distribution.

Note: The precedence for setting the values of namelist variables is (highest to lowest):
      1. namelist values set by specific command-line options, i.e., -case, 
         -runtype
      2. values set on the command-line using the -namelist option,
      3. values read from the file specified by -infile,
      4. values specified by the -use_case option,
      5. values from the namelist defaults file.
EOF
}

#-----------------------------------------------------------------------------------------------
# Set the directory that contains the CAM configuration scripts.  If the command was
# issued using a relative or absolute path, that path is in $ProgDir.  Otherwise assume the
# command was issued from the current working directory.

(my $ProgName = $0) =~ s!(.*)/!!;      # name of this script
$ProgName = "CAM $ProgName";           # Since multiple components are now using a build-namelist
                                       # utility add "CAM" qualifier to the name.  This helps when
                                       # looking at error output from the whole CCSM system.
my $ProgDir = $1;                      # name of directory containing this script -- may be a
                                       # relative or absolute path, or null if the script is in
                                       # the user's PATH
my $cwd = getcwd();                    # current working directory
my $cfgdir;                            # absolute pathname of directory that contains this script
if ($ProgDir) { 
    $cfgdir = absolute_path($ProgDir);
} else {
    $cfgdir = $cwd;
}

# CAM root directory.  
my $cam_root = absolute_path("$cfgdir/../../..");

my $cfg_cache = "config_cache.xml";           # Default name of configuration cache file
my $outdirname = ".";                         # Default name of output directory name

#-----------------------------------------------------------------------------------------------
# Save commandline
my $commandline = "$cfgdir/build-namelist @ARGV";

#-----------------------------------------------------------------------------------------------

# Process command-line options.

my %opts = ( config         => $cfg_cache,
	     csmdata        => undef,
	     help           => 0,
	     dir            => $outdirname,
	     silent         => 0,
	     test           => 0,
	    );

GetOptions(
    "case=s"                    => \$opts{'case'},
    "cice_nl=s"                 => \$opts{'cice_nl'},
    "config=s"                  => \$opts{'config'},
    "config_cice=s"             => \$opts{'config_cice'},
    "csmdata=s"                 => \$opts{'csmdata'},
    "d|dir=s"                   => \$opts{'dir'},
    "h|help"                    => \$opts{'help'},
    "ignore_ic_date"            => \$opts{'ignore_ic_date'},
    "ignore_ic_year"            => \$opts{'ignore_ic_year'},
    "infile=s"                  => \$opts{'infile'},
    "inputdata=s"               => \$opts{'inputdata'},
    "namelist=s"                => \$opts{'namelist'},
    "ntasks=s"                  => \$opts{'ntasks'},
    "runtype=s"                 => \$opts{'runtype'},
    "s|silent"                  => \$opts{'silent'},
    "test"                      => \$opts{'test'},
    "uc|use_case=s"             => \$opts{'use_case'},
    "v|verbose"                 => \$opts{'verbose'},
    "version"                   => \$opts{'version'},
)  or usage();

# Give usage message.
usage() if $opts{'help'};

# Echo version info.
if ($opts{'version'}) {
    version($cfgdir);
    exit;
}

# Check for unparsed arguments
if (@ARGV) {
    print "ERROR: unrecognized arguments: @ARGV\n";
    usage();
}

# Define print levels:
# 0 - only issue fatal error messages
# 1 - only informs what files are created (default)
# 2 - verbose
my $print = 1;
if ($opts{'silent'})  { $print = 0; }
if ($opts{'verbose'}) { $print = 2; }
my $eol = "\n";

if ($print>=2) { print "Setting CAM configuration script directory to $cfgdir$eol"; }
if ($print>=2) { print "build-namelist was invoked with the commandline:\n $commandline$eol"; }

# Check that configuration cache file exists.
(-f $opts{'config'})  or  die <<"EOF";
** $ProgName - ERROR: Cannot find configuration cache file: \"$opts{'config'}\" **
EOF

if ($print>=2) { print "Using CAM configuration cache file $opts{'config'}$eol"; }

# Check that the CCSM inputdata root directory has been specified.
my $inputdata_rootdir = undef;
if (defined($opts{'csmdata'})) {
    $inputdata_rootdir = $opts{'csmdata'};
}
elsif (defined $ENV{'CSMDATA'}) {
    $inputdata_rootdir = $ENV{'CSMDATA'};
}
else {
    die "$ProgName - ERROR: CCSM inputdata root directory must be specified by either -csmdata argument\n" .
	" or by the CSMDATA environment variable. :";
}

if ($print>=2) { print "CCSM inputdata root directory: $inputdata_rootdir$eol"; }

# If the -test option is specified, then the inputdata root directory must be local or nfs mounted.
if ($opts{'test'}) {
(-d $inputdata_rootdir)  or  die <<"EOF";
** $ProgName - ERROR: CCSM inputdata root is not a directory: \"$inputdata_rootdir\" **
EOF
}

#-----------------------------------------------------------------------------------------------
# Make sure we can find required perl modules, definition, and defaults files.
# Look for them under the directory that contains the configure script.

# The XML::Lite module is required to parse the XML files.
(-f "$cfgdir/perl5lib/XML/Lite.pm")  or  die <<"EOF";
** $ProgName - ERROR: Cannot find perl module \"XML/Lite.pm\" in directory \"$cfgdir/perl5lib\" **
EOF

# The Build::Config module provides utilities to access the configuration information
# in the config_cache.xml file
(-f "$cfgdir/perl5lib/Build/Config.pm")  or  die <<"EOF";
** $ProgName - ERROR: Cannot find perl module \"Build/Config.pm\" in directory \"$cfgdir/perl5lib\" **
EOF

# The Build::NamelistDefinition module provides utilities to validate that the output
# namelists are consistent with the namelist definition file
(-f "$cfgdir/perl5lib/Build/NamelistDefinition.pm")  or  die <<"EOF";
** $ProgName - ERROR: Cannot find perl module \"Build/NamelistDefinition.pm\" in directory \"$cfgdir/perl5lib\" **
EOF

# The Build::NamelistDefaults module provides a utility to obtain default values of namelist
# variables based on finding a best fit with the attributes specified in the defaults file.
(-f "$cfgdir/perl5lib/Build/NamelistDefaults.pm")  or  die <<"EOF";
** $ProgName - ERROR: Cannot find perl module \"Build/NamelistDefaults.pm\" in directory \"$cfgdir/perl5lib\" **
EOF

# The Build::Namelist module provides utilities to parse input namelists, to query and modify
# namelists, and to write output namelists.
(-f "$cfgdir/perl5lib/Build/Namelist.pm")  or  die <<"EOF";
** $ProgName - ERROR: Cannot find perl module \"Build/Namelist.pm\" in directory \"$cfgdir/perl5lib\" **
EOF

#-----------------------------------------------------------------------------------------------
# Add $cfgdir/perl5lib to the list of paths that Perl searches for modules
unshift @INC, "$cfgdir/perl5lib";
require XML::Lite;
require Build::Config;
require Build::NamelistDefinition;
require Build::NamelistDefaults;
require Build::Namelist;

#-----------------------------------------------------------------------------------------------
# Create a configuration object from CAM's config_cache.xml file.  This object contains
# all the build-time specifications of the CAM executable.
my $cfg = Build::Config->new($opts{'config'});

#-----------------------------------------------------------------------------------------------
# Create a namelist definition object.  This object provides a method for verifying that the
# output namelist variables are in the definition file, and are output in the correct
# namelist groups.  Requires a namelist definition file...
#
# The namelist definition file contains entries for all namelist variables that
# can be output by build-namelist.  The version of the file that is associate with a
# fixed CAM tag is $cfgdir/namelist_files/namelist_definition.xml.  To aid developers
# who make use of the source mods directory (via -usr_src arg to configure) we allow
# the definition file to come from one of those directories.

my $nl_definition_file;
my @usr_src_dirs = split ',', $cfg->get('usr_src');
if (@usr_src_dirs) {
    foreach my $dir (@usr_src_dirs) {
	if (-f "$dir/namelist_definition.xml") {
	    $nl_definition_file = "$dir/namelist_definition.xml";
	    last;
	}
    }
}
if (! defined $nl_definition_file) {
    # default location of namelist definition file
    $nl_definition_file = "$cfgdir/namelist_files/namelist_definition.xml";
    (-f "$nl_definition_file")  or  die <<"EOF";
    ** $ProgName - ERROR: Cannot find namelist definition file \"$nl_definition_file\" **
EOF
}

if ($print>=2) { print "Using namelist definition file $nl_definition_file$eol"; }

my $definition = Build::NamelistDefinition->new($nl_definition_file);

#-----------------------------------------------------------------------------------------------
# Create a namelist defaults object.  This object provides default values for variables
# contained in the input defaults file.  The configuration object provides attribute
# values that are relevent for the CAM executable for which the namelist is being produced.
# These attributes are used along with optional user specified attributes to find the
# best match when looking for default values.
#
# The namelist defaults file contains default values for all required namelist variables.
# Analogously to the definition file, we allow a user modified version of this file to
# be present in one of the usr_src directories.

my $nl_defaults_file;
if (@usr_src_dirs) {
    foreach my $dir (@usr_src_dirs) {
	if (-f "$dir/namelist_defaults_cam.xml") {
	    $nl_defaults_file = "$dir/namelist_defaults_cam.xml";
	    last;
	}
    }
}
if (! defined $nl_defaults_file) {
    # default location of namelist defaults file
    $nl_defaults_file = "$cfgdir/namelist_files/namelist_defaults_cam.xml";
    (-f "$nl_defaults_file")  or  die <<"EOF";
    ** $ProgName - ERROR: Cannot find namelist defaults file \"$nl_defaults_file\" **
EOF
}

if ($print>=2) { print "Using namelist defaults file $nl_defaults_file$eol"; }

my $defaults = Build::NamelistDefaults->new($nl_defaults_file, $cfg);

#-----------------------------------------------------------------------------------------------
# Similarly to the namelist definition and defaults files, the use case file
# may also come from the usr_src directories.  Determine the location of the 
# use case file.

my $use_case_file;
if (defined $opts{'use_case'}) {

    if (@usr_src_dirs) {
	foreach my $dir (@usr_src_dirs) {
	    if (-f "$dir/$opts{'use_case'}.xml") {
		$use_case_file = "$dir/$opts{'use_case'}.xml";
		last;
	    }
	}
    }

    if (! defined $use_case_file) {
	# default location of namelist use case files
	$opts{'use_case_dir'} = "$cfgdir/namelist_files/use_cases";
	validate_use_case("commandline", \%opts);
	$use_case_file = "$opts{'use_case_dir'}/$opts{'use_case'}.xml";
    }

    if ($print>=2) { print "Using namelist use case file $use_case_file$eol"; }
}

#-----------------------------------------------------------------------------------------------
# Create an empty namelist object.  Add values to it in order of precedence.
my $nl = Build::Namelist->new();

#-----------------------------------------------------------------------------------------------

# Some regular expressions...
# **N.B.** the use of qr// for precompiling regexps isn't supported until perl 5.005.
my $TRUE  = "\.true\.";
my $FALSE = "\.false\.";

#-----------------------------------------------------------------------------------------------

# Process the user input in order of precedence.  At each point we'll only add new
# values to the namelist and not overwrite previously specified specified values which
# have higher precedence.

# Process the commandline args that provide specific namelist values.

# Case name
if (defined $opts{'case'}) { add_default($nl, 'case_name', 'val'=>$opts{'case'}); }

# Run type
if (defined $opts{'runtype'}) { add_default($nl, 'start_type', 'val'=>$opts{'runtype'}); }

# Process the -namelist arg.

if (defined $opts{'namelist'}) {
    # Parse commandline namelist
    my $nl_arg = Build::Namelist->new($opts{'namelist'});

    # Validate input namelist -- trap exceptions
    my $nl_arg_valid;
    eval { $nl_arg_valid = $definition->validate($nl_arg); };
    if ($@) {
	die "$ProgName - ERROR: Invalid namelist variable in commandline arg '-namelist'.\n $@";
    }

    # Merge input values into namelist.  Previously specified values have higher precedence
    # and are not overwritten.
    $nl->merge_nl($nl_arg_valid);
}

# Process the -infile arg.

if (defined $opts{'infile'}) {
    # Parse namelist input from a file
    my $nl_infile = Build::Namelist->new($opts{'infile'});

    # Validate input namelist -- trap exceptions
    my $nl_infile_valid;
    eval { $nl_infile_valid = $definition->validate($nl_infile); };
    if ($@) {
	die "$ProgName - ERROR: Invalid namelist variable in '-infile' $opts{'infile'}.\n $@";
    }

    # Merge input values into namelist.  Previously specified values have higher precedence
    # and are not overwritten.
    $nl->merge_nl($nl_infile_valid);
}

# Process the -use_case arg.
# Declare global symbol $uc_defaults even if it's not defined, because we check whether it's
# defined before using it in the get_default_value method below.

my $uc_defaults;
if (defined $use_case_file) {

    # The use case definition is contained in an xml file with the same format as the defaults file.
    # Create a new NamelistDefaults object.
    $uc_defaults = Build::NamelistDefaults->new($use_case_file, $cfg);

    # Loop over the variables specified in the use case.
    # A defaults file may contain information for variables that are not namelist variables.
    # Check each name in the defaults file, and add each namelist variable to the namelist.
    my @vars = $uc_defaults->get_variable_names();
    VAR: foreach my $var (@vars) {

	# Query the definition to find which group the variable belongs to.  Skip if not found.
	my $group = $definition->get_group_name($var);
	if ($group) {
	    # Get the value of $var from the use case defaults
	    my $val = $uc_defaults->get_value($var);
	    if (defined $val) {
		add_default($nl, $var, 'val'=>$val);
	    }
	    # If the use case doesn't provide a default value, then just ignore.  This allows the
	    # use case mechanism to provide defaults for some attributes (e.g. a specific grid), and
	    # not for others.
	}
    }
}

#-----------------------------------------------------------------------------------------------

# Add default values for required namelist variables that have not been previously set.
# This is done either by using the namelist default object, or directly with inline logic.

# Are we building namelists for the cpl6 scripts, the cpl7 scripts, or for standalone CAM 
# scripts.
my $cpl7_build = $cfg->get('ccsm_seq');
my $ccsm_build = $cpl7_build;
my $cam_build  = $ccsm_build ? 0 : 1;
if ($print>=2) { 
    if ($cpl7_build) {
	print "Writing namelist files for cpl7 scripts$eol";
    }
    elsif ($cam_build) {
	print "Writing namelist files for cam standalone scripts$eol";
    }
}


# Start with the driver component.  These settings are communicated by the driver to
# all subcomponents.

######################################
# namelist group: seq_cplflds_inparm #
######################################
add_default($nl, 'flds_co2_dmsa',  'val'=>'.false.');
add_default($nl, 'flds_co2a',      'val'=>'.true.');
add_default($nl, 'flds_co2b',      'val'=>'.false.');
add_default($nl, 'flds_co2c',      'val'=>'.false.');
add_default($nl, 'cplflds_custom', 'val'=>'');

############################
# namelist group: ccsm_pes #
############################

# By default the driver sets all components to use all tasks.  This is the
# appropriate default for the standalone CAM configuration.

# By default the driver sets all components to use 1 thread.  This should be
# reset either to user specified values, or by default use the OMP_NUM_THREADS
# environment variable or the nthreads configuration parameter to set the thread
# count for each component.

# Is this an smp build?
my $smp = $cfg->get('smp');
if ($smp) {

    # If user has set the specific variables for component threads on the commandline
    # those values will be used.  If not, the highest precedence will be given the the
    # value of the environment variable OMP_NUM_THREADS.  That is because the number of
    # threads specified on the configure commandline is used to determine an appropriate
    # decomposition for the CICE model, but that decomposition may be valid for a range
    # of ntask/nthread settings.

    # Check for OMP_NUM_THREADS
    my $nthreads;
    if (defined $ENV{'OMP_NUM_THREADS'}) {
	$nthreads = $ENV{'OMP_NUM_THREADS'};
    }
    # Has the number of threads been set by configure
    elsif (defined $cfg->get('nthreads')) {
	$nthreads = $cfg->get('nthreads');
    }

    if ($nthreads) {
	add_default($nl, 'atm_nthreads', 'val'=>$nthreads);
	add_default($nl, 'cpl_nthreads', 'val'=>$nthreads);
	add_default($nl, 'ice_nthreads', 'val'=>$nthreads);
	add_default($nl, 'lnd_nthreads', 'val'=>$nthreads);
	add_default($nl, 'ocn_nthreads', 'val'=>$nthreads);
	add_default($nl, 'rof_nthreads', 'val'=>$nthreads);
    }
}

#######################################
# namelist group: seq_infodata_inparm #
#######################################
my $phys_mode_flags = 0;
my $adia_mode = 0;
my $aqua_mode = 0;

# Case name
add_default($nl, 'case_name');

# Run type
add_default($nl, 'start_type');

# Spectral Element dycore
my $dyn = $cfg->get('dyn');
if ($dyn =~ /se/) {add_default($nl, 'vect_map', 'val'=>'cart3d');}

# Adiabatic or Ideal physics
my $phys = $cfg->get('phys');
if ($phys eq 'adiabatic') { add_default($nl, 'atm_adiabatic',  'val'=>'.true.'); }
if ($phys eq 'ideal')     { add_default($nl, 'atm_ideal_phys', 'val'=>'.true.'); }

# Aqua planet 

my $aqua_flag = $cfg->get('ocn');
my $nl_aqua_flag = $nl->get_value('aqua_planet');

if ($aqua_flag  eq 'aquaplanet') {
    $aqua_mode = 1;
}

# Consistency check between configuration and namelist variables used for aquaplanet.
if ($aqua_mode and defined $nl_aqua_flag  and ($nl_aqua_flag  =~ m/$FALSE/io)) {
   die "$ProgName - ERROR: Configured CAM for aquaplanet but user set aqua_planet to FALSE in the namelist. \n";
}
if (!($aqua_mode) and defined $nl_aqua_flag  and ($nl_aqua_flag  =~ m/$TRUE/io)) {
   die "$ProgName - ERROR: CAM not configured for aquaplanet but user has set aqua_planet to TRUE in the namelist. \n";
}

if ($aqua_mode) {
    add_default($nl, 'aqua_planet', 'val'=>'.true.');
    add_default($nl, 'aqua_planet_sst', 'val'=>'1');
    ++$phys_mode_flags;
}

# Consistency check for namelist variables used to implement physics modes.
my $phys_flag = $nl->get_value('atm_adiabatic');
if (defined $phys_flag  and ($phys_flag  =~ m/$TRUE/io)) {
    $adia_mode = 1;
    ++$phys_mode_flags;
}
my $ideal_mode = 0;
$phys_flag = $nl->get_value('atm_ideal_phys');
if (defined $phys_flag  and ($phys_flag  =~ m/$TRUE/io)) {
    $ideal_mode = 1;
    ++$phys_mode_flags;
}
if ($phys_mode_flags > 1) {
    die "$ProgName - ERROR: Only one of the variables atm_adiabatic, atm_ideal_phys, and aqua_planet can be set .true. \n";
}

# Set convenience flag to indicate that one of the ideal, adiabatic, or 
# aqua-planet modes is being used.
my $ideal_or_adia_or_aqua = 0;
if ($phys_mode_flags == 1) { $ideal_or_adia_or_aqua = 1; }

# Set some flags that determine whether or not build-namelist will produce output
# for non-atm components.

# Start by checking how the executable was configured.


# If the physics mode is one of adiabatic, ideal, or aqua_planet, then the
# land, rof, and sea ice components are inactive (whether the executable was configured
# with them or not).
my $lnd_active = 1;
my $rof_active = 1;
my $ice_active = 1;
if ($ideal_or_adia_or_aqua) {
    $lnd_active = 0;
    $rof_active = 0;
    $ice_active = 0;
}

# Note that the prescribed SSTs
# used by aqua-planet mode are implemented in the cam_aqua component.)

# Single column mode
my $scam = $cfg->get('scam');
if ($scam) {
    add_default($nl, 'single_column', 'val'=>'.true.');
    my $scmlat = $nl->get_value('scmlat');
    my $scmlon = $nl->get_value('scmlon');
    unless (defined $scmlat and defined $scmlon) {
	die "$ProgName - ERROR: In SCAM mode both scmlat and scmlon namelist variables must be set. \n";
    }
}

######################################
# namelist group: seq_timemgr_inparm #
######################################

# Length of simulation
add_default($nl, 'stop_option');
unless (defined $nl->get_value('stop_ymd')) { add_default($nl, 'stop_n'); }

# Restart interval
add_default($nl, 'restart_option');

# Start date
# The following check should be done for CAM standalone builds only.
if ($cam_build) {
    # When the user specifies ncdata there is no default for start_ymd since there is
    # no way to determine the corresponding date of the ncdata file.  So only add
    # a default for start_ymd if the user has not specified ncdata.
    if (defined $nl->get_value('ncdata')) {
	unless (defined $nl->get_value('start_ymd')) {
	    die "$ProgName - ERROR: It is not allowed to set ncdata without also setting start_ymd. \n";
	}
    }
    else {
	add_default($nl, 'start_ymd');
    }
}

# Orbit (if not coupled)
# If orbital parameters have not been specified then check for orbit year.
# If orbit year has not been specified, then set a default value.
if ($cam_build) {
    if (not defined $nl->get_value('orb_obliq') or
	not defined $nl->get_value('orb_eccen') or
	not defined $nl->get_value('orb_mvelp')     ) {
	if (not defined $nl->get_value('orb_iyear')) {
	    add_default($nl, 'orb_iyear');
	}
    }
}

add_default($nl, 'ocean_tight_coupling');

# Coupling interval
# The default is for CAM to couple to the surface components every CAM timestep.
# So start by making sure CAM's dtime is set.
add_default($nl, 'dtime');
add_default($nl, 'atm_cpl_dt', 'val'=>$nl->get_value('dtime'));

###############################
# namelist group: prof_inparm #
###############################

# The default for timing output is to use separate files for each MPI task.
# Change default to using a single file.
add_default($nl, 'profile_single_file', 'val'=>'.true.');

#BSINGH -  Get the value of RAIN_EVAP_TO_COARSE_AERO variable
my $rain_evap_to_coarse_aero  = $cfg->get('rain_evap_to_coarse_aero'); #BSINGH - See if rain_evap_to_coarse_aero option is selected
if ($print>=2) { print "Running model with rain_evap_to_coarse_aero (1-YES, 0-NO)?: $rain_evap_to_coarse_aero $eol"; }

#-----------------------------------------------------------------------------------------------
# Add defaults for the CAM component 

my $chem = $cfg->get('chem');
my $waccm_chem = ($chem =~ "waccm_");
my $waccm_phys = $cfg->get('waccm_phys');
my $carma = $cfg->get('carma');

my $prog_species = $cfg->get('prog_species');
my $prog_ghg1    = ($chem =~ "trop_mozart" or $chem =~ "trop_strat" or $chem =~ "ghg" or $prog_species =~ "GHG");
my $prog_ghg2    = ($chem =~ "ghg" or $prog_species =~ "GHG");
my $ghg_chem     = ($chem =~ "ghg");
my $aero_chem    = ($chem =~ "aero" or $chem eq 'trop_mozart' or $chem eq 'trop_mozart_soa'  or $chem =~ 'trop_strat' or $chem eq 'trop_bam');

my $chem_rad_passive = ($nl->get_value('chem_rad_passive') =~ /$TRUE/io);
my $ipcc_aircraft_emis = ($nl->get_value('ipcc_aircraft_emis') =~ /$TRUE/io);

my $rad_prog_ocarb = (($prog_species =~ "OC"   or $aero_chem) and !($chem_rad_passive));
my $rad_prog_bcarb = (($prog_species =~ "BC"   or $aero_chem) and !($chem_rad_passive));
my $rad_prog_sulf  = (($prog_species =~ "SO4"  or $aero_chem or $chem =~ "super_fast_llnl") and !($chem_rad_passive));
my $rad_prog_dust  = (($prog_species =~ "DST"  or $aero_chem) and !($chem_rad_passive));
my $rad_prog_sslt  = (($prog_species =~ "SSLT" or $aero_chem) and !($chem_rad_passive));
my $rad_prog_ozone = (($chem =~ "mozart" or $chem =~ "trop_strat" or $chem =~ "super_fast_llnl" or $chem =~ "linoz") and !($chem_rad_passive));

# Check for eruptive volcano emissions.  These will be radiatively active by default, but
# only if using BAM and the camrt radiation package (cam4 physics)
# or if using MAM and the rrtmg package  (cam5 physics)
# They will only be added to mode_defs for radiation if the prescribed emission file has 
# MMR (mass mixing ratio) for the volcanic aerosols. 
# For CMIP6 style volcanic input file, where input file has extinction, ssa and asymmetry 
# factor instead of the aerosol MMR, volcanic aerosols will not be part of the mode_defs 
# in atm_in
my $rad_volcaero_mmr = 0; # 1 for volc aerosol mmr file; 0 otherwise 
my $rad_volcaero = $nl->get_value('prescribed_volcaero_file') ? 1 : 0; #let the default be volc aerosol mmr file
if ($rad_volcaero){
    $rad_volcaero_mmr = 1;#default: volc aerosol mmr file
    my $volcaero_filetype = $nl->get_value('prescribed_volcaero_filetype') ? 1 : 0;# get filetype (CMIP6 style or MMR)
    if ($volcaero_filetype){ #if filetype is mentioned
	my $volcaero_filetype_val = $nl->get_value('prescribed_volcaero_filetype'); #get value of filetype variable
	$rad_volcaero_mmr = $volcaero_filetype_val eq 'VOLC_MIXING_RATIO' ? 1 : 0;
    }
}

#################
# CAM namelists #
#################

# Print conservation errors
# Turn this off for PERGRO runs or for WACCM runs
if ($cfg->get('pergro') or ($chem ne 'none')) {
    add_default($nl, 'print_energy_errors', 'val'=>'.false.');
}

# Turn on debugging checks
if ($cfg->get('debug')) {
    add_default($nl, 'state_debug_checks', 'val'=> '.true.')
}

# Chemistry deposition lists
if ( ($chem ne 'none') or ( $prog_species ) ){
    my $chem_proc_src = $cfg->get('chem_proc_src');
    my $chem_src_dir = $cfg->get('chem_src_dir');

    my ($gas_wetdep_list, $aer_wetdep_list, $aer_drydep_list, $gas_drydep_list) =
	set_dep_lists( $cfgdir, $chem_proc_src, $chem_src_dir, $print );

    if ($gas_wetdep_list){ add_default($nl, 'gas_wetdep_list', 'val'=>$gas_wetdep_list ); }
    if ($aer_wetdep_list){ add_default($nl, 'aer_wetdep_list', 'val'=>$aer_wetdep_list ); }
    if ($gas_drydep_list){ add_default($nl,     'drydep_list', 'val'=>$gas_drydep_list ); }
    if ($aer_drydep_list){ add_default($nl, 'aer_drydep_list', 'val'=>$aer_drydep_list ); }

    if ( $gas_drydep_list ) {
      add_default($nl, 'depvel_file' );
      add_default($nl, 'depvel_lnd_file' );
      add_default($nl, 'clim_soilw_file' );
      add_default($nl, 'season_wes_file' );
    }
}

# Initial conditions
#
# Most of the attributes that are matched to determine the default initial file are 
# build time options that come from the configuration object.  But there are also a couple
# of run time options that need to be considered.  Set those in the optional hash argument
# to add_default.
#
# Check for aqua-planet run:
my %atts = ();

# The initial date is an attribute in the defaults file which should be matched unless
# the user explicitly requests to ignore the initial date via the -ignore_ic_date option, 
# or just ignore the year of the initial date via the -ignore_ic_year option.
my $ic_date = $nl->get_value('start_ymd');
if ($opts{'ignore_ic_date'}) {
    # Don't set any attribute for date matching.  By putting this option first it
    # will take precedence in the case that the user has set both -ignore_ic_date
    # and -ignore_ic_year
}
elsif ($opts{'ignore_ic_year'}) {
    $atts{'ic_md'} = $ic_date;
}
else {
    # if neither option specified then match full date
    $atts{'ic_ymd'} = $ic_date;
}
add_default($nl, 'ncdata', %atts);

#BSINGH - (when .true.)calculate solar zenith angle averaged over a time step.
#In default model, solar zenith angle is held constant over time.
#This flag is kept to test b4b with the default code(this must be REMOVED when we decide to make it default)
add_default($nl,'use_rad_dt_cosz','val'=>'.false.');

#Approximate value of decay time at model top (days);
#if 0., no rayleigh friction is applied
add_default($nl, 'raytau0');


#
# Simulated years: sim_year and sim_year_start
#
# sim_year
# This is used to identify appropriate defaults for climatological or transient
# forcing datasets.  If user hasn't specified then default to 2000 (present day climatology).
my $sim_year = '2000';
if (defined $nl->get_value('sim_year')) {
    $sim_year = $nl->get_value('sim_year');
    # strip quotes to use the value in attribute matching.
    $sim_year =~ s/['"]//g; #"'
}

# sim_year_start
# If sim_year is input as a range of years, then select the first year
# to use with some datasets
my $sim_year_start = $sim_year;
if ($sim_year =~ /(\d+)-(\d+)/) {
    $sim_year_start = $1;
}

# Topography
add_default($nl, 'bnd_topo', 'nofail'=>1);

# Tropopause climatology
add_default($nl, 'tropopause_climo_file');

# Radiation
my $rad_pkg = $cfg->get('rad');
if ($rad_pkg eq 'camrt') {
    # Only needed for CAM3/4 RT code
    # Absorptivity and emissivity data
    add_default($nl, 'absems_data');
}

# Solar irradiance

# First check that solar_const and solar_data_file are not both defined
if (defined $nl->get_value('solar_const') and 
    defined $nl->get_value('solar_data_file')) {

    print "$ProgName - WARNING: It is not allowed to set both solar_const \n".
	  "            and solar_data_file.  solar_const will be ignored. \n";

    if ($nl->delete_variable('solar_inparm', 'solar_const') != 0) {
	die "$ProgName - ERROR: not able to delete solar_const from group solar_inparm.\n"
    }

}

if ($rad_pkg eq 'rrtmg' or $chem =~ /waccm_mozart/) {

   if (defined $nl->get_value('solar_const')) {
      die "$ProgName - ERROR: Specifying solar_const with RRTMG or WACCM is not allowed.\n"
   }

   # use solar data file as the default for rrtmg and waccm_mozart
   add_default($nl, 'solar_data_file');
   add_default($nl, 'solar_htng_spctrl_scl', 'val'=>'.true.');

} else {

   if ($chem eq 'none' and !($prog_species =~ /SO4/) ) { # Spectral solar data is needed for photolysis
      # this preserves the default cam3 and cam4 configurations which do not have chemistry
      unless (defined $nl->get_value('solar_data_file')) {
        add_default($nl, 'solar_const');
      }
   } else {
      # use solar data file as the default for all chem conifigurations
      unless (defined $nl->get_value('solar_const')) {
         add_default($nl, 'solar_data_file');
      }
   }

   add_default($nl, 'solar_htng_spctrl_scl', 'val'=>'.false.');
}


# COSP simulator
if ($cfg->get('cosp')) {
    add_default($nl, 'docosp', 'val'=>'.true.');
}


# Constituents
# ============

# Carbon cycle constituents
my $co2_cycle = $cfg->get('co2_cycle');

if ($co2_cycle) {

    # co2_flag turns on the co2_cycle code in CAM
    add_default($nl, 'co2_flag', 'val'=>'.true.');


    # Supply a fossil fuel dataset if the co2_cycle is active and it's a
    # transient run ...
    if ($sim_year =~ /(\d+)-(\d+)/) {

	add_default($nl, 'co2_readflux_fuel', 'val'=>'.true.');

	# Check whether user has explicitly turned off reading the fossil fuel dataset.
	# (user specification has higher precedence than the true value set above)
	if ($nl->get_value('co2_readflux_fuel') =~ /$TRUE/io) {
	    add_default($nl, 'co2flux_fuel_file', 'sim_year'=>$sim_year);
	}
    }
}

# By default the prognostic co2_cycle CO2 will be radiative active, unless the
# the user sets this override variable.  This is used below to construct the
# rad_climate variable.
my $co2_cycle_rad_passive = ($nl->get_value('co2_cycle_rad_passive') =~ /$TRUE/io);


# If test tracers have been requested, set tracers_flag=.true.
if ($cfg->get('nadv_tt')) { add_default($nl, 'tracers_flag', 'val'=>'.true.'); }
if ($cfg->get('age_of_air_trcs')) { add_default($nl, 'aoa_tracers_flag', 'val'=>'.true.'); }

# If phys option is "cam3" then turn on the CAM3 prescribed ozone and aerosols
if ($phys eq 'cam3' and !$aqua_mode) {
    add_default($nl, 'cam3_ozone_data_on', 'val'=>'.true.');
    add_default($nl, 'cam3_aero_data_on', 'val'=>'.true.');
}

# Defaults for radiatively active constituents

my $cam3_ozone_data = $FALSE;
my $cam3_aero_data = $FALSE;

my $moz_ozone_data = $FALSE;
if (!$rad_prog_ozone) {
    $moz_ozone_data = $TRUE;
}

my $moz_aero_data = $FALSE;
if (!($rad_prog_ocarb) or !($rad_prog_bcarb) or !($rad_prog_sulf) or !($rad_prog_dust) or !($rad_prog_sslt)){
    $moz_aero_data = $TRUE;
}

# CAM3 prescribed ozone only by request
if (defined $nl->get_value('cam3_ozone_data_on') and
    $nl->get_value('cam3_ozone_data_on') =~ /$TRUE/io) {
    add_default($nl, 'bndtvo');
    $cam3_ozone_data = $TRUE;
    $moz_ozone_data = $FALSE;
}

# CAM3 prescribed aerosols only by request
if (defined $nl->get_value('cam3_aero_data_on') and
    $nl->get_value('cam3_aero_data_on') =~ /$TRUE/io) {

    # CAM3 aerosol mass climatology dataset (horizontal resolution dependent)
    add_default($nl, 'bndtvaer');
    $cam3_aero_data = $TRUE;
    $moz_aero_data = $FALSE;
}

if ($chem_rad_passive or $aqua_mode) {
    add_default($nl, 'atm_dep_flux', 'val'=>'.false.');
}

# @aero_names contains the names of the entities (bulk aerosols and modes)
# that are externally mixed in aerosol optics calculation.  These entities are all
# associated with a file that contains their physical and optical properties.
my @aero_names = ();

# @aerosources contains a source identifier corresponding to each entity in @aero_names.
# The values are 'A', 'N', or 'M'
my @aerosources = ();

## Start assembling the gas contributions to the rad_climate specifier.

# $radval contains the "list of strings" value (stored as a scalar string with embedded quotes
# and commas) that will be assigned to the namelist variable rad_climate.  
my $radval = "'A:Q:H2O'";

if ($chem =~ /waccm_mozart/ and !$chem_rad_passive) {
    $radval .= ",'A:O2:O2','A:CO2:CO2'";
}
elsif ($chem =~ /trop_strat/ and !$chem_rad_passive) {
    $radval .= ",'N:O2:O2','A:CO2:CO2'";
}
elsif ($co2_cycle and !$co2_cycle_rad_passive) {
    $radval .= ",'N:O2:O2','A:CO2:CO2'";
}
else {
    $radval .= ",'N:O2:O2','N:CO2:CO2'";
}

if ($rad_prog_ozone) {
    $radval .= ",'A:O3:O3'";
} elsif ($moz_ozone_data =~ /$TRUE/io) {
    $radval .= ",'N:ozone:O3'";
    unless (defined $nl->get_value('prescribed_ozone_file')) {
        add_default($nl, 'prescribed_ozone_datapath');
        add_default($nl, 'prescribed_ozone_file');
        add_default($nl, 'prescribed_ozone_name');
        add_default($nl, 'prescribed_ozone_type');
        add_default($nl, 'prescribed_ozone_cycle_yr');
    }
} elsif ($cam3_ozone_data =~ /$TRUE/io) {
    $radval .= ",'N:O3:O3'";
} else {
    die "ERROR: can not set ozone rad_climate specification\n";
}

if (($chem =~ /super_fast_llnl/) and !$chem_rad_passive ) {
    $radval .= ",'N:N2O:N2O','N:prsd_ch4:CH4','N:CFC11:CFC11','N:CFC12:CFC12'";
} elsif (($chem =~ /trop_strat/) and !$chem_rad_passive ) {
    $radval .= ",'A:N2O:N2O','A:CH4:CH4','A:CFC11:CFC11','A:CFC12:CFC12'";
} elsif (($chem =~ /waccm_mozart/) and !$chem_rad_passive ) {
    $radval .= ",'A:N2O:N2O','A:CH4:CH4','N:CFC11STAR:CFC11','A:CFC12:CFC12'";
} elsif ($prog_ghg1 and $prog_ghg2 and !$chem_rad_passive ) {
    $radval .= ",'A:N2O:N2O','A:CH4:CH4','A:CFC11:CFC11','A:CFC12:CFC12'";
} elsif ($prog_ghg1 and !$prog_ghg2  and !$chem_rad_passive ) {
    $radval .= ",'A:N2O:N2O','A:CH4:CH4','N:CFC11:CFC11','N:CFC12:CFC12'";
} else {
    $radval .= ",'N:N2O:N2O','N:CH4:CH4','N:CFC11:CFC11','N:CFC12:CFC12'";
}

# Aerosol contributions to rad_climate

# The aerosol "model" is either bulk or modal.  If the aerosols are prescribed
# we can't tell (without looking in datasets) what the aerosol model is, so the
# prescribed_aero_model namelist variable is provided to allow the user to 
# override the default which is based on the physics package setting.
my $prescribed_aero_model = $nl->get_value('prescribed_aero_model');
if (defined $prescribed_aero_model) {
    # Strip the quotes from namelist input
    $prescribed_aero_model =~ s/['"]//g;                 #"'
}
else {
    $prescribed_aero_model = 'none';
    if ($chem eq 'none' or $chem eq 'waccm_ghg' or $chem eq 'super_fast_llnl' or $chem eq 'waccm_mozart' or $chem eq 'waccm_mozart_sulfur') {
	# If no chemistry then there must be prescribed aerosols unless physics
	# package is adiabatic or ideal.
	if ($phys eq 'cam5') {
	    $prescribed_aero_model = 'modal';
	}
	elsif ($phys eq 'cam4' or $phys eq 'cam3') {
	    $prescribed_aero_model = 'bulk';
	}
    }
}


# $aer_model is either 'bam' or 'mam'.  This token is used in the element names that
# are constructed to get the default physprops files.
my $aer_model = 'bam';
if ($prescribed_aero_model eq 'modal' or $chem =~ /_mam/) {$aer_model = 'mam';}

if ($aer_model eq 'mam' ) {

  my $aero_modes = '3mode';
  if ($chem =~ /_mam4/) {$aero_modes = '4mode';}
  if ($chem =~ /_mam4_mom/) {$aero_modes = '4mode_mom';}
  if ($chem =~ /_mam4_resus_mom/) {$aero_modes = '4mode_mom';}
  if ($chem =~ /_mam7/) {$aero_modes = '7mode';}
  if ($chem =~ /_mam9/) {$aero_modes = '9mode';}

  my @mode_names;
  my @mode_types;
  my @mode_num;
  my @mode_num_cw ;
  my @mode_spec ;
  my @mode_spec_type;
  my @mode_spec_cw;
  my @mode_num_src;
  my @mode_spec_src;

  if ($aero_modes eq '3mode' ) {
    # MAM rad_climate settings.  The externally mixed quantities in the modal aerosol
    # model are the modes.
    push @aero_names, qw(mam3_mode1 mam3_mode2 mam3_mode3);
    push @aerosources, qw(M: M: M:);

    # Each of the mode names put into the @aero_names array needs to be defined.
    @mode_names    = qw(mam3_mode1 mam3_mode2 mam3_mode3);
    @mode_types    = qw(accum aitken coarse);
    @mode_num      = qw(num_a1 num_a2 num_a3);
    @mode_num_cw   = qw(num_c1 num_c2 num_c3);
    if ($rain_evap_to_coarse_aero == 0) { #default
	@mode_spec     = (
	    [qw(so4_a1 pom_a1 soa_a1 bc_a1 dst_a1 ncl_a1)],
	    [qw(so4_a2 soa_a2 ncl_a2)],
	    [qw(dst_a3 ncl_a3 so4_a3)],
	    );
	@mode_spec_type = (
	    [qw(sulfate p-organic s-organic black-c dust seasalt)],
	    [qw(sulfate s-organic seasalt)],
	    [qw(dust seasalt sulfate)],
	    );
	@mode_spec_cw  = (
	    [qw(so4_c1 pom_c1 soa_c1 bc_c1 dst_c1 ncl_c1)],
	    [qw(so4_c2 soa_c2 ncl_c2)],
	    [qw(dst_c3 ncl_c3 so4_c3)],
	    );
    }
    else{
	 @mode_spec     = (
            [qw(so4_a1 pom_a1 soa_a1 bc_a1 dst_a1 ncl_a1)],
            [qw(so4_a2 soa_a2 ncl_a2)],
            [qw(dst_a3 ncl_a3 so4_a3 bc_a3 pom_a3 soa_a3)],
	     );
        @mode_spec_type = (
            [qw(sulfate p-organic s-organic black-c dust seasalt)],
            [qw(sulfate s-organic seasalt)],
            [qw(dust seasalt sulfate black-c p-organic s-organic)],
            );
        @mode_spec_cw  = (
            [qw(so4_c1 pom_c1 soa_c1 bc_c1 dst_c1 ncl_c1)],
            [qw(so4_c2 soa_c2 ncl_c2)],
            [qw(dst_c3 ncl_c3 so4_c3 bc_c3 pom_c3 soa_c3)],
            );
    }
    if ($chem =~ /_mam3/) {
	@mode_num_src  = qw(A A A);
	if ($rain_evap_to_coarse_aero == 0) { #default
	    @mode_spec_src = (
		[qw(A A A A A A)],
		[qw(A A A)],
		[qw(A A A)],
		);
	}
	else{
	    @mode_spec_src = (
                [qw(A A A A A A)],
                [qw(A A A)],
                [qw(A A A A A A)],
                );
	}
    }
    else {
	@mode_num_src  = qw(N N N);
	if ($rain_evap_to_coarse_aero == 0) { #default
	    @mode_spec_src = (
		[qw(N N N N N N)],
		[qw(N N N)],
		[qw(N N N)],
		);
	}
	else{
	     @mode_spec_src = (
                [qw(N N N N N N)],
                [qw(N N N)],
                [qw(N N N N N N)],
		 );
	}
    }
  } elsif($aero_modes eq '4mode') {
      # For 4 modes

    # MAM rad_climate settings.  The externally mixed quantities in the modal aerosol
    # model are the modes.
    push @aero_names, qw(mam4_mode1 mam4_mode2 mam4_mode3 mam4_mode4);
    push @aerosources, qw(M: M: M: M:);
  
    # Each of the mode names put into the @aero_names array needs to be defined.
    @mode_names    = qw(mam4_mode1 mam4_mode2 mam4_mode3 mam4_mode4);
    @mode_types    = qw(accum aitken coarse primary_carbon);
    @mode_num      = qw(num_a1 num_a2 num_a3 num_a4);
    @mode_num_cw   = qw(num_c1 num_c2 num_c3 num_c4);
    if ($rain_evap_to_coarse_aero == 0) { #default
	@mode_spec     = (
	    [qw(so4_a1 pom_a1 soa_a1 bc_a1 dst_a1 ncl_a1)],
	    [qw(so4_a2 soa_a2 ncl_a2)],
	    [qw(dst_a3 ncl_a3 so4_a3)],
	    [qw(pom_a4 bc_a4)],
	    );
	@mode_spec_type = (
	    [qw(sulfate p-organic s-organic black-c dust seasalt)],
	    [qw(sulfate s-organic seasalt)],
	    [qw(dust seasalt sulfate)],
	    [qw(p-organic black-c)],
	    );
	@mode_spec_cw  = (
	    [qw(so4_c1 pom_c1 soa_c1 bc_c1 dst_c1 ncl_c1)],
	    [qw(so4_c2 soa_c2 ncl_c2)],
	    [qw(dst_c3 ncl_c3 so4_c3)],
	    [qw(pom_c4 bc_c4)],
	    );	
      
	@mode_num_src  = qw(A A A A);
	@mode_spec_src = (
	    [qw(A A A A A A)],
	    [qw(A A A)],
	    [qw(A A A)],
	    [qw(A A)],
	    );
    }
    else{
	@mode_spec     = (
            [qw(so4_a1 pom_a1 soa_a1 bc_a1 dst_a1 ncl_a1)],
            [qw(so4_a2 soa_a2 ncl_a2)],
            [qw(dst_a3 ncl_a3 so4_a3 bc_a3 pom_a3 soa_a3)],
            [qw(pom_a4 bc_a4)],
            );
        @mode_spec_type = (
            [qw(sulfate p-organic s-organic black-c dust seasalt)],
            [qw(sulfate s-organic seasalt)],
            [qw(dust seasalt sulfate black-c p-organic s-organic)],
            [qw(p-organic black-c)],
            );
        @mode_spec_cw  = (
            [qw(so4_c1 pom_c1 soa_c1 bc_c1 dst_c1 ncl_c1)],
            [qw(so4_c2 soa_c2 ncl_c2)],
            [qw(dst_c3 ncl_c3 so4_c3 bc_c3 pom_c3 soa_c3)],
            [qw(pom_c4 bc_c4)],
            );

        @mode_num_src  = qw(A A A A);
        @mode_spec_src = (
            [qw(A A A A A A)],
            [qw(A A A)],
            [qw(A A A A A A)],
            [qw(A A)],
            );
    }
  } elsif($aero_modes eq '4mode_mom') {
      # For 4 modes

    # MAM rad_climate settings.  The externally mixed quantities in the modal aerosol
    # model are the modes.
    push @aero_names, qw(mam4_mode1 mam4_mode2 mam4_mode3 mam4_mode4);
    push @aerosources, qw(M: M: M: M:);
  
    # Each of the mode names put into the @aero_names array needs to be defined.
    @mode_names    = qw(mam4_mode1 mam4_mode2 mam4_mode3 mam4_mode4);
    @mode_types    = qw(accum aitken coarse primary_carbon);
    @mode_num      = qw(num_a1 num_a2 num_a3 num_a4);
    @mode_num_cw   = qw(num_c1 num_c2 num_c3 num_c4);
    if ($rain_evap_to_coarse_aero == 0) { #default
	@mode_spec     = (
	    [qw(so4_a1 pom_a1 soa_a1 bc_a1 dst_a1 ncl_a1 mom_a1)],
	    [qw(so4_a2 soa_a2 ncl_a2 mom_a2)],
	    [qw(dst_a3 ncl_a3 so4_a3)],
	    [qw(pom_a4 bc_a4 mom_a4)],
	    );
	@mode_spec_type = (
	    [qw(sulfate p-organic s-organic black-c dust seasalt  m-organic)],
	    [qw(sulfate s-organic seasalt  m-organic)],
	    [qw(dust seasalt sulfate)],
	    [qw(p-organic black-c  m-organic)],
	    );
	@mode_spec_cw  = (
	    [qw(so4_c1 pom_c1 soa_c1 bc_c1 dst_c1 ncl_c1 mom_c1)],
	    [qw(so4_c2 soa_c2 ncl_c2 mom_c2)],
	    [qw(dst_c3 ncl_c3 so4_c3)],
	    [qw(pom_c4 bc_c4 mom_c4)],
	    );	
      
	@mode_num_src  = qw(A A A A);
	@mode_spec_src = (
	    [qw(A A A A A A A)],
	    [qw(A A A A)],
	    [qw(A A A)],
	    [qw(A A A)],
	    );
    }
    else{
	@mode_spec     = (
            [qw(so4_a1 pom_a1 soa_a1 bc_a1 dst_a1 ncl_a1 mom_a1)],
            [qw(so4_a2 soa_a2 ncl_a2 mom_a2)],
            [qw(dst_a3 ncl_a3 so4_a3 bc_a3 pom_a3 soa_a3 mom_a3)],
            [qw(pom_a4 bc_a4 mom_a4)],
            );
        @mode_spec_type = (
            [qw(sulfate p-organic s-organic black-c dust seasalt m-organic)],
            [qw(sulfate s-organic seasalt m-organic)],
            [qw(dust seasalt sulfate black-c p-organic s-organic m-organic)],
            [qw(p-organic black-c m-organic)],
            );
        @mode_spec_cw  = (
            [qw(so4_c1 pom_c1 soa_c1 bc_c1 dst_c1 ncl_c1 mom_c1)],
            [qw(so4_c2 soa_c2 ncl_c2 mom_c2)],
            [qw(dst_c3 ncl_c3 so4_c3 bc_c3 pom_c3 soa_c3 mom_c3)],
            [qw(pom_c4 bc_c4 mom_c4)],
            );

        @mode_num_src  = qw(A A A A);
        @mode_spec_src = (
            [qw(A A A A A A A)],
            [qw(A A A A)],
            [qw(A A A A A A A)],
            [qw(A A A)],
            );
    }
  } elsif($aero_modes eq '7mode') { 

    # For 7 modes

    # MAM rad_climate settings.  The externally mixed quantities in the modal aerosol
    # model are the modes.
    push @aero_names, qw(mam7_mode1 mam7_mode2 mam7_mode3 mam7_mode4 mam7_mode5 mam7_mode6 mam7_mode7);
    push @aerosources, qw(M: M: M: M: M: M: M:);

    # Each of the mode names put into the @aero_names array needs to be defined.
    @mode_names    = qw(mam7_mode1 mam7_mode2 mam7_mode3 mam7_mode4 mam7_mode5 mam7_mode6 mam7_mode7);
    @mode_types    = qw(accum aitken primary_carbon fine_seasalt fine_dust coarse_seasalt coarse_dust);
    @mode_num      = qw(num_a1 num_a2 num_a3 num_a4 num_a5 num_a6 num_a7);
    @mode_num_cw   = qw(num_c1 num_c2 num_c3 num_c4 num_c5 num_c6 num_c7);

    @mode_spec     = (
	[qw(so4_a1 nh4_a1 pom_a1 soa_a1 bc_a1 ncl_a1)],
	[qw(so4_a2 nh4_a2 soa_a2 ncl_a2)],
	[qw(pom_a3 bc_a3)],
	[qw(ncl_a4 so4_a4 nh4_a4)],
	[qw(dst_a5 so4_a5 nh4_a5)],
	[qw(ncl_a6 so4_a6 nh4_a6)],
	[qw(dst_a7 so4_a7 nh4_a7)],
	);
    @mode_spec_type = (
	[qw(sulfate ammonium p-organic s-organic black-c seasalt)],
	[qw(sulfate ammonium s-organic seasalt)],
	[qw(p-organic black-c)],
	[qw(seasalt sulfate ammonium)],
	[qw(dust sulfate ammonium)],
	[qw(seasalt sulfate ammonium)],
	[qw(dust sulfate ammonium)],
	);
    @mode_spec_cw  = (
	[qw(so4_c1 nh4_c1 pom_c1 soa_c1 bc_c1 ncl_c1)],
	[qw(so4_c2 nh4_c2 soa_c2 ncl_c2)],
	[qw(pom_c3 bc_c3)],
	[qw(ncl_c4 so4_c4 nh4_c4)],
	[qw(dst_c5 so4_c5 nh4_c5)],
	[qw(ncl_c6 so4_c6 nh4_c6)],
	[qw(dst_c7 so4_c7 nh4_c7)],
	);


    @mode_num_src = qw(A A A A A A A);
    @mode_spec_src= (
	    [qw(A A A A A A)],
	    [qw(A A A A)],
	    [qw(A A)],
	    [qw(A A A)],
	    [qw(A A A)],
	    [qw(A A A)],
	    [qw(A A A)],
			);

  } elsif ($aero_modes eq '9mode') {
      # MAM rad_climate settings.  The externally mixed quantities in the modal aerosol
      # model are the modes.
      push @aero_names, qw(mam9_mode1 mam9_mode2 mam9_mode3 mam9_mode4 mam9_mode5 mam9_mode6 mam9_mode7 mam9_mode8 mam9_mode9);
      push @aerosources, qw(M: M: M: M: M: M: M: M: M:);

      # Each of the mode names put into the @aero_names array needs to be defined.
      @mode_names    = qw(mam9_mode1 mam9_mode2 mam9_mode3 mam9_mode4 mam9_mode5 mam9_mode6 mam9_mode7 mam9_mode8 mam9_mode9);
      @mode_types    = qw(accum aitken primary_carbon fine_seasalt fine_dust coarse_seasalt coarse_dust accum_marine aitken_marine);
      @mode_num      = qw(num_a1 num_a2 num_a3 num_a4 num_a5 num_a6 num_a7 num_a8 num_a9);
      @mode_num_cw   = qw(num_c1 num_c2 num_c3 num_c4 num_c5 num_c6 num_c7 num_c8 num_c9);
      @mode_spec     = (
          [qw(so4_a1 nh4_a1 pom_a1 soa_a1 bc_a1 ncl_a1 mpoly_a1 mprot_a1 mlip_a1)],
          [qw(so4_a2 nh4_a2 soa_a2 ncl_a2 mpoly_a2 mprot_a2 mlip_a2)],
          [qw(pom_a3 bc_a3 mpoly_a3 mprot_a3 mlip_a3)],
          [qw(ncl_a4 so4_a4 nh4_a4)],
          [qw(dst_a5 so4_a5 nh4_a5)],
          [qw(ncl_a6 so4_a6 nh4_a6)],
          [qw(dst_a7 so4_a7 nh4_a7)],
          [qw(mpoly_a8 mprot_a8 mlip_a8)],
          [qw(mpoly_a9 mprot_a9 mlip_a9)],
          );
    @mode_spec_type = (
          [qw(sulfate ammonium p-organic s-organic black-c seasalt m-poly m-prot m-lip m-hum m-proc)],
          [qw(sulfate ammonium s-organic seasalt m-poly m-prot m-lip m-hum m-proc)],
          [qw(p-organic black-c m-poly m-prot m-lip m-hum m-proc)],
          [qw(seasalt sulfate ammonium)],
          [qw(dust sulfate ammonium)],
          [qw(seasalt sulfate ammonium)],
          [qw(dust sulfate ammonium)],
          [qw(m-poly m-prot m-lip m-hum m-proc)],
          [qw(m-poly m-prot m-lip m-hum m-proc)],
          );
    @mode_spec_cw  = (
          [qw(so4_c1 nh4_c1 pom_c1 soa_c1 bc_c1 ncl_c1 mpoly_c1 mprot_c1 mlip_c1 mhum_c1 mproc_c1)],
          [qw(so4_c2 nh4_c2 soa_c2 ncl_c2 mpoly_c2 mprot_c2 mlip_c2 mhum_c2 mproc_c2)],
          [qw(pom_c3 bc_c3 mpoly_c3 mprot_c3 mlip_c3 mhum_c3 mproc_c3)],
          [qw(ncl_c4 so4_c4 nh4_c4)],
          [qw(dst_c5 so4_c5 nh4_c5)],
          [qw(ncl_c6 so4_c6 nh4_c6)],
          [qw(dst_c7 so4_c7 nh4_c7)],
          [qw(mpoly_c8 mprot_c8 mlip_c8 mhum_c8 mproc_c8)],
          [qw(mpoly_c9 mprot_c9 mlip_c9 mhum_c9 mproc_c9)],
          );

    @mode_num_src = qw(A A A A A A A A A);
    @mode_spec_src= (
            [qw(A A A A A A A A A A A)],
            [qw(A A A A A A A A A)],
            [qw(A A A A A A A)],
            [qw(A A A)],
            [qw(A A A)],
            [qw(A A A)],
            [qw(A A A)],
            [qw(A A A A A)],
            [qw(A A A A A)],
                        );
  }
  my $mode_defs = create_mode_defs(\@mode_names, \@mode_types, \@mode_num, \@mode_num_cw, \@mode_num_src,
				     \@mode_spec, \@mode_spec_type, \@mode_spec_cw, \@mode_spec_src);

  add_default($nl, 'mode_defs', 'val'=>$mode_defs);

  # Top level for MAM processes that impact CAM climate.
  add_default($nl, 'clim_modal_aero_top_press');

  # water refractive index properties needed for modal optics calculations
  add_default($nl, 'water_refindex_file');

} else {

  # bulk aerosol contributions

  if ($rad_prog_sulf) {
    push(@aero_names, "SO4" );
    push(@aerosources, "A:" );
  } elsif ($moz_aero_data =~ /$TRUE/io) {
    push(@aero_names, "sulf");
    push(@aerosources, "N:" );
  } elsif ($cam3_aero_data =~ /$TRUE/io) {
    push(@aero_names, "cam3_sul" );
    push(@aerosources, "N:" );
  } else {
    die "ERROR: can not set sulf rad_climate specification\n";
  }

  if ($rad_prog_dust) {
    push(@aero_names, "DST01", "DST02", "DST03", "DST04" );
    push(@aerosources, "A:", "A:", "A:", "A:" );
  } elsif ($moz_aero_data =~ /$TRUE/io) {
    push(@aero_names, "dust1", "dust2", "dust3", "dust4");
    push(@aerosources, "N:", "N:", "N:", "N:" );
  } elsif ($cam3_aero_data =~ /$TRUE/io) {
    push(@aero_names, "cam3_dust1", "cam3_dust2", "cam3_dust3", "cam3_dust4" );
    push(@aerosources, "N:", "N:", "N:", "N:" );
  } else {
    die "ERROR: can not set dust rad_climate specification\n";
  }

  if ($rad_prog_bcarb) {
    push(@aero_names, "CB1", "CB2" );
    push(@aerosources, "A:", "A:" );
  } elsif ($moz_aero_data =~ /$TRUE/io) {
    push(@aero_names, "bcar1", "bcar2");
    push(@aerosources, "N:", "N:" );
  } elsif ($cam3_aero_data =~ /$TRUE/io) {
    push(@aero_names, "cam3_bcpho", "cam3_bcphi");
    push(@aerosources, "N:", "N:" );
  } else {
    die "ERROR: can not set black carbon rad_climate specification\n";
  }

  if ($rad_prog_ocarb) {
    push(@aero_names, "OC1", "OC2" );
    push(@aerosources, "A:", "A:" );
  } elsif ($moz_aero_data =~ /$TRUE/io) {
    push(@aero_names, "ocar1", "ocar2");
    push(@aerosources, "N:", "N:" );
  } elsif ($cam3_aero_data =~ /$TRUE/io) {
    push(@aero_names, "cam3_ocpho", "cam3_ocphi");
    push(@aerosources, "N:", "N:" );
  } else {
    die "ERROR: can not set organic carbon rad_climate specification\n";
  }

  if ($rad_prog_sslt) {
    if ($rad_pkg eq 'rrtmg' or $rad_pkg eq 'rrtmgp') {
	    push(@aero_names, "SSLT01", "SSLT02", "SSLT03", "SSLT04");
	    push(@aerosources, "A:", "A:", "A:", "A:" );
    } else {
	    push(@aero_names, "SSLTA", "SSLTC");
	    push(@aerosources, "N:", "N:");
    }
  } elsif ($moz_aero_data =~ /$TRUE/io ) {
    if ($rad_pkg eq 'rrtmg' or $rad_pkg eq 'rrtmgp') {
        push(@aero_names, "sslt1", "sslt2", "sslt3", "sslt4");
        push(@aerosources, "N:", "N:", "N:", "N:" );
    } else {
	    push(@aero_names, "SSLTA", "SSLTC");
	    push(@aerosources, "N:", "N:");
    }
  } elsif ($cam3_aero_data =~ /$TRUE/io ) {
    push(@aero_names, "cam3_ssam", "cam3_sscm");
    push(@aerosources, "N:", "N:" );
  } else {
    die "ERROR: can not set sslt rad_climate specification\n";
  }
}

if ( $prescribed_aero_model ne 'none' ) {
  # Prescribed aerosols -- bulk or modal
  if ($moz_aero_data =~ /$TRUE/io ) {
      # If user has not set prescribed_aero_file, then use defaults
      unless (defined $nl->get_value('prescribed_aero_file')) {
	  my @settings = ('prescribed_aero_datapath', 'prescribed_aero_file', 'prescribed_aero_type',
			'prescribed_aero_cycle_yr');
	  foreach my $setting (@settings) {
	      add_default($nl, $setting, 'aer_model'=>$aer_model);
	  }
      }
  }

  # Prescribed aerosol deposition fluxes.
  # Not needed if in aquaplanet mode.
  if ( (($moz_aero_data =~ /$TRUE/io) or ($cam3_aero_data =~ /$TRUE/io)) and !$aqua_mode ) {
      # If user has not set aerodep_flx_file, then use defaults
      unless (defined $nl->get_value('aerodep_flx_file')) {
	  my @settings = ('aerodep_flx_datapath', 'aerodep_flx_file', 'aerodep_flx_type',
			'aerodep_flx_cycle_yr');
	  foreach my $setting (@settings) {
	      add_default($nl, $setting, 'aer_model'=>$aer_model);
	  }
      }
  }
}

# Construct the aerosol part of the rad_climate string array by looping over
# the aerosol names and getting the default properties file for each:
foreach my $name (@aero_names) {
    my $source = shift(@aerosources);
    my $file;
    if ($source =~ 'M') {
	$file = "${name}_file";
    }
    else {
	$file = "${aer_model}_$name";
    }
    my $rel_filepath = get_default_value($file);
    my $abs_filepath = set_abs_filepath($rel_filepath, $inputdata_rootdir);
    $radval .= "," . quote_string($source . $name . ":" . $abs_filepath);
}

# Eruptive volcanic aerosols can be run with either BAM or MAM.
if ($rad_volcaero_mmr) {
    my $rel_filepath = get_default_value("VOLC_MMR");
    my $abs_filepath = set_abs_filepath($rel_filepath, $inputdata_rootdir);
    $radval .= "," . quote_string("N:VOLC_MMR:" . $abs_filepath);
}

# CARMA RRTMG and CAMRT
#
# Stratospheric black carbon
if ($carma eq 'bc_strat') {
    my $rel_filepath;
    if ($aer_model eq 'bam') {
        $rel_filepath = get_default_value("${aer_model}_bcar1");
    } else {
        $rel_filepath = get_default_value("${aer_model}_bc_a1");
    }
    my $abs_filepath = set_abs_filepath($rel_filepath, $inputdata_rootdir);
    my @val = ('SOOT01');
    foreach my $val (@val) {
        $radval .= "," . quote_string("A:" . $val . ":" . $abs_filepath);
    }
}

# TODO: recreate files for RRTMGP with different band ordering from RRTMG. 
# For now, we swap bands at runtime, based on how we know the bands have
# changed, but we should do this in a more intelligent way (i.e., encode
# band information into files, and check when we read them in).
if ($rad_pkg eq 'rrtmg' or $rad_pkg eq 'rrtmgp') {

  # CARMA Microphysics - RRTMG Only
  #
  # New CARMA models that have radiatively active tracers need to define the name of
  # each of the radiatively active constituents.
  
  if ($carma eq 'meteor_impact') {
    my @val = ('CRDUST01', 'CRDUST02', 'CRDUST03', 'CRDUST04', 'CRDUST05', 'CRDUST06', 'CRDUST07', 
               'CRDUST08', 'CRDUST09', 'CRDUST10', 'CRDUST11', 'CRDUST12', 'CRDUST13', 'CRDUST14',
               'CRDUST15', 'CRDUST16', 'CRDUST17', 'CRDUST18', 'CRDUST19', 'CRDUST20', 'CRDUST21');
  
    foreach my $val (@val) {
      $radval .= "," . quote_string("A:" . $val . ":" . $carma . "_" . $val . "_rrtmg.nc");
    }

    my @val = ('CRSOOT01', 'CRSOOT02', 'CRSOOT03', 'CRSOOT04', 'CRSOOT05', 'CRSOOT06', 'CRSOOT07', 
               'CRSOOT08', 'CRSOOT09', 'CRSOOT10', 'CRSOOT11', 'CRSOOT12', 'CRSOOT13', 'CRSOOT14',
               'CRSOOT15', 'CRSOOT16', 'CRSOOT17', 'CRSOOT18', 'CRSOOT19', 'CRSOOT20', 'CRSOOT21');
  
    foreach my $val (@val) {
      $radval .= "," . quote_string("A:" . $val . ":" . $carma . "_" . $val . "_rrtmg.nc");
    }
  }

  if ($carma eq 'test_radiative') {
    my @val = ('DUST01', 'DUST02', 'DUST03', 'DUST04', 'DUST05', 'DUST06', 'DUST07', 'DUST08', 
               'DUST09', 'DUST10', 'DUST11', 'DUST12', 'DUST13', 'DUST14', 'DUST15', 'DUST16');
  
    foreach my $val (@val) {
      $radval .= "," . quote_string("A:" . $val . ":" . $carma . "_" . $val . "_rrtmg.nc");
    }
  }
}

# Stratospheric sulfur aerosols 
if ($nl->get_value('strat_aero_feedback') =~ /$TRUE/io) {
    my $rel_filepath = get_default_value("VOLC_MMR");
    my $abs_filepath = set_abs_filepath($rel_filepath, $inputdata_rootdir);
    $radval .= "," . quote_string("N:H2SO4M:" . $abs_filepath);
}

add_default($nl, 'rad_climate', 'val'=>$radval);

# Cloud optics
if ($rad_pkg eq 'rrtmg' or $rad_pkg eq 'rrtmgp') {
    add_default($nl, 'liqcldoptics');
    add_default($nl, 'icecldoptics');
    add_default($nl, 'liqopticsfile');
    add_default($nl, 'iceopticsfile');
}

# Gaseous absorption coefficients files for RRTMGP
if ($rad_pkg eq 'rrtmgp') {
    add_default($nl, 'rrtmgp_coefficients_file_sw');
    add_default($nl, 'rrtmgp_coefficients_file_lw');
}

# Volcanic Aerosol Mass climatology dataset
if ($nl->get_value('strat_volcanic')) { add_default($nl, 'bndtvvolc'); }

# Greenhouse gas production/loss rates
if ($ghg_chem) {
    add_default($nl, 'bndtvg');
    add_default($nl, 'ghg_chem', 'val'=>".true.");
}

# WACCM-GHG options
if ($chem eq 'waccm_ghg') {
    # *** Note *** this dataset only needed for waccm_ghg.
    # O2,O1,N2, CO2 Constituents for non-LTE calculations and heating rates below 200 nm
    unless (defined $nl->get_value('waccm_forcing_file')) {
	add_default($nl, 'waccm_forcing_datapath');
	add_default($nl, 'waccm_forcing_file');
    }
    add_default($nl, 'nlte_use_mo', 'val'=>".false.");
    add_default($nl, 'h2orates');
    add_default($nl, 'solar_parms_file');
    add_default($nl, 'do_circulation_diags', 'val'=>'.true.');   
}

if ( $prog_species ) {
    my $ddval;
    my $emisval;
    my $xfrcval;
    my $emisfirst = 1; my $emispre = "";
    my $xfrcfirst = 1; my $xfrcpre = "";
    if ( $prog_species =~ /SO4/ )  { 
      my %emis = ('DMS -> ' => 'dms_emis_bam',
                  'SO2 -> ' => 'so2_emis_bam',
                  'SO4 -> ' => 'so4_emis_bam', );
      foreach my $id (sort keys %emis) {
        my $rel_filepath = get_default_value($emis{$id});
        my $abs_filepath = set_abs_filepath($rel_filepath, $inputdata_rootdir);
        $emisval .= $emispre . quote_string($id . $abs_filepath);
        if ($emisfirst) { $emispre = ","; $emisfirst = 0; }
      }
      my %xfrc = ('SO2 -> ' => 'so2_vrt_emis_file',
		  'SO4 -> ' => 'so4_vrt_emis_file', );
      foreach my $id (sort keys %xfrc) {
        my $rel_filepath = get_default_value($xfrc{$id});
        my $abs_filepath = set_abs_filepath($rel_filepath, $inputdata_rootdir);
        $xfrcval .= $xfrcpre . quote_string($id . $abs_filepath);
        if ($xfrcfirst) { $xfrcpre = ","; $xfrcfirst = 0; }
      }
      # Prescribed oxidants
      my $val = "'O3','OH','NO3','HO2'";
      add_default($nl, 'tracer_cnst_specifier', 'val'=>$val);
      my @files = ( 'tracer_cnst_datapath','tracer_cnst_file');
      foreach my $file (@files) {
	add_default($nl, $file, 'ver'=>'fixed_ox');
      }
      unless (defined $nl->get_value('tracer_cnst_type')) {
	  add_default($nl, 'tracer_cnst_type', 'ver'=>'fixed_ox');
	  add_default($nl, 'tracer_cnst_cycle_yr','ver'=>'fixed_ox');
      }
      # Datasets
      my @files = ( 'xs_coef_file','xs_short_file','xs_long_file', 'rsf_file', 'exo_coldens_file' );
      foreach my $file (@files) {
	add_default($nl, $file);
      }
    }

    if ( $prog_species =~ /OC/ )  { 
      my %emis = ('OC1 -> ' => 'oc1_emis_bam', );
      foreach my $id (sort keys %emis) {
        my $rel_filepath = get_default_value($emis{$id});
        my $abs_filepath = set_abs_filepath($rel_filepath, $inputdata_rootdir);
        $emisval .= $emispre . quote_string($id . $abs_filepath);
        if ($emisfirst) { $emispre = ","; $emisfirst = 0; }
      }
    }
    if ( $prog_species =~ /BC/ )  { 
      my %emis = ('CB1 -> ' => 'cb1_emis_bam', );
      foreach my $id (sort keys %emis) {
        my $rel_filepath = get_default_value($emis{$id});
        my $abs_filepath = set_abs_filepath($rel_filepath, $inputdata_rootdir);
        $emisval .= $emispre . quote_string($id . $abs_filepath);
        if ($emisfirst) { $emispre = ","; $emisfirst = 0; }
      }
    }
    if ( $prog_species =~ /GHG/ )  { 
      add_default($nl, 'ghg_chem', 'val'=>".true.");
      add_default($nl, 'bndtvg');
    }
    if ( $prog_species =~ /DST/ )  { 
      add_default($nl, 'soil_erod_file' );
    }

    if ( $emisval ) {
      unless (defined $nl->get_value('srf_emis_type')) {
        add_default($nl, 'srf_emis_specifier', 'val'=>$emisval);
	add_default($nl, 'srf_emis_type',      'val'=>'CYCLICAL');
      }
    }
    if ( $xfrcval ) {
      add_default($nl, 'ext_frc_specifier',  'val'=>$xfrcval);
      add_default($nl, 'ext_frc_type',  'val'=>'CYCLICAL');
    }
} 

# if prescribed aerosol deposition fluxes then set aerodep_flx_specifier 
# depending on prescribed_aero_model -- bulk type is the default
if (defined $nl->get_value('aerodep_flx_file')) {
    unless (defined $nl->get_value('aerodep_flx_specifier')) {
	my $val;
	if ( $prescribed_aero_model eq 'modal' ) {
	    $val = "'bc_a1DDF','bc_c1DDF','pom_a1DDF','pom_c1DDF','soa_a1DDF','soa_c1DDF',"
                 . "'soa_a2DDF','soa_c2DDF','dst_a1DDF','dst_c1DDF','dst_a3DDF','dst_c3DDF',"
                 . "'bc_a1SFWET','bc_c1SFWET','pom_a1SFWET','pom_c1SFWET','soa_a1SFWET','soa_c1SFWET',"
                 . "'dst_a1SFWET','dst_c1SFWET','dst_a3SFWET','dst_c3SFWET'";
	} else {
	    $val = "'BCDEPWET','BCPHODRY','BCPHIDRY','OCDEPWET','OCPHODRY', 'OCPHIDRY',"
                 . "'DSTX01DD','DSTX02DD','DSTX03DD','DSTX04DD',"
		 . "'DSTX01WD','DSTX02WD','DSTX03WD','DSTX04WD'";
	}
	add_default($nl, 'aerodep_flx_specifier', 'val'=>$val);
    }
}
# if prescribed aerosol concentrations then set prescribed_aero_specifier
# depending on prescribed_aero_model -- bulk type is the default
if (defined $nl->get_value('prescribed_aero_file')) {
    unless (defined $nl->get_value('prescribed_aero_specifier')) {
	my $val;
	if ( $prescribed_aero_model eq 'modal' ) {
 	    #*_a1, *_a2 and *_a3 are now computed using *_logm and *logv, therefore they are removed
 	    $val ="'num_c1','bc_c1',  'dst_c1','ncl_c1',"
                  . "'pom_c1','so4_c1','soa_c1','num_c2',"
                  . "'ncl_c2','so4_c2','soa_c2','num_c3',"
                  . "'dst_c3','ncl_c3','so4_c3',"
                  #Adding log mean     quantities (only for interstitial aerosols)
 		  . "'num_a1_logm','bc_a1_logm', 'dst_a1_logm','ncl_a1_logm',"
                  . "'pom_a1_logm','so4_a1_logm','soa_a1_logm','num_a2_logm',"
                  . "'ncl_a2_logm','so4_a2_logm','soa_a2_logm','num_a3_logm',"
                  . "'dst_a3_logm','ncl_a3_logm','so4_a3_logm',"
                  #Adding log variance quantities (only for interstitial aerosols)
 		  . "'num_a1_logv','bc_a1_logv', 'dst_a1_logv','ncl_a1_logv',"
                  . "'pom_a1_logv','so4_a1_logv','soa_a1_logv','num_a2_logv',"
                  . "'ncl_a2_logv','so4_a2_logv','soa_a2_logv','num_a3_logv',"
                  . "'dst_a3_logv','ncl_a3_logv','so4_a3_logv'";
	} else {
	    $val = "'sulf:SO4','bcar1:CB1','bcar2:CB2','ocar1:OC1','ocar2:OC2',"
                 . "'sslt1:SSLT01','sslt2:SSLT02','sslt3:SSLT03','sslt4:SSLT04',"
	         . "'dust1:DST01','dust2:DST02','dust3:DST03','dust4:DST04'";
	}
	add_default($nl, 'prescribed_aero_specifier', 'val'=>$val);
    }
}

my $megan_emis = defined $nl->get_value('megan_specifier');
if ( $megan_emis ) { add_default($nl, 'megan_factors_file'); }

# Tropospheric full chemistry options
if ($chem =~ /trop_mozart/ or $chem =~ /trop_strat/ ) {
 
    # Surface emission datasets:
    my %verhash;
    my $val;
    my %species = ('CH3COCH3 -> ' => 'acetone_emis_file',
		   'BIGALK   -> ' => 'bigalk_emis_file',
		   'BIGENE   -> ' => 'bigene_emis_file',
		   'C2H4     -> ' => 'c2h4_emis_file',
		   'C2H5OH   -> ' => 'c2h5oh_emis_file',
		   'C2H6     -> ' => 'c2h6_emis_file',
		   'C3H6     -> ' => 'c3h6_emis_file',
		   'C3H8     -> ' => 'c3h8_emis_file',
		   'CH2O     -> ' => 'ch2o_emis_file',
		   'CH3CHO   -> ' => 'ch3cho_emis_file',
		   'CH3OH    -> ' => 'ch3oh_emis_file',
		   'CO       -> ' => 'co_emis_file',
		   'DMS      -> ' => 'dms_emis_file',
		   'MEK      -> ' => 'mek_emis_file',
		   'NH3      -> ' => 'nh3_emis_file',
		   'NO       -> ' => 'nox_emis_file',
		   'SO2      -> ' => 'so2_emis_file',
		   'HCN      -> ' => 'hcn_emis_file',
                   'HCOOH    -> ' => 'hcooh_emis_file',
		   'CH3CN    -> ' => 'ch3cn_emis_file',
		   'C2H2     -> ' => 'c2h2_emis_file',
		   'CH3COOH  -> ' => 'ch3cooh_emis_file',
                   'C10H16   -> ' => 'c10h16_emis_file',
		   'ISOP     -> ' => 'isop_emis_file',
		   );
    if ($chem =~ /mam3/) {
        %species = (%species,
                   'SOAG     -> ' => 'soag_emis_file',
                   'bc_a1    -> ' => 'bc_a1_emis_file',
                   'pom_a1   -> ' => 'pom_a1_emis_file',
                   'so4_a1   -> ' => 'so4_a1_emis_file', 
                   'so4_a2   -> ' => 'so4_a2_emis_file',
                   'num_a1   -> ' => 'num_a1_emis_file', 
                   'num_a2   -> ' => 'num_a2_emis_file',
		   );
        %verhash = ('ver'=>'mam');
    } elsif ($chem =~ /mam7/) {
        %species = (%species,
                   'SOAG     -> ' => 'soag_emis_file',
                   'bc_a3    -> ' => 'bc_a3_emis_file',
                   'num_a1   -> ' => 'mam7_num_a1_emis_file', 
                   'num_a2   -> ' => 'num_a2_emis_file',
                   'num_a3   -> ' => 'mam7_num_a3_emis_file',
                   'pom_a3   -> ' => 'pom_a3_emis_file',
                   'so4_a1   -> ' => 'so4_a1_emis_file', 
                   'so4_a2   -> ' => 'so4_a2_emis_file',
		   );
        %verhash = ('ver'=>'mam');
    } else {
        %species = (%species,
		   'CB1      -> ' => 'cb1_emis_file',
		   'CB2      -> ' => 'cb2_emis_file',
		   'OC1      -> ' => 'oc1_emis_file',
		   'OC2      -> ' => 'oc2_emis_file',
		    );
    }
    if ($chem =~ /_soa/) {
        %species = (%species,
                   'BENZENE  -> ' => 'soa_benzene_emis_file',
                   'XYLENE   -> ' => 'soa_xylene_emis_file',
		   'TOLUENE  -> ' => 'soa_toluene_emis_file',
		    );
    } else {
        %species = (%species,
		   'TOLUENE  -> ' => 'toluene_emis_file',
	           );
    }

    my $first = 1; my $pre = "";
    foreach my $id (sort keys %species) {
        my $rel_filepath = get_default_value($species{$id},\%verhash);
	my $abs_filepath = set_abs_filepath($rel_filepath, $inputdata_rootdir);
	$val .= $pre . quote_string($id . $abs_filepath);
	if ($first) {
	    $pre = ",";
	    $first = 0;
	}
    }
    add_default($nl, 'srf_emis_specifier', 'val'=>$val);
    unless (defined $nl->get_value('srf_emis_type')) {
	add_default($nl, 'srf_emis_type',    'val'=>'CYCLICAL');
	add_default($nl, 'srf_emis_cycle_yr','val'=>'2000');
    }

    # aircraft emission datasets:
    %species = ();
    my $cyc_yr = '1999';
    if ($chem eq 'trop_strat_soa') {
      %species = ( 'NO2    -> ' => 'no2_aircraft_emis_file',
                   'CB1    -> ' => 'bc_aircraft_emis_file' );
    } elsif ($chem =~ /mam3/) {
      %species = ( 'NO2    -> ' => 'no2_aircraft_emis_file',
                   'SO2    -> ' => 'so2_ext_file',
                   'so4_a1 -> ' => 'so4_a1_ext_file', 
                   'so4_a2 -> ' => 'so4_a2_ext_file',
                   'pom_a1 -> ' => 'pom_a1_ext_file', 
                   'bc_a1  -> ' => 'bc_a1_ext_file', 
                   'num_a1 -> ' => 'num_a1_ext_file', 
                   'num_a2 -> ' => 'num_a2_ext_file', );
      $cyc_yr = '2000';
    } elsif ($chem =~ /mam7/) {
      %species = ( 'NO2    -> ' => 'no2_aircraft_emis_file',
                   'so4_a1 -> ' => 'so4_a1_ext_file', 
                   'so4_a2 -> ' => 'so4_a2_ext_file',
                   'pom_a3 -> ' => 'pom_a3_ext_file', 
                   'bc_a3  -> ' => 'bc_a3_ext_file', 
                   'num_a1 -> ' => 'mam7_num_a1_ext_file', 
                   'num_a2 -> ' => 'num_a2_ext_file',
                   'num_a3 -> ' => 'mam7_num_a3_ext_file', );
      $cyc_yr = '2000';
    } else {
      %species = ( 'CO     -> ' => 'co_aircraft_emis',
	  	   'NO     -> ' => 'no_aircraft_emis',
                   'SO2    -> ' => 'so2_aircraft_emis', );
    }

    $first = 1;
    $pre = "";
    $val = "";
    foreach my $id (sort keys %species) {
        my $rel_filepath = get_default_value($species{$id},\%verhash);
	my $abs_filepath = set_abs_filepath($rel_filepath, $inputdata_rootdir);
	$val .= $pre . quote_string($id . $abs_filepath);
	if ($first) {
	    $pre = ",";
	    $first = 0;
	}
    }
    add_default($nl, 'ext_frc_specifier', 'val'=>$val);
    unless (defined $nl->get_value('ext_frc_type')) {
	add_default($nl, 'ext_frc_type',      'val'=>'CYCLICAL');
	add_default($nl, 'ext_frc_cycle_yr',  'val'=>$cyc_yr);
    }
    # 

    # 

    if ($chem =~ /trop_mozart/) {
      # Species with fixed stratosphere values
      $val = "'O3','NO','NO2','HNO3','CO','CH4','N2O','N2O5'";
      add_default($nl, 'fstrat_list', 'val'=>$val);
      add_default($nl, 'fstrat_file');
    }

    # Species with fixed lower boundary
    if ($chem =~ /trop_strat/) {
      $val = "'CCL4','CF2CLBR','CF3BR','CFC11','CFC113','CFC12','CH3BR','CH3CCL3','CH3CL','CH4','CO2','H2','HCFC22','N2O'";
    } else {
      $val = "'CH4','H2','N2O','CO2','CFC11','CFC12'";
    }
    add_default($nl, 'flbc_list', 'val'=>$val);
    unless (defined $nl->get_value('flbc_type')) {
	add_default($nl, 'flbc_type',  'val'=>'CYCLICAL');
	add_default($nl, 'flbc_cycle_yr',  'val'=>'2000');
    }

    # Datasets
    my @files = ( 'soil_erod_file', 'flbc_file', 
	         'xs_coef_file','xs_short_file','xs_long_file', 'rsf_file', 'exo_coldens_file', 'sulf_file', 'sad_file' );
    foreach my $file (@files) {
	add_default($nl, $file);
    }
    unless (defined $nl->get_value('sad_type')) {
	add_default($nl, 'sad_type',  'val'=>'CYCLICAL');
	add_default($nl, 'sad_cycle_yr',  'val'=>'2000');
    }
}

# Prognostic aerosols via CAM-Chem package.
# BAM settings
if ($chem eq 'trop_bam') {

    my %species;

    # Surface emission datasets:
    %species = ();
    %species = ('CB1      -> ' => 'cb1_emis_bam',
		'DMS      -> ' => 'dms_emis_bam',
		'OC1      -> ' => 'oc1_emis_bam',
		'SO2      -> ' => 'so2_emis_bam',
		'SO4      -> ' => 'so4_emis_bam', );
    my $first = 1;
    my $pre = "";
    my $val = "";
    foreach my $id (sort keys %species) {
	my $rel_filepath = get_default_value($species{$id});
	my $abs_filepath = set_abs_filepath($rel_filepath, $inputdata_rootdir);
	$val .= $pre . quote_string($id . $abs_filepath);
	if ($first) {
	    $pre = ",";
	    $first = 0;
	}
    }
    add_default($nl, 'srf_emis_specifier', 'val'=>$val);
    add_default($nl, 'srf_emis_type',      'val'=>'CYCLICAL');
    
    # Surface emission datasets:
    %species = ();
    %species = ('SO2      -> ' => 'so2_vrt_emis_file',
		'SO4      -> ' => 'so4_vrt_emis_file', );
    $first = 1;
    $pre = "";
    $val = "";
    foreach my $id (sort keys %species) {
	my $rel_filepath = get_default_value($species{$id});
	my $abs_filepath = set_abs_filepath($rel_filepath, $inputdata_rootdir);
	$val .= $pre . quote_string($id . $abs_filepath);
	if ($first) {
	    $pre = ",";
	    $first = 0;
	}
    }
    add_default($nl, 'ext_frc_specifier', 'val'=>$val);
    add_default($nl, 'ext_frc_type',      'val'=>'CYCLICAL');

    # Prescribed species
    add_default($nl, 'tracer_cnst_specifier', 'val'=>"'O3','OH','NO3','HO2'");

    my @files = ('tracer_cnst_datapath', 'tracer_cnst_file');
    foreach my $file (@files) {
	add_default($nl, $file, 'ver'=>'fixed_ox');
    }
    unless (defined $nl->get_value('tracer_cnst_type')) {
	add_default($nl, 'tracer_cnst_type',    'ver'=>'fixed_ox');
	add_default($nl, 'tracer_cnst_cycle_yr','ver'=>'fixed_ox');
    }

    add_default($nl, 'fstrat_list', 'val'=>"' '");
    add_default($nl, 'flbc_list', 'val'=>"' '");

    # Datasets
    my @files = ( 'soil_erod_file','xs_coef_file','xs_short_file','xs_long_file', 'rsf_file', 'exo_coldens_file' );
    foreach my $file (@files) {
	add_default($nl, $file);
    }
}

if ($chem eq 'super_fast_llnl') {
    # Surface emission datasets:
    my $val;
    my %species;
    %species = (
		'CH2O     -> ' => 'ch2o_emis_file',
		'CO       -> ' => 'co_emis_file',
		'DMS      -> ' => 'dms_emis_file',
		'NO       -> ' => 'nox_emis_file',
		'SO2      -> ' => 'so2_emis_file',
                );
    if (! $megan_emis ) {
      %species = ( %species,
		'ISOP     -> ' => 'isop_emis_file',  );
    }
    unless (defined $nl->get_value('srf_emis_type')) {
	add_default($nl, 'srf_emis_cycle_yr',  'val'=>'1997');
	add_default($nl, 'srf_emis_type',  'val'=>'CYCLICAL');
    }
    my $first = 1; my $pre = "";
    foreach my $id (sort keys %species) {
        my $rel_filepath = get_default_value($species{$id});
	my $abs_filepath = set_abs_filepath($rel_filepath, $inputdata_rootdir);
	$val .= $pre . quote_string($id . $abs_filepath);
	if ($first) {
	    $pre = ",";
	    $first = 0;
	}
    }
    add_default($nl, 'srf_emis_specifier', 'val'=>$val);

    # vertical emissions... 
    %species = ();
    %species = ('SO2 -> ' => 'so2_vrt_emis_file',
		'SO4 -> ' => 'so4_vrt_emis_file' );
    add_default($nl, 'ext_frc_type', 'val'=>"'CYCLICAL'");

    if ($ipcc_aircraft_emis) {
      %species = ('SO2 -> ' => 'so2_vrt_emis_file',
	  	  'SO4 -> ' => 'so4_vrt_emis_file',
                  'NO2 -> ' => 'no2_aircraft_emis_file' );
    }

    $first = 1; $pre = ""; $val = "";
    foreach my $id (sort keys %species) {
        my $rel_filepath = get_default_value($species{$id});
        my $abs_filepath = set_abs_filepath($rel_filepath, $inputdata_rootdir);
        $val .= $pre . quote_string($id . $abs_filepath);
        if ($first) {
            $pre = ",";
            $first = 0;
        }
    }
    add_default($nl, 'ext_frc_specifier', 'val'=>$val);

    # Species with fixed stratosphere values
    $val = "'NO','NO2','HNO3','CO'";
    add_default($nl, 'fstrat_list', 'val'=>$val);

    # Datasets
    my @files = ('airpl_emis_file', 'soil_erod_file', 'flbc_file', 'fstrat_file',
                 'sulf_file', 'tuv_xsect_file', 'o2_xsect_file', 'xs_long_file', 'rsf_file', 
                 'solar_parms_file',
                 'exo_coldens_file', 'sad_file', 'linoz_data_path' , 'linoz_data_file', 'chlorine_loading_file' );
    foreach my $file (@files) {
	add_default($nl, $file);
    }

    unless (defined $nl->get_value('sad_type')) {
	add_default($nl, 'sad_type',  'val'=>'CYCLICAL');
	add_default($nl, 'sad_cycle_yr',  'val'=>'1990');
    }
    unless (defined $nl->get_value('flbc_type')) {
	add_default($nl, 'flbc_type',  'val'=>'CYCLICAL');
	add_default($nl, 'flbc_cycle_yr',  'val'=>'1990');
    }
    unless (defined $nl->get_value('chlorine_loading_type')) {
	add_default($nl, 'chlorine_loading_type', 'val'=>'FIXED');
	add_default($nl, 'chlorine_loading_fixed_ymd','val'=>'19900101');
    }

    add_default($nl, 'xactive_prates', 'val'=>'.false.');

    # Prescribed methane
    my $val = "'CH4'";
    add_default($nl, 'tracer_cnst_specifier', 'val'=>$val);
    my @files = ( 'tracer_cnst_datapath','tracer_cnst_file', 'tracer_cnst_filelist');
    foreach my $file (@files) {
	add_default($nl, $file, 'ver'=>'fixed_ch4');
    }
    unless (defined $nl->get_value('tracer_cnst_type')) {
	add_default($nl, 'tracer_cnst_type',    'ver'=>'fixed_ch4');
	add_default($nl, 'tracer_cnst_cycle_yr','ver'=>'fixed_ch4');
    }

    my $val = "'prsd_ch4:CH4'";
    add_default($nl, 'prescribed_ghg_specifier', 'val'=>$val);
    my @files = ( 'prescribed_ghg_datapath','prescribed_ghg_file', 'prescribed_ghg_filelist');
    foreach my $file (@files) {
	add_default($nl, $file, 'ver'=>'fixed_ch4');
    }
    unless (defined $nl->get_value('prescribed_ghg_type')) {
	add_default($nl, 'prescribed_ghg_type',    'ver'=>'fixed_ch4');
	add_default($nl, 'prescribed_ghg_cycle_yr','ver'=>'fixed_ch4');
    }
}

# MAM settings

if ($chem eq 'super_fast_llnl_mam3') {

    # Surface emission datasets:
    my $val;
    my %species;
    my %verhash = ('ver'=>'mam');
    %species = (
	        'CH2O   -> ' => 'ch2o_emis_file',
	        'CO     -> ' => 'co_emis_file',
	        'DMS    -> ' => 'dms_emis_file',
		'NO     -> ' => 'nox_emis_file',
		'SO2    -> ' => 'so2_emis_file',
                'SOAG   -> ' => 'soag_emis_file',
                'bc_a1  -> ' => 'bc_a1_emis_file',
                'pom_a1 -> ' => 'pom_a1_emis_file',
                'so4_a1 -> ' => 'so4_a1_emis_file',
                'so4_a2 -> ' => 'so4_a2_emis_file',
                'num_a1 -> ' => 'num_a1_emis_file',
                'num_a2 -> ' => 'num_a2_emis_file',
                );
    if (! $megan_emis ) {
      %species = ( %species,
		'ISOP   -> ' => 'isop_emis_file',  );
    }

    my $first = 1; my $pre = "";
    foreach my $id (sort keys %species) {
        my $rel_filepath = get_default_value($species{$id}, \%verhash );
	my $abs_filepath = set_abs_filepath($rel_filepath, $inputdata_rootdir);
	$val .= $pre . quote_string($id . $abs_filepath);
	if ($first) {
	    $pre = ",";
	    $first = 0;
	}
    }
    add_default($nl, 'srf_emis_specifier', 'val'=>$val);
    unless (defined $nl->get_value('srf_emis_type')) {
	add_default($nl, 'srf_emis_type',      'val'=>'CYCLICAL');
	add_default($nl, 'srf_emis_cycle_yr',  'val'=>2000);
    }

    # vertical emissions... 
    %species = ();
    %species = ('SO2         -> ' => 'so2_ext_file',
                'so4_a1      -> ' => 'so4_a1_ext_file', 
                'so4_a2      -> ' => 'so4_a2_ext_file',
                'pom_a1      -> ' => 'pom_a1_ext_file', 
                'bc_a1       -> ' => 'bc_a1_ext_file', 
                'num_a1      -> ' => 'num_a1_ext_file', 
                'num_a2      -> ' => 'num_a2_ext_file', );

    $first = 1; $pre = ""; $val = "";
    foreach my $id (sort keys %species) {
        my $rel_filepath = get_default_value($species{$id}, \%verhash );
        my $abs_filepath = set_abs_filepath($rel_filepath, $inputdata_rootdir);
        $val .= $pre . quote_string($id . $abs_filepath);
        if ($first) {
            $pre = ",";
            $first = 0;
        }
    }
    add_default($nl, 'ext_frc_specifier', 'val'=>$val);
    unless (defined $nl->get_value('ext_frc_type')) {
	add_default($nl, 'ext_frc_type', 'val'=>"'CYCLICAL'");
	add_default($nl, 'ext_frc_cycle_yr',  'val'=>2000);
    }

    # Species with fixed stratosphere values
    $val = "'NO','NO2','HNO3','CO'";
    add_default($nl, 'fstrat_list', 'val'=>$val);

    # Datasets
    my @files = ('airpl_emis_file', 'soil_erod_file', 'flbc_file', 'fstrat_file',
                 'sulf_file', 'tuv_xsect_file', 'o2_xsect_file', 'xs_long_file', 'rsf_file', 
                 'solar_parms_file', 'exo_coldens_file', 'sad_file', 
                 'linoz_data_path' , 'linoz_data_file', 'chlorine_loading_file' );
    foreach my $file (@files) {
	add_default($nl, $file);
    }
    unless (defined $nl->get_value('sad_type')) {
	add_default($nl, 'sad_type',  'val'=>'CYCLICAL');
	add_default($nl, 'sad_cycle_yr',  'val'=>'1990');
    }
    unless (defined $nl->get_value('flbc_type')) {
	add_default($nl, 'flbc_type',  'val'=>'CYCLICAL');
	add_default($nl, 'flbc_cycle_yr',  'val'=>'2000');
    }
    unless (defined $nl->get_value('linoz_data_type')) {
	add_default($nl, 'linoz_data_type',  'val'=>'CYCLICAL');
	add_default($nl, 'linoz_data_cycle_yr',  'val'=>'0');
    }
    unless (defined $nl->get_value('chlorine_loading_type')) {
	add_default($nl, 'chlorine_loading_type',  'val'=>'FIXED');
	add_default($nl, 'chlorine_loading_fixed_ymd',  'val'=>'20000101');
    }
    add_default($nl, 'xactive_prates', 'val'=>'.false.');

    # Prescribed methane
    my $val = "'CH4'";
    add_default($nl, 'tracer_cnst_specifier', 'val'=>$val);
    my @files = ( 'tracer_cnst_datapath','tracer_cnst_file', 'tracer_cnst_filelist');
    foreach my $file (@files) {
	add_default($nl, $file, 'ver'=>'fixed_ch4');
    }
    unless (defined $nl->get_value('tracer_cnst_type')) {
	add_default($nl, 'tracer_cnst_type',    'ver'=>'fixed_ch4');
	add_default($nl, 'tracer_cnst_cycle_yr','ver'=>'fixed_ch4');
    }

    my $val = "'prsd_ch4:CH4'";
    add_default($nl, 'prescribed_ghg_specifier', 'val'=>$val);
    my @files = ( 'prescribed_ghg_datapath','prescribed_ghg_file', 'prescribed_ghg_filelist');
    foreach my $file (@files) {
	add_default($nl, $file, 'ver'=>'fixed_ch4');
    }
    unless (defined $nl->get_value('prescribed_ghg_type')) {
	add_default($nl, 'prescribed_ghg_type',    'ver'=>'fixed_ch4');
	add_default($nl, 'prescribed_ghg_cycle_yr','ver'=>'fixed_ch4');
    }
}

if ($chem eq 'trop_mam3') {

    my %species;

    # Surface emission datasets:
    %species = ();
    %species = ('DMS       -> ' => 'dms_emis_file',
                'SO2       -> ' => 'so2_emis_file',
                'SOAG      -> ' => 'soag_emis_file',
                'bc_a1     -> ' => 'bc_a1_emis_file',
                'pom_a1    -> ' => 'pom_a1_emis_file',
                'so4_a1    -> ' => 'so4_a1_emis_file', 
                'so4_a2    -> ' => 'so4_a2_emis_file',
                'num_a1    -> ' => 'num_a1_emis_file', 
                'num_a2    -> ' => 'num_a2_emis_file',
	);
    my %verhash = ('ver'=>'mam');
    my $first = 1;
    my $pre = "";
    my $val = "";
    foreach my $id (sort keys %species) {
        my $rel_filepath = get_default_value($species{$id}, \%verhash );
        my $abs_filepath = set_abs_filepath($rel_filepath, $inputdata_rootdir);
        $val .= $pre . quote_string($id . $abs_filepath);
        if ($first) {
            $pre = ",";
            $first = 0;
        }
    }
    add_default($nl, 'srf_emis_specifier', 'val'=>$val);
    unless (defined $nl->get_value('srf_emis_type')) {
	add_default($nl, 'srf_emis_type',      'val'=>'CYCLICAL');
	add_default($nl, 'srf_emis_cycle_yr',  'val'=>2000);
    }

    # Vertical emission datasets:
    %species = ();
    %species = ('SO2         -> ' => 'so2_ext_file',
                'so4_a1      -> ' => 'so4_a1_ext_file', 
                'so4_a2      -> ' => 'so4_a2_ext_file',
                'pom_a1      -> ' => 'pom_a1_ext_file', 
                'bc_a1       -> ' => 'bc_a1_ext_file', 
                'num_a1      -> ' => 'num_a1_ext_file', 
                'num_a2      -> ' => 'num_a2_ext_file', );
    $first = 1;
    $pre = "";
    $val = "";
    foreach my $id (sort keys %species) {
        my $rel_filepath = get_default_value($species{$id}, \%verhash );
        my $abs_filepath = set_abs_filepath($rel_filepath, $inputdata_rootdir);
        $val .= $pre . quote_string($id . $abs_filepath);
        if ($first) {
            $pre = ",";
            $first = 0;
        }
    }
    add_default($nl, 'ext_frc_specifier', 'val'=>$val);
    unless (defined $nl->get_value('ext_frc_type')) {
	add_default($nl, 'ext_frc_type',      'val'=>"'CYCLICAL'");
	add_default($nl, 'ext_frc_cycle_yr',  'val'=>2000);
    }
    # Prescribed species
    add_default($nl, 'tracer_cnst_specifier', 'val'=>"'O3','OH','NO3','HO2'");
    unless (defined $nl->get_value('tracer_cnst_type')) {
	add_default($nl, 'tracer_cnst_type',    'ver'=>'fixed_ox');
	add_default($nl, 'tracer_cnst_cycle_yr','ver'=>'fixed_ox');
    }

    my @files = ('tracer_cnst_datapath', 'tracer_cnst_file', 'tracer_cnst_filelist');
    foreach my $file (@files) {
        add_default($nl, $file, 'ver'=>'fixed_ox');
    }

    add_default($nl, 'fstrat_list', 'val'=>"' '");
    add_default($nl, 'flbc_list', 'val'=>"' '");
    add_default($nl, 'xactive_prates', 'val'=>'.false.');

    # Datasets
    my @files = ('soil_erod_file',
                 'xs_long_file', 'rsf_file', 'exo_coldens_file' );
    foreach my $file (@files) {
        add_default($nl, $file);
    }
}

if ($chem eq 'linoz_mam3') {

    my %species;

    # Surface emission datasets:
    %species = ();
    %species = ('DMS       -> ' => 'dms_emis_file',
                'SO2       -> ' => 'so2_emis_file',
                'SOAG      -> ' => 'soag_emis_file',
                'bc_a1     -> ' => 'bc_a1_emis_file',
                'pom_a1    -> ' => 'pom_a1_emis_file',
                'so4_a1    -> ' => 'so4_a1_emis_file', 
                'so4_a2    -> ' => 'so4_a2_emis_file',
                'num_a1    -> ' => 'num_a1_emis_file', 
                'num_a2    -> ' => 'num_a2_emis_file',
	);
    my %verhash = ('ver'=>'mam');
    my $first = 1;
    my $pre = "";
    my $val = "";
    foreach my $id (sort keys %species) {
        my $rel_filepath = get_default_value($species{$id}, \%verhash );
        my $abs_filepath = set_abs_filepath($rel_filepath, $inputdata_rootdir);
        $val .= $pre . quote_string($id . $abs_filepath);
        if ($first) {
            $pre = ",";
            $first = 0;
        }
    }
    add_default($nl, 'srf_emis_specifier', 'val'=>$val);
    unless (defined $nl->get_value('srf_emis_type')) {
	add_default($nl, 'srf_emis_type',      'val'=>'CYCLICAL');
	add_default($nl, 'srf_emis_cycle_yr',  'val'=>2000);
    }

    # Vertical emission datasets:
    %species = ();
    %species = ('SO2         -> ' => 'so2_ext_file',
                'so4_a1      -> ' => 'so4_a1_ext_file', 
                'so4_a2      -> ' => 'so4_a2_ext_file',
                'pom_a1      -> ' => 'pom_a1_ext_file', 
                'bc_a1       -> ' => 'bc_a1_ext_file', 
                'num_a1      -> ' => 'num_a1_ext_file', 
                'num_a2      -> ' => 'num_a2_ext_file', );
    $first = 1;
    $pre = "";
    $val = "";
    foreach my $id (sort keys %species) {
        my $rel_filepath = get_default_value($species{$id}, \%verhash );
        my $abs_filepath = set_abs_filepath($rel_filepath, $inputdata_rootdir);
        $val .= $pre . quote_string($id . $abs_filepath);
        if ($first) {
            $pre = ",";
            $first = 0;
        }
    }
    add_default($nl, 'ext_frc_specifier', 'val'=>$val);
    unless (defined $nl->get_value('ext_frc_type')) {
	add_default($nl, 'ext_frc_type',      'val'=>"'CYCLICAL'");
	add_default($nl, 'ext_frc_cycle_yr',  'val'=>2000);
    }
    # Prescribed species
    add_default($nl, 'tracer_cnst_specifier', 'val'=>"'cnst_O3:O3','OH','NO3','HO2'");
    unless (defined $nl->get_value('tracer_cnst_type')) {
	add_default($nl, 'tracer_cnst_type',    'ver'=>'fixed_ox');
	add_default($nl, 'tracer_cnst_cycle_yr','ver'=>'fixed_ox');
    }

    my @files = ('tracer_cnst_datapath', 'tracer_cnst_file', 'tracer_cnst_filelist');
    foreach my $file (@files) {
        add_default($nl, $file, 'ver'=>'fixed_ox');
    }

    add_default($nl, 'fstrat_list', 'val'=>"' '");
    add_default($nl, 'flbc_list', 'val'=>"' '");
    add_default($nl, 'xactive_prates', 'val'=>'.false.');

    # Datasets
    my @files = ('soil_erod_file',
                 'xs_long_file', 'rsf_file', 'exo_coldens_file',
                 'linoz_data_path' , 'linoz_data_file', 'chlorine_loading_file' );
    foreach my $file (@files) {
        add_default($nl, $file);
    }
    unless (defined $nl->get_value('linoz_data_type')) {
	add_default($nl, 'linoz_data_type',  'val'=>'CYCLICAL');
	add_default($nl, 'linoz_data_cycle_yr',  'val'=>'0');
    }
    unless (defined $nl->get_value('chlorine_loading_type')) {
	add_default($nl, 'chlorine_loading_type',  'val'=>'FIXED');
	add_default($nl, 'chlorine_loading_fixed_ymd',  'val'=>'20000101');
    }
}

if ($chem eq 'waccm_mozart_mam3') {

    my %species;

    # Surface emission datasets:
    %species = ();
    %species = ('CH2O      -> ' => 'ch2o_emis_file',
                'CO        -> ' => 'co_emis_file',
                'NO        -> ' => 'no_emis_file',
                'DMS       -> ' => 'dms_emis_file',
                'SO2       -> ' => 'so2_emis_file',
                'SOAG      -> ' => 'soag_emis_file',
                'bc_a1     -> ' => 'bc_a1_emis_file',
                'pom_a1    -> ' => 'pom_a1_emis_file',
                'so4_a1    -> ' => 'so4_a1_emis_file', 
                'so4_a2    -> ' => 'so4_a2_emis_file',
                'num_a1    -> ' => 'num_a1_emis_file', 
                'num_a2    -> ' => 'num_a2_emis_file',
	);
    my $first = 1;
    my $pre = "";
    my $val = "";
    foreach my $id (sort keys %species) {
        my $rel_filepath = get_default_value($species{$id});
        my $abs_filepath = set_abs_filepath($rel_filepath, $inputdata_rootdir);
        $val .= $pre . quote_string($id . $abs_filepath);
        if ($first) {
            $pre = ",";
            $first = 0;
        }
    }
    add_default($nl, 'srf_emis_specifier', 'val'=>$val);
    unless (defined $nl->get_value('srf_emis_type')) {
	add_default($nl, 'srf_emis_type',    'val'=>'CYCLICAL');
	add_default($nl, 'srf_emis_cycle_yr','val'=>'2000');
    }

    # Vertical emission datasets:
    %species = ();
    %species = ('NO2         -> ' => 'no2_ext_file',
                'SO2         -> ' => 'so2_ext_file',
                'so4_a1      -> ' => 'so4_a1_ext_file', 
                'so4_a2      -> ' => 'so4_a2_ext_file',
                'pom_a1      -> ' => 'pom_a1_ext_file', 
                'bc_a1       -> ' => 'bc_a1_ext_file', 
                'num_a1      -> ' => 'num_a1_ext_file', 
                'num_a2      -> ' => 'num_a2_ext_file', );
    $first = 1;
    $pre = "";
    $val = "";
    foreach my $id (sort keys %species) {
        my $rel_filepath = get_default_value($species{$id});
        if (length($rel_filepath) > 0) {
          my $abs_filepath = set_abs_filepath($rel_filepath, $inputdata_rootdir);
          $val .= $pre . quote_string($id . $abs_filepath);
          if ($first) {
              $pre = ",";
              $first = 0;
          }
        }
    }

    add_default($nl, 'ext_frc_specifier', 'val'=>$val);
    unless (defined $nl->get_value('ext_frc_type')) {
	add_default($nl, 'ext_frc_type',      'val'=>'CYCLICAL');
	add_default($nl, 'ext_frc_cycle_yr',  'val'=>'2000');
    }

    # Prescribed species

     add_default($nl, 'xactive_prates', 'val'=>'.false.');

    # Datasets
    my @files = ('soil_erod_file',
                 'xs_long_file', 'rsf_file', 'exo_coldens_file' );
    foreach my $file (@files) {
        add_default($nl, $file);
    }

}

if ($chem eq 'trop_mam4' || $chem eq 'trop_mam4_resus' || $chem eq 'trop_mam4_resus_soag') {

    my %species;

    # Surface emission datasets:
    %species = ();
    if ($chem eq 'trop_mam4_resus_soag') {
	%species = ('DMS       -> ' => 'dms_emis_file',
		    'SO2       -> ' => 'so2_emis_file',
		    'bc_a4     -> ' => 'bc_a4_emis_file',
		    'pom_a4    -> ' => 'pom_a4_emis_file',
		    'so4_a1    -> ' => 'so4_a1_emis_file',
		    'so4_a2    -> ' => 'so4_a2_emis_file',
		    'num_a1    -> ' => 'mam7_num_a1_emis_file',
		    'num_a2    -> ' => 'num_a2_emis_file',
		    'num_a4    -> ' => 'mam7_num_a3_emis_file',
	    );
    } else {
	%species = ('DMS       -> ' => 'dms_emis_file',
		    'SO2       -> ' => 'so2_emis_file',
		    'SOAG      -> ' => 'soag_emis_file',
		    'bc_a4     -> ' => 'bc_a4_emis_file',
		    'pom_a4    -> ' => 'pom_a4_emis_file',
		    'so4_a1    -> ' => 'so4_a1_emis_file',
		    'so4_a2    -> ' => 'so4_a2_emis_file',
		    'num_a1    -> ' => 'mam7_num_a1_emis_file',
		    'num_a2    -> ' => 'num_a2_emis_file',
		    'num_a4    -> ' => 'mam7_num_a3_emis_file',
	    );
    }
    my %verhash = ('ver'=>'mam');
    my $first = 1;
    my $pre = "";
    my $val = "";
    foreach my $id (sort keys %species) {
        my $rel_filepath = get_default_value($species{$id}, \%verhash);
        my $abs_filepath = set_abs_filepath($rel_filepath, $inputdata_rootdir);
        $val .= $pre . quote_string($id . $abs_filepath);
        if ($first) {
            $pre = ",";
            $first = 0;
        }
    }
    add_default($nl, 'srf_emis_specifier', 'val'=>$val);
    unless (defined $nl->get_value('srf_emis_type')) {
	add_default($nl, 'srf_emis_type',      'val'=>'CYCLICAL');
	add_default($nl, 'srf_emis_cycle_yr',  'val'=>2000);
    }

    # Vertical emission datasets:
    %species = ();
    if ($chem eq 'trop_mam4_resus_soag') {
	%species = ('SO2         -> ' => 'so2_ext_file',
		    'SOAG        -> ' => 'soag_ext_file',
		    'so4_a1      -> ' => 'so4_a1_ext_file',
		    'so4_a2      -> ' => 'so4_a2_ext_file',
		    'pom_a4      -> ' => 'pom_a4_ext_file',
		    'bc_a4       -> ' => 'bc_a4_ext_file',
		    'num_a1      -> ' => 'mam7_num_a1_ext_file',
		    'num_a2      -> ' => 'num_a2_ext_file',
		    'num_a4      -> ' => 'mam7_num_a3_ext_file', );
    } else {
	%species = ('SO2         -> ' => 'so2_ext_file',
		    'so4_a1      -> ' => 'so4_a1_ext_file',
		    'so4_a2      -> ' => 'so4_a2_ext_file',
		    'pom_a4      -> ' => 'pom_a4_ext_file',
		    'bc_a4       -> ' => 'bc_a4_ext_file',
		    'num_a1      -> ' => 'mam7_num_a1_ext_file',
		    'num_a2      -> ' => 'num_a2_ext_file',
		    'num_a4      -> ' => 'mam7_num_a3_ext_file', );
    }
    $first = 1;
    $pre = "";
    $val = "";
    foreach my $id (sort keys %species) {
        my $rel_filepath = get_default_value($species{$id}, \%verhash);
        my $abs_filepath = set_abs_filepath($rel_filepath, $inputdata_rootdir);
        $val .= $pre . quote_string($id . $abs_filepath);
        if ($first) {
            $pre = ",";
            $first = 0;
        }
    }
    add_default($nl, 'ext_frc_specifier', 'val'=>$val);
    unless (defined $nl->get_value('ext_frc_type')) {
	add_default($nl, 'ext_frc_type',      'val'=>"'CYCLICAL'");
	add_default($nl, 'ext_frc_cycle_yr',  'val'=>2000);
    }

    # Prescribed species
    add_default($nl, 'tracer_cnst_specifier', 'val'=>"'O3','OH','NO3','HO2'");
    unless (defined $nl->get_value('tracer_cnst_type')) {
        add_default($nl, 'tracer_cnst_type',    'ver'=>'fixed_ox');
        add_default($nl, 'tracer_cnst_cycle_yr','ver'=>'fixed_ox');
    }

    my @files = ('tracer_cnst_datapath', 'tracer_cnst_file', 'tracer_cnst_filelist');
    foreach my $file (@files) {
        add_default($nl, $file, 'ver'=>'fixed_ox');
    }

    add_default($nl, 'fstrat_list', 'val'=>"' '");
    add_default($nl, 'flbc_list', 'val'=>"' '");
    add_default($nl, 'xactive_prates', 'val'=>'.false.');

    # Datasets
    my @files = ('soil_erod_file',
                 'xs_long_file', 'rsf_file', 'exo_coldens_file' );
    foreach my $file (@files) {
        add_default($nl, $file);
    }
}

if ($chem eq 'linoz_mam4_resus' || $chem eq 'linoz_mam4_resus_soag') {

    my %species;

    # Surface emission datasets:
    %species = ();
    if ($chem eq 'linoz_mam4_resus_soag') {
	%species = ('DMS       -> ' => 'dms_emis_file',
		    'SO2       -> ' => 'so2_emis_file',
		    'bc_a4     -> ' => 'bc_a4_emis_file',
		    'pom_a4    -> ' => 'pom_a4_emis_file',
		    'so4_a1    -> ' => 'so4_a1_emis_file',
		    'so4_a2    -> ' => 'so4_a2_emis_file',
		    'num_a1    -> ' => 'mam7_num_a1_emis_file',
		    'num_a2    -> ' => 'num_a2_emis_file',
		    'num_a4    -> ' => 'mam7_num_a3_emis_file',
	    );
    } else {
	%species = ('DMS       -> ' => 'dms_emis_file',
		    'SO2       -> ' => 'so2_emis_file',
		    'SOAG      -> ' => 'soag_emis_file',
		    'bc_a4     -> ' => 'bc_a4_emis_file',
		    'pom_a4    -> ' => 'pom_a4_emis_file',
		    'so4_a1    -> ' => 'so4_a1_emis_file',
		    'so4_a2    -> ' => 'so4_a2_emis_file',
		    'num_a1    -> ' => 'mam7_num_a1_emis_file',
		    'num_a2    -> ' => 'num_a2_emis_file',
		    'num_a4    -> ' => 'mam7_num_a3_emis_file',
	    );
    }
    my %verhash = ('ver'=>'mam');
    my $first = 1;
    my $pre = "";
    my $val = "";
    foreach my $id (sort keys %species) {
        my $rel_filepath = get_default_value($species{$id}, \%verhash);
        my $abs_filepath = set_abs_filepath($rel_filepath, $inputdata_rootdir);
        $val .= $pre . quote_string($id . $abs_filepath);
        if ($first) {
            $pre = ",";
            $first = 0;
        }
    }
    add_default($nl, 'srf_emis_specifier', 'val'=>$val);
    unless (defined $nl->get_value('srf_emis_type')) {
	add_default($nl, 'srf_emis_type',      'val'=>'CYCLICAL');
	add_default($nl, 'srf_emis_cycle_yr',  'val'=>2000);
    }

    # Vertical emission datasets:
    %species = ();
    if ($chem eq 'linoz_mam4_resus_soag') {
	%species = ('SO2         -> ' => 'so2_ext_file',
		    'SOAG        -> ' => 'soag_ext_file',
		    'so4_a1      -> ' => 'so4_a1_ext_file',
		    'so4_a2      -> ' => 'so4_a2_ext_file',
		    'pom_a4      -> ' => 'pom_a4_ext_file',
		    'bc_a4       -> ' => 'bc_a4_ext_file',
		    'num_a1      -> ' => 'mam7_num_a1_ext_file',
		    'num_a2      -> ' => 'num_a2_ext_file',
		    'num_a4      -> ' => 'mam7_num_a3_ext_file', );
    } else {
	%species = ('SO2         -> ' => 'so2_ext_file',
		    'so4_a1      -> ' => 'so4_a1_ext_file',
		    'so4_a2      -> ' => 'so4_a2_ext_file',
		    'pom_a4      -> ' => 'pom_a4_ext_file',
		    'bc_a4       -> ' => 'bc_a4_ext_file',
		    'num_a1      -> ' => 'mam7_num_a1_ext_file',
		    'num_a2      -> ' => 'num_a2_ext_file',
		    'num_a4      -> ' => 'mam7_num_a3_ext_file', );
    }
    $first = 1;
    $pre = "";
    $val = "";
    foreach my $id (sort keys %species) {
        my $rel_filepath = get_default_value($species{$id}, \%verhash);
        my $abs_filepath = set_abs_filepath($rel_filepath, $inputdata_rootdir);
        $val .= $pre . quote_string($id . $abs_filepath);
        if ($first) {
            $pre = ",";
            $first = 0;
        }
    }
    add_default($nl, 'ext_frc_specifier', 'val'=>$val);
    unless (defined $nl->get_value('ext_frc_type')) {
	add_default($nl, 'ext_frc_type',      'val'=>"'CYCLICAL'");
	add_default($nl, 'ext_frc_cycle_yr',  'val'=>2000);
    }

    # Prescribed species
    add_default($nl, 'tracer_cnst_specifier', 'val'=>"'cnst_O3:O3','OH','NO3','HO2'");
    unless (defined $nl->get_value('tracer_cnst_type')) {
        add_default($nl, 'tracer_cnst_type',    'ver'=>'fixed_ox');
        add_default($nl, 'tracer_cnst_cycle_yr','ver'=>'fixed_ox');
    }

    my @files = ('tracer_cnst_datapath', 'tracer_cnst_file', 'tracer_cnst_filelist');
    foreach my $file (@files) {
        add_default($nl, $file, 'ver'=>'fixed_ox');
    }

    add_default($nl, 'fstrat_list', 'val'=>"' '");
    add_default($nl, 'flbc_list', 'val'=>"' '");
    add_default($nl, 'xactive_prates', 'val'=>'.false.');

    # Datasets
    my @files = ('soil_erod_file',
                 'xs_long_file', 'rsf_file', 'exo_coldens_file',
                 'linoz_data_path' , 'linoz_data_file', 'chlorine_loading_file' );
    foreach my $file (@files) {
        add_default($nl, $file);
    }
    unless (defined $nl->get_value('linoz_data_type')) {
	add_default($nl, 'linoz_data_type',  'val'=>'CYCLICAL');
	add_default($nl, 'linoz_data_cycle_yr',  'val'=>'0');
    }
    unless (defined $nl->get_value('chlorine_loading_type')) {
	add_default($nl, 'chlorine_loading_type',  'val'=>'FIXED');
	add_default($nl, 'chlorine_loading_fixed_ymd',  'val'=>'20000101');
    }
}

if ($chem eq 'trop_mam4_mom' || $chem eq 'trop_mam4_resus_mom') {

    my %species;

    # Surface emission datasets:
    %species = ();
    %species = ('DMS       -> ' => 'dms_emis_file',
                'SO2       -> ' => 'so2_emis_file',
                'SOAG      -> ' => 'soag_emis_file',
                'bc_a4     -> ' => 'bc_a4_emis_file',
                'pom_a4    -> ' => 'pom_a4_emis_file',
                'so4_a1    -> ' => 'so4_a1_emis_file',
                'so4_a2    -> ' => 'so4_a2_emis_file',
                'num_a1    -> ' => 'mam7_num_a1_emis_file',
                'num_a2    -> ' => 'num_a2_emis_file',
                'num_a4    -> ' => 'mam7_num_a3_emis_file',
        );
    my %verhash = ('ver'=>'mam');
    my $first = 1;
    my $pre = "";
    my $val = "";
    foreach my $id (sort keys %species) {
        my $rel_filepath = get_default_value($species{$id}, \%verhash);
        my $abs_filepath = set_abs_filepath($rel_filepath, $inputdata_rootdir);
        $val .= $pre . quote_string($id . $abs_filepath);
        if ($first) {
            $pre = ",";
            $first = 0;
        }
    }
    add_default($nl, 'srf_emis_specifier', 'val'=>$val);
    unless (defined $nl->get_value('srf_emis_type')) {
	add_default($nl, 'srf_emis_type',      'val'=>'CYCLICAL');
	add_default($nl, 'srf_emis_cycle_yr',  'val'=>2000);
    }

    # Vertical emission datasets:
    %species = ();
    %species = ('SO2         -> ' => 'so2_ext_file',
                'so4_a1      -> ' => 'so4_a1_ext_file',
                'so4_a2      -> ' => 'so4_a2_ext_file',
                'pom_a4      -> ' => 'pom_a4_ext_file',
                'bc_a4       -> ' => 'bc_a4_ext_file',
                'num_a1      -> ' => 'mam7_num_a1_ext_file',
                'num_a2      -> ' => 'num_a2_ext_file',
                'num_a4      -> ' => 'mam7_num_a3_ext_file', );
    $first = 1;
    $pre = "";
    $val = "";
    foreach my $id (sort keys %species) {
        my $rel_filepath = get_default_value($species{$id}, \%verhash);
        my $abs_filepath = set_abs_filepath($rel_filepath, $inputdata_rootdir);
        $val .= $pre . quote_string($id . $abs_filepath);
        if ($first) {
            $pre = ",";
            $first = 0;
        }
    }
    add_default($nl, 'ext_frc_specifier', 'val'=>$val);
    unless (defined $nl->get_value('ext_frc_type')) {
	add_default($nl, 'ext_frc_type',      'val'=>"'CYCLICAL'");
	add_default($nl, 'ext_frc_cycle_yr',  'val'=>2000);
    }

    # Prescribed species
    add_default($nl, 'tracer_cnst_specifier', 'val'=>"'O3','OH','NO3','HO2'");
    unless (defined $nl->get_value('tracer_cnst_type')) {
        add_default($nl, 'tracer_cnst_type',    'ver'=>'fixed_ox');
        add_default($nl, 'tracer_cnst_cycle_yr','ver'=>'fixed_ox');
    }

    my @files = ('tracer_cnst_datapath', 'tracer_cnst_file', 'tracer_cnst_filelist');
    foreach my $file (@files) {
        add_default($nl, $file, 'ver'=>'fixed_ox');
    }

    add_default($nl, 'fstrat_list', 'val'=>"' '");
    add_default($nl, 'flbc_list', 'val'=>"' '");
    add_default($nl, 'xactive_prates', 'val'=>'.false.');

    # Datasets
    my @files = ('soil_erod_file',
                 'xs_long_file', 'rsf_file', 'exo_coldens_file' );
    foreach my $file (@files) {
        add_default($nl, $file);
    }

    # Marine organic matter specification
    my @files = ('mam_mom_specifier', 'mam_mom_filename',
		 'mam_mom_datapath', 'mam_mom_datatype',
		 'mam_mom_cycle_yr', 'mam_mom_fixed_ymd',
		 'mam_mom_fixed_tod', 'mam_mom_bubble_thickness',
                 'mam_mom_mixing_state', 'mam_mom_parameterization');
    foreach my $file (@files) {
        add_default($nl, $file);
    }
}

if ($chem eq 'linoz_mam4_resus_mom' || $chem eq 'linoz_mam4_resus_mom_soag') {

    my %species;

    # Surface emission datasets:
    %species = ();
    if ($chem eq 'linoz_mam4_resus_mom_soag') {
	%species = ('DMS       -> ' => 'dms_emis_file',
		    'SO2       -> ' => 'so2_emis_file',
		    'bc_a4     -> ' => 'bc_a4_emis_file',
		    'pom_a4    -> ' => 'pom_a4_emis_file',
		    'so4_a1    -> ' => 'so4_a1_emis_file',
		    'so4_a2    -> ' => 'so4_a2_emis_file',
		    'num_a1    -> ' => 'mam7_num_a1_emis_file',
		    'num_a2    -> ' => 'num_a2_emis_file',
		    'num_a4    -> ' => 'mam7_num_a3_emis_file',
	    );
    } else {
	%species = ('DMS       -> ' => 'dms_emis_file',
		    'SO2       -> ' => 'so2_emis_file',
		    'SOAG      -> ' => 'soag_emis_file',
		    'bc_a4     -> ' => 'bc_a4_emis_file',
		    'pom_a4    -> ' => 'pom_a4_emis_file',
		    'so4_a1    -> ' => 'so4_a1_emis_file',
		    'so4_a2    -> ' => 'so4_a2_emis_file',
		    'num_a1    -> ' => 'mam7_num_a1_emis_file',
		    'num_a2    -> ' => 'num_a2_emis_file',
		    'num_a4    -> ' => 'mam7_num_a3_emis_file',
	    );
    }
    my %verhash = ('ver'=>'mam');
    my $first = 1;
    my $pre = "";
    my $val = "";
    foreach my $id (sort keys %species) {
        my $rel_filepath = get_default_value($species{$id}, \%verhash);
        my $abs_filepath = set_abs_filepath($rel_filepath, $inputdata_rootdir);
        $val .= $pre . quote_string($id . $abs_filepath);
        if ($first) {
            $pre = ",";
            $first = 0;
        }
    }
    add_default($nl, 'srf_emis_specifier', 'val'=>$val);
    unless (defined $nl->get_value('srf_emis_type')) {
	add_default($nl, 'srf_emis_type',      'val'=>'CYCLICAL');
	add_default($nl, 'srf_emis_cycle_yr',  'val'=>2000);
    }

    # Vertical emission datasets:
    %species = ();
    if ($chem eq 'linoz_mam4_resus_mom_soag') {
	%species = ('SO2         -> ' => 'so2_ext_file',
		    'SOAG        -> ' => 'soag_ext_file',
		    'so4_a1      -> ' => 'so4_a1_ext_file',
		    'so4_a2      -> ' => 'so4_a2_ext_file',
		    'pom_a4      -> ' => 'pom_a4_ext_file',
		    'bc_a4       -> ' => 'bc_a4_ext_file',
		    'num_a1      -> ' => 'mam7_num_a1_ext_file',
		    'num_a2      -> ' => 'num_a2_ext_file',
		    'num_a4      -> ' => 'mam7_num_a3_ext_file', );
    } else {
	%species = ('SO2         -> ' => 'so2_ext_file',
		    'so4_a1      -> ' => 'so4_a1_ext_file',
		    'so4_a2      -> ' => 'so4_a2_ext_file',
		    'pom_a4      -> ' => 'pom_a4_ext_file',
		    'bc_a4       -> ' => 'bc_a4_ext_file',
		    'num_a1      -> ' => 'mam7_num_a1_ext_file',
		    'num_a2      -> ' => 'num_a2_ext_file',
		    'num_a4      -> ' => 'mam7_num_a3_ext_file', );
    }
    $first = 1;
    $pre = "";
    $val = "";
    foreach my $id (sort keys %species) {
        my $rel_filepath = get_default_value($species{$id}, \%verhash);
        my $abs_filepath = set_abs_filepath($rel_filepath, $inputdata_rootdir);
        $val .= $pre . quote_string($id . $abs_filepath);
        if ($first) {
            $pre = ",";
            $first = 0;
        }
    }
    add_default($nl, 'ext_frc_specifier', 'val'=>$val);
    unless (defined $nl->get_value('ext_frc_type')) {
	add_default($nl, 'ext_frc_type',      'val'=>"'CYCLICAL'");
	add_default($nl, 'ext_frc_cycle_yr',  'val'=>2000);
    }

    # Prescribed species
    add_default($nl, 'tracer_cnst_specifier', 'val'=>"'cnst_O3:O3','OH','NO3','HO2'");
    unless (defined $nl->get_value('tracer_cnst_type')) {
        add_default($nl, 'tracer_cnst_type',    'ver'=>'fixed_ox');
        add_default($nl, 'tracer_cnst_cycle_yr','ver'=>'fixed_ox');
    }

    my @files = ('tracer_cnst_datapath', 'tracer_cnst_file', 'tracer_cnst_filelist');
    foreach my $file (@files) {
        add_default($nl, $file, 'ver'=>'fixed_ox');
    }

    add_default($nl, 'fstrat_list', 'val'=>"' '");
    add_default($nl, 'flbc_list', 'val'=>"' '");
    add_default($nl, 'xactive_prates', 'val'=>'.false.');

    # Datasets
    my @files = ('soil_erod_file',
                 'xs_long_file', 'rsf_file', 'exo_coldens_file',
                 'linoz_data_path' , 'linoz_data_file', 'chlorine_loading_file' );
    foreach my $file (@files) {
        add_default($nl, $file);
    }
    unless (defined $nl->get_value('linoz_data_type')) {
	add_default($nl, 'linoz_data_type',  'val'=>'CYCLICAL');
	add_default($nl, 'linoz_data_cycle_yr',  'val'=>'0');
    }
    unless (defined $nl->get_value('chlorine_loading_type')) {
	add_default($nl, 'chlorine_loading_type',  'val'=>'FIXED');
	add_default($nl, 'chlorine_loading_fixed_ymd',  'val'=>'20000101');
    }

    # Marine organic matter specification
    my @files = ('mam_mom_specifier', 'mam_mom_filename',
		 'mam_mom_datapath', 'mam_mom_datatype',
		 'mam_mom_cycle_yr', 'mam_mom_fixed_ymd',
		 'mam_mom_fixed_tod' );
    foreach my $file (@files) {
        add_default($nl, $file);
    }
}

if ($chem eq 'trop_mam9') {

    my %species;

    # Surface emission datasets:
    add_default($nl, 'srf_emis_type', 'val'=>'CYCLICAL');
    %species = ();
    %species = ('DMS       -> ' => 'dms_emis_file',
                'NH3       -> ' => 'nh3_emis_file',
                'SO2       -> ' => 'so2_emis_file',
                'SOAG      -> ' => 'soag_emis_file',
                'bc_a3     -> ' => 'bc_a3_emis_file',
                'num_a1    -> ' => 'mam7_num_a1_emis_file',
                'num_a2    -> ' => 'num_a2_emis_file',
                'num_a3    -> ' => 'mam7_num_a3_emis_file',
                'pom_a3    -> ' => 'pom_a3_emis_file',
                'so4_a1    -> ' => 'so4_a1_emis_file',
                'so4_a2    -> ' => 'so4_a2_emis_file',
        );
    my %verhash = ('ver'=>'mam');
    my $first = 1;
    my $pre = "";
    my $val = "";
    foreach my $id (sort keys %species) {
        my $rel_filepath = get_default_value($species{$id}, \%verhash );
        my $abs_filepath = set_abs_filepath($rel_filepath, $inputdata_rootdir);
        $val .= $pre . quote_string($id . $abs_filepath);
        if ($first) {
            $pre = ",";
            $first = 0;
        }
    }
    add_default($nl, 'srf_emis_specifier', 'val'=>$val);
    add_default($nl, 'srf_emis_type',      'val'=>"'CYCLICAL'");
    add_default($nl, 'srf_emis_cycle_yr',  'val'=>2000);

    # Vertical emission datasets:
    %species = ();
    %species = ('SO2         -> ' => 'so2_ext_file',
                'so4_a1      -> ' => 'so4_a1_ext_file',
                'so4_a2      -> ' => 'so4_a2_ext_file',
                'pom_a3      -> ' => 'pom_a3_ext_file',
                'bc_a3       -> ' => 'bc_a3_ext_file',
                'num_a1      -> ' => 'mam7_num_a1_ext_file',
                'num_a2      -> ' => 'num_a2_ext_file',
                'num_a3      -> ' => 'mam7_num_a3_ext_file',
               );
    $first = 1;
    $pre = "";
    $val = "";
    foreach my $id (sort keys %species) {
        my $rel_filepath = get_default_value($species{$id}, \%verhash );
        my $abs_filepath = set_abs_filepath($rel_filepath, $inputdata_rootdir);
        $val .= $pre . quote_string($id . $abs_filepath);
        if ($first) {
            $pre = ",";
            $first = 0;
        }
    }
    add_default($nl, 'ext_frc_specifier', 'val'=>$val);
    add_default($nl, 'ext_frc_type',      'val'=>"'CYCLICAL'");
    add_default($nl, 'ext_frc_cycle_yr',  'val'=>2000);

    # Prescribed species
    add_default($nl, 'tracer_cnst_specifier', 'val'=>"'O3','OH','NO3','HO2'");
    unless (defined $nl->get_value('tracer_cnst_type')) {
        add_default($nl, 'tracer_cnst_type',    'ver'=>'fixed_ox');
        add_default($nl, 'tracer_cnst_cycle_yr','ver'=>'fixed_ox');
    }


    my @files = ('tracer_cnst_datapath', 'tracer_cnst_file', 'tracer_cnst_filelist');
    foreach my $file (@files) {
        add_default($nl, $file, 'ver'=>'fixed_ox');
    }

    add_default($nl, 'fstrat_list', 'val'=>"' '");
    add_default($nl, 'flbc_list', 'val'=>"' '");
    add_default($nl, 'xactive_prates', 'val'=>'.false.');

    # Datasets
    my @files = ('soil_erod_file',
                 'xs_long_file', 'rsf_file', 'exo_coldens_file' );
    foreach my $file (@files) {
        add_default($nl, $file);
    }

    # Marine organic matter specification
    my @files = ('mam_mom_specifier', 'mam_mom_filename',
		 'mam_mom_datapath', 'mam_mom_datatype',
		 'mam_mom_cycle_yr', 'mam_mom_fixed_ymd',
		 'mam_mom_fixed_tod' );
    foreach my $file (@files) {
        add_default($nl, $file);
    }
}

if ($chem eq 'trop_mam7') {

    my %species;

    # Surface emission datasets:
    %species = ();
    %species = ('DMS       -> ' => 'dms_emis_file',
                'NH3       -> ' => 'nh3_emis_file',
                'SO2       -> ' => 'so2_emis_file',
                'SOAG      -> ' => 'soag_emis_file',
                'bc_a3     -> ' => 'bc_a3_emis_file',
                'num_a1    -> ' => 'mam7_num_a1_emis_file', 
                'num_a2    -> ' => 'num_a2_emis_file',
                'num_a3    -> ' => 'mam7_num_a3_emis_file',
                'pom_a3    -> ' => 'pom_a3_emis_file',
                'so4_a1    -> ' => 'so4_a1_emis_file', 
                'so4_a2    -> ' => 'so4_a2_emis_file',
	);
    my %verhash = ('ver'=>'mam');
    my $first = 1;
    my $pre = "";
    my $val = "";
    foreach my $id (sort keys %species) {
        my $rel_filepath = get_default_value($species{$id}, \%verhash );
        my $abs_filepath = set_abs_filepath($rel_filepath, $inputdata_rootdir);
        $val .= $pre . quote_string($id . $abs_filepath);
        if ($first) {
            $pre = ",";
            $first = 0;
        }
    }
    add_default($nl, 'srf_emis_specifier', 'val'=>$val);
    unless (defined $nl->get_value('srf_emis_type')) {
	add_default($nl, 'srf_emis_type',    'val'=>'CYCLICAL');
	add_default($nl, 'srf_emis_cycle_yr','val'=>'2000');
    }

    # Vertical emission datasets:
    %species = ();
    %species = ('SO2         -> ' => 'so2_ext_file',
                'so4_a1      -> ' => 'so4_a1_ext_file', 
                'so4_a2      -> ' => 'so4_a2_ext_file',
                'pom_a3      -> ' => 'pom_a3_ext_file', 
                'bc_a3       -> ' => 'bc_a3_ext_file', 
                'num_a1      -> ' => 'mam7_num_a1_ext_file', 
                'num_a2      -> ' => 'num_a2_ext_file',
                'num_a3      -> ' => 'mam7_num_a3_ext_file',
               );
    $first = 1;
    $pre = "";
    $val = "";
    foreach my $id (sort keys %species) {
        my $rel_filepath = get_default_value($species{$id}, \%verhash );
        my $abs_filepath = set_abs_filepath($rel_filepath, $inputdata_rootdir);
        $val .= $pre . quote_string($id . $abs_filepath);
        if ($first) {
            $pre = ",";
            $first = 0;
        }
    }
    add_default($nl, 'ext_frc_specifier', 'val'=>$val);
    unless (defined $nl->get_value('ext_frc_type')) {
	add_default($nl, 'ext_frc_type',      'val'=>"'CYCLICAL'");
	add_default($nl, 'ext_frc_cycle_yr',  'val'=>2000);
    }

    # Prescribed species
    add_default($nl, 'tracer_cnst_specifier', 'val'=>"'O3','OH','NO3','HO2'");
    unless (defined $nl->get_value('tracer_cnst_type')) {
	add_default($nl, 'tracer_cnst_type',    'ver'=>'fixed_ox');
	add_default($nl, 'tracer_cnst_cycle_yr','ver'=>'fixed_ox');
    }


    my @files = ('tracer_cnst_datapath', 'tracer_cnst_file', 'tracer_cnst_filelist');
    foreach my $file (@files) {
        add_default($nl, $file, 'ver'=>'fixed_ox');
    }

    add_default($nl, 'fstrat_list', 'val'=>"' '");
    add_default($nl, 'flbc_list', 'val'=>"' '");
    add_default($nl, 'xactive_prates', 'val'=>'.false.');

    # Datasets
    my @files = ('soil_erod_file',
                 'xs_long_file', 'rsf_file', 'exo_coldens_file' );
    foreach my $file (@files) {
        add_default($nl, $file);
    }
}

# WACCM_MOZART options.
if ($chem =~ /waccm_mozart/) {

    # Species with fixed lower boundary
    my $val = "'CCL4', 'CF2CLBR', 'CF3BR', 'CFC11', 'CFC113', 'CFC12', 'CH3BR', 'CH3CCL3', 'CH3CL', 'CH4', 'CO2', 'H2', 'HCFC22','N2O'";
    if ($chem eq 'waccm_mozart_sulfur') {
	$val .= ",'OCS'";
    }
    add_default($nl, 'flbc_list', 'val'=>$val);
    unless (defined $nl->get_value('flbc_type')) {
	add_default($nl, 'flbc_type',  'val'=>'CYCLICAL');
	add_default($nl, 'flbc_cycle_yr',  'val'=>'1990');
    }
    unless (defined $nl->get_value('sad_type')) {
	add_default($nl, 'sad_type',  'val'=>'CYCLICAL');
	add_default($nl, 'sad_cycle_yr',  'val'=>'1990');
    }

    # Datasets
    my @files = ('flbc_file', 'efield_lflux_file', 'efield_hflux_file', 'efield_wei96_file',
		 'euvacdat_file', 'photon_file', 'electron_file',
                 'euvac_file', 'solar_parms_file', 'sad_file', 'sulf_file', 
                 'depvel_lnd_file', 'clim_soilw_file', 'season_wes_file',
                 'xs_coef_file', 'xs_short_file','xs_long_file', 'rsf_file', 
                 'tgcm_ubc_file', 'snoe_ubc_file', 'soil_erod_file' );

    foreach my $file (@files) {
	add_default($nl, $file);
    }

    # aircraft (vertical) emissions... 
    my %species = ();
    if ($ipcc_aircraft_emis) {
        %species = ('NO2 -> ' => 'no2_aircraft_emis_file' );
    } else {
        %species = ('CO      -> ' => 'co_aircraft_emis',
	   	    'NO      -> ' => 'no_aircraft_emis' );
    }
    my $first = 1; my $pre = ""; my $val = "";
    foreach my $id (sort keys %species) {
        my $rel_filepath = get_default_value($species{$id});
        my $abs_filepath = set_abs_filepath($rel_filepath, $inputdata_rootdir);
        $val .= $pre . quote_string($id . $abs_filepath);
        if ($first) {
            $pre = ",";
            $first = 0;
        }
    }
    add_default($nl, 'ext_frc_specifier', 'val'=>$val);
    unless (defined $nl->get_value('ext_frc_type')) {
	add_default($nl, 'ext_frc_type',      'val'=>'CYCLICAL');
	add_default($nl, 'ext_frc_cycle_yr',  'val'=>'1999');
    }

    # Surface emission datasets:
    my $val;
    my %species = ('CO   -> ' => 'co_emis_file',
		   'CH2O -> ' => 'ch2o_emis_file',
		   'NO   -> ' => 'nox_emis_file' );
    if ($chem eq 'waccm_mozart_sulfur') {
       $species{ 'SO2  -> ' } = ( 'so2_emis_file' );
    }

    my $first = 1; my $pre = "";
    foreach my $id (sort keys %species) {
	my $rel_filepath = get_default_value($species{$id});
	my $abs_filepath = set_abs_filepath($rel_filepath, $inputdata_rootdir);
	$val .= $pre . quote_string($id . $abs_filepath);
	if ($first) {
	    $pre = ",";
	    $first = 0;
	}
    }
    add_default($nl, 'srf_emis_specifier', 'val'=>$val);
    unless (defined $nl->get_value('srf_emis_type')) {
	add_default($nl, 'srf_emis_type',  'val'=>'CYCLICAL');
	add_default($nl, 'srf_emis_cycle_yr',  'val'=>'1997');
    }

    add_default($nl, 'xactive_prates', 'val'=>'.false.');

    add_default($nl, 'do_circulation_diags', 'val'=>'.true.');   
}

# Determine the source of the prescribed GHG values.

my $lbc_file = $nl->get_value('flbc_file');
my $scenario_ghg = $nl->get_value('scenario_ghg');

if (defined  $lbc_file) {

    # If a WACCM/CAM-Chem LBC file is specified then use it for the prescribed 
    # GHGs.  Set scenario_ghg='CHEM_LBC_FILE'.

    # If scenario_ghg has been set inconsistently then exit
    if (defined $scenario_ghg and $scenario_ghg !~ /CHEM_LBC_FILE/) {
	die "$ProgName - ERROR: When flbc_file is used cannot set scenario_ghg = $scenario_ghg \n";
    }
    # Otherwise make sure its set.
    add_default($nl, 'scenario_ghg',  'val'=>'CHEM_LBC_FILE');

    # If any individual GHG values are set then remove them and issue info message
    # that they will be ignored.
    foreach my $ghg_vmr ('co2vmr','ch4vmr','n2ovmr','f11vmr','f12vmr') {
	my $val = $nl->get_value($ghg_vmr);
	if (defined $val) {
	    print "$ProgName - INFO: Chem flbc_file in use. $ghg_vmr = $val removed from namelist.\n";

	    if ($nl->delete_variable('chem_surfvals_nl', $ghg_vmr) != 0) {
		die "$ProgName - ERROR: not able to delete $ghg_vmr from group chem_surfvals_nl.\n";
	    }
	}
    }

    # Make sure the flbc_list specifies all the GHGs needed for radiation.
    my $flbc_list = $nl->get_value('flbc_list');
    if (defined $flbc_list) {
	# If flbc_list has already been defined, check that it contains all
	# the GHGs needed by the radiation code.
	foreach my $ghg ('CO2','CH4','N2O','CFC11','CFC12') {
	    if ($flbc_list !~ /$ghg/) {
		die "$ProgName - ERROR: $ghg is missing from flbc_list \n";
	    }
	}
    }
    else {
	my $val = "'CO2','CH4','N2O','CFC11','CFC12'";
	add_default($nl, 'flbc_list', 'val'=>$val);
    }

}
else {

    # If no chemistry then set prescribed GHG surface values using
    # one of the remaining scenario_ghg values.

    if ((defined $scenario_ghg) and $scenario_ghg =~ /RAMPED/) {
        # read values from dataset
        add_default($nl, 'bndtvghg');
    }
    else {
        # If scenario_ghg is 'FIXED' or 'RAMP_CO2_ONLY' then the prescribed
	# values are set using the xxxvmr variables.  For 'RAMP_CO2_ONLY'
        # the co2vmr value is just the starting value.
	add_default($nl, 'co2vmr');
	add_default($nl, 'ch4vmr');
	add_default($nl, 'n2ovmr');
	add_default($nl, 'f11vmr');
	add_default($nl, 'f12vmr');
    }
}

# Dry Deposition -- The responsibility for dry deposition is shared between CAM and CLM.
# The namelist is read by a driver module, seq_drydep_mod, and the information is shared
# between CAM and CLM by use association of that module.
if ( $chem ) {
    add_default($nl, 'drydep_method');

    # drydep_srf_file is only needed for prognostic MAM when the grid is unstructured.
    # structured grids can do interpolation on the fly.
    if ($chem =~ /_mam/ and $dyn =~ /se/) {
	add_default($nl, 'drydep_srf_file');
    }
}

# Physics options

# Add the name of the physics package based on the info in configure.  If the user tries
# to explicitly specify this namelist variable issue error.
my $cam_physpkg = $nl->get_value('cam_physpkg');
if (defined $cam_physpkg) {
    die "CAM Namelist ERROR: User may not specify the value of cam_physpkg.\n".
	"This variable is set by build-namelist based on information\n".
	"from the configure cache file.\n";
}
$cam_physpkg = "'" . "$phys" . "'";  # add quotes to this string value
$nl->set_variable_value('phys_ctl_nl', 'cam_physpkg', $cam_physpkg);

# WACCM-X runtime options
add_default($nl, 'waccmx_opt');

# Chemistry options

# Add the name of the chemistry package based on the info in configure.  If the user tries
# to explicitly specify this namelist variable issue error.
my $cam_chempkg = $nl->get_value('cam_chempkg');
if (defined $cam_chempkg) {
    die "CAM Namelist ERROR: User may not specify the value of cam_chempkg.\n".
       "This variable is set by build-namelist based on information\n".
       "from the configure cache file.\n";
}
if ($chem eq 'waccm_mozart_sulfur') {
    $cam_chempkg =  "'" . 'waccm_mozart'. "'";
} else {
    $cam_chempkg = "'" . "$chem" . "'";  # add quotes to this string value
}

$nl->set_variable_value('phys_ctl_nl', 'cam_chempkg', $cam_chempkg);

#BSINGH - ndrop.F90 "repeated g1 equation" bug fix flag 
#This flag is kept to test b4b with the default code(this must be REMOVED when we decide to make it default)
add_default($nl,'fix_g1_err_ndrop','val'=>'.false.');

# Deep convection scheme
add_default($nl, 'deep_scheme');

# Radiation scheme
add_default($nl, 'radiation_scheme');

# Eddy scheme (vertical diffusion)
add_default($nl, 'eddy_scheme');

# Defaults for shallow convection scheme and surface flux averaging both depend
# on the value of the eddy scheme.
my $eddy_scheme = $nl->get_value('eddy_scheme');
# Need to strip the quotes to use as a value for attribute matching.
$eddy_scheme =~ s/['"]//g;                                           #"'
add_default($nl, 'shallow_scheme', 'eddy_scheme'=>$eddy_scheme);
add_default($nl, 'srf_flux_avg', 'eddy_scheme'=>$eddy_scheme);

#BSINGH - Flag splitting for code modifications by PNNL under polar project
add_default($nl, 'resus_fix');
add_default($nl, 'convproc_do_aer');
add_default($nl, 'convproc_method_activate');
add_default($nl, 'regen_fix');
add_default($nl, 'liqcf_fix');
add_default($nl, 'ssalt_tuning');
add_default($nl, 'sscav_tuning');
add_default($nl, 'convproc_do_gas');
add_default($nl, 'demott_ice_nuc');
#BSINGH - ENDS

add_default($nl, 'mam_amicphys_optaa'); #for enabling amicphys code in cam
add_default($nl, 'n_so4_monolayers_pcage'); #number of so4(+nh4) monolayers needed to "age" a carbon particle

# Microphysics scheme
add_default($nl, 'use_subcol_microp');
add_default($nl, 'microp_scheme');
add_default($nl, 'micro_do_icesupersat');
add_default($nl, 'macrop_scheme');
if ($cfg->get('microphys') =~ /^mg/) {
    add_default($nl, 'micro_mg_version');
    add_default($nl, 'micro_mg_sub_version');
    add_default($nl, 'micro_mg_num_steps');
    add_default($nl, 'nucleate_ice_subgrid');
    add_default($nl, 'so4_sz_thresh_icenuc');
    add_default($nl, 'cld_macmic_num_steps');
    add_default($nl, 'micro_mg_precip_frac_method');
    add_default($nl, 'micro_mg_berg_eff_factor');
    add_default($nl, 'micro_mg_dcs');
    add_default($nl, 'ice_sed_ai');
    add_default($nl, 'micro_mg_accre_enhan_fac');
    add_default($nl, 'rrtmg_temp_fix');
}

if ($cfg->get('microphys') =~ /^mg2/) {
    add_default($nl, 'prc_coef1');
    add_default($nl, 'prc_exp');
    add_default($nl, 'prc_exp1');
    add_default($nl, 'cld_sed');
    add_default($nl, 'mg_prc_coeff_fix');    
}

# Sub-column switches for physics packages
# Check that a subcol_scheme is specified if use_subcol_microp is turned on (true)
add_default($nl, 'subcol_scheme');
my $subcol_scheme = $nl->get_value('subcol_scheme');
my $use_subcol_microp = $nl->get_value('use_subcol_microp');
if ($print>=2) { print "subcol_scheme=$subcol_scheme \n"; }
if (($subcol_scheme eq "'off'") && ($use_subcol_microp  =~ m/$TRUE/io)) {
  die "$ProgName - Error: use_subcol_microp set to .true. but no subcol_scheme is set \n";
}
if ($subcol_scheme eq 'tstcp') {
   add_default($nl, 'subcol_tstcp_noavg');
   add_default($nl, 'subcol_tstcp_filter');
   add_default($nl, 'subcol_tstcp_weight');
   add_default($nl, 'subcol_tstcp_perturb');
}
    
if ($subcol_scheme eq 'SILHS') {
   add_default($nl, 'subcol_silhs_weight');
}

if ($subcol_scheme eq 'vamp') {
   add_default($nl, 'subcol_vamp_ctyp');
   add_default($nl, 'subcol_vamp_otyp');
   add_default($nl, 'subcol_vamp_nsubc');
}


# Set microp_uniform based on the subcol_schemes and use_subcol_microp unless overridden by the user
my $microp_uniform = $nl->get_value('microp_uniform');
if (defined  $microp_uniform) {
  add_default($nl, 'microp_uniform', 'val'=>$microp_uniform);
}
     # If use_subcol_microp is turned on and has not been turned off via the namelist, turn on microp_uniform
elsif ($use_subcol_microp =~ /$TRUE/io) {
  add_default($nl, 'microp_uniform',   'val'=>'.true.');
}
     # Turn off by default
else {
  add_default($nl, 'microp_uniform',   'val'=>'.false.');
}

<<<<<<< HEAD
# SHOC_SGS
add_default($nl, 'do_shoc_sgs');
my $shoc_sgs = $nl->get_value('do_shoc_sgs');
=======
# P3
add_default($nl, 'p3_lookup_dir');

>>>>>>> 90a0f917

# CLUBB_SGS
add_default($nl, 'do_clubb_sgs');
my $clubb_sgs = $nl->get_value('do_clubb_sgs');
if ($clubb_sgs  =~ /$TRUE/io) {
   my $clubb_do_adv = $cfg->get('clubb_do_adv');
   if($clubb_do_adv == '1') {
       add_default($nl, 'clubb_do_adv', 'val'=>'.true.');
   }
   my $clubb_do_deep = $cfg->get('clubb_do_deep');
   if($clubb_do_deep == '1') {
       add_default($nl, 'clubb_do_deep', 'val'=>'.true.');
   }
   add_default($nl, 'clubb_history');
   add_default($nl, 'clubb_rad_history');

   # Check compatibility of clubb_do_deep (if set) with deep_scheme
   my $clubb_do_deep = $nl->get_value('clubb_do_deep');
   if (defined $clubb_do_deep) {
      my $deep_scheme = $nl->get_value('deep_scheme');
      if ($deep_scheme ne "'CLUBB_SGS'" &&  $clubb_do_deep == /$TRUE/io) {
        die "$ProgName - ERROR: clubb_do_deep = .true. but incompatible deep_scheme=$deep_scheme and needs to be 'CLUBB_SGS'\n";
      }
   }

   add_default($nl, 'clubb_expldiff');
   add_default($nl, 'clubb_rainevap_turb');
   add_default($nl, 'clubb_cloudtop_cooling');
   add_default($nl, 'clubb_timestep');
   add_default($nl, 'clubb_rnevap_effic');
   add_default($nl, 'clubb_stabcorrect');
   add_default($nl, 'clubb_liq_deep');
   add_default($nl, 'clubb_liq_sh');
   add_default($nl, 'clubb_ice_deep');
   add_default($nl, 'clubb_ice_sh');
   add_default($nl, 'clubb_tk1');
   add_default($nl, 'clubb_tk2');
   add_default($nl, 'clubb_wpxp_L_thresh');
   add_default($nl, 'relvar_fix');
   add_default($nl, 'clubb_use_sgv');
}

add_default($nl, 'do_aerocom_ind3');
my $aerocom_ind3 = $nl->get_value('do_aerocom_ind3');


#in-cloud scav tuning for cloud-borne aerosol
if ($chem =~ /_mam/) {
    add_default($nl, 'sol_facti_cloud_borne');
    add_default($nl, 'sol_factb_interstitial');
    add_default($nl, 'sol_factic_interstitial');
}

#Sea Salt aerosol emission scale factors
add_default($nl, 'seasalt_emis_scale');

# Turbulent Mountain Stress
add_default($nl, 'do_tms');
my $do_tms = $nl->get_value('do_tms');
# Check to be sure that do_tms has been set to true if the user sets a customized
# value of tms_orocnst or tms_z0fac.
if (defined $nl->get_value('tms_orocnst') or defined $nl->get_value('tms_z0fac')) {
    # a tms parameter has been set in the namelist.  Make sure do_tms is true.
    if ( $do_tms =~ /$FALSE/io ) {
	die "CAM Namelist ERROR: If tms_oroconst or tms_z0fac is set do_tms must be .true..\n".
	    "Either remove these from the namelist or add do_tms=.true.\n";
    }
}
if ( $do_tms =~ /$TRUE/io ) {
    add_default($nl, 'tms_orocnst');
    add_default($nl, 'tms_z0fac');
}

# Implicit Turbulent Surface Stress
add_default($nl, 'do_iss');

# Use Convective water in radiation
add_default($nl, 'conv_water_in_rad');

# Cloud fraction
add_default($nl, 'cldfrc_freeze_dry');
add_default($nl, 'cldfrc_ice');
add_default($nl, 'cldfrc_rhminl');
add_default($nl, 'cldfrc_rhminl_adj_land');
add_default($nl, 'cldfrc_rhminh');
add_default($nl, 'cldfrc_sh1');
add_default($nl, 'cldfrc_sh2');
add_default($nl, 'cldfrc_dp1');
add_default($nl, 'cldfrc_dp2');
add_default($nl, 'cldfrc_premit');
add_default($nl, 'cldfrc_premib');
add_default($nl, 'cldfrc_iceopt');
add_default($nl, 'cldfrc_icecrit');
add_default($nl, 'cldfrc2m_rhmini');
add_default($nl, 'cldfrc2m_rhmaxi');

my $cldfrc_rhminp = $nl->get_value('cldfrc_rhminp');
if ($cldfrc_rhminp and !($cfg->get('microphys') eq 'rk')) {
    die "$ProgName - ERROR: cldfrc_rhminp is valid only for RK microphysics scheme\n";
}

# condensate to rain autoconversion coefficients
add_default($nl, 'zmconv_c0_lnd');
add_default($nl, 'zmconv_c0_ocn');
add_default($nl, 'zmconv_ke');
add_default($nl, 'zmconv_tau');
add_default($nl, 'zmconv_tiedke_add');
add_default($nl, 'zmconv_cape_cin');
add_default($nl, 'zmconv_mx_bot_lyr_adj');
add_default($nl, 'zmconv_dmpdz');
add_default($nl, 'zmconv_tp_fac');

# moist convection rainwater coefficients
add_default($nl, 'hkconv_cmftau');
add_default($nl, 'hkconv_c0');
if ($phys eq 'cam5') {
  add_default($nl, 'uwshcu_rpen');
}

# cldwat ice coefficients
add_default($nl, 'cldwat_icritc');
add_default($nl, 'cldwat_icritw');
add_default($nl, 'cldwat_conke');
add_default($nl, 'cldwat_r3lcrit');

# Top level pressure for troposphere cloud physics
add_default($nl, 'trop_cloud_top_press');

# Eddy Diffusivity Adjustments
add_default($nl, 'kv_top_pressure');
add_default($nl, 'kv_top_scale');
add_default($nl, 'kv_freetrop_scale');
add_default($nl, 'eddy_lbulk_max');
add_default($nl, 'eddy_leng_max');
add_default($nl, 'eddy_max_bot_pressure');
add_default($nl, 'eddy_moist_entrain_a2l');
add_default($nl, 'diff_cnsrv_mass_check');

# Pressure limits for molecular diffusion.
add_default($nl, 'do_molec_press');
add_default($nl, 'molec_diff_bot_press');

# CARMA microphysics
#
# Each CARMA model may require a different set of default
# namelist values to enable the processes that correspond
# to the desired microphysics.
add_default($nl, 'carma_model',    'val'=>$carma);

if ($carma ne 'none') {
  add_default($nl, 'carma_flag',        'val'=>'.true.');
}

if ($carma eq 'bc_strat') {
  add_default($nl, 'carma_do_drydep',   'val'=>'.true.');
  add_default($nl, 'carma_do_emission', 'val'=>'.false.');
  add_default($nl, 'carma_do_vdiff',    'val'=>'.true.');
  add_default($nl, 'carma_do_vtran',    'val'=>'.true.');
  add_default($nl, 'carma_do_wetdep',   'val'=>'.true.');
}
if ($carma eq 'cirrus') {
  add_default($nl, 'carma_do_cldice',   'val'=>'.true.');
  add_default($nl, 'carma_do_aerosol',  'val'=>'.false.');
  add_default($nl, 'carma_do_cldliq',   'val'=>'.false.');
  add_default($nl, 'carma_do_clearsky', 'val'=>'.false.');
  add_default($nl, 'carma_do_coag',     'val'=>'.true.');
  add_default($nl, 'carma_do_detrain',  'val'=>'.true.');
  add_default($nl, 'carma_do_fixedinit','val'=>'.true.');
  add_default($nl, 'carma_do_grow',     'val'=>'.true.');
  add_default($nl, 'carma_do_incloud',  'val'=>'.true.');
  add_default($nl, 'carma_do_pheat',    'val'=>'.false.');
  add_default($nl, 'carma_do_optics',   'val'=>'.false.');
  add_default($nl, 'carma_do_substep',  'val'=>'.true.');
  add_default($nl, 'carma_do_thermo',   'val'=>'.true.');
  add_default($nl, 'carma_do_vdiff',    'val'=>'.true.');
  add_default($nl, 'carma_do_vtran',    'val'=>'.true.');
  add_default($nl, 'carma_conmax',      'val'=>'0.25');
  add_default($nl, 'carma_maxretries',  'val'=>'20');
  add_default($nl, 'carma_maxsubsteps', 'val'=>'1');
  add_default($nl, 'carma_dt_threshold','val'=>'2.');
  add_default($nl, 'carma_gsticki',     'val'=>'0.5');
  add_default($nl, 'carma_rhcrit',      'val'=>'0.7');
  add_default($nl, 'wv_sat_scheme',     'val'=>'MurphyKoop');
  add_default($nl, 'macro_park_do_cldice',  'val'=>'.false.');
  add_default($nl, 'macro_park_do_cldliq',  'val'=>'.true.');
  add_default($nl, 'macro_park_do_detrain', 'val'=>'.false.');
  add_default($nl, 'micro_mg_do_cldice','val'=>'.false.');
  add_default($nl, 'micro_mg_do_cldliq','val'=>'.true.');
  add_default($nl, 'spectralflux',      'val'=>'.false.');
}
if ($carma eq 'cirrus_dust') {
  add_default($nl, 'carma_do_cldice',   'val'=>'.true.');
  add_default($nl, 'carma_do_aerosol',  'val'=>'.false.');
  add_default($nl, 'carma_do_cldliq',   'val'=>'.false.');
  add_default($nl, 'carma_do_clearsky', 'val'=>'.false.');
  add_default($nl, 'carma_do_coag',     'val'=>'.true.');
  add_default($nl, 'carma_do_detrain',  'val'=>'.true.');
  add_default($nl, 'carma_do_drydep',   'val'=>'.false.');
  add_default($nl, 'carma_do_emission', 'val'=>'.true.');
  add_default($nl, 'carma_do_fixedinit','val'=>'.true.');
  add_default($nl, 'carma_do_grow',     'val'=>'.true.');
  add_default($nl, 'carma_do_incloud',  'val'=>'.true.');
  add_default($nl, 'carma_do_pheat',    'val'=>'.false.');
  add_default($nl, 'carma_do_optics',   'val'=>'.false.');
  add_default($nl, 'carma_do_substep',  'val'=>'.true.');
  add_default($nl, 'carma_do_thermo',   'val'=>'.true.');
  add_default($nl, 'carma_do_vdiff',    'val'=>'.true.');
  add_default($nl, 'carma_do_vtran',    'val'=>'.true.');
  add_default($nl, 'carma_do_wetdep',   'val'=>'.true.');
  add_default($nl, 'carma_conmax',      'val'=>'0.25');
  add_default($nl, 'carma_maxretries',  'val'=>'20');
  add_default($nl, 'carma_maxsubsteps', 'val'=>'1');
  add_default($nl, 'carma_dt_threshold','val'=>'2.');
  add_default($nl, 'carma_gsticki',     'val'=>'0.5');
  add_default($nl, 'carma_rhcrit',      'val'=>'0.7');
  add_default($nl, 'wv_sat_scheme',     'val'=>'MurphyKoop');
  add_default($nl, 'macro_park_do_cldice',  'val'=>'.false.');
  add_default($nl, 'macro_park_do_cldliq',  'val'=>'.true.');
  add_default($nl, 'macro_park_do_detrain', 'val'=>'.false.');
  add_default($nl, 'micro_mg_do_cldice','val'=>'.false.');
  add_default($nl, 'micro_mg_do_cldliq','val'=>'.true.');
  add_default($nl, 'spectralflux',      'val'=>'.false.');
  add_default($nl, 'carma_soilerosion_file');
  add_default($nl, 'carma_fields',      'val'=>'Sl_soilw');
}
elsif ($carma eq 'dust') {
  add_default($nl, 'carma_do_emission', 'val'=>'.true.');
  add_default($nl, 'carma_do_fixedinit','val'=>'.true.');
  add_default($nl, 'carma_do_drydep',   'val'=>'.true.');
  add_default($nl, 'carma_do_optics',   'val'=>'.true.');
  add_default($nl, 'carma_do_vtran',    'val'=>'.true.');
  add_default($nl, 'carma_do_wetdep',   'val'=>'.true.');
  add_default($nl, 'carma_soilerosion_file');
  add_default($nl, 'carma_fields',      'val'=>'Sl_soilw');
}
elsif ($carma eq 'meteor_impact') {
  add_default($nl, 'carma_do_coag',        'val'=>'.true.');
  add_default($nl, 'carma_do_drydep',      'val'=>'.true.');
  add_default($nl, 'carma_do_emission',    'val'=>'.true.');
  add_default($nl, 'carma_do_fixedinit',   'val'=>'.true.');
  add_default($nl, 'carma_do_optics',      'val'=>'.true.');
  add_default($nl, 'carma_do_vdiff',       'val'=>'.true.');
  add_default($nl, 'carma_do_vtran',       'val'=>'.true.');
  add_default($nl, 'carma_do_wetdep',      'val'=>'.true.');
  add_default($nl, 'carma_emis_dust',      'val'=>'0.0');
  add_default($nl, 'carma_emis_soot',      'val'=>'2.8e10');
  add_default($nl, 'carma_emis_startdate', 'val'=>'1');
  add_default($nl, 'carma_emis_starttime', 'val'=>'43200');
  add_default($nl, 'carma_emis_stopdate',  'val'=>'2');
  add_default($nl, 'carma_emis_stoptime',  'val'=>'43200');
  add_default($nl, 'carma_emis_minlat',    'val'=>'-5.85');
  add_default($nl, 'carma_emis_maxlat',    'val'=>'-0.15');
  add_default($nl, 'carma_emis_minlon',    'val'=>'-58.75');
  add_default($nl, 'carma_emis_maxlon',    'val'=>'-51.25');
  add_default($nl, 'carma_fractal_soot',   'val'=>'.false.');
  add_default($nl, 'irad_always',          'val'=>'-48');
}
elsif ($carma eq 'meteor_smoke') {
  add_default($nl, 'carma_do_coag',     'val'=>'.true.');
  add_default($nl, 'carma_do_drydep',   'val'=>'.true.');
  add_default($nl, 'carma_do_emission', 'val'=>'.true.');
  add_default($nl, 'carma_do_fixedinit','val'=>'.true.');
  add_default($nl, 'carma_do_vdiff',    'val'=>'.true.');
  add_default($nl, 'carma_do_vtran',    'val'=>'.true.');
  add_default($nl, 'carma_do_wetdep',   'val'=>'.true.');
  add_default($nl, 'carma_emis_total',  'val'=>'16.0');
  add_default($nl, 'carma_emis_file');
  add_default($nl, 'carma_do_escale',   'val'=>'.false.');
  add_default($nl, 'carma_escale_file');
}
elsif ($carma eq 'mixed_sulfate') {
  add_default($nl, 'carma_do_coag',     'val'=>'.true.');
  add_default($nl, 'carma_do_drydep',   'val'=>'.true.');
  add_default($nl, 'carma_do_emission', 'val'=>'.true.');
  add_default($nl, 'carma_do_fixedinit','val'=>'.true.');
  add_default($nl, 'carma_do_grow',     'val'=>'.true.');
  add_default($nl, 'carma_do_pheat',    'val'=>'.false.');
  add_default($nl, 'carma_do_pheatatm', 'val'=>'.false.');
  add_default($nl, 'carma_do_substep',  'val'=>'.true.');
  add_default($nl, 'carma_do_thermo',   'val'=>'.true.');
  add_default($nl, 'carma_do_vdiff',    'val'=>'.true.');
  add_default($nl, 'carma_do_vtran',    'val'=>'.true.');
  add_default($nl, 'carma_do_wetdep',   'val'=>'.true.');
  add_default($nl, 'carma_maxretries',  'val'=>'20');
  add_default($nl, 'carma_maxsubsteps', 'val'=>'1');
  add_default($nl, 'carma_neutral_h2so4','val'=>'.true.');
  add_default($nl, 'carma_emis_total',  'val'=>'16.0');
  add_default($nl, 'carma_emis_file');
  add_default($nl, 'carma_do_escale',   'val'=>'.false.');
  add_default($nl, 'carma_escale_file');
  add_default($nl, 'spectralflux',      'val'=>'.false.');
  add_default($nl, 'carma_dt_threshold','val'=>'5.');
}
elsif ($carma eq 'pmc') {
  add_default($nl, 'carma_do_coag',     'val'=>'.true.');
  add_default($nl, 'carma_do_drydep',   'val'=>'.true.');
  add_default($nl, 'carma_do_emission', 'val'=>'.true.');
  add_default($nl, 'carma_do_fixedinit','val'=>'.true.');
  add_default($nl, 'carma_do_grow',     'val'=>'.true.');
  add_default($nl, 'carma_do_pheat',    'val'=>'.false.');
  add_default($nl, 'carma_do_pheatatm', 'val'=>'.false.');
  add_default($nl, 'carma_do_substep',  'val'=>'.true.');
  add_default($nl, 'carma_do_thermo',   'val'=>'.true.');
  add_default($nl, 'carma_do_vdiff',    'val'=>'.true.');
  add_default($nl, 'carma_do_vtran',    'val'=>'.true.');
  add_default($nl, 'carma_do_wetdep',   'val'=>'.true.');
  add_default($nl, 'carma_maxretries',  'val'=>'12');
  add_default($nl, 'carma_maxsubsteps', 'val'=>'1');
  add_default($nl, 'carma_emis_total',  'val'=>'16.0');
  add_default($nl, 'carma_emis_file');
  add_default($nl, 'carma_do_escale',   'val'=>'.false.');
  add_default($nl, 'carma_escale_file');
  add_default($nl, 'carma_mice_file');
  add_default($nl, 'spectralflux',      'val'=>'.false.');
  add_default($nl, 'carma_dt_threshold','val'=>'5.');
}
elsif ($carma eq 'pmc_sulfate') {
  add_default($nl, 'carma_do_coag',     'val'=>'.true.');
  add_default($nl, 'carma_do_drydep',   'val'=>'.true.');
  add_default($nl, 'carma_do_emission', 'val'=>'.true.');
  add_default($nl, 'carma_do_fixedinit','val'=>'.true.');
  add_default($nl, 'carma_do_grow',     'val'=>'.true.');
  add_default($nl, 'carma_do_pheat',    'val'=>'.false.');
  add_default($nl, 'carma_do_pheatatm', 'val'=>'.false.');
  add_default($nl, 'carma_do_substep',  'val'=>'.true.');
  add_default($nl, 'carma_do_thermo',   'val'=>'.true.');
  add_default($nl, 'carma_do_vdiff',    'val'=>'.true.');
  add_default($nl, 'carma_do_vtran',    'val'=>'.true.');
  add_default($nl, 'carma_do_wetdep',   'val'=>'.true.');
  add_default($nl, 'carma_maxretries',  'val'=>'20');
  add_default($nl, 'carma_maxsubsteps', 'val'=>'1');
  add_default($nl, 'carma_neutral_h2so4','val'=>'.true.');
  add_default($nl, 'carma_emis_total',  'val'=>'16.0');
  add_default($nl, 'carma_emis_file');
  add_default($nl, 'carma_do_escale',   'val'=>'.false.');
  add_default($nl, 'carma_escale_file');
  add_default($nl, 'carma_mice_file');
  add_default($nl, 'spectralflux',      'val'=>'.false.');
  add_default($nl, 'carma_dt_threshold','val'=>'5.');
}
elsif ($carma eq 'sea_salt') {
  add_default($nl, 'carma_do_drydep',   'val'=>'.true.');
  add_default($nl, 'carma_do_emission', 'val'=>'.true.');
  add_default($nl, 'carma_do_vdiff',    'val'=>'.true.');
  add_default($nl, 'carma_do_vtran',    'val'=>'.true.');
  add_default($nl, 'carma_do_wetdep',   'val'=>'.true.');
  add_default($nl, 'carma_do_WeibullK', 'val'=>'.false.');
  add_default($nl, 'carma_seasalt_emis', 'val'=>'Gong');
}
elsif ($carma eq 'sulfate') {
  add_default($nl, 'carma_do_coag',     'val'=>'.true.');
  add_default($nl, 'carma_do_drydep',   'val'=>'.true.');
  add_default($nl, 'carma_do_grow',     'val'=>'.true.');
  add_default($nl, 'carma_do_hetchem',  'val'=>'.true.');
  add_default($nl, 'carma_do_substep',  'val'=>'.true.');
  add_default($nl, 'carma_do_thermo',   'val'=>'.true.');
  add_default($nl, 'carma_do_vdiff',    'val'=>'.true.');
  add_default($nl, 'carma_do_vtran',    'val'=>'.true.');
  add_default($nl, 'carma_do_wetdep',   'val'=>'.true.');
  add_default($nl, 'carma_maxretries',  'val'=>'20');
  add_default($nl, 'carma_maxsubsteps', 'val'=>'2');
  add_default($nl, 'carma_dt_threshold','val'=>'2.');
}
elsif ($carma eq 'test_detrain') {
  add_default($nl, 'carma_do_detrain',  'val'=>'.true.');
  add_default($nl, 'carma_do_fixedinit','val'=>'.true.');
}
elsif ($carma eq 'test_growth') {
  add_default($nl, 'carma_do_fixedinit','val'=>'.true.');
  add_default($nl, 'carma_do_grow',     'val'=>'.true.');
  add_default($nl, 'carma_do_substep',  'val'=>'.true.');
  add_default($nl, 'carma_do_thermo',   'val'=>'.true.');
  add_default($nl, 'carma_do_vtran',    'val'=>'.true.');
  add_default($nl, 'carma_maxretries',  'val'=>'12');
  add_default($nl, 'carma_maxsubsteps', 'val'=>'4');
}
elsif ($carma eq 'test_passive') {
  add_default($nl, 'carma_do_coag',     'val'=>'.true.');
  add_default($nl, 'carma_do_drydep',   'val'=>'.true.');
  add_default($nl, 'carma_do_fixedinit','val'=>'.true.');
  add_default($nl, 'carma_do_vtran',    'val'=>'.true.');
  add_default($nl, 'carma_do_wetdep',   'val'=>'.true.');
}
elsif ($carma eq 'test_radiative') {
  add_default($nl, 'carma_do_coag',     'val'=>'.true.');
  add_default($nl, 'carma_do_fixedinit','val'=>'.true.');
  add_default($nl, 'carma_do_drydep',   'val'=>'.true.');
  add_default($nl, 'carma_do_optics',   'val'=>'.true.');
  add_default($nl, 'carma_do_vtran',    'val'=>'.true.');
  add_default($nl, 'carma_do_wetdep',   'val'=>'.true.');
}
elsif ($carma eq 'test_swelling') {
  add_default($nl, 'carma_do_drydep',   'val'=>'.true.');
  add_default($nl, 'carma_do_vdiff',    'val'=>'.true.');
  add_default($nl, 'carma_do_vtran',    'val'=>'.true.');
  add_default($nl, 'carma_do_wetdep',   'val'=>'.true.');
}
elsif ($carma eq 'test_tracers') {
  add_default($nl, 'carma_do_emission', 'val'=>'.true.');
  add_default($nl, 'carma_do_fixedinit','val'=>'.true.');
  add_default($nl, 'carma_launch_doy',  'val'=>'1');
  add_default($nl, 'carma_emission_rate','val'=>'-1e-12');
}
elsif ($carma eq 'test_tracers2') {
  add_default($nl, 'carma_do_emission', 'val'=>'.true.');
  add_default($nl, 'carma_do_fixedinit','val'=>'.true.');
  add_default($nl, 'carma_launch_doy',  'val'=>'1');
  add_default($nl, 'carma_emission_rate','val'=>'-1e-12');
}
elsif ($carma eq 'tholin') {
  add_default($nl, 'carma_do_coag',     'val'=>'.true.');
  add_default($nl, 'carma_do_drydep',   'val'=>'.true.');
  add_default($nl, 'carma_do_emission', 'val'=>'.true.');
  add_default($nl, 'carma_do_fixedinit','val'=>'.true.');
  add_default($nl, 'carma_do_vdiff',    'val'=>'.true.');
  add_default($nl, 'carma_do_vtran',    'val'=>'.true.');
  add_default($nl, 'carma_do_wetdep',   'val'=>'.true.');
  add_default($nl, 'carma_emis_total',  'val'=>'1e5');
  add_default($nl, 'carma_emis_file');
}

# Cloud sedimentation
add_default($nl, 'cldsed_ice_stokes_fac');

# Dust emissions tuning factor
# If dust is prognostic ==> supply the tuning factor
if ($chem =~ /_mam/ or $chem =~ /_bam/ or $chem =~ /trop_/) {
    # check whether turbulent mountain stress parameterization is on
    if ($nl->get_value('do_tms') =~ /$TRUE/io) {
	add_default($nl, 'dust_emis_fact', 'tms'=>'1');
    }
    else {
	add_default($nl, 'dust_emis_fact');
    }
}

# Gravity wave drag settings
if ($waccm_phys or $cfg->get('nlev') >= 60) {
    # Spectral gravity waves are part of WACCM physics, and also drive the
    # QBO in the high vertical resolution configuration.
    add_default($nl, 'use_gw_oro'    , 'val'=>'.true.');
    add_default($nl, 'use_gw_front'  , 'val'=>'.true.');
    add_default($nl, 'use_gw_convect', 'val'=>'.true.');
} else {
    add_default($nl, 'use_gw_oro'    , 'val'=>'.true.');
    add_default($nl, 'use_gw_front'  , 'val'=>'.false.');
    add_default($nl, 'use_gw_convect', 'val'=>'.false.');
}
add_default($nl, 'pgwv', 'val'=>'32');
add_default($nl, 'gw_dc','val'=>'2.5D0');

if ($nl->get_value('use_gw_oro') =~ /$TRUE/io) {
    add_default($nl, 'effgw_oro');
}

if ($nl->get_value('use_gw_front') =~ /$TRUE/io) {
    add_default($nl, 'effgw_cm');
    add_default($nl, 'frontgfc');
    add_default($nl, 'taubgnd');
}

if ($nl->get_value('use_gw_convect') =~ /$TRUE/io) {
    add_default($nl, 'effgw_beres');
    add_default($nl, 'gw_drag_file');
}

# Some complexity to unpack.
# 1. In WACCM, we want tau_0_ubc = .false., because it hasn't been tuned
#    for that option.
# 2. In the low top model with most gravity waves on, we want tau_0_ubc to
#    be .true., to get a QBO.
# 3. If only orographic waves are on, we can't get a QBO regardless, so
#    use tau_0_ubc = .false. to avoid changing answers.
if ((not $waccm_phys) and
    ($nl->get_value('use_gw_front') =~ /$TRUE/io or
    $nl->get_value('use_gw_convect') =~ /$TRUE/io)) {
    add_default($nl, 'tau_0_ubc', 'val'=>'.true.');
} else {
    add_default($nl, 'tau_0_ubc', 'val'=>'.false.');
}

add_default($nl, 'fcrit2');

# FV dycore
if ($cfg->get('dyn') eq 'fv') {
    add_default($nl, 'fft_flt');
    add_default($nl, 'div24del2flag');
    add_default($nl, 'del2coef');
    add_default($nl, 'filtcw');
    add_default($nl, 'nspltvrm');
    if ($waccm_phys) {
	add_default($nl, 'nsplit');
	add_default($nl, 'nspltrac');
    }
    # If the -ntasks argument has been set, then use it to set the default
    # FV decomposition unless the user has already set it.
    my $npr_yz = $nl->get_value('npr_yz');
    if (defined $opts{'ntasks'} and ! defined $npr_yz ) {
	$npr_yz = fv_decomp_set();
	add_default($nl, 'npr_yz', 'val'=>$npr_yz);
    }
}

# EUL dycore
if ($cfg->get('dyn') eq 'eul') {
    add_default($nl, 'eul_nsplit');
}

# Single column model
if ($cfg->get('scam')) {
    add_default($nl, 'iopfile');
}

# CAM generates IOP file for SCAM
if ($cfg->get('camiop')) {
    add_default($nl, 'inithist', 'val'=>'CAMIOP');
    add_default($nl, 'ndens', 'val'=>'1,1');
    add_default($nl, 'mfilt', 'val'=>'1,10');
    add_default($nl, 'nhtfrq', 'val'=>'0,1');
}

# Spectral Element dycore
# ============

if ($cfg->get('dyn') =~ /se/) {

    ####################################################
    # namelist group: ctl_nl (for CAM_SE) #
    ####################################################

    my $hgrid = $cfg->get('hgrid');
    if ($hgrid =~ /ne(.*)np/) {
	add_default($nl, 'se_ne', 'val'=>$1);
        if ($1 > 0) { # not ne0 grid
          my $dyn_npes = $nl->get_value('dyn_npes');
          if (defined $dyn_npes) {
            add_default($nl, 'dyn_npes', 'val'=>$dyn_npes);
          } else { # request max
            add_default($nl, 'dyn_npes', 'val'=>$1*$1*6);
          }
        }
    }
    else {
	die "$ProgName - ERROR: Horizontal grid name can NOT be correctly parsed: hgrid = $hgrid. \n";
    }

    my @vars = qw(se_nsplit hypervis_order phys_loadbalance
                  hypervis_subcycle hypervis_subcycle_q
                  statefreq se_partmethod se_topology se_ftype
                  integration nu nu_div nu_p nu_q nu_top  se_phys_tscale
                  vert_remap_q_alg se_limiter_option qsplit rsplit tstep_type
                  hypervis_scaling mesh_file vthreads);

    foreach my $var (@vars) {
	add_default($nl, $var);
    }
}

# Defaults for history output
add_default($nl, 'history_amwg');
add_default($nl, 'history_verbose');
add_default($nl, 'history_vdiag');
add_default($nl, 'history_aerosol');
add_default($nl, 'history_aero_optics');
add_default($nl, 'history_budget');
add_default($nl, 'history_eddy');
add_default($nl, 'history_waccm');
add_default($nl, 'history_clubb');

# The history output for the AMWG variability diagnostics assumes that auxilliary history
# files h1, h2, and h3 contain daily, 6-hrly, and 3-hrly output respectively.  If this output
# has been requested, then make sure the user has not already set nhtfrq to something
# inconsistent with this requirement.
my $history_vdiag = $nl->get_value('history_vdiag');
if ($history_vdiag =~ m/$TRUE/io) {

    # Check for consistent setting of nhtfrq.
    my $nhtfrq = $nl->get_value('nhtfrq');
    if (defined $nhtfrq) { #
	# If already set, check for consistency
	my @nhtfrq = split /,/, $nhtfrq;
	if ($nhtfrq[1] != -24 or $nhtfrq[2] != -6 or $nhtfrq[3] != -3) {
	    die "$ProgName - ERROR: history_vdiag is .true., but nhtfrq is set to $nhtfrq\n".
                "The first 4 elements of nhtfrq must be 0,-24,-6,-3.  Note that the use case may\n".
                "be the source of the inconsistent nhtfrq values.\n";
	}
    }
    else {
	# set the default
	add_default($nl, 'nhtfrq', 'val'=>'0, -24, -6, -3');
    }
}

# Check incompatible history options
my $interpolate_output = $nl->get_value('interpolate_output');
my @interp_output = split /,/, $interpolate_output;
for my $i (0 .. $#interp_output) {
  if ($interp_output[$i] =~ /$TRUE/io) {
    # Currently, interpolated output is only supported for the SE dycore
    if ( ! ($dyn =~ /se/) ) {
      die "$ProgName - ERROR: interpolate_output is not supported for $dyn dycore";
    }
    # Currently, interpolated output is incompatible with regional output
    my $region = $nl->get_value('fincl${i}lonlat');
    if (defined $region) {
      die "$ProgName - ERROR: interpolate_output is currently incompatible with regional output (e.g., fincl${i}lonlat)";
    }
  }
}


#-----------------------------------------------------------------------------------------------
# Add defaults for the CAM specific ocn model DOM.

# Which ocean model?
my $ocn_comp = $cfg->get('ocn');
my $ocn_group = '';
if ($ocn_comp eq 'dom') {
    $ocn_group = 'dom_inparm';
}
if ($ocn_comp eq 'docn') {
    $ocn_group = 'docn_nml';
}

# The following variables are set by namelist variables in the special camexp namelist
# group.  They are used to ensure consistency between the setting of namelist variables
# in DOM and CICE.
my $bndtvs = '';
my $bndtvs_domain = '';
my $focndomain = '';

# The %mask variable is used to set namelist defaults for CLM.
my %mask = ();

# Namelist settings for CAMDOM or DOCN
# These namelists aren't needed for ideal, adiabatic, or aqua-planet modes.
if ($cam_build and  ($ocn_comp eq 'dom' or $ocn_comp eq 'docn') and ! $ideal_or_adia_or_aqua) {

    # Determine default values for variables that must be set consistently between these models.

    # sstcyc
    my $sstcyc = '.true.';
    if (defined $nl->get_value('sstcyc')) { $sstcyc = $nl->get_value('sstcyc'); }

    # bndtvs
    add_default($nl, 'bndtvs', 'sim_year'=>$sim_year);
    $bndtvs = $nl->get_value('bndtvs');

    # bndtvs_domain
    if ($dyn =~ /se/){
       add_default($nl, 'bndtvs_domain', 'sim_year'=>$sim_year);
       $bndtvs_domain = $nl->get_value('bndtvs_domain');
    }

    # focndomain
    # For CAM in standalone mode, CAM determines the focndomain file to use, and then specifies
    # that file to DOM and CSIM4/CICE.
    add_default($nl, 'focndomain');
    $focndomain = $nl->get_value('focndomain');

    # Assume that the focndomain filename contains the name of the ocean grid used to construct
    # the lnd/ocn mask.  Recover the ocean grid name using a regexp match, and use it subsequently
    # to determine consistent CLM files.
    if ($focndomain =~ m/_(gx\dv\d)_/) {
        $mask{'mask'} = $1;
    }
    elsif ($focndomain =~ m/_USGS_/) {
        $mask{'mask'} = 'USGS';
    }

    ##############################
    # namelist group: dom_inparm #
    ##############################
    if ($ocn_group eq 'dom_inparm') {
	$nl->set_variable_value($ocn_group, 'sstcyc',     $sstcyc);
	$nl->set_variable_value($ocn_group, 'bndtvs',     $bndtvs);
	$nl->set_variable_value($ocn_group, 'focndomain', $focndomain);
    }

}

#-----------------------------------------------------------------------------------------------
# Add defaults for the CLM component 
# Only produce a namelist for CLM if running with CAM standalone scripts
# and if the lnd component is active.

my $lnd_pkg = $cfg->get('lnd');

if ($lnd_pkg eq 'clm' and $cam_build and $lnd_active) {

    ##############################
    # namelist group: clm_inparm #
    ##############################

    # Timestep
    # *** N.B. *** this code enforces the constraint that the CLM timestep match the CAM timestep.
    # Note that a Namelist object method is used to add the value of dtime to clm_inparm to avoid
    # the namelist definition checking done by add_default.  That's because dtime is in CAM's definition
    # file as a variable that belongs in cam_inparm and it can't also be in clm_inparm.  This will be
    # resolved when the CLM component is made responsible for producing the clm_inparm namelist.
    my $clmval = $nl->get_value('dtime');
    $nl->set_variable_value('clm_inparm', 'dtime', $clmval);

    # Check that "nrevsn" is set if this is a branch simulation
    if ($nl->get_value('start_type') =~ /branch/  and  !defined $nl->get_value('nrevsn')) {
	die "$ProgName - ERROR: The CLM2 master restart file must be specified for a branch\n".
	    "       run.  Set the namelist variable NREVSN to the absolute\n".
	    "       pathname for this dataset.\n".
	    "       This can be done on the command-line using the -namelist\n".
	    "       option or in an input namelist file that is specified\n".
	    "       using the -infile option.\n";
    }

    add_default($nl, 'fatmlndfrc', %mask);
    add_default($nl, 'fsnowoptics');
    add_default($nl, 'fsnowaging');

    add_default($nl, 'fpftcon');

    # CO2
    # *** N.B. *** This is forced to use the same value that CAM is using.
    my $co2vmr = $nl->get_value('co2vmr');
    if (defined $co2vmr) {
	my $co2_ppmv = sprintf '%e', $co2vmr * 1.e6;
	$nl->set_variable_value('clm_inparm', 'co2_ppmv', $co2_ppmv);
    }

    # All F compsets currently set co2_type='diagnostic'
    add_default($nl, 'co2_type', 'val'=>'diagnostic');

    add_default($nl, 'urban_hac');
    add_default($nl, 'urban_traffic');

    add_default($nl, 'fsurdat', 'sim_year'=>$sim_year_start);

    # Initial conditions
    # The initial date is an attribute in the defaults file which should be matched unless
    # the user explicitly requests to ignore the initial date via the -ignore_ic_date option, 
    # or just ignore the year of the initial date via the -ignore_ic_year option.
    my $ic_date = $nl->get_value('start_ymd');
    if ($opts{'ignore_ic_date'}) {
        add_default($nl, 'finidat', 'nofail'=>1, 'sim_year'=>$sim_year_start, %mask);
    }
    elsif ($opts{'ignore_ic_year'}) {
        add_default($nl, 'finidat', 'ic_md'=>$ic_date, 'nofail'=>1, 'sim_year'=>$sim_year_start, %mask);
    }
    else {
        add_default($nl, 'finidat', 'ic_ymd'=>$ic_date, 'nofail'=>1, 'sim_year'=>$sim_year_start, %mask);
    }

    # If sim_year is input as a range of years, then add the dynamic PFT dataset.
    if ($sim_year =~ /(\d+)-(\d+)/) {
	add_default($nl, 'fpftdyn', 'sim_year'=>$sim_year)
    }
}

#-----------------------------------------------------------------------------------------------
# Add defaults for the CICE component 
# Only produce a namelist for CICE if running with CAM standalone scripts.

# Which sea ice model?
my $ice_comp = $cfg->get('ice');

if ($ice_comp eq 'cice' and $cam_build and $ice_active) {

    # The CICE component has its own build-namelist utility.
    my $cice_bldnl = "$cam_root/components/cice/bld/build-namelist";

    # Set up the commandline args

    # CICE config_cache filepath 
    my $cice_config_dir = $cfg->get('cice_config_cache_dir');
    my $cice_config_file = $cfg->get('cice_config_cache_file');
    my $cice_config_filepath = "$cice_config_dir/$cice_config_file";
    if (defined $opts{'config_cice'}) {
	$cice_config_filepath = $opts{'config_cice'};
    }

    # Pass namelist settings to CICE.
    my $cice_nl = "&ice \n";

    if ($ocn_comp eq 'dom' or $ocn_comp eq 'docn') {

	# CICE namelist variables that need to be set consistently with CAM-DOM.
	$cice_nl .= 
	    "grid_file=$focndomain \n" .
	    "kmt_file=$focndomain \n" .
	    "stream_domfilename=$bndtvs \n" .
	    "stream_fldfilename=$bndtvs \n" .
	    "stream_fldvarname='ice_cov' \n";

	# Check for variables used to specify the years of a multi-year SST dataset.
	# If not set by user, default to 0 which is the year used in the climatology files.
	my $stream_year_first = $nl->get_value('stream_year_first');
	unless (defined $stream_year_first) { $stream_year_first = 0; }
	$cice_nl .= "stream_year_first=$stream_year_first \n";

	# Set model_year_align equal to stream_year_first.  The flexibility enabled 
	# by model_year_align is not available in CAM-DOM.
	$cice_nl .= "model_year_align=$stream_year_first \n";

	my $stream_year_last = $nl->get_value('stream_year_last');
	unless (defined $stream_year_last) { $stream_year_last = 0; }
	$cice_nl .= "stream_year_last=$stream_year_last \n";

    }

    # If the user has specified variables to send to the CICE build-namelist
    # via the -cice_nl argument then append them here.
    if (defined $opts{'cice_nl'}) {
	my $usr_cice_nl = $opts{'cice_nl'};

	# strip off the leading group name and trailing terminator
	$usr_cice_nl =~ s/^\s*&\w+//;  # group name with optional leading whitespace
	$usr_cice_nl =~ s/\/\s*$//;    # slash terminator with optional trailing whitespace

	$cice_nl .= $usr_cice_nl;
    }

    # For CAM5 need to send the variable "cam5=.true." to get correct defaults for several
    # cice parameters.
    if ($phys eq 'cam5') {
	$cice_nl .= "cam5=.true. \n";
    }

    $cice_nl .= "grid_type='latlon' \n";
    $cice_nl .= "grid_format='nc' \n";

    $cice_nl .=  "stream_domtvarname='time' \n" .
                 "stream_domxvarname='lon' \n" .
                 "stream_domyvarname='lat' \n" .
                 "stream_domareaname='area' \n" .
                 "stream_dommaskname='mask' \n";

    # Terminate the namelist
    $cice_nl .= " /";

    # Commandline arguments for CICE build-namelist
    my @nl_args = ('-csmdata',       $inputdata_rootdir,
                  '-config',         $cice_config_filepath,
                   '-dir',           $opts{'dir'},
                  '-namelist',       $cice_nl,
	);

    my @command = ($cice_bldnl, @nl_args);
    system(@command) == 0  or die "system @command failed: $? \n";

    my $outfile = "$opts{'dir'}/ice_in";
    if ($print>=1) { print "Writing CICE namelist to $outfile $eol"; }
}

#-----------------------------------------------------------------------------------------------
# Add defaults for the RTM component
# Only produce a namelist for RTM if running with CAM standalone scripts
# and if the rof component is active.

my $rof_pkg = $cfg->get('rof');

if ($rof_pkg eq 'rtm' and $cam_build and $rof_active) {
    my  $fh = new IO::File;

    # Create rof_in
    # --------------
    my $outfile = "$opts{'dir'}/rof_in";
    $fh->open(">$outfile") or die "** can't open file: $outfile\n";

    # Currently, just always turn off RTM, but that might change
    # in order to get flooding feedback into CLM.
    print $fh  <<"EOF";
 &rtm_inparm
     rtm_mode = "NULL"
 /
EOF
#/
    $fh->close;
    if ($print>=1) { print "Writing RTM namelist to $outfile $eol"; }

}

#-----------------------------------------------------------------------------------------------
# Create docn namelists and stream txt file

if ($ocn_comp eq 'docn' and $cam_build) {
    my  $fh = new IO::File;

    my $stream_year_first = $nl->get_value('stream_year_first');
    unless (defined $stream_year_first) { $stream_year_first = 0; }
    my $stream_year_last = $nl->get_value('stream_year_last');
    unless (defined $stream_year_last) { $stream_year_last = 0; }

    my $temp = $focndomain;
    $temp  =~ s/['"]//g;   #"'
    my $focndomain_file = basename($temp);
    my $focndomain_path = dirname($temp);

    $temp = $bndtvs;
    $temp  =~ s/['"]//g;   #"'
    my $sstdata_file=  basename($temp);
    my $sstdata_path = dirname($temp);

    my $fsstdomain_file='';
    my $fsstdomain_path='';
    if ($dyn =~ /se/){
      $temp = $bndtvs_domain;
      $temp  =~ s/['"]//g;   #"'
      $fsstdomain_file = basename($temp);
      $fsstdomain_path = dirname($temp);
    } else {
      $fsstdomain_file=$focndomain_file;
      $fsstdomain_path=$focndomain_path;
    }

    my $create_stream = 1;
    if ($aqua_mode) {$create_stream = 0};


    # add docn nml params
    # --------------

    add_default($nl, 'ocn_in', 'val'=>'docn_ocn_in');
    add_default($nl, 'decomp', 'val'=>'1d');


    # Create docn_ocn_in
    # --------------
    my $outfile = "$opts{'dir'}/docn_ocn_in";
    $fh->open(">$outfile") or die "** can't open file: $outfile\n";

    print $fh  <<"EOF";
 &shr_strdata_nml
   dataMode   = 'SSTDATA'
   domainFile = $focndomain
   streams    = 'docn.stream.txt $stream_year_first $stream_year_first $stream_year_last '
   vectors    = 'null'
 /
EOF

    $fh->close;
    if ($print>=1) { print "Writing DOCN namelist to $outfile $eol"; }

    if ($create_stream) {

        # Create docn.stream.txt - ONLY for non aqua_planet mode
        # --------------
        my $outfile = "$opts{'dir'}/docn.stream.txt";
        $fh->open(">$outfile") or die "** can't open file: $outfile\n";

        print $fh  <<"EOF";
<streamstemplate>
<stream>
      <comment>
         Stream description file for generic SST/ifrac data on the CAM grid
      </comment> 
      <dataSource>
         DATASET
      </dataSource>
      <domainInfo> 
         <variableNames>
            time time
            xc   lon
            yc   lat
            area area
            mask mask
         </variableNames>
         <filePath>
            $fsstdomain_path
         </filePath>
         <fileNames>
            $fsstdomain_file
         </fileNames>
      </domainInfo>
      <fieldInfo>
         <variableNames>
            SST_cpl    t
         </variableNames>
         <filePath>
            $sstdata_path
         </filePath>
         <fileNames>
            $sstdata_file
         </fileNames>
      </fieldInfo>
</stream>
</streamstemplate>

EOF

        $fh->close;
        if ($print>=1) { print "Writing DOCN stream file to $outfile $eol"; }
    }

}

#-----------------------------------------------------------------------------------------------
# Rename component logfiles.
#
# This requires special handling because the logfiles are coordinated using 
# share code.  Each component is using shr_file_mod::shr_file_setIO to attach
# a unique Fortran unit to a named file.  shr_file_setIO reads the namelist
# group /modelio/ and hence each component is using the same variable names.
# To work around this component specific names have been added to the special
# namelist group /camexp/.  Check for those variables and write the component
# specific versions of /modelio/ to files whose names are hardwired in the top
# level component interface, e.g., atm_comp_mct, lnd_comp_mct, and seq_ccsm_drv.

my @comps = qw(atm cpl lnd rof);
foreach my $comp (@comps) {

    my $logfile    = "${comp}_logfile";
    my $logfiledir = "${comp}_logfile_diro";
    my $outfile    = "${comp}_modelio.nml";

    # check to see if user requests renaming this component logfile
    my $logfile_val = $nl->get_variable_value('camexp', $logfile);
    if (defined $logfile_val) {

	# create namelist object for /modelio/
	my $modelio = Build::Namelist->new("&modelio logfile=$logfile_val /");

	# check whether a directory has been specified... if so add to namelist
	my $logfiledir_val = $nl->get_variable_value('camexp', $logfiledir);
	if (defined $logfiledir_val) {
	    $modelio->set_variable_value('modelio', 'diro', $logfiledir_val);
	}	

	# write the namelist to the component specific file
	$modelio->write($outfile);
	if ($print>=1) { print "Writing modelio namelist to $outfile $eol"; }
    }
}

#-----------------------------------------------------------------------------------------------
# Write output files

# Get array of group names that have been defined in the namelist.
my @nl_groups = $nl->get_group_names();

# Create a hash with the group names as keys.  This makes it easy to remove
# names from the list.
my %nl_group = ();
foreach my $name (@nl_groups) { $nl_group{$name} = ''; }

# Write fixed sets of namelist groups for the components other than CAM.
# Remove the group names from %nl_group as they are written.  

# CLM
my @comp_groups = qw(clm_inparm clm_rtm_inparm);
my $outfile = "$opts{'dir'}/lnd_in";
if ($cam_build and $lnd_active) {
    $nl->write($outfile, 'groups'=>\@comp_groups);
    if ($print>=1) { print "Writing CLM namelist to $outfile $eol"; }

}
delete @nl_group{@comp_groups};

# Driver
@comp_groups = qw(seq_cplflds_inparm seq_cplflds_userspec ccsm_pes seq_infodata_inparm seq_timemgr_inparm prof_inparm pio_default_inparm);
$outfile = "$opts{'dir'}/drv_in";
if ($cam_build) {
    $nl->write($outfile, 'groups'=>\@comp_groups);
    if ($print>=1) { print "Writing driver namelist to $outfile $eol"; }
}
delete @nl_group{@comp_groups};

# Dry deposition and MEGAN VOC emis namelists
@comp_groups = qw(drydep_inparm megan_emis_nl carma_inparm);
$outfile = "$opts{'dir'}/drv_flds_in";
$nl->write($outfile, 'groups'=>\@comp_groups);
if ($print>=1) { print "CAM writing dry deposition namelist to drv_flds_in $eol"; }
delete @nl_group{@comp_groups};

# Ocean component (CAMDOM)
if ($ocn_group eq 'dom_inparm') {
    $outfile = "$opts{'dir'}/ocn_in";
}
else {
    $outfile = "$opts{'dir'}/docn_in";
}
if ($ocn_group) {
    @comp_groups = ($ocn_group);
    $nl->write($outfile, 'groups'=>\@comp_groups);
    delete @nl_group{@comp_groups};
    if ($print>=1) { print "Writing ocean component namelist to $outfile $eol"; }
}

# CAM
#
# Have removed the group names for components not associated with CAM, so write
# the remaining groups to the CAM namelist file.
# *** N.B. *** The assumption that all remaining groups belong to CAM allows adding
#              new groups to CAM's definition file without requiring a code modification
#              here to have that group written to the namelist file.

# First remove the camexp group since it's a special purpose group that's not
# read by CAM
if (defined $nl_group{'camexp'}) { delete $nl_group{'camexp'}; }
@comp_groups = sort keys %nl_group;
$outfile = "$opts{'dir'}/atm_in";
$nl->write($outfile, 'groups'=>\@comp_groups);
if ($print>=1) { print "CAM writing namelist to atm_in $eol"; }

#-----------------------------------------------------------------------------------------------
# Test that input files exist locally.
if ($opts{'test'}) {
    print "Checking whether input datasets exist locally...$eol";
    check_input_files($nl);
}

# Write the input dataset filepaths to the file specified by $opts{'inputdata'}.
if ($opts{'inputdata'}) {
    check_input_files($nl, $inputdata_rootdir, $opts{'inputdata'});
}

# END OF MAIN SCRIPT
#===============================================================================================

sub create_mode_defs {

# create the list of strings used to define the MAM modes

    my $names     = shift;  # $names->[$m]   - name of mode $m
    my $types     = shift;  # $types->[$m]   - type of mode $m
    my $num       = shift;  # $num->[$m]     - name of intersitial number m.r. for mode $m
    my $num_cw    = shift;  # $num_cw->[$m]  - name of cloud borne number m.r. for mode $m
    my $num_src   = shift;  # $num_src->[$m] - source of interstitial number m.r. for mode $m
    my $spec      = shift;  # $spec->[$m][$i]      - name of interstitial species $i in mode $m
    my $spec_type = shift;  # $spec_type->[$m][$i] - type of species $i in mode $m
    my $spec_cw   = shift;  # $spec_cw->[$m][$i]   - name of cloud borne species $i in mode $m
    my $spec_src  = shift;  # $spec_src->[$m][$i]  - source of interstitial species $i in mode $m

    my $mode_def;

    # number of modes
    my $nmodes = scalar(@$names);
    my $aero_modes = "${nmodes}mode";
    for (my $m=0; $m < $nmodes; ++$m) {

	# initial mode definition string
	$mode_def .= "'$names->[$m]:$types->[$m]:=',";

	# add the number mixing ratio field names.  the source of the number conc
	# of cloud borne aerosol defaults to N
	$mode_def .= "'$num_src->[$m]:$num->[$m]:N:$num_cw->[$m]:num_mr:+',";

	# number of species in mode
	my $nspec = scalar(@{$spec->[$m]});
	for (my $i=0; $i < $nspec; ++$i) {

	    my $term = ":+',";        # more species to come
	    if ($i == $nspec - 1) {
		if ($m == $nmodes - 1) {
		    $term = "'";      # last specie and no more modes
		}
		else {
		    $term = "',";     # last specie but more modes to come
		}
	    }

	    # get default properties file
	    my $spec_name = $spec->[$m][$i];
	    my %aero_modes_hash = ('mam'=>$aero_modes); 
	    (my $constituent = $spec_name) =~ s/_.*//;
	    my $rel_filepath = get_default_value("mam_${constituent}",\%aero_modes_hash);
	    my $abs_filepath = set_abs_filepath($rel_filepath, $inputdata_rootdir);

 	    # add species info. the source of the mixing ratio
            # for cloud borne species defaults to N
	    $mode_def .= "'" .
		         $spec_src->[$m][$i]  . ":" . 
		         $spec->[$m][$i]      . ":N:" . 
		         $spec_cw->[$m][$i]   . ":" . 
		         $spec_type->[$m][$i] . ":" . 
		         $abs_filepath        . $term;
	}


    }

    return $mode_def;
}

#===============================================================================================
sub add_default {

# Add a value for the specified variable to the specified namelist object.  The variables
# already in the object have the higher precedence, so if the specified variable is already
# defined in the object then don't overwrite it, just return.
#
# This method checks the definition file and adds the variable to the correct
# namelist group.
#
# The value can be provided by using the optional argument key 'val' in the
# calling list.  Otherwise a default value is obtained from the namelist
# defaults object.  If no default value is found this method throws an exception
# unless the 'nofail' option is set true.
#
# Additional optional keyword=>value pairs may be specified.  If the keyword 'val' is
# not present, then any other keyword=>value pairs that are specified will be used to
# match attributes in the defaults file.
#
# Example 1: Specify the default value $val for the namelist variable $var in namelist
#            object $nl:
#
#  add_default($nl, $var, 'val'=>$val)
#
# Example 2: Add a default for variable $var if an appropriate value is found.  Otherwise
#            don't add the variable
#
#  add_default($nl, $var, 'nofail'=>1)
#
#
# ***** N.B. ***** This routine assumes the following variables are in package main::
#  $definition        -- the namelist definition object
#  $inputdata_rootdir -- CCSM inputdata root directory

    my $nl = shift;     # namelist object
    my $var = shift;    # name of namelist variable
    my %opts = @_;      # options

    my $val = undef;

    # Query the definition to find which group the variable belongs to.  Exit if not found.
    my $group = $definition->get_group_name($var);
    unless ($group) {
	my $fname = $definition->get_file_name();
	die "$ProgName - ERROR: variable \"$var\" not found in namelist definition file $fname.\n";
    }

    # check whether the variable has a value in the namelist object -- if so then return
    $val = $nl->get_variable_value($group, $var);
    if (defined $val) {return;}

    # Look for a specified value in the options hash
    if (defined $opts{'val'}) {
	$val = $opts{'val'};
    }
    # or else get a value from namelist defaults object.
    # Note that if the 'val' key isn't in the hash, then just pass anything else
    # in %opts to the get_value method to be used as attributes that are matched
    # when looking for default values.
    else {
	$val = get_default_value($var, \%opts);
    }

    # if no value is found then exit w/ error (unless 'nofail' option set)
    unless (defined $val) {
        unless ($opts{'nofail'}) {
            print "$ProgName - ERROR: No default value found for $var\n".
            "user defined attributes:\n";
            foreach my $key (keys(%opts)) {
                if ($key ne 'nofail' and $key ne 'val') {
                    print "key=$key  val=$opts{$key}\n";
                }
            }
            die;
        } else {
            return;
        }
    }

    # query the definition to find out if the variable is an input pathname
    my $is_input_pathname = $definition->is_input_pathname($var);

    # The default values for input pathnames are relative.  If the namelist
    # variable is defined to be an absolute pathname, then prepend
    # the CCSM inputdata root directory.
    if ($is_input_pathname eq 'abs') {
	$val = set_abs_filepath($val, $inputdata_rootdir);
    }

    # Some complex namelist variables set in use cases may have "$INPUTDATA_ROOT"
    # in the data path specifications.  Subsitute the resolved path here for these cases.
    $val =~ s/\$INPUTDATA_ROOT/$inputdata_rootdir/g ;

    # query the definition to find out if the variable takes a string value.
    # The returned string length will be >0 if $var is a string, and 0 if not.
    my $str_len = $definition->get_str_len($var);

    # If the variable is a string, then add quotes if they're missing
    if ($str_len > 0) {
	$val = quote_string($val);
    }

    # set the value in the namelist
    $nl->set_variable_value($group, $var, $val);
}

#-----------------------------------------------------------------------------------------------

sub get_default_value {

# Return a default value for the requested variable.
# Return undef if no default found.
#
# ***** N.B. ***** This routine assumes the following variables are in package main::
#  $defaults          -- the namelist defaults object
#  $uc_defaults       -- the use case defaults object

    my $var_name    = lc(shift);   # name of namelist variable (case insensitive interface)
    my $usr_att_ref = shift;       # reference to hash containing user supplied attributes

    # Check first in the use case defaults
    if (defined $uc_defaults) {
	my $val = $uc_defaults->get_value($var_name, $usr_att_ref);
	if ($val) {return $val;}
    }

    # Check in the namelist defaults
    return $defaults->get_value($var_name, $usr_att_ref);

}

#-----------------------------------------------------------------------------------------------

sub fv_decomp_set{

# Return a decomposition for the FV dycore, expressed as the value for the namelist
# variable npr_yz.  The value of npr_yz is ny,nz,nx,ny where ny, nz, and nx are
# respecitively the number of y, z, and x subdomains in the multi-2D decomposition.
# The following constraints must be observed: 
# 1) ny*nz = ntasks  (ny*nz can be less than ntasks in the case that the dynamics runs
#                     on a subset of the total tasks.  Assume the user will set the
#                     decomp explicitly if that is what is desired.)
# 2) nx=nz           (this is an empirically determined constraint for efficiency in the
#                     dycore communications)
# 3) ny*3 <= nlat    (these constraints are imposed by the dycore)
#    nz   <= nlev
#
# The strategy for setting the default decomposition is to use the smallest possible
# number of z subdomains.  Start with 1 (which is the 1D decomposition).  If that works
# then done.  If not, increase nz, check that it divides ntasks, if so does resulting
# ny satisfy ny*3 <= nlat, if so then done.  Etc.

    my $ntasks = $opts{'ntasks'};
    my $nlat = $cfg->get('nlat');
    my $nlev = $cfg->get('nlev');
    my ($ny, $nz);

    NZ: for ($nz = 1; $nz <= $nlev; ++$nz) {

	# test that $nz divides $ntasks
	if ($ntasks%$nz == 0) {

	    $ny = $ntasks/$nz;

	    # test that y subdomains contain at least 3 latitudes
	    # if so then done
	    if (3*$ny <= $nlat) {last NZ;}
	}
    }

    # die if algorithm failed
    if ($nz > $nlev  or  $ny*$nz != $ntasks) {
	die "$ProgName - ERROR: fv_decomp_set failed to find a decomposition.\n" .
	    "  npr_yz needs to be set by the user.";
    }

    return "$ny,$nz,$nz,$ny";
}

#-----------------------------------------------------------------------------------------------

sub check_input_files {

# For each variable in the namelist which is an input dataset, or contains filepaths
# for input datasets, either:
# 1) check to see if the input dataset exists on local disk, or
# 2) write the input dataset filepath to a file.
#
# In "test" mode (1) the routine is called with just one argument.
# In "inputdata" mode (2) the routine is called with three arguments.
#
# ***** N.B. ***** This routine assumes the following variables are in package main::
#  $definition        -- the namelist definition object

    my $nl                = shift;    # namelist object
    my $inputdata_rootdir = shift;    # if false prints test, else creates inputdata file
    my $outfile           = shift;

    my $fh;
    if (defined $inputdata_rootdir) {
	open $fh, '>', $outfile or die "check_input_files: error opening $outfile: $!";
    }

    # Look through all namelist groups
    my @groups = $nl->get_group_names();
    foreach my $group (@groups) {

	# Look through all variables in each group
	my @vars = $nl->get_variable_names($group);
	foreach my $var (@vars) {

	    # Is the variable an input dataset?
	    my $input_pathname_type = $definition->is_input_pathname($var);

	    # If it is, check whether it exists locally and print status
	    if ($input_pathname_type) {

		# Get pathname of input dataset
		my $pathname = $nl->get_variable_value($group, $var);
		# Need to strip the quotes
		$pathname =~ s/['"]//g;

		if ($input_pathname_type eq 'abs') {
                    if ($inputdata_rootdir) {
                        print $fh "$var = $pathname\n";
                    }
                    else {
		        if (-e $pathname) {  # use -e rather than -f since the absolute pathname
			                     # might be a directory
			    print "OK -- found $var = $pathname\n";
		        }
		        else {
			    print "NOT FOUND:  $var = $pathname\n";
		        }
                    }
		}
		elsif ($input_pathname_type =~ m/rel:(.+)/o) {
		    # The match provides the namelist variable that contains the
		    # root directory for a relative filename
		    my $rootdir_var = $1;
		    my $rootdir = $nl->get_variable_value($group, $rootdir_var);
		    $rootdir =~ s/['"]//g;          #"'
                    if ($inputdata_rootdir) {
                        $pathname = "$rootdir/$pathname";
                        print $fh "$var = $pathname\n";
                    }
                    else {
		        if (-f "$rootdir/$pathname") {
			    print "OK -- found $var = $rootdir/$pathname\n";
		        }
		        else {
			    print "NOT FOUND:  $var = $rootdir/$pathname\n";
		        }
                    }
		}
	    }
	}
    }

    # Treat special cases...

    # These namelist variables are arrays of strings.
    my @vars = qw(ext_frc_specifier srf_emis_specifier mode_defs rad_climate rad_diag_1 rad_diag_2
                  rad_diag_3 rad_diag_4 rad_diag_5 rad_diag_6 rad_diag_7 rad_diag_8
                  rad_diag_9 rad_diag_10);

    foreach my $var (@vars) {

	# Is the variable in the namelist?
	my $value = $nl->get_value($var);
	if (defined $value) {

	    # The current namelist parser stores all values as a single
	    # string, so start by extracting each quoted string.

	    while ($value =~ m/['"]          # opening quote
                               ([^'"]+)      # capture all non-quote characters up to 
                               ['"]          # closing quote
                               (.*)          # capture rest of string including newlines
                              /sxo) {        # the s modifier lets . match newlines
		my $spec = $1;
		$value = $2;

		# Look for values of the form 'name -> filepath'
		# Extract name and filename
		if ($spec =~ m/\s*(\w+)      # name of species preceded by optional whitespace
                               \s*->\s*      # -> separator surrounded by optional whitespace
                               (\S+)         # filename (all characters up to optional whitespace)
                              /xo) {
		    my $name = $1;
		    my $file = $2;
                    if ($inputdata_rootdir) {
                        print $fh "$var for $name = $file\n";
                    }
                    else {
		        if (-f $file) {
			    print "OK -- found $var for $name = $file\n";
		        }
		        else {
			    print "NOT FOUND:  $var for $name = $file\n";
		        }
                    }
		}
		# Look for values that begin with 'X:name:name2' where X is one of [AMN]
		# Extract name and filename
		elsif ($spec =~ m/^\s*[AMN]:(\w+) # name of species preceded by optional whitespace and X:
                                  :               # : separator
                                  (\S+)           # name2
                                 /xo) {
		    my $name  = $1;
		    my $name2 = $2;

		    # If $name2 starts with a slash, then it is an absolute filepath.
		    # If $name2 starts with a $, then it is an unresolved filepath
		    # (generated when run from CCSM scripts).
		    # Otherwise check for more fields
		    if ($name2 =~ m:^[/\$]:) {

			my $file = $name2;
                        if ($inputdata_rootdir) {
			    print $fh "$var for $name = $file\n";
			}
			else {
			    if (-f $file) {
				print "OK -- found $var for $name = $file\n";
			    }
			    else {
				print "NOT FOUND:  $var for $name = $file\n";
			    }
			}
		    }
		    else {
			# If this value is from a mode_defs string that defined
                        # a mode specie, then breaking it up into colon separated
                        # fields will provide a filepath in the 4rd field (index 3).
			my @flds = split /:/, $name2;
			if (scalar(@flds) >= 4) {

			    if ($flds[3] =~ m:^[/\$]:) {

				my $file = $flds[3];
                                if ($inputdata_rootdir) {
				    print $fh "$var for $name = $file\n";
				}
				else {
				    if (-f $file) {
					print "OK -- found $var for $name = $file\n";
				    }
				    else {
					print "NOT FOUND:  $var for $name = $file\n";
				    }
				}
			    }
			} 
		    }

		}
		# Look for values that end with "=".  These are the initial strings in mode
                # definitions and should just be ignored.
		elsif ($spec =~ m/^\s*(\S+)=\s*$/) { # string which ends with "=" and has optional 
		                                     # begining and trailing whitespace
		    # ignore it
		}
		else {
		    print "Failed to parse \'$spec\'\n";
		}

	    } # end of while loop
	}
    }

    close $fh if defined $inputdata_rootdir;

    return 0;
}

#-----------------------------------------------------------------------------------------------

sub strip_rootdir {

# Strip a root directory from the begining of a filepath.
# Allow for the possibility that the root directory is specified as a shell variable
# to support a CCSM script requirement.

    my ($filepath, $rootdir) = @_;

    # Check whether the rootdir is specified as a shell variable.
    if ($rootdir =~ m/^\$(\w*)/) {

	my $rootname = $1;

	# Strip off the root directory with the following regexp that
	# avoids the problem of $rootdir being interpolated to a scalar variable
	# name...
	#$filepath =~ s:^\$$rootname::;

	# The CCSM scripts are currently set up to expect the shell variable in the
	# output file that contains the list of inputdata files.  So in this case
	# do nothing.

    }
    else {
	# Strip off the rootdir specified as a resolved pathname
	$filepath =~ s:^$rootdir::;
    }
    return $filepath;
}

#-----------------------------------------------------------------------------------------------

sub set_abs_filepath {

# check whether the input filepath is an absolute path, and if it isn't then
# prepend a root directory

    my ($filepath, $rootdir) = @_;

    # strip any leading/trailing whitespace
    $filepath =~ s/^\s+//;
    $filepath =~ s/\s+$//;
    $rootdir  =~ s/^\s+//;
    $rootdir  =~ s/\s+$//;

    # strip any leading/trailing quotes
    $filepath =~ s/^['"]+//;
    $filepath =~ s/["']+$//;
    $rootdir =~ s/^['"]+//;
    $rootdir =~ s/["']+$//;

    my $out = $filepath;
    unless ( $filepath =~ /^\// ) {  # unless $filepath starts with a /
	$out = "$rootdir/$filepath"; # prepend the root directory
    }
    return $out;
}

#-----------------------------------------------------------------------------------------------


sub absolute_path {
#
# Convert a pathname into an absolute pathname, expanding any . or .. characters.
# Assumes pathnames refer to a local filesystem.
# Assumes the directory separator is "/".
#
  my $path = shift;
  my $cwd = getcwd();  # current working directory
  my $abspath;         # resulting absolute pathname

# Strip off any leading or trailing whitespace.  (This pattern won't match if
# there's embedded whitespace.
  $path =~ s!^\s*(\S*)\s*$!$1!;

# Convert relative to absolute path.

  if ($path =~ m!^\.$!) {          # path is "."
      return $cwd;
  } elsif ($path =~ m!^\./!) {     # path starts with "./"
      $path =~ s!^\.!$cwd!;
  } elsif ($path =~ m!^\.\.$!) {   # path is ".."
      $path = "$cwd/..";
  } elsif ($path =~ m!^\.\./!) {   # path starts with "../"
      $path = "$cwd/$path";
  } elsif ($path =~ m!^[^/]!) {    # path starts with non-slash character
      $path = "$cwd/$path";
  }

  my ($dir, @dirs2);
  my @dirs = split "/", $path, -1;   # The -1 prevents split from stripping trailing nulls
                                     # This enables correct processing of the input "/".

  # Remove any "" that are not leading.
  for (my $i=0; $i<=$#dirs; ++$i) {
      if ($i == 0 or $dirs[$i] ne "") {
	  push @dirs2, $dirs[$i];
      }
  }
  @dirs = ();

  # Remove any "."
  foreach $dir (@dirs2) {
      unless ($dir eq ".") {
	  push @dirs, $dir;
      }
  }
  @dirs2 = ();

  # Remove the "subdir/.." parts.
  foreach $dir (@dirs) {
    if ( $dir !~ /\.\./ ) {
        push @dirs2, $dir;
    } else {
        pop @dirs2;   # remove previous dir when current dir is ..
    }
  }
  if ($#dirs2 == 0 and $dirs2[0] eq "") { return "/"; }
  $abspath = join '/', @dirs2;
  return( $abspath );
}

#-------------------------------------------------------------------------------

sub valid_option {

    my ($val, @expect) = @_;
    my ($expect);

    $val =~ s/^\s+//;
    $val =~ s/\s+$//;
    foreach $expect (@expect) {
	if ($val =~ /^$expect$/i) { return $expect; }
    }
    return undef;
}

#-------------------------------------------------------------------------------

sub validate_use_case {

    my $source = shift;   # text string declaring the source of the options being validated
    my $opts   = shift;   # reference to hash that contains the options

    my ($opt, $old, @expect);
    
    # use_case
    $opt = 'use_case';
    if (defined $opts->{$opt}) {

	# create the @expect array by listing the files in $use_case_dir
	# and strip off the ".xml" part of the filename
	@expect = ();
	my @files = glob("$opts->{'use_case_dir'}/*.xml");
	foreach my $file (@files) {
	    $file =~ m{.*/(.*)\.xml};
	    push @expect, $1;
	}

	$old = $opts->{$opt};
	$opts->{$opt} = valid_option($old, @expect)
	    or die "$ProgName - ERROR: invalid value of $opt ($old) specified in $source\n".
                   "expected one of: @expect\n";
    }

}

#-------------------------------------------------------------------------------

sub quote_string {
    my $str = shift;
    $str =~ s/^\s+//;
    $str =~ s/\s+$//;
    unless ($str =~ /^['"]/) {        #"'
        $str = "\'$str\'";
    }
    return $str;
}

#-------------------------------------------------------------------------------

sub version {
# The version is found in CAM's ChangeLog file.
# $cfgdir is set by the configure script to the name of its directory.

    my ($cfgdir) = @_;

    my $logfile = "$cfgdir/../doc/ChangeLog";

    my $fh = IO::File->new($logfile, '<') or die "** $ProgName - ERROR: can't open ChangeLog file: $logfile\n";

    while (my $line = <$fh>) {

	if ($line =~ /^Tag name:\s*(\w+)/ ) {
	    print "$1\n";
	    last;
	}
    }

}

#-------------------------------------------------------------------------------<|MERGE_RESOLUTION|>--- conflicted
+++ resolved
@@ -3471,15 +3471,12 @@
   add_default($nl, 'microp_uniform',   'val'=>'.false.');
 }
 
-<<<<<<< HEAD
 # SHOC_SGS
 add_default($nl, 'do_shoc_sgs');
 my $shoc_sgs = $nl->get_value('do_shoc_sgs');
-=======
+
 # P3
 add_default($nl, 'p3_lookup_dir');
-
->>>>>>> 90a0f917
 
 # CLUBB_SGS
 add_default($nl, 'do_clubb_sgs');
