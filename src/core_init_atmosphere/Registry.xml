<?xml version="1.0"?>
<registry model="mpas" core="init_atmosphere" core_abbrev="init_atm" version="6.1">

<!-- **************************************************************************************** -->
<!-- ************************************** Dimensions ************************************** -->
<!-- **************************************************************************************** -->

        <dims>
                <dim name="nCells"
                     description="The number of Voronoi cells in the primal mesh"/>
                <dim name="nEdges"
                     description="The number of cell faces (edges) in the primal and dual meshes"/>
                <dim name="maxEdges"
                     description="The largest number of neighbors that a primal mesh cell may have"/>
                <dim name="maxEdges2"
                     description="Twice the value of maxEdges"/>
                <dim name="nVertices"
                     description="The number of Delaunay triangles in the dual mesh, equivalent to the number of cell corners in the primal mesh"/>
                <dim name="TWO" definition="2"
                     description="A constant value of 2"/>
                <dim name="THREE" definition="3"
                     description="A constant value of 3"/>
                <dim name="vertexDegree"
                     description="The number of edges or cells that meet at vertices"/>
                <dim name="FIFTEEN" definition="15"
                     description="A constant value of 15"/>
                <dim name="TWENTYONE" definition="21"
                     description="A constant value of 21"/>
                <dim name="R3" definition="3"
                     description="The dimensionality of vectors in $\Re^3$"/>
                <dim name="nVertLevels" definition="namelist:config_nvertlevels"
                     description="The number of atmospheric layers"/>
                <dim name="nSoilLevels" definition="namelist:config_nsoillevels"
                     description="The number of soil layers used by the land-surface scheme"/>
                <dim name="nFGLevels" definition="namelist:config_nfglevels"
                     description="The number of first-guess atmospheric layers"/>
                <dim name="nFGSoilLevels" definition="namelist:config_nfgsoillevels"
                     description="The number of first-guess soil layers"/>
                <dim name="nVertLevelsP1" definition="nVertLevels+1"
                     description="The number of atmospheric levels, always one more than the number of layers"/>
                <dim name="nMonths" definition="namelist:config_months"
                     description="The number of months in a year"/>
        </dims>


<!-- **************************************************************************************** -->
<!-- ************************************** Namelists *************************************** -->
<!-- **************************************************************************************** -->

        <nml_record name="nhyd_model" in_defaults="true">

                <nml_option name="config_init_case"             type="integer"       default_value="7"
                     units="-"
                     description="config\_init\_case & Type of initial conditions to create: \newline
                                        1 = Jablonowski \& Williamson barolinic wave (no initial perturbation), \newline
                                        2 = Jablonowski \& Williamson barolinic wave (with initial perturbation), \newline
                                        3 = Jablonowski \& Williamson barolinic wave (with normal-mode perturbation), \newline
                                        4 = squall line, \newline
                                        5 = super-cell, \newline
                                        6 = mountain wave, \newline
                                        7 = real-data initial conditions from, e.g., GFS, \newline
                                        8 = surface field (SST, sea-ice) update file for use with real-data simulations"
                     possible_values="1 -- 8"/>

                <nml_option name="config_calendar_type" type="character" default_value="gregorian" in_defaults="false"
                     units="-"
                     description="Simulation calendar type"
                     possible_values="`gregorian',`gregorian_noleap'"/>

                <nml_option name="config_start_time"            type="character"     default_value="2010-10-23_00:00:00"
                     units="-"
                     description="Time to begin processing first-guess data (cases 7 and 8 only)"
                     possible_values="`YYYY-MM-DD_hh:mm:ss'"/>

                <nml_option name="config_stop_time"             type="character"     default_value="2010-10-23_00:00:00"
                     units="-"
                     description="Time to end processing first-guess data (case 8 only)"
                     possible_values="`YYYY-MM-DD_hh:mm:ss'"/>

                <nml_option name="config_theta_adv_order" type="integer" default_value="3"
                     units="-"
                     description="Horizontal advection order for theta"
                     possible_values="2, 3, or 4"/>

                <nml_option name="config_coef_3rd_order" type="real" default_value="0.25"
                     units="-"
                     description="Upwinding coefficient in the 3rd order advection scheme"
                     possible_values="0 $\leq$ config_coef_3rd_order $\leq$ 1"/>

                <nml_option name="config_num_halos" type="integer" default_value="2" in_defaults="false"
                     units="-"
                     description="Number of halo layers for fields"
                     possible_values="Integer values, typically 2 or 3; DO NOT CHANGE"/>

        </nml_record>

        <nml_record name="dimensions" in_defaults="true">

                <nml_option name="config_nvertlevels"           type="integer"       default_value="55"
                     units="-"
                     description="The number of vertical levels to be used in the model"
                     possible_values="Positive integer values"/>

                <nml_option name="config_nsoillevels"           type="integer"       default_value="4"
                     units="-"
                     description="The number of vertical soil levels needed by LSM in the model (case 7 only)"
                     possible_values="Positive integer values"/>

                <nml_option name="config_nfglevels"             type="integer"       default_value="38"
                     units="-"
                     description="The number of atmospheric levels (including surface and sea-level) in the first-guess dataset (case 7 only)"
                     possible_values="Positive integer values"/>

                <nml_option name="config_nfgsoillevels"         type="integer"       default_value="4"
                     units="-"
                     description="The number of vertical soil levels in the first-guess dataset (case 7 only)"
                     possible_values="Positive integer values"/>

                <nml_option name="config_months"                type="integer"       default_value="12"      in_defaults="false"
                     units="-"
                     description="The number of months in a year"
                     possible_values="Positive integer values"/>

        </nml_record>

        <nml_record name="data_sources" in_defaults="true">

                <nml_option name="config_geog_data_path"        type="character"     default_value="/glade/p/work/wrfhelp/WPS_GEOG/"
                     units="-"
                     description="Path to the WPS static data files (case 7 only)"
                     possible_values="Any valid path"/>

                <nml_option name="config_met_prefix"            type="character"     default_value="CFSR"
                     units="-"
                     description="Filename prefix of ungrib intermediate file to use for initial conditions (case 7 only)"
                     possible_values="Any alpha-numeric string"/>

                <nml_option name="config_sfc_prefix"            type="character"     default_value="SST"
                     units="-"
                     description="Filename prefix of ungrib intermediate file to use for SST and sea-ice (cases 7 and 8 only)"
                     possible_values="Any alpha-numeric string"/>

                <nml_option name="config_fg_interval"           type="integer"       default_value="86400"
                     units="-"
                     description="Interval between SST and sea-ice files (case 8 only)"
                     possible_values="[DDD_]hh:mm:ss"/>

                <nml_option name="config_landuse_data"          type="character"     default_value="USGS"
                     units="-"
                     description="The land use classification to use (case 7 only)"
                     possible_values="`USGS' or `MODIFIED\_IGBP\_MODIS\_NOAH'"/>

                <nml_option name="config_topo_data"             type="character"     default_value="GTOPO30"
                     units="-"
                     description="The topography dataset to use for the model terrain and for GWDO static fields (case 7 only)"
                     possible_values="`GTOPO30' or `GMTED2010'"/>

                <nml_option name="config_use_spechumd"          type="logical"       default_value="false"
                     units="-"
                     description="Whether to use specific-humidity as the first-guess moisture variable. If this option is False, relative humidity will be used."
                     possible_values="true or false"/>

        </nml_record>

        <nml_record name="vertical_grid" in_defaults="true">

                <nml_option name="config_ztop"                  type="real"          default_value="30000.0"
                     units="m"
                     description="Model top height"
                     possible_values="Positive real values"/>

                <nml_option name="config_nsmterrain"            type="integer"       default_value="1"
                     units="-"
                     description="Number of smoothing passes to apply to the interpolated terrain field"
                     possible_values="Non-negative integer values"/>

                <nml_option name="config_smooth_surfaces"       type="logical"       default_value="true"
                     units="-"
                     description="Whether to smooth zeta surfaces"
                     possible_values="true or false"/>

                <nml_option name="config_dzmin"                 type="real"          default_value="0.3"
                     units="-"
                     description="Minimum thickness of layers as a fraction of nominal thickness"
                     possible_values="Real values in the interval (0,1)"/>

                <nml_option name="config_nsm"                   type="integer"       default_value="30"
                     units="-"
                     description="Maximum number of smoothing passes for coordinate surfaces"
                     possible_values="Positive integer values"/>

                <nml_option name="config_tc_vertical_grid"      type="logical"       default_value="true"
                     units="-"
                     description="Whether to use the vertical layer profile that was developed for use in real-time TC experiments"
                     possible_values="true or false"/>

        </nml_record>

        <nml_record name="interpolation_control" in_defaults="true">

                <nml_option name="config_extrap_airtemp"        type="character"     default_value="linear"
                     units="-"
                     description="Method of extrapolation of air temperature above/below first-guess levels."
                     possible_values="`constant' (last valid value), `linear' (linear extrapolation based on last two values), `lapse-rate' (0.0065 K/m from last valid value)"/>

        </nml_record>

        <nml_record name="preproc_stages" in_defaults="true">

                <nml_option name="config_static_interp"         type="logical"       default_value="true"
                     units="-"
                     description="Whether to interpolate WPS static data (case 7 only)"
                     possible_values="true or false"/>

                <nml_option name="config_native_gwd_static"     type="logical"       default_value="true"
                     units="-"
                     description="Whether to recompute sub-grid-scale orography statistics directly on the native MPAS mesh (case 7 only)"
                     possible_values="true or false"/>

                <nml_option name="config_gwd_cell_scaling"      type="real"          default_value="1.0"      in_defaults="false"
                     units="-"
                     description="Scaling factor for the effective grid cell diameter used in computation of GWD static fields"
                     possible_values="Positive real values"/>

                <nml_option name="config_vertical_grid"         type="logical"       default_value="true"
                     units="-"
                     description="Whether to generate vertical grid"
                     possible_values="true or false"/>

                <nml_option name="config_met_interp"            type="logical"       default_value="true"
                     units="-"
                     description="Whether to interpolate first-guess fields from intermediate file"
                     possible_values="true or false"/>

                <nml_option name="config_input_sst"             type="logical"       default_value="false"
                     units="-"
                     description="Whether to re-compute SST and sea-ice fields from surface input data set; should be set to .true. when running case 8"
                     possible_values="true or false"/>

                <nml_option name="config_frac_seaice"           type="logical"       default_value="true"
                     units="-"
                     description="Whether to switch sea-ice threshold from 0.5 to 0.02"
                     possible_values="true or false"/>

        </nml_record>

        <nml_record name="io" in_defaults="true">

                <nml_option name="config_pio_num_iotasks" type="integer" default_value="0"
                     units="-"
                     description="Number of tasks to perform file I/O"
                     possible_values="Integer valued, 0 $\leq$ config_pio_num_iotasks $\leq$ \# MPI tasks, 0 indicates all tasks perform I/O"/>

                <nml_option name="config_pio_stride" type="integer" default_value="1"
                     units="-"
                     description="Stride between file I/O tasks"
                     possible_values="Integer valued, $\leq$ (\# MPI tasks) / config_pio_num_iotasks"/>

        </nml_record>

        <nml_record name="decomposition" in_defaults="true">

                <nml_option name="config_block_decomp_file_prefix" type="character" default_value="x1.40962.graph.info.part."
                     units="-"
                     description="Prefix of graph decomposition file, to be suffixed with the MPI task count"
                     possible_values="Any valid filename"/>

                <nml_option name="config_number_of_blocks" type="integer" default_value="0" in_defaults="false"
                     units="-"
                     description="Number of blocks to assign to each MPI task"
                     possible_values="Positive integer values"/>

                <nml_option name="config_explicit_proc_decomp" type="logical" default_value="false" in_defaults="false"
                     units="-"
                     description="Whether to use an explicit mapping of blocks to MPI tasks"
                     possible_values=".true. or .false."/>

                <nml_option name="config_proc_decomp_file_prefix" type="character" default_value="graph.info.part." in_defaults="false"
                     units="-"
                     description="Prefix of block mapping file"
                     possible_values="Any valid filename"/>

        </nml_record>


<!-- **************************************************************************************** -->
<!-- **************************************  Packages  ************************************** -->
<!-- **************************************************************************************** -->
        <packages>
                <package name="initial_conds" description="Used by test cases that produce initial conditions."/>
                <package name="sfc_update" description="Used by test cases that produce surface updates."/>
                <package name="gwd_stage_in" description="Active only if GWD static fields are be generated and other static fields are not being generated"/>
                <package name="gwd_stage_out" description="Active only if GWD static fields are be generated and other static fields are not being generated"/>
                <package name="vertical_stage_in" description="Active only if a vertical grid is being generated"/>
                <package name="vertical_stage_out" description="Active only if a vertical grid is being generated"/>
                <package name="met_stage_in" description="Active only if meteorological fields are being interpolated"/>
                <package name="met_stage_out" description="Active only if meteorological fields are being interpolated"/>
        </packages>


<!-- **************************************************************************************** -->
<!-- *************************************** Streams **************************************** -->
<!-- **************************************************************************************** -->

	<streams>
		<stream name="input" 
                        type="input" 
                        filename_template="x1.40962.grid.nc"
                        input_interval="initial_only" 
                        immutable="true">

                        <var name="latCell"/>
                        <var name="lonCell"/>
                        <var name="xCell"/>
                        <var name="yCell"/>
                        <var name="zCell"/>
                        <var name="indexToCellID"/>
                        <var name="latEdge"/>
                        <var name="lonEdge"/>
                        <var name="xEdge"/>
                        <var name="yEdge"/>
                        <var name="zEdge"/>
                        <var name="indexToEdgeID"/>
                        <var name="latVertex"/>
                        <var name="lonVertex"/>
                        <var name="xVertex"/>
                        <var name="yVertex"/>
                        <var name="zVertex"/>
                        <var name="indexToVertexID"/>
                        <var name="cellsOnEdge"/>
                        <var name="nEdgesOnCell"/>
                        <var name="nEdgesOnEdge"/>
                        <var name="edgesOnCell"/>
                        <var name="edgesOnEdge"/>
                        <var name="weightsOnEdge"/>
                        <var name="dvEdge"/>
                        <var name="dcEdge"/>
                        <var name="angleEdge"/>
                        <var name="areaCell"/>
                        <var name="areaTriangle"/>
                        <var name="cellsOnCell"/>
                        <var name="verticesOnCell"/>
                        <var name="verticesOnEdge"/>
                        <var name="edgesOnVertex"/>
                        <var name="cellsOnVertex"/>
                        <var name="kiteAreasOnVertex"/>
                        <var name="meshDensity"/>
                        <var name="edgeNormalVectors" packages="gwd_stage_in;vertical_stage_in;met_stage_in"/>
                        <var name="localVerticalUnitVectors" packages="gwd_stage_in;vertical_stage_in;met_stage_in"/>
                        <var name="cellTangentPlane" packages="gwd_stage_in;vertical_stage_in;met_stage_in"/>
                        <var name="fEdge" packages="gwd_stage_in;vertical_stage_in;met_stage_in"/>
                        <var name="fVertex" packages="gwd_stage_in;vertical_stage_in;met_stage_in"/>
                        <var name="ter" packages="gwd_stage_in;vertical_stage_in;met_stage_in"/>
                        <var name="landmask" packages="gwd_stage_in;vertical_stage_in;met_stage_in"/>
                        <var name="ivgtyp" packages="gwd_stage_in;vertical_stage_in;met_stage_in"/>
                        <var name="mminlu" packages="gwd_stage_in;vertical_stage_in;met_stage_in"/>
                        <var name="isltyp" packages="gwd_stage_in;vertical_stage_in;met_stage_in"/>
                        <var name="snoalb" packages="gwd_stage_in;vertical_stage_in;met_stage_in"/>
                        <var name="soiltemp" packages="gwd_stage_in;vertical_stage_in;met_stage_in"/>
                        <var name="greenfrac" packages="gwd_stage_in;vertical_stage_in;met_stage_in"/>
                        <var name="shdmin" packages="gwd_stage_in;vertical_stage_in;met_stage_in"/>
                        <var name="shdmax" packages="gwd_stage_in;vertical_stage_in;met_stage_in"/>
                        <var name="albedo12m" packages="gwd_stage_in;vertical_stage_in;met_stage_in"/>
                        <var name="var2d" packages="vertical_stage_in;met_stage_in"/>
                        <var name="con" packages="vertical_stage_in;met_stage_in"/>
                        <var name="oa1" packages="vertical_stage_in;met_stage_in"/>
                        <var name="oa2" packages="vertical_stage_in;met_stage_in"/>
                        <var name="oa3" packages="vertical_stage_in;met_stage_in"/>
                        <var name="oa4" packages="vertical_stage_in;met_stage_in"/>
                        <var name="ol1" packages="vertical_stage_in;met_stage_in"/>
                        <var name="ol2" packages="vertical_stage_in;met_stage_in"/>
                        <var name="ol3" packages="vertical_stage_in;met_stage_in"/>
                        <var name="ol4" packages="vertical_stage_in;met_stage_in"/>
                        <var name="deriv_two" packages="gwd_stage_in;vertical_stage_in;met_stage_in"/>
                        <var name="advCells" packages="gwd_stage_in;vertical_stage_in;met_stage_in"/>
                        <var name="defc_a" packages="gwd_stage_in;vertical_stage_in;met_stage_in"/>
                        <var name="defc_b" packages="gwd_stage_in;vertical_stage_in;met_stage_in"/>
                        <var name="coeffs_reconstruct" packages="gwd_stage_in;vertical_stage_in;met_stage_in"/>
                        <var name="cf1" packages="met_stage_in"/>
                        <var name="cf2" packages="met_stage_in"/>
                        <var name="cf3" packages="met_stage_in"/>
                        <var name="hx" packages="met_stage_in"/>
                        <var name="zgrid" packages="met_stage_in"/>
                        <var name="rdzw" packages="met_stage_in"/>
                        <var name="dzu" packages="met_stage_in"/>
                        <var name="rdzu" packages="met_stage_in"/>
                        <var name="fzm" packages="met_stage_in"/>
                        <var name="fzp" packages="met_stage_in"/>
                        <var name="zxu" packages="met_stage_in"/>
                        <var name="zz" packages="met_stage_in"/>
                        <var name="zb" packages="met_stage_in"/>
                        <var name="zb3" packages="met_stage_in"/>
                        <var name="dss" packages="met_stage_in"/>
		</stream>

		<stream name="output" 
                        type="output" 
                        filename_template="x1.40962.init.nc"
                        output_interval="initial_only"
                        packages="initial_conds"
                        immutable="true">

                        <var name="initial_time" packages="met_stage_out"/>
                        <var name="xtime"/>
                        <var name="latCell"/>
                        <var name="lonCell"/>
                        <var name="xCell"/>
                        <var name="yCell"/>
                        <var name="zCell"/>
                        <var name="indexToCellID"/>
                        <var name="latEdge"/>
                        <var name="lonEdge"/>
                        <var name="xEdge"/>
                        <var name="yEdge"/>
                        <var name="zEdge"/>
                        <var name="indexToEdgeID"/>
                        <var name="latVertex"/>
                        <var name="lonVertex"/>
                        <var name="xVertex"/>
                        <var name="yVertex"/>
                        <var name="zVertex"/>
                        <var name="indexToVertexID"/>
                        <var name="cellsOnEdge"/>
                        <var name="nEdgesOnCell"/>
                        <var name="nEdgesOnEdge"/>
                        <var name="edgesOnCell"/>
                        <var name="edgesOnEdge"/>
                        <var name="weightsOnEdge"/>
                        <var name="dvEdge"/>
                        <var name="dcEdge"/>
                        <var name="angleEdge"/>
                        <var name="areaCell"/>
                        <var name="areaTriangle"/>
                        <var name="cellsOnCell"/>
                        <var name="verticesOnCell"/>
                        <var name="verticesOnEdge"/>
                        <var name="edgesOnVertex"/>
                        <var name="cellsOnVertex"/>
                        <var name="kiteAreasOnVertex"/>
                        <var name="meshDensity"/>
                        <var name="edgeNormalVectors"/>
                        <var name="localVerticalUnitVectors"/>
                        <var name="cellTangentPlane"/>
                        <var name="fEdge"/>
                        <var name="fVertex"/>
                        <var name="ter"/>
                        <var name="landmask"/>
                        <var name="ivgtyp"/>
                        <var name="mminlu"/>
                        <var name="isltyp"/>
                        <var name="snoalb"/>
                        <var name="soiltemp"/>
                        <var name="greenfrac"/>
                        <var name="shdmin"/>
                        <var name="shdmax"/>
                        <var name="albedo12m"/>
                        <var name="var2d" packages="gwd_stage_out;vertical_stage_out;met_stage_out"/>
                        <var name="con" packages="gwd_stage_out;vertical_stage_out;met_stage_out"/>
                        <var name="oa1" packages="gwd_stage_out;vertical_stage_out;met_stage_out"/>
                        <var name="oa2" packages="gwd_stage_out;vertical_stage_out;met_stage_out"/>
                        <var name="oa3" packages="gwd_stage_out;vertical_stage_out;met_stage_out"/>
                        <var name="oa4" packages="gwd_stage_out;vertical_stage_out;met_stage_out"/>
                        <var name="ol1" packages="gwd_stage_out;vertical_stage_out;met_stage_out"/>
                        <var name="ol2" packages="gwd_stage_out;vertical_stage_out;met_stage_out"/>
                        <var name="ol3" packages="gwd_stage_out;vertical_stage_out;met_stage_out"/>
                        <var name="ol4" packages="gwd_stage_out;vertical_stage_out;met_stage_out"/>
                        <var name="deriv_two"/>
                        <var name="advCells"/>
                        <var name="defc_a"/>
                        <var name="defc_b"/>
                        <var name="coeffs_reconstruct"/>
                        <var name="cf1" packages="vertical_stage_out;met_stage_out"/>
                        <var name="cf2" packages="vertical_stage_out;met_stage_out"/>
                        <var name="cf3" packages="vertical_stage_out;met_stage_out"/>
                        <var name="hx" packages="vertical_stage_out;met_stage_out"/>
                        <var name="zgrid" packages="vertical_stage_out;met_stage_out"/>
                        <var name="rdzw" packages="vertical_stage_out;met_stage_out"/>
                        <var name="dzu" packages="vertical_stage_out;met_stage_out"/>
                        <var name="rdzu" packages="vertical_stage_out;met_stage_out"/>
                        <var name="fzm" packages="vertical_stage_out;met_stage_out"/>
                        <var name="fzp" packages="vertical_stage_out;met_stage_out"/>
                        <var name="zxu" packages="vertical_stage_out;met_stage_out"/>
                        <var name="zz" packages="vertical_stage_out;met_stage_out"/>
                        <var name="zb" packages="vertical_stage_out;met_stage_out"/>
                        <var name="zb3" packages="vertical_stage_out;met_stage_out"/>
                        <var name="dss" packages="vertical_stage_out;met_stage_out"/>
                        <var name="u_init" packages="met_stage_out"/>
                        <var name="t_init" packages="met_stage_out"/>
                        <var name="qv_init" packages="met_stage_out"/>
                        <var_array name="scalars" packages="met_stage_out"/>
                        <var name="u" packages="met_stage_out"/>
                        <var name="w" packages="met_stage_out"/>
                        <var name="dz" packages="met_stage_out"/>
                        <var name="dzs" packages="met_stage_out"/>
                        <var name="zs" packages="met_stage_out"/>
                        <var name="sh2o" packages="met_stage_out"/>
                        <var name="smois" packages="met_stage_out"/>
                        <var name="tslb" packages="met_stage_out"/>
                        <var name="tmn" packages="met_stage_out"/>
                        <var name="skintemp" packages="met_stage_out"/>
                        <var name="sst" packages="met_stage_out"/>
                        <var name="snow" packages="met_stage_out"/>
                        <var name="snowc" packages="met_stage_out"/>
                        <var name="snowh" packages="met_stage_out"/>
                        <var name="xice" packages="met_stage_out"/>
                        <var name="seaice" packages="met_stage_out"/>
                        <var name="vegfra" packages="met_stage_out"/>
                        <var name="sfc_albbck" packages="met_stage_out"/>
                        <var name="xland" packages="met_stage_out"/>
                        <var name="rho" packages="met_stage_out"/>
                        <var name="theta" packages="met_stage_out"/>
                        <var name="relhum" packages="met_stage_out"/>
                        <var name="rho_base" packages="met_stage_out"/>
                        <var name="theta_base" packages="met_stage_out"/>
                        <var name="surface_pressure" packages="met_stage_out"/>
                        <var name="precipw" packages="met_stage_out"/>
                        <var name="h_oml_initial" packages="met_stage_out"/>
                        <var name="u10" packages="met_stage_out"/>
                        <var name="v10" packages="met_stage_out"/>
                        <var name="q2" packages="met_stage_out"/>
                        <var name="rh2" packages="met_stage_out"/>
                        <var name="t2m" packages="met_stage_out"/>
		</stream>

		<stream name="surface" 
                        type="output" 
                        filename_template="x1.40962.sfc_update.nc"
                        output_interval="86400" 
                        filename_interval="none"
                        packages="sfc_update"
                        immutable="true">

			<var name="xtime"/>
			<var name="sst"/>
			<var name="xice"/>
		</stream>

	</streams>


<!-- **************************************************************************************** -->
<!-- ************************************** Variables *************************************** -->
<!-- **************************************************************************************** -->

        <var_struct name="mesh" time_levs="1">

                <var name="latCell" type="real" dimensions="nCells" units="rad"
                     description="Latitude of cells"/>

                <var name="lonCell" type="real" dimensions="nCells" units="rad"
                     description="Longitude of cells"/>

                <var name="xCell" type="real" dimensions="nCells" units="m"
                     description="Cartesian x-coordinate of cells"/>

                <var name="yCell" type="real" dimensions="nCells" units="m"
                     description="Cartesian y-coordinate of cells"/>

                <var name="zCell" type="real" dimensions="nCells" units="m"
                     description="Cartesian z-coordinate of cells"/>

                <var name="indexToCellID" type="integer" dimensions="nCells" units="-"
                     description="Mapping from local array index to global cell ID"/>

                <var name="latEdge" type="real" dimensions="nEdges" units="rad"
                     description="Latitude of edges"/>

                <var name="lonEdge" type="real" dimensions="nEdges" units="rad"
                     description="Longitude of edges"/>

                <var name="xEdge" type="real" dimensions="nEdges" units="m"
                     description="Cartesian x-coordinate of edges"/>

                <var name="yEdge" type="real" dimensions="nEdges" units="m"
                     description="Cartesian y-coordinate of edges"/>

                <var name="zEdge" type="real" dimensions="nEdges" units="m"
                     description="Cartesian z-coordinate of edges"/>

                <var name="indexToEdgeID" type="integer" dimensions="nEdges" units="-"
                     description="Mapping from local array index to global edge ID"/>

                <var name="latVertex" type="real" dimensions="nVertices" units="rad"
                     description="Latitude of vertices"/>

                <var name="lonVertex" type="real" dimensions="nVertices" units="rad"
                     description="Longitude of vertices"/>

                <var name="xVertex" type="real" dimensions="nVertices" units="m"
                     description="Cartesian x-coordinate of vertices"/>

                <var name="yVertex" type="real" dimensions="nVertices" units="m"
                     description="Cartesian y-coordinate of vertices"/>

                <var name="zVertex" type="real" dimensions="nVertices" units="m"
                     description="Cartesian z-coordinate of vertices"/>

                <var name="indexToVertexID" type="integer" dimensions="nVertices" units="-"
                     description="Mapping from local array index to global vertex ID"/>

                <var name="cellsOnEdge" type="integer" dimensions="TWO nEdges" units="-"
                     description="IDs of cells divided by an edge"/>

                <var name="nEdgesOnCell" type="integer" dimensions="nCells" units="-"
                     description="Number of edges forming the boundary of a cell"/>

                <var name="nEdgesOnEdge" type="integer" dimensions="nEdges" units="-"
                     description="Number of edges involved in reconstruction of tangential velocity for an edge"/>

                <var name="edgesOnCell" type="integer" dimensions="maxEdges nCells" units="-"
                     description="IDs of edges forming the boundary of a cell"/>

                <var name="edgesOnEdge" type="integer" dimensions="maxEdges2 nEdges" units="-"
                     description="IDs of edges involved in reconstruction of tangential velocity for an edge"/>

                <var name="weightsOnEdge" type="real" dimensions="maxEdges2 nEdges" units="-"
                     description="Weights used in reconstruction of tangential velocity for an edge"/>

                <var name="dvEdge" type="real" dimensions="nEdges" units="-"
                     description="Spherical distance between vertex endpoints of an edge"/>

                <var name="dcEdge" type="real" dimensions="nEdges" units="m"
                     description="Spherical distance between cells separated by an edge"/>

                <var name="angleEdge" type="real" dimensions="nEdges" units="rad"
                     description="Angle between local north and the positive tangential direction of an edge"/>

                <var name="areaCell" type="real" dimensions="nCells" units="m^2"
                     description="Spherical area of a Voronoi cell"/>

                <var name="areaTriangle" type="real" dimensions="nVertices" units="m^2"
                     description="Spherical area of a Delaunay triangle"/>

                <var name="edgeNormalVectors" type="real" dimensions="R3 nEdges" units="unitless"
                     description="Cartesian components of the vector normal to an edge and tangential to the surface of the sphere"/>

                <var name="localVerticalUnitVectors" type="real" dimensions="R3 nCells" units="unitless"
                     description="Cartesian components of the vector pointing in the local vertical direction for a cell"/>

                <var name="cellTangentPlane" type="real" dimensions="R3 TWO nCells" units="unitless"
                     description="Components of a pair of vectors defining the tangent plane at a cell"/>

                <var name="cellsOnCell" type="integer" dimensions="maxEdges nCells" units="-"
                     description="IDs of cells neighboring a cell"/>

                <var name="verticesOnCell" type="integer" dimensions="maxEdges nCells" units="-"
                     description="IDs of vertices (corner points) of a cell"/>

                <var name="verticesOnEdge" type="integer" dimensions="TWO nEdges" units="-"
                     description="IDs of the two vertex endpoints of an edge"/>

                <var name="edgesOnVertex" type="integer" dimensions="vertexDegree nVertices" units="-"
                     description="IDs of the edges that meet at a vertex"/>

                <var name="cellsOnVertex" type="integer" dimensions="vertexDegree nVertices" units="-"
                     description="IDs of the cells that meet at a vertex"/>

                <var name="kiteAreasOnVertex" type="real" dimensions="vertexDegree nVertices" units="m^2"
                     description="Intersection areas between primal (Voronoi) and dual (triangular) mesh cells"/>

                <var name="fEdge" type="real" dimensions="nEdges" units="unitless"
                     description="Coriolis parameter at an edge"/>

                <var name="fVertex" type="real" dimensions="nVertices" units="unitless"
                     description="Coriolis parameter at a vertex"/>

                <var name="meshDensity" type="real" dimensions="nCells" units="unitless"
                     description="Mesh density function (used when generating the mesh) evaluated at a cell"/>

                <!-- coefficients for vertical extrapolation to the surface -->
                <var name="cf1" type="real" dimensions="" units="unitless"
                     description="Surface interpolation weight for level k=1 value"/>

                <var name="cf2" type="real" dimensions="" units="unitless"
                     description="Surface interpolation weight for level k=2 value"/>

                <var name="cf3" type="real" dimensions="" units="unitless"
                     description="Surface interpolation weight for level k=3 value"/>

                <!-- static terrestrial fields -->
                <var name="ter" type="real" dimensions="nCells" units="m"
                     description="terrain height"/>

                <var name="landmask" type="integer"  dimensions="nCells" units="unitless"
                     description="land-ocean mask (1=land ; 0=ocean)"/>

                <var name="ivgtyp" name_in_code="lu_index" type="integer"  dimensions="nCells" units="unitless"
                     description="dominant vegetation category"/>

                <var name="mminlu" type="text" dimensions="" units="unitless"
                     description="land use classification"/>

                <var name="isltyp" name_in_code="soilcat_top"  type="integer"  dimensions="nCells" units="unitless"
                     description="dominate soil category"/>

                <var name="snoalb" type="real" dimensions="nCells" units="unitless"
                     description="annual maximum snow albedo"/>

                <var name="soiltemp" type="real" dimensions="nCells" units="K"
                     description="annual mean deep soil temperature"/>

                <var name="greenfrac" type="real" dimensions="nMonths nCells" units="unitless"
                     description="monthly-mean climatological greeness fraction"/>

                <var name="shdmin" type="real" dimensions="nCells" units="unitless"
                     description="minimum fractional coverage of annual green vegetation fraction"/>

                <var name="shdmax" type="real" dimensions="nCells" units="unitless"
                     description="maximum fractional coverage of annual green vegetation fraction"/>

                <var name="albedo12m" type="real" dimensions="nMonths nCells" units="unitless"
                     description="monthly-mean climatological surface albedo"/>

                <!-- GWDO fields -->
<<<<<<< HEAD
                <var name="var2d"                                type="real"     dimensions="nCells"/>
                <var name="con"                                  type="real"     dimensions="nCells"/>
                <var name="oa1"                                  type="real"     dimensions="nCells"/>
                <var name="oa2"                                  type="real"     dimensions="nCells"/>
                <var name="oa3"                                  type="real"     dimensions="nCells"/>
                <var name="oa4"                                  type="real"     dimensions="nCells"/>
                <var name="ol1"                                  type="real"     dimensions="nCells"/>
                <var name="ol2"                                  type="real"     dimensions="nCells"/>
                <var name="ol3"                                  type="real"     dimensions="nCells"/>
                <var name="ol4"                                  type="real"     dimensions="nCells"/>
=======
                <var name="varsso"                               type="real"     dimensions="nCells"/>

                <var name="var2d" type="real" dimensions="nCells" units="m^{2}"
                     description="variance of orography"/>

                <var name="con" type="real" dimensions="nCells" units="m^{2}"
                     description="convexity of orography"/>

                <var name="oa1" type="real" dimensions="nCells" units="unitless"
                     description="directional asymmetry function of orography"/>

                <var name="oa2" type="real" dimensions="nCells" units="unitless"
                     description="directional asymmetry function of orography"/>

                <var name="oa3" type="real" dimensions="nCells" units="unitless"
                     description="directional asymmetry function of orography"/>

                <var name="oa4" type="real" dimensions="nCells" units="unitless"
                     description="directional asymmetry function of orography"/>

                <var name="ol1" type="real" dimensions="nCells" units="unitless"
                     description="directional asymmetry function of orography"/>

                <var name="ol2" type="real" dimensions="nCells" units="unitless"
                     description="directional asymmetry function of orography"/>

                <var name="ol3" type="real" dimensions="nCells" units="unitles"
                     description="directional asymmetry function of orography"/>

                <var name="ol4" type="real" dimensions="nCells" units="unitless"
                     description="directional asymmetry function of orography"/>
>>>>>>> 30ce80c4

                <!-- description of the vertical grid structure -->
                <var name="hx" type="real" dimensions="nVertLevelsP1 nCells" units="m"
                     description="terrain influence in vertical coordinate, $h_s(x,y,\zeta)$ in Klemp (MWR 2011)"/>

                <var name="zgrid" type="real" dimensions="nVertLevelsP1 nCells" units="m MSL"
                     description="Geometric height of layer interfaces"/>

                <var name="rdzw" type="real" dimensions="nVertLevels" units="unitless"
                     description="Reciprocal dzw"/>

                <var name="dzu" type="real" dimensions="nVertLevels" units="unitless"
                     description="d(zeta) at w levels"/>

                <var name="rdzu" type="real" dimensions="nVertLevels" units="unitless"
                     description="Reciprocal dzu"/>

                <var name="fzm" type="real" dimensions="nVertLevels" units="unitless"
                     description="Weight for linear interpolation to w(k) point for u(k) level variable"/>

                <var name="fzp" type="real" dimensions="nVertLevels" units="unitless"
                     description="Weight for linear interpolation to w(k) point for u(k-1) level variable"/>

                <var name="zxu" type="real" dimensions="nVertLevels nEdges" units="unitless"
                     description="dz/dx on horizontal coordinate surfaces at u levels"/>

                <var name="zz" type="real" dimensions="nVertLevels nCells" units="unitless"
                     description="d(zeta)/dz, vertical metric term"/>

                <var name="zb" type="real" dimensions="nVertLevelsP1 TWO nEdges" units="unitless"
                     description="Coefficients for contribution from u to omega diagnosis, edge-oriented"/>

                <var name="zb3" type="real" dimensions="nVertLevelsP1 TWO nEdges" units="unitless"
                     description="Coefficients for 3rd-order correction to contribution from u to omega diagnosis, edge-oriented"/>

                <!-- W-Rayleigh damping coefficient -->
                <var name="dss" type="real" dimensions="nVertLevels nCells" units="unitless"
                     description="w-damping coefficient"/>

                <var name="u_init" type="real" dimensions="nVertLevels" units="m s^{-1}"
                     description="u reference profile"/>

                <var name="t_init" type="real" dimensions="nVertLevels nCells" units="K"
                     description="theta reference profile"/>

                <var name="qv_init" type="real" dimensions="nVertLevels" units="kg kg^{-1}"
                     description="qv reference profile"/>

                <!-- variables needed for advection -->
                <var name="deriv_two" type="real" dimensions="FIFTEEN TWO nEdges" units="unitless"
                     description="weights for cell-centered second derivative, normal to edge, for transport scheme"/>

                <var name="advCells" type="integer" dimensions="TWENTYONE nCells" units="-"
                     description="cells used in least squares fit of polynomial for advection"/>

                <!-- deformation calculation weights -->
                <var name="defc_a" type="real" dimensions="maxEdges nCells" units="unitless"
                     description="Coefficients for computing the off-diagonal components of the horizontal deformation"/>

                <var name="defc_b" type="real" dimensions="maxEdges nCells" units="unitless"
                     description="Coefficients for computing the diagonal components of the horizontal deformation"/>

                <!-- arrays required for reconstruction of velocity field -->
                <var name="coeffs_reconstruct" type="real" dimensions="R3 maxEdges nCells" units="unitless"
                     description="Coefficients to reconstruct velocity vectors at cell centers"/>
        </var_struct>

        <var_struct name="state" time_levs="1">
                <var name="initial_time" type="text" dimensions="" units="YYYY-MM-DD_hh:mm:ss"
                     description="Model initialization time"/>

                <var name="xtime" type="text" dimensions="Time" units="YYYY-MM-DD_hh:mm:ss"
                     description="Model valid time"/>

                <var name="u" type="real" dimensions="nVertLevels nEdges Time" units="m s^{-1}"
                     description="Horizontal normal velocity at edges"/>

                <var name="w" type="real" dimensions="nVertLevelsP1 nCells Time" units="m s^{-1}"
                     description="Vertical velocity at vertical cell faces"/>

                <var name="rho_zz" type="real" dimensions="nVertLevels nCells Time" units="kg m^{-3}"
                     description="Dry air density divided by d(zeta)/dz"/>

                <var name="theta_m" type="real" dimensions="nVertLevels nCells Time" units="K"
                     description="Moist potential temperature: theta*(1+q_v*R_v/R_d)"/>

                <var_array name="scalars" type="real" dimensions="nVertLevels nCells Time">
                        <var name="qv" array_group="moist" units="kg kg^{-1}"
                             description="Water vapor mixing ratio"/>

                        <var name="qc" array_group="moist" units="kg kg^{-1}"
                             description="Cloud water mixing ratio"/>

                        <var name="qr" array_group="moist" units="kg kg^{-1}"
                             description="Rain water mixing ratio"/>
                </var_array>

                <!-- Climatology for ocean mixed-layer depth -->
                <var name="h_oml_initial" type="real" dimensions="nCells Time" units="m"
                     description="Initial depth of ocean mix layer"/>
        </var_struct>

        <var_struct name="fg" time_levs="1">

                <!-- horizontally interpolated from first-guess data -->
                <var name="u_fg" name_in_code="u" type="real" dimensions="nFGLevels nEdges Time" units="m s^{-1}"
                     description="First guess zonal wind component"/>

                <var name="v_fg" name_in_code="v" type="real" dimensions="nFGLevels nEdges Time" units="m s^{-1}"
                     description="First guess merdian wind component"/>

                <var name="t_fg" name_in_code="t" type="real" dimensions="nFGLevels nCells Time" units="K"
                     description="First guess temperature"/>

                <var name="p_fg" name_in_code="p" type="real" dimensions="nFGLevels nCells Time" units="Pa"
                     description="First guess pressure"/>

                <var name="z_fg" name_in_code="z" type="real" dimensions="nFGLevels nCells Time" units="m"
                     description="First guess geopotential height"/>

                <var name="rh_fg" name_in_code="rh" type="real" dimensions="nFGLevels nCells Time" units="percent"
                     description="First guess relative humidity with respect to liquid water"/>

                <var name="sh_fg" name_in_code="sh" type="real" dimensions="nFGLevels nCells Time" units="kg kg^{-1}"
                     description="First guess specific humidity"/>

                <var name="soilz_fg" name_in_code="soilz" type="real" dimensions="nCells Time" units="m"
                     description="First guess soil height"/>

                <var name="psfc_fg" name_in_code="psfc" type="real" dimensions="nCells Time" units="Pa"
                     description="First guess surface pressure"/>

                <var name="pmsl_fg" name_in_code="pmsl" type="real" dimensions="nCells Time" units="Pa"
                     description="First guess mean sea level pressure"/>

                <var name="dz_fg" type="real" dimensions="nFGSoilLevels nCells Time" units="cm"
                     description="First guess depth of soil layer bottom"/>

                <var name="dzs_fg" type="real" dimensions="nFGSoilLevels nCells Time" units="cm"
                     description="First guess soil layer thickness"/>

                <var name="zs_fg" type="real" dimensions="nFGSoilLevels nCells Time" units="cm"
                     description="First guess depth of centers of soil levels"/>

                <var name="st_fg" type="real" dimensions="nFGSoilLevels nCells Time" units="k"
                     description="First guess soil temperature"/>

                <var name="sm_fg" type="real" dimensions="nFGSoilLevels nCells Time" units="m^{3} m^{-3}"
                     description="First guess soil moisture"/>

                <!-- horizontally interpolated from first-guess data, and should be read in by model -->
                <var name="dz" type="real" dimensions="nSoilLevels nCells Time" units="m"
                     description="depth of soil layer bottom"/>

                <var name="dzs" type="real" dimensions="nSoilLevels nCells Time" units="m"
                     description="soil layer thickness"/>

                <var name="zs" type="real" dimensions="nSoilLevels nCells Time" units="m"
                     description="depth of centers of soil layers"/>

                <var name="sh2o" type="real" dimensions="nSoilLevels nCells Time" units="m3 m^{-3}"
                     description="soil equivalent liquid water "/>

                <var name="smois" type="real" dimensions="nSoilLevels nCells Time" units="m3 m^{-3}"
                     description="soil moisture"/>

                <var name="tslb" type="real" dimensions="nSoilLevels nCells Time" units="K"
                     description="soil layer temperature"/>

                <var name="smcrel" type="real" dimensions="nSoilLevels nCells Time" units="m3 m^{-3}"
                     description="soil moisture threshold below which transpiration begins to stress"/>

                <var name="tmn" type="real" dimensions="nCells Time" units="K"
                     description="deep soil temperature"/>

                <var name="skintemp" type="real" dimensions="nCells Time" units="K"
                     description="ground or water surface temperature"/>

                <var name="sst" type="real" dimensions="nCells Time" units="K"
                     description="sea-surface temperature"/>

                <var name="snow" type="real" dimensions="nCells Time" units="kg m^{-2}"
                     description="snow water equivalent"/>

                <var name="snowc" type="real" dimensions="nCells Time" units="unitless"
                     description="flag for snow on ground (=0 no snow; =1,otherwise"/>

                <var name="snowh" type="real" dimensions="nCells Time" units="m"
                     description="physical snow depth"/>

                <var name="xice" type="real" dimensions="nCells Time" units="unitless"
                     description="fractional area coverage of sea-ice"/>

                <var name="seaice" type="real" dimensions="nCells Time" units="unitless"
                     description="sea-ice flag (0=no seaice; =1 otherwise)"/>

                <var name="gfs_z" type="real" dimensions="nVertLevels nCells Time" units="m"
                     description="geopotential height vertically interpolated from first guess"/>

                <var name="vegfra" type="real" dimensions="nCells Time" units="unitless"
                     description="vegetation fraction"/>

                <var name="sfc_albbck" type="real" dimensions="nCells Time" units="unitless"
                     description="background surface albedo"/>

                <var name="xland" type="real" dimensions="nCells Time" units="unitless"
                     description="land-ocean mask (1=land including sea-ice ; 2=ocean)"/>

                <!-- diagnostic fields that we get from first-guess data, and which we want to have at model initial output time -->
                <var name="u10" type="real" dimensions="nCells Time" units="m s^{-1}"
                     description="10-meter zonal wind"/>

                <var name="v10" type="real" dimensions="nCells Time" units="m s^{-1}"
                     description="10-meter meridional wind"/>

                <var name="q2" type="real" dimensions="nCells Time" units="kg kg^{-1}"
                     description="2-meter specific humidity"/>

                <var name="rh2" type="real" dimensions="nCells Time" units="percent"
                     description="2-meter relative humidity"/>

                <var name="t2m" type="real" dimensions="nCells Time" units="K"
                     description="2-meter temperature"/>

        </var_struct>

        <var_struct name="diag" time_levs="1">
                <var name="pressure_p" type="real" dimensions="nVertLevels nCells Time" units="Pa"
                     description="Perturbation pressure"/>

                <var name="rho" type="real" dimensions="nVertLevels nCells Time" units="kg m^{-3}"
                     description="Dry air density"/>

                <var name="theta" type="real" dimensions="nVertLevels nCells Time" units="K"
                     description="Potential temperature"/>

                <var name="v" type="real" dimensions="nVertLevels nEdges Time" units="m s^{-1}"
                     description="Horizontal tangential velocity at edges"/>

                <var name="relhum" type="real" dimensions="nVertLevels nCells Time" units="percent"
                     description="Relative humidity"/>

                <var name="spechum" type="real" dimensions="nVertLevels nCells Time" units="kg kg^{-1}"
                     description="Specific humidity"/>

                <!-- reconstructed horizontal velocity vectors at cell centers -->
                <var name="uReconstructX" type="real" dimensions="nVertLevels nCells Time" units="m s^{-1}"
                     description="Cartesian x-component of reconstructed horizontal velocity at cell centers"/>

                <var name="uReconstructY" type="real" dimensions="nVertLevels nCells Time" units="m s^{-1}"
                     description="Cartesian y-component of reconstructed horizontal velocity at cell centers"/>

                <var name="uReconstructZ" type="real" dimensions="nVertLevels nCells Time" units="m s^{-1}"
                     description="Cartesian z-component of reconstructed horizontal velocity at cell centers"/>

                <var name="uReconstructZonal" type="real" dimensions="nVertLevels nCells Time" units="m s^{-1}"
                     description="Zonal component of reconstructed horizontal velocity at cell centers"/>

                <var name="uReconstructMeridional" type="real" dimensions="nVertLevels nCells Time" units="m s^{-1}"
                     description="Meridional component of reconstructed horizontal velocity at cell centers"/>

                <var name="exner" type="real" dimensions="nVertLevels nCells Time" units="unitless"
                     description="Exner function"/>

                <var name="exner_base" type="real" dimensions="nVertLevels nCells Time" units="unitless"
                     description="Base-state Exner function"/>

                <var name="rtheta_base" type="real" dimensions="nVertLevels nCells Time" units="kg K m^{-3}"
                     description="reference state rho*theta/zz"/>

                <var name="pressure" type="real" dimensions="nVertLevels nCells Time" units="Pa"
                     description="Pressure"/>

                <var name="pressure_base" type="real" dimensions="nVertLevels nCells Time" units="Pa"
                     description="Base state pressure"/>

                <var name="rho_base" type="real" dimensions="nVertLevels nCells Time" units="kg m^{-3}"
                     description="Base state dry air density"/>

                <var name="theta_base" type="real" dimensions="nVertLevels nCells Time" units="K"
                     description="Base state potential temperature"/>

                <var name="cqw" type="real" dimensions="nVertLevels nCells Time" units="unitless"
                     description="rho_d/rho_m at w points"/>

                <var name="surface_pressure" type="real" dimensions="nCells Time" units="Pa"
                     description="Diagnosed surface pressure"/>

                <!-- coupled variables needed by the solver, but not output -->
                <var name="ru" type="real" dimensions="nVertLevels nEdges Time" units="kg m^{-2} s^{-1}"
                     description="horizontal momentum at cell edge (rho*u/zz)"/>

                <var name="rw" type="real" dimensions="nVertLevelsP1 nCells Time" units="kg m^{-2} s^{-1}"
                     description="rho*omega/zz carried at w points"/>

                <var name="rtheta_p" type="real" dimensions="nVertLevels nCells Time" units="kg K m^{-3}"
                     description="rho*theta_m/zz perturbation from the reference state value"/>

                <var name="rho_p" type="real" dimensions="nVertLevels nCells Time" units="kg m^{-3}"
                     description="rho/zz perturbation from the reference state value, advanced over acoustic steps"/>
        </var_struct>

        <var_struct name="diag_physics" time_levs="1">
                <var name="precipw" type="real" dimensions="nCells Time" units="kg m^{-2}"
                     description="precipitable water"/>
        </var_struct>
</registry><|MERGE_RESOLUTION|>--- conflicted
+++ resolved
@@ -712,20 +712,6 @@
                      description="monthly-mean climatological surface albedo"/>
 
                 <!-- GWDO fields -->
-<<<<<<< HEAD
-                <var name="var2d"                                type="real"     dimensions="nCells"/>
-                <var name="con"                                  type="real"     dimensions="nCells"/>
-                <var name="oa1"                                  type="real"     dimensions="nCells"/>
-                <var name="oa2"                                  type="real"     dimensions="nCells"/>
-                <var name="oa3"                                  type="real"     dimensions="nCells"/>
-                <var name="oa4"                                  type="real"     dimensions="nCells"/>
-                <var name="ol1"                                  type="real"     dimensions="nCells"/>
-                <var name="ol2"                                  type="real"     dimensions="nCells"/>
-                <var name="ol3"                                  type="real"     dimensions="nCells"/>
-                <var name="ol4"                                  type="real"     dimensions="nCells"/>
-=======
-                <var name="varsso"                               type="real"     dimensions="nCells"/>
-
                 <var name="var2d" type="real" dimensions="nCells" units="m^{2}"
                      description="variance of orography"/>
 
@@ -755,7 +741,6 @@
 
                 <var name="ol4" type="real" dimensions="nCells" units="unitless"
                      description="directional asymmetry function of orography"/>
->>>>>>> 30ce80c4
 
                 <!-- description of the vertical grid structure -->
                 <var name="hx" type="real" dimensions="nVertLevelsP1 nCells" units="m"
