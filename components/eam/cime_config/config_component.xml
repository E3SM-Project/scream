--- conflicted
+++ resolved
@@ -27,21 +27,12 @@
   </entry>
 
   <entry id="CAM_TARGET">
-<<<<<<< HEAD
-    <type>char</type>
-    <valid_values>preqx,preqx_kokkos,preqx_acc,theta-l</valid_values>
+    <type>char</type>
+    <valid_values>preqx,preqx_kokkos,preqx_acc,theta-l,theta-l_kokkos</valid_values>
     <default_value>theta-l</default_value>
     <group>build_component_cam</group>
     <file>env_build.xml</file>
     <desc>EAM-SE cmake target (only used with EAM_DYCORE == 'se')</desc>
-=======
-         <type>char</type>
-         <valid_values>preqx,preqx_kokkos,preqx_acc,theta-l,theta-l_kokkos</valid_values>
-         <default_value>theta-l</default_value>
-         <group>build_component_cam</group>
-         <file>env_build.xml</file>
-         <desc>EAM-SE cmake target (only used with EAM_DYCORE == 'se')</desc>
->>>>>>> 3a1b5ed8
   </entry>
 
   <entry id="CAM_CONFIG_OPTS">
