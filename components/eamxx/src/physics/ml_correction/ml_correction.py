import numpy as np
import cupy as cp
import xarray as xr
import cupy_xarray
import datetime
import logging
import time
from vcm import cos_zenith_angle
from scream_run.steppers.machine_learning import (
    MachineLearningConfig,
    open_model,
    predict,
)

logger = logging.getLogger(__name__)

TQ = "tq"
UV = "uv"
FLUX = "flux"

ML_MODELS = {
    TQ: None,
    UV: None,
    FLUX: None,
}


def _load_model(key, path):
    # No need to pass model objects back and forth into C++
    # Just store the model in a global dict
    global ML_MODELS
    model = ML_MODELS[key]
    
    if model is None and path.lower() != "none":
        logger.info(f"Loading ML {key} model from {path}")
        config = MachineLearningConfig(models=[path])
        model = open_model(config)
        ML_MODELS[key] = model
    elif path.lower() == "none":
        logger.debug("skipping ML {key} model, no path provided")
    else:
        logger.debug(f"skipping ML {key} model, already loaded")
    return model


def load_all_models(tq_model_path, uv_model_path, flx_model_path):
    """Load all models into the global model dict"""
    _load_model(TQ, tq_model_path)
    _load_model(UV, uv_model_path)
    _load_model(FLUX, flx_model_path)


def initialize_logging(level=logging.INFO):
    logging.basicConfig(level=level)


def ensure_correction_ordering(correction):
    """Ensure that the ordering of the correction is always (ncol, z)"""
    for key in correction:
        if "z" in correction[key].dims:
            correction[key] = correction[key].transpose("ncol", "z")
    return correction


def get_ML_correction_dQ1_dQ2(model, T_mid, qv, cos_zenith, lat, phis, dt):
    """Get ML correction for air temperature (dQ1) and specific humidity (dQ2)

    Args:
        model: pre-trained ML model for dQ1 and dQ2
        T_mid: air temperature
        qv: specific humidity
        cos_zenith: cosine zenith angle
        dt: time step (s)
    """
    ds = xr.Dataset(
        data_vars=dict(
            T_mid=(["ncol", "z"], T_mid),
            qv=(["ncol", "z"], qv),
            cos_zenith_angle=(["ncol"], cos_zenith),
            lat=(["ncol"], lat),
            surface_geopotential=(["ncol"], phis),
        )
    )
    return ensure_correction_ordering(predict(model, ds, dt))


def get_ML_correction_dQu_dQv(model, T_mid, qv, cos_zenith, lat, phis, u, v, dt):
    """Get ML correction for eastward wind (dQu or dQxwind) and northward wind (dQv or dQywind)

    Args:
        model: pre-trained ML model for dQu and dQv
        T_mid: air  temperature
        qv: specific humidity
        cos_zenith: cosine zenith angle
        lat: latitude
        phis: surface geopotential
        u: horizontal wind in x-direction
        v: horizontal wind in y-direction
        dt: time step (s)
    """
    ds = xr.Dataset(
        data_vars=dict(
            T_mid=(["ncol", "z"], T_mid),
            qv=(["ncol", "z"], qv),
            U=(["ncol", "z"], u),
            V=(["ncol", "z"], v),
            lat=(["ncol"], lat),
            surface_geopotential=(["ncol"], phis),
            cos_zenith_angle=(["ncol"], cos_zenith),
        )
    )
    output = ensure_correction_ordering(predict(model, ds, dt))
    # rename dQxwind and dQywind to dQu and dQv if needed
    if "dQxwind" in output.keys():
        output["dQu"] = output.pop("dQxwind")
    if "dQywind" in output.keys():
        output["dQv"] = output.pop("dQywind")

    return output


def get_ML_correction_sfc_fluxes(
    model,
    T_mid,
    qv,
    cos_zenith,
    lat,
    phis,
    sfc_alb_dif_vis,
    sw_flux_dn,
    dt,
):    
    """Get ML correction for overriding surface fluxes (net shortwave and downward longwave)
    ML model should have the following output variables:
        net_shortwave_sfc_flux_via_transmissivity
        override_for_time_adjusted_total_sky_downward_longwave_flux_at_surface

    Args:
        model: pre-trained ML model for radiative fluxes
        T_mid: air  temperature
        qv: specific humidity
        cos_zenith: cosine zenith angle
        lat: latitude
        phis: surface geopotential
        sfc_alb_dif_vis: surface albedo for diffuse shortwave radiation
        sw_flux_dn: downward shortwave flux
        dt: time step (s)
    """    
    SW_flux_dn_at_model_top = sw_flux_dn[:, 0]
    ds = xr.Dataset(
        data_vars=dict(
            T_mid=(["ncol", "z"], T_mid),
            qv=(["ncol", "z"], qv),
            lat=(["ncol"], lat),
            surface_geopotential=(["ncol"], phis),
            cos_zenith_angle=(["ncol"], cos_zenith),
            surface_diffused_shortwave_albedo=(["ncol"], sfc_alb_dif_vis),
            total_sky_downward_shortwave_flux_at_top_of_atmosphere=(
                ["ncol"],
                SW_flux_dn_at_model_top,
            ),
        )
    )
    return predict(model, ds, dt)


def _get_cupy_from_gpu_ptr(ptr, shape, dtype_char):
    dtype = cp.dtype(dtype_char)
    total_size = np.product(shape) * dtype.itemsize
    data_from_ptr = cp.ndarray(
        shape, 
        dtype=dtype,
        memptr=cp.cuda.MemoryPointer(
            cp.cuda.UnownedMemory(ptr, total_size, None), 0
        )
    )
    return data_from_ptr


def update_fields(
    field_dtype_char,
    qv,
    T_mid,
    u,
    v,
    lat,
    lon,
    phis,
    sw_flux_dn,
    sfc_alb_dif_vis,
    sfc_flux_sw_net,
    sfc_flux_lw_dn,
    Ncol,
    Nlev,
    num_tracers,
    dt,
    current_time,
    tq_model_path,
    uv_model_path,
    flux_model_path,
):
    """
    T_mid: temperature
    qv: specific humidity
    u: x-component of wind
    v: y-component of wind
    lat: latitude
    lon: longitude
    phis: surface geopotential
    SW_flux_dn_at_model_top: downwelling shortwave flux at the top of the model
    sfc_alb_dif_vis: surface diffuse shortwave albedo
    sfc_flux_sw_net
    sfc_flux_lw_dn
    Ncol: number of columns
    Nlev: number of levels
    num_tracers: number of tracers
    dt: time step (s)
    current_time: current time in the format "YYYY-MM-DD HH:MM:SS"
    tq_model_path: path to the temperature and specific humidity ML model
    uv_model_path: path to the wind ML model
    flux_model_path: path to the surface fluxes ML model
    """
    start = time.time()
    qv = _get_cupy_from_gpu_ptr(qv, (Ncol, num_tracers, Nlev), field_dtype_char)
    T_mid = _get_cupy_from_gpu_ptr(T_mid, (Ncol, Nlev), field_dtype_char)
    u = _get_cupy_from_gpu_ptr(u, (Ncol, Nlev), field_dtype_char)
    v = _get_cupy_from_gpu_ptr(v, (Ncol, Nlev), field_dtype_char)
    lat = _get_cupy_from_gpu_ptr(lat, (Ncol,), field_dtype_char)
    lon = _get_cupy_from_gpu_ptr(lon, (Ncol,), field_dtype_char)
    phis = _get_cupy_from_gpu_ptr(phis, (Ncol,), field_dtype_char)
    sw_flux_dn = _get_cupy_from_gpu_ptr(sw_flux_dn, (Ncol, Nlev+1), field_dtype_char)
    sfc_alb_dif_vis = _get_cupy_from_gpu_ptr(sfc_alb_dif_vis, (Ncol,), field_dtype_char)
    sfc_flux_sw_net = _get_cupy_from_gpu_ptr(sfc_flux_sw_net, (Ncol,), field_dtype_char)
    sfc_flux_lw_dn = _get_cupy_from_gpu_ptr(sfc_flux_lw_dn, (Ncol,), field_dtype_char)
    current_datetime = datetime.datetime.strptime(current_time, "%Y-%m-%d %H:%M:%S")
    cos_zenith = cos_zenith_angle(
        current_datetime,
        lon,
        lat,
    )

    # Kokkos crashes if I import tensorflow too early 
    # (i.e., during MLCorrection::initialize_impl)
    # so defer the import until it's needed for models here.
    # models are loaded into global state so they are only loaded once
    # despite being called each time we ask for a correction
    model_tq = _load_model(TQ, tq_model_path)
    model_uv = _load_model(UV, uv_model_path)
    model_sfc_fluxes = _load_model(FLUX, flux_model_path)
    
    device = qv.device.id
    with cp.cuda.Device(device):
        qv_0 = cp.ascontiguousarray(qv[:, 0, :])
    
    if model_tq is not None:
        correction_tq = get_ML_correction_dQ1_dQ2(
<<<<<<< HEAD
            model_tq, T_mid, qv_0, cos_zenith, dt
=======
            model_tq, 
            T_mid, 
            qv[:, 0, :], 
            cos_zenith,
            lat,
            phis,
            dt
>>>>>>> 9f8ce1fa
        )
        T_mid[:, :] += correction_tq["dQ1"].data * dt
        qv[:, 0, :] += correction_tq["dQ2"].data * dt
    if model_uv is not None:
        correction_uv = get_ML_correction_dQu_dQv(
            model_uv, T_mid, qv_0, cos_zenith, lat, phis, u, v, dt
        )
        u[:, :] += correction_uv["dQu"].data * dt
        v[:, :] += correction_uv["dQv"].data * dt
    if model_sfc_fluxes is not None:
        correction_sfc_fluxes = get_ML_correction_sfc_fluxes(
            model_sfc_fluxes,
            T_mid,
            qv_0,
            cos_zenith,
            lat,
            phis,
            sfc_alb_dif_vis,
            sw_flux_dn,
            dt,
        )
        sfc_flux_sw_net[:] = correction_sfc_fluxes["net_shortwave_sfc_flux_via_transmissivity"].data
        sfc_flux_lw_dn[:] = correction_sfc_fluxes["override_for_time_adjusted_total_sky_downward_longwave_flux_at_surface"].data
    end = time.time()
    logger.info(
        "ML correction python timing (seconds):  {total: "
        f"{end-start}"
        "}")<|MERGE_RESOLUTION|>--- conflicted
+++ resolved
@@ -254,17 +254,14 @@
     
     if model_tq is not None:
         correction_tq = get_ML_correction_dQ1_dQ2(
-<<<<<<< HEAD
-            model_tq, T_mid, qv_0, cos_zenith, dt
-=======
+            model_tq,
             model_tq, 
             T_mid, 
-            qv[:, 0, :], 
+            qv_0, 
             cos_zenith,
             lat,
             phis,
             dt
->>>>>>> 9f8ce1fa
         )
         T_mid[:, :] += correction_tq["dQ1"].data * dt
         qv[:, 0, :] += correction_tq["dQ2"].data * dt
