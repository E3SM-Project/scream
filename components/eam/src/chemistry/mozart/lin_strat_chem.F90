--- conflicted
+++ resolved
@@ -182,11 +182,7 @@
    ! write(iulog,*)'in subroutine lin_strat_chem_inti'
    ! write(iulog,*)'O3LNZ=',o3lnz_ndx,'N2OLNZ=',n2olnz_ndx,'NOYLNZ=',noylnz_ndx,'H2OLNZ=',h2olnz_ndx
    ! write(iulog,*)'O3=',o3_ndx,'CH4=',ch4_ndx,'N2O=',n2o_ndx,'NO=',no_ndx,'NO2=',no2_ndx,'HNO3=',hno3_ndx
-<<<<<<< HEAD
    !  write(iulog,*)'inside lin_strat_solve for ndx o3, o3lnz, n2o, noylnz, ch4', o3_ndx, o3lnz_ndx, n2o_ndx, noylnz_ndx, ch4_ndx
-=======
-     write(iulog,*)'inside lin_strat_solve for ndx o3, o3lnz, n2o, noylnz, ch4', o3_ndx, o3lnz_ndx, n2o_ndx, noylnz_ndx, ch4_ndx
->>>>>>> b983b30b
    end if
     
 !     
