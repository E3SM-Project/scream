set(CIMEROOT ${SCREAM_BASE_DIR}/../../cime)
list(APPEND CMAKE_MODULE_PATH ${CIMEROOT}/src/CMake)

set(GENF90 ${CIMEROOT}/src/externals/genf90/genf90.pl)
set(ENABLE_GENF90 True)
include(genf90_utils)
include(Sourcelist_utils)

set(SHOC_SRCS
  shoc_f90.cpp
  shoc_functions_f90.cpp
  shoc_ic_cases.cpp
  shoc_iso_c.f90
  shoc_iso_f.f90
  ${SCREAM_BASE_DIR}/../cam/src/physics/cam/shoc.F90
  atmosphere_macrophysics.cpp
  scream_shoc_interface.F90
  shoc_diag_second_moments_srf.cpp
  shoc_diag_second_moments_ubycond.cpp
  shoc_pblintd_init_pot.cpp
)

set(SHOC_HEADERS
  shoc.hpp
  atmosphere_macrophysics.hpp
  scream_shoc_interface.hpp
  shoc_constants.hpp
)

# Add ETI source files if not on CUDA
if (NOT CUDA_BUILD)
  list(APPEND SHOC_SRCS
    shoc_update_host_dse.cpp
    shoc_calc_shoc_varorcovar.cpp
    shoc_calc_shoc_vertflux.cpp
<<<<<<< HEAD
    shoc_linear_interp.cpp
  ) # SHOC ETI SRCS
=======
    shoc_compute_shoc_mix_shoc_length.cpp
  )
>>>>>>> 6af5b2ef
endif()

add_library(shoc ${SHOC_SRCS})
target_include_directories(shoc PUBLIC ${SCREAM_INCLUDE_DIRS})
target_include_directories(shoc PUBLIC ${CMAKE_CURRENT_SOURCE_DIR}/../share)
target_include_directories(shoc SYSTEM PUBLIC ${SCREAM_TPL_INCLUDE_DIRS} ${CIMEROOT}/src/share/include)
set_target_properties(shoc PROPERTIES
  Fortran_MODULE_DIRECTORY ${SCREAM_F90_MODULES})
target_link_libraries(shoc physics_share scream_share ${SCREAM_TPL_LIBRARIES})

if (NOT SCREAM_LIB_ONLY)
  add_subdirectory(tests)
endif()<|MERGE_RESOLUTION|>--- conflicted
+++ resolved
@@ -33,13 +33,9 @@
     shoc_update_host_dse.cpp
     shoc_calc_shoc_varorcovar.cpp
     shoc_calc_shoc_vertflux.cpp
-<<<<<<< HEAD
     shoc_linear_interp.cpp
+    shoc_compute_shoc_mix_shoc_length.cpp
   ) # SHOC ETI SRCS
-=======
-    shoc_compute_shoc_mix_shoc_length.cpp
-  )
->>>>>>> 6af5b2ef
 endif()
 
 add_library(shoc ${SHOC_SRCS})
