<?xml version="1.0"?>
<registry model="mpas" core="ocean" version="2.1">

	<dims>
		<dim name="nCells" units="unitless"
			 description="The number of polygons in the primary grid."
		/>
		<dim name="nEdges" units="unitless"
			 description="The number of edge midpoints in either the primary or dual grid."
		/>
		<dim name="maxEdges" units="unitless"
			 description="The largest number of edges any polygon within the grid has."
		/>
		<dim name="maxEdges2" units="unitless"
			 description="Two times the largest number of edges any polygon within the grid has."
		/>
		<dim name="nAdvectionCells" definition="maxEdges2+0" units="unitless"
			 description="The largest number of advection cells for any edge."
		/>
		<dim name="nVertices" units="unitless"
			 description="The total number of cells in the dual grid. Also the number of corners in the primary grid."
		/>
		<dim name="TWO" definition="2" units="unitless"
			 description="The number two as a dimension."
		/>
		<dim name="R3" definition="3" units="unitless"
			 description="The number three as a dimension."
		/>
		<dim name="SIX" definition="6" units="unitless"
			 description="The number six as a dimension."
		/>
		<dim name="FIFTEEN" definition="15" units="unitless"
			 description="The number 15 as a dimension."
		/>
		<dim name="TWENTYONE" definition="21" units="unitless"
			 description="The number 21 as a dimension."
		/>
		<dim name="vertexDegree" units="unitless"
			 description="The number of cells or edges touching each vertex."
		/>
		<dim name="nVertLevels" units="unitless"
			 description="The number of levels in the vertical direction. All vertical levels share the same horizontal locations."
		/>
		<dim name="nVertLevelsP1" definition="nVertLevels+1" units="unitless"
			 description="The number of interfaces in the vertical direction."
		/>
	</dims>
	<nml_record name="time_management" in_defaults="true">
		<nml_option name="config_do_restart" type="logical" default_value=".false." units="unitless"
					description="Determines if the initial conditions should be read from a restart file, or an input file."
					possible_values=".true. or .false."
		/>
		<nml_option name="config_start_time" type="character" default_value="0000-01-01_00:00:00" units="unitless"
					description="Timestamp describing the initial time of the simulation. If it is set to 'file', the initial time is read from restart_timestamp."
					possible_values="'YYYY-MM-DD_HH:MM:SS' or 'file'"
		/>
		<nml_option name="config_stop_time" type="character" default_value="none" units="unitless"
					description="Timestamp descriping the final time of the simulation. If it is set to 'none' the final time is determined from config_start_time and config_run_duration."
					possible_values="'YYYY-MM-DD_HH:MM:SS' or 'none'"
		/>
		<nml_option name="config_run_duration" type="character" default_value="0001_00:00:00" units="unitless"
					description="Timestamp describing the length of the simulation. If it is set to 'none' the duration is determined from config_start_time and config_stop_time. config_run_duration overrides inconsistent values of config_stop_time."
					possible_values="'DDDD_HH:MM:SS' or 'none'"
		/>
		<nml_option name="config_calendar_type" type="character" default_value="gregorian_noleap" units="unitless"
					description="Selection of the type of calendar that should be used in the simulation."
					possible_values="'gregorian', 'gregorian_noleap'"
		/>
	</nml_record>
	<nml_record name="io" in_defaults="true">
		<nml_option name="config_stats_interval" type="character" default_value="0000_01:00:00" units="unitless"
					description="Timestamp determining how often a global statistics files should be written."
					possible_values="'DDDD_HH:MM:SS'"
		/>
		<nml_option name="config_write_stats_on_startup" type="logical" default_value=".true." units="unitless"
					description="Logical flag determining if statistics files should be written prior to the first time step."
					possible_values=".true. or .false."
		/>
		<nml_option name="config_write_output_on_startup" type="logical" default_value=".true." units="unitless"
					description="Logical flag determining if an output file should be written prior to the first time step."
					possible_values=".true. or .false."
		/>
		<nml_option name="config_pio_num_iotasks" type="integer" default_value="0" units="unitless"
					description="Integer specifying how many IO tasks should be used within the PIO library. A value of 0 causes all MPI tasks to also be IO tasks. IO tasks are requried to write contiguous blocks of data to a file."
					possible_values="Any positive integer value greater than or equal to 0."
		/>
		<nml_option name="config_pio_stride" type="integer" default_value="1" units="unitless"
					description="Integer specifying the stride of each IO task."
					possible_values="Any positive integer value greater than 0."
		/>
	</nml_record>
	<nml_record name="time_integration" in_defaults="true">
		<nml_option name="config_dt" type="real" default_value="300.0" units="s"
					description="Length of model time-step."
					possible_values="Any positive real value, but limited by CFL condition."
		/>
		<nml_option name="config_time_integrator" type="character" default_value="split_explicit" units="unitless"
					description="Time integration method."
					possible_values="'split_explicit', 'RK4', 'unsplit_explicit'"
		/>
	</nml_record>
	<nml_record name="ALE_vertical_grid" in_defaults="true">
		<nml_option name="config_vert_coord_movement" type="character" default_value="uniform_stretching" units="unitless"
					description="Determines the vertical coordinate movement type. 'uniform_stretching' distributes SSH perturbations through all vertical levels (z-star vertical coordinate); 'fixed' places them all in the top level (z-level vertical coordinate); 'user_specified' allows the input file to determine the distribution using the variable vertCoordMovementWeights (weighted z-star vertical coordinate); and 'impermeable_interfaces' makes the vertical transport between layers zero, i.e. $w^t=0$ (idealized isopycnal)."
					possible_values="'uniform_stretching', 'fixed', 'user_specified', 'impermeable_interfaces'"
		/>
		<nml_option name="config_use_min_max_thickness" type="logical" default_value=".false." units="unitless"
					description="If true, a minimum and maximum thicknesses are enforced to prevent massless and very thick layers."
					possible_values=".true. or .false."
		/>
		<nml_option name="config_min_thickness" type="real" default_value="1.0" units="m"
					description="Minimum thickness allowed."
					possible_values="any positive real value, but typically 0.1 to 1 m."
		/>
		<nml_option name="config_max_thickness_factor" type="real" default_value="6.0" units="unitless"
					description="Maximum thickness allowed. This is a factor times the resting thickness, i.e., maximum thickness = config_max_thickness_factor*$h^{rest}$."
					possible_values="any positive real value, but typically 2-4."
		/>
		<nml_option name="config_set_restingThickness_to_IC" type="logical" default_value=".true." units="unitless"
					description="If true, set restingThickness to be the same as layerThickness upon start-up. This only occurs when config_do_restart is false, i.e. on an initial run."
					possible_values=".true. or .false."
		/>
		<nml_option name="config_dzdk_positive" type="logical" default_value=".false." units="unitless"
					description="Determines if the positive Z axis is aligned with the positive K index direction."
					possible_values=".true. or .false."
		/>
	</nml_record>
	<nml_record name="ALE_frequency_filtered_thickness" in_defaults="true">
		<nml_option name="config_use_freq_filtered_thickness" type="logical" default_value=".false." units="unitless"
					description="If true, $h^{hf}$ is included in the desired ALE thickness, and the prognostic equations for $D^{lf}$ and $h^{hf}$ are integrated in the code."
					possible_values=".true. or .false."
		/>
		<nml_option name="config_thickness_filter_timescale" type="real" default_value="5.0" units="days"
					description="Filter time scale for the low-frequency baroclinic divergence, $\tau_{Dlf}$."
					possible_values="any positive real value, but typically 5 days."
		/>
		<nml_option name="config_use_highFreqThick_restore" type="logical" default_value=".false." units="unitless"
					description="If true, the high frequency thickness prognostic equation ($h^{hf}$) includes term 2 on the RHS, the restoring term.  The high frequency thickness is restored to zero with time scale $\tau_{hhf}$."
					possible_values=".true. or .false."
		/>
		<nml_option name="config_highFreqThick_restore_time" type="real" default_value="30.0" units="days"
					description="Restoring time scale for high-frequency thickness, $\tau_{hhf}$."
					possible_values="any positive real value, but typically 5-30 days."
		/>
		<nml_option name="config_use_highFreqThick_del2" type="logical" default_value=".false." units="unitless"
					description="If true, high frequency thickness prognostic equation ($h^{hf}$) includes term 3 on the RHS, the diffusion term."
					possible_values=".true. or .false."
		/>
		<nml_option name="config_highFreqThick_del2" type="real" default_value="100.0" units="m^2 s^{-1}"
					description="Horizonal high frequency thickness diffusion, $\kappa_{hhf}$."
					possible_values="any positive real"
		/>
	</nml_record>
	<nml_record name="partial_bottom_cells" in_defaults="true">
		<nml_option name="config_alter_ICs_for_pbcs" type="logical" default_value=".false." units="unitless"
					description="If true, initial conditions are altered according to the config_pbc_alteration_type flag. The alteration of layer thickness only occurs when config_do_restart is false, i.e. on an initial run."
					possible_values=".true. or .false."
		/>
		<nml_option name="config_pbc_alteration_type" type="character" default_value="full_cell" units="unitless"
					description="Determines the method of initial condition alteration for partial bottom cells. 'partial_cell' alters layerThickness, interpolates all tracers in the bottom cell based on the bottomDepth variable, and alters bottomDepth to enforce the minimum pbc fraction. 'full_cell' alters bottomDepth to have full cells everywhere, based on the refBottomDepth variable."
					possible_values="'full_cell' or 'partial_cell'"
		/>
		<nml_option name="config_min_pbc_fraction" type="real" default_value="0.10" units="unitless"
					description="Determines the minimum fraction of a cell altering the initial conditions can create. The alteration of layer thickness only occurs when config_do_restart is false, i.e. on an initial run."
					possible_values="Any real between 0 and 1."
		/>
		<nml_option name="config_check_ssh_consistency" type="logical" default_value=".true." units="unitless"
					description="Enables a check to determine if the SSH is within 2m of the surface.  See equation for $\zeta_i$."
					possible_values=".true. or .false."
		/>
	</nml_record>
	<nml_record name="decomposition" in_defaults="true">
		<nml_option name="config_num_halos" type="integer" default_value="3" units="unitless"
					description="Determines the number of halo cells extending from a blocks owned cells (Called the 0-Halo). The default of 3 is the minimum that can be used with monotonic advection."
					possible_values="Any positive integer value."
		/>
		<nml_option name="config_block_decomp_file_prefix" type="character" default_value="graph.info.part." units="unitless"
					description="Defines the prefix for the block decomposition file. Can include a path. The number of blocks is appended to the end of the prefix at run-time."
					possible_values="Any path/prefix to a block decomposition file."
		/>
		<nml_option name="config_number_of_blocks" type="integer" default_value="0" units="unitless"
					description="Determines the number of blocks a simulation should be run with. If it is set to 0, the number of blocks is the same as the number of MPI tasks at run-time."
					possible_values="Any integer $>=$ 0."
		/>
		<nml_option name="config_explicit_proc_decomp" type="logical" default_value=".false." units="unitless"
					description="Determines if an explicit processor decomposition should be used. This is only useful if multiple blocks per processor are used."
					possible_values=".true. or .false."
		/>
		<nml_option name="config_proc_decomp_file_prefix" type="character" default_value="graph.info.part." units="unitless"
					description="Defines the prefix for the processor decomposition file. This file is only read if config_explicit_proc_decomp is .true. The number of processors is appended to the end of the prefix at run-time."
					possible_values="Any path/prefix to a processor decomposition file."
		/>
	</nml_record>
	<nml_record name="hmix" in_defaults="true">
		<nml_option name="config_hmix_scaleWithMesh" type="logical" default_value=".false." units="unitless"
					description="If false, del2 and del4 coefficients are constant throughout the mesh (equivalent to setting $\rho_m=1$ throughout the mesh).  If true, these coefficients scale as mesh density to the -3/4 power."
					possible_values=".true. or .false."
		/>
		<nml_option name="config_maxMeshDensity" type="real" default_value="-1.0" units="unitless"
					description="Global maximum of the mesh density"
					possible_values="Any positive real number. If set any negative real number, config_maxMeshDensity is computed during the initialization of each simulation."
		/>
		<nml_option name="config_apvm_scale_factor" type="real" default_value="0.0" units="unitless"
					description="Anticipated potential vorticity (APV) method scale factor, $c_{apv}$. When zero, APV is off."
					possible_values="Any non-negative number, typically between zero and one."
		/>
	</nml_record>
	<nml_record name="hmix_del2" in_defaults="true">
		<nml_option name="config_use_mom_del2" type="logical" default_value=".true." units="unitless"
					description="If true, Laplacian horizontal mixing is used on the momentum equation."
					possible_values=".true. or .false."
		/>
		<nml_option name="config_use_tracer_del2" type="logical" default_value=".false." units="unitless"
					description="If true, Laplacian horizontal mixing is used on the tracer equation."
					possible_values=".true. or .false."
		/>
		<nml_option name="config_mom_del2" type="real" default_value="10.0" units="m^2 s^{-1}"
					description="Horizonal viscosity, $\nu_h$."
					possible_values="any positive real"
		/>
		<nml_option name="config_tracer_del2" type="real" default_value="10.0" units="m^2 s^{-1}"
					description="Horizonal diffusion, $\kappa_h$."
					possible_values="any positive real"
		/>
	</nml_record>
	<nml_record name="hmix_del4" in_defaults="true">
		<nml_option name="config_use_mom_del4" type="logical" default_value=".false." units="unitless"
					description="If true, biharmonic horizontal mixing is used on the momentum equation."
					possible_values=".true. or .false."
		/>
		<nml_option name="config_use_tracer_del4" type="logical" default_value=".false." units="unitless"
					description="If true, biharmonic horizontal mixing is used on the tracer equation."
					possible_values=".true. or .false."
		/>
		<nml_option name="config_mom_del4" type="real" default_value="5.0e13" units="m^4 s^{-1}"
					description="Coefficient for horizontal biharmonic operator on momentum."
					possible_values="any positive real"
		/>
		<nml_option name="config_tracer_del4" type="real" default_value="0.0" units="m^4 s^{-1}"
					description="Coefficient for horizontal biharmonic operator on tracers."
					possible_values="any positive real"
		/>
	</nml_record>
	<nml_record name="hmix_Leith" in_defaults="true">
		<nml_option name="config_use_Leith_del2" type="logical" default_value=".false." units="unitless"
					description="If true, the Leith enstrophy-cascade closure is turned on"
					possible_values=".true. or .false."
		/>
		<nml_option name="config_Leith_parameter" type="real" default_value="1.0" units="non-dimensional"
					description="Non-dimensional Leith closure parameter"
					possible_values="any positive real"
		/>
		<nml_option name="config_Leith_dx" type="real" default_value="15000.0" units="m"
					description="Characteristic length scale, usually the smallest dx in the mesh"
					possible_values="any positive real"
		/>
		<nml_option name="config_Leith_visc2_max" type="real" default_value="2.5e3" units="m^2 s^{-1}"
					description="Upper bound on the allowable value of Leith-computed viscosity"
					possible_values="any positive real"
		/>
	</nml_record>
	<nml_record name="mesoscale_eddy_parameterization" in_defaults="true">
		<nml_option name="config_use_standardGM" type="logical" default_value=".false." units="NA"
					description="If true, the standard GM for the tracer advection and mixing is turned on."
					possible_values=".true. or .false."
		/>
		<nml_option name="config_standardGM_tracer_kappa" type="real" default_value="0.0" units="m^2 s^{-1}"
					description="Coefficient of standard GM parametrization of eddy transport"
					possible_values="Any positive real value."
		/>
		<nml_option name="config_Redi_kappa" type="real" default_value="0.0" units="m^2 s^{-1}"
					description="The Redi diffusion coefficient"
					possible_values="Positive real numbers"
		/>
		<nml_option name="config_gravWaveSpeed_trunc" type="real" default_value="0.3" units="m/s"
					description="Gravity wave speed truncation threshold for the vertical BVP"
					possible_values="Positive real numbers that represents the gravity wave speed of the first, second, etc., baroclinic modes"
		/>
		<nml_option name="config_max_relative_slope" type="real" default_value="0.01" units="non-dimensional"
					description="Tapering of Redi diffusion coeffient occurs when relativeSlopeTopOfEdge > config_max_relative_slope"
					possible_values="Positive real numbers"
		/>
	</nml_record>
	<nml_record name="hmix_del2_tensor" in_defaults="true">
		<nml_option name="config_use_mom_del2_tensor" type="logical" default_value=".false." units="unitless"
					description="If true, tensor-based Laplacian horizontal mixing is used on the momentum equation. The tensor-based mixing operations are provided to show the functionality of the tensor subroutines. Tensor-based del2 mixing is not fully vetted and not recommended for production simulations."
					possible_values=".true. or .false."
		/>
		<nml_option name="config_mom_del2_tensor" type="real" default_value="10.0" units="m^2 s^{-1}"
					description="Horizonal viscosity, $\nu_h$."
					possible_values="any positive real"
		/>
	</nml_record>
	<nml_record name="hmix_del4_tensor" in_defaults="true">
		<nml_option name="config_use_mom_del4_tensor" type="logical" default_value=".false." units="unitless"
					description="If true, tensor-based biharmonic horizontal mixing is used on the momentum equation. The tensor-based mixing operations are provided to show the functionality of the tensor subroutines. Tensor-based del4 mixing is not fully vetted and not recommended for production simulations."
					possible_values=".true. or .false."
		/>
		<nml_option name="config_mom_del4_tensor" type="real" default_value="5.0e13" units="m^4 s^{-1}"
					description="Coefficient for horizontal biharmonic operator on momentum."
					possible_values="any positive real"
		/>
	</nml_record>
	<nml_record name="Rayleigh_damping" in_defaults="true">
		<nml_option name="config_Rayleigh_friction" type="logical" default_value=".false." units="unitless"
					description="If true, Rayleigh friction is included in the momentum equation."
					possible_values=".true. or .false."
		/>
		<nml_option name="config_Rayleigh_damping_coeff" type="real" default_value="0.0" units="s^{-1}"
					description="Inverse-time coefficient for the Rayleigh damping term, $c_R$."
					possible_values="Any positive real value."
		/>
	</nml_record>
	<nml_record name="vmix" in_defaults="true">
		<nml_option name="config_convective_visc" type="real" default_value="1.0" units="m^2 s^{-1}"
					description="Value of vertical viscosity to be used in unstable conditions (i.e. Richardson number less than zero)"
					possible_values="Any positive real value."
		/>
		<nml_option name="config_convective_diff" type="real" default_value="1.0" units="m^2 s^{-1}"
					description="Value of vertical diffusion to be used in unstable conditions (i.e. Richardson number less than zero)"
					possible_values="Any positive real value."
		/>
	</nml_record>
	<nml_record name="vmix_const" in_defaults="true">
		<nml_option name="config_use_const_visc" type="logical" default_value=".true." units="unitless"
					description="If true, constant vertical viscosity is included in the momentum equation"
					possible_values=".true. or .false."
		/>
		<nml_option name="config_use_const_diff" type="logical" default_value=".true." units="unitless"
					description="If true, constant vertical diffusion is included in the tracer equation"
					possible_values=".true. or .false."
		/>
		<nml_option name="config_vert_visc" type="real" default_value="1.0e-4" units="m^2 s^{-1}"
					description="Vertical viscosity, applied uniformly throughout domain"
					possible_values="Any positive real value."
		/>
		<nml_option name="config_vert_diff" type="real" default_value="1.0e-4" units="m^2 s^{-1}"
					description="Vertical diffusion, applied uniformly throughout domain"
					possible_values="Any positive real value."
		/>
	</nml_record>
	<nml_record name="vmix_rich" in_defaults="true">
		<nml_option name="config_use_rich_visc" type="logical" default_value=".true." units="unitless"
					description="If true, Richardson-number based vertical viscosity is included in the momentum equation"
					possible_values=".true. or .false."
		/>
		<nml_option name="config_use_rich_diff" type="logical" default_value=".true." units="unitless"
					description="If true, Richardson-number based vertical diffusion is included in the tracer equation"
					possible_values=".true. or .false."
		/>
		<nml_option name="config_bkrd_vert_visc" type="real" default_value="1.0e-4" units="m^2 s^{-1}"
					description="Background vertical viscosity for Richardson-number based vertical mixing, $\nu_{bkrd}$"
					possible_values="Any positive real value."
		/>
		<nml_option name="config_bkrd_vert_diff" type="real" default_value="1.0e-5" units="m^2 s^{-1}"
					description="Background vertical diffusion for Richardson-number based vertical mixing, $\kappa_{bkrd}$"
					possible_values="Any positive real value."
		/>
		<nml_option name="config_rich_mix" type="real" default_value="0.005" units="m^2 s^{-1}"
					description="Coefficient for Richardon-number vertical mixing function, $c_{Ri}$"
					possible_values="Any positive real value."
		/>
	</nml_record>
	<nml_record name="vmix_tanh" in_defaults="true">
		<nml_option name="config_use_tanh_visc" type="logical" default_value=".false." units="unitless"
					description="If true, tanh-based vertical viscosity is included in the momentum equation"
					possible_values=".true. or .false."
		/>
		<nml_option name="config_use_tanh_diff" type="logical" default_value=".false." units="unitless"
					description="If true, tanh-based vertical diffusion is included in the tracer equation"
					possible_values=".true. or .false."
		/>
		<nml_option name="config_max_visc_tanh" type="real" default_value="2.5e-1" units="m^2 s^{-1}"
					description="maximum viscosity value for tanh-fit function"
					possible_values="Any positive real value."
		/>
		<nml_option name="config_min_visc_tanh" type="real" default_value="1.0e-4" units="m^2 s^{-1}"
					description="minimum viscosity value for tanh-fit function"
					possible_values="Any positive real value."
		/>
		<nml_option name="config_max_diff_tanh" type="real" default_value="2.5e-2" units="m^2 s^{-1}"
					description="maximum diffusion value for tanh-fit function"
					possible_values="Any positive real value."
		/>
		<nml_option name="config_min_diff_tanh" type="real" default_value="1.0e-5" units="m^2 s^{-1}"
					description="minimum diffusion value for tanh-fit function"
					possible_values="Any positive real value."
		/>
		<nml_option name="config_zMid_tanh" type="real" default_value="-100" units="m"
					description="z-coodinate location of center of tanh function"
					possible_values="Any real value, typically negative."
		/>
		<nml_option name="config_zWidth_tanh" type="real" default_value="100" units="m"
					description="vertical width parameter for tanh function"
					possible_values="Any positive real value."
		/>
	</nml_record>
	<nml_record name="cvmix" in_defaults="true">
		<nml_option name="config_use_cvmix" type="logical" default_value=".false." units="NA"
					description="If true, use the Community Vertical MIXing routines to compute vertical diffusivity and viscosity"
					possible_values="True or False"
		/>
		<nml_option name="config_cvmix_prandtl_number" type="real" default_value="1.0" units="non-dimensional"
					description="Prandtl number to be used within the CVMix parameterization suite"
					possible_values="Any non-negative real value."
		/>
		<nml_option name="config_use_cvmix_background" type="logical" default_value=".true." units="NA"
					description="If true, background diffusivity and viscosity is computed using CVMix"
					possible_values="True or False"
		/>
		<nml_option name="config_cvmix_background_diffusion" type="real" default_value="1.0e-5" units="m^2 s^{-1}"
					description="Background vertical diffusion applied to tracer quantities"
					possible_values="Any positive real value."
		/>
		<nml_option name="config_cvmix_background_viscosity" type="real" default_value="1.0e-4" units="m^2 s^{-1}"
					description="Background vertical viscosity applied to horizontal velocity"
					possible_values="Any positive real value."
		/>
		<nml_option name="config_use_cvmix_convection" type="logical" default_value=".false." units="NA"
					description="If true, convective diffusivity and viscosity is computed using CVMix"
					possible_values="True or False"
		/>
		<nml_option name="config_cvmix_convective_diffusion" type="real" default_value="1.0" units="m^2 s^{-1}"
					description="Convective vertical diffusion applied to tracer quantities"
					possible_values="Any positive real value."
		/>
		<nml_option name="config_cvmix_convective_viscosity" type="real" default_value="1.0" units="m^2 s^{-1}"
					description="Convective vertical viscosity applied to horizontal velocity components"
					possible_values="Any positive real value."
		/>
		<nml_option name="config_cvmix_convective_basedOnBVF" type="logical" default_value=".true." units="NA"
					description="If true, convection is triggered based on value of config_cvmix_convective_triggerBVF"
					possible_values="True or False"
		/>
		<nml_option name="config_cvmix_convective_triggerBVF" type="real" default_value="0.0" units="s^{-2}"
					description="Value of Brunt Viasala frequency squared below which convective mixing is triggered"
					possible_values="Any real value"
		/>
		<nml_option name="config_use_cvmix_shear" type="logical" default_value=".false." units="NA"
					description="If true, shear-based mixing is computed using CVMix"
					possible_values="True or False"
		/>
		<nml_option name="config_cvmix_shear_mixing_scheme" type="character" default_value="PP" units="NA"
					description="Choose between Pacanowski/Philander or Large et al. shear mixing"
					possible_values="PP or KPP"
		/>
		<nml_option name="config_cvmix_shear_PP_nu_zero" type="real" default_value="0.005" units="m^2 s^{-1}"
					description="Numerator of Pacanowski and Philander (1981) Eq (1)"
					possible_values="Any positive real value"
		/>
		<nml_option name="config_cvmix_shear_PP_alpha" type="real" default_value="5.0" units="unitless"
					description="Alpha values used in Pacanowski and Philander (1981) Eqs (1) and (2)"
					possible_values="Any positive real value"
		/>
		<nml_option name="config_cvmix_shear_PP_exp" type="real" default_value="2.0" units="unitless"
					description="Exponent used in denominator of Pacanowski and Philander (1981) Eqs (1)"
					possible_values="Any positive real value"
		/>
		<nml_option name="config_cvmix_shear_KPP_nu_zero" type="real" default_value="0.005" units="m^2 s^{-1}"
					description="Maximum diffusivity produced by shear-generated mixing"
					possible_values="Any positive real value"
		/>
		<nml_option name="config_cvmix_shear_KPP_Ri_zero" type="real" default_value="0.7" units="non-dimensional"
					description="Theshold gradient Richardson number to produced enhanced diffusivities, See Large et al. (1994) Eq (28a,b,c)"
					possible_values="Any positive real value"
		/>
		<nml_option name="config_cvmix_shear_KPP_exp" type="real" default_value="3" units="NA"
					description="Exponent relating diffusivities to $Ri_g$. Referred to as $p_1$ in Large et al. (1994) Eq (28b)"
					possible_values="Any positive real value"
		/>
		<nml_option name="config_use_cvmix_tidal_mixing" type="logical" default_value=".false." units="NA"
					description="If true, diffusivity and viscosity is computed using CVMix tidal mixing"
					possible_values="True or False"
		/>
		<nml_option name="config_use_cvmix_double_diffusion" type="logical" default_value=".false." units="NA"
					description="If true, diffusivity and viscosity is computed using CVMix double diffusion"
					possible_values="True or False"
		/>
		<nml_option name="config_use_cvmix_kpp" type="logical" default_value=".false." units="NA"
					description="If true, diffusivity and viscosity is computed using CVMix KPP"
					possible_values="True or False"
		/>
		<nml_option name="config_cvmix_kpp_niterate" type="integer" default_value="2" units="NA"
					description="Number of iterations used to solve for KPP ocean boundary layer depth"
					possible_values="Any positive integer"
		/>
		<nml_option name="config_cvmix_kpp_criticalBulkRichardsonNumber" type="real" default_value="0.25" units="non-dimensional"
					description="Critical bulk Richardson number used to determine bottom of ocean mixed layer"
					possible_values="Any positive real value."
		/>
		<nml_option name="config_cvmix_kpp_matching" type="character" default_value="SimpleShapes" units="NA"
					description="Determines how the KPP diffusivities are matched to values at base of boundary layer"
					possible_values="MatchBoth, MatchGradient, SimpleShapes"
		/>
		<nml_option name="config_cvmix_kpp_EkmanOBL" type="logical" default_value=".false." units="NA"
					description="If true, boundary layer depth is limited by Ekman layer depth"
					possible_values="True or False"
		/>
		<nml_option name="config_cvmix_kpp_MonObOBL" type="logical" default_value=".false." units="NA"
					description="If true, boundary layer depth is limited by Monin-Obukhov layer depth"
					possible_values="True or False"
		/>
		<nml_option name="config_cvmix_kpp_interpolationOMLType" type="character" default_value="quadratic" units="NA"
					description="Determine bottom of ocean mixed layer using linear, quadratic or cubic interpolation"
					possible_values="linear, quadratic, cubic"
		/>
		<nml_option name="config_cvmix_kpp_surface_layer_extent" type="real" default_value="0.1" units="non-dimensional"
					description="The non-dimensional extent of the surface layer, measured as fraction of boundary layer depth"
					possible_values="Any value between 0 and 1"
		/>
	</nml_record>
	<nml_record name="forcing" in_defaults="true">
		<nml_option name="config_forcing_type" type="character" default_value="off" units="unitless"
					description="Defines the forcing type for the simulation."
					possible_values="'restoring', 'bulk', or 'off'"
		/>
		<nml_option name="config_restoreT_timescale" type="real" default_value="90.0" units="days"
					description="Restoring time scale for temperature, $\tau_r.$"
					possible_values="any positive real value, but typically between 30 and 90 days."
		/>
		<nml_option name="config_restoreS_timescale" type="real" default_value="90.0" units="days"
					description="Restoring time scale for salinity, $\tau_r$."
					possible_values="any positive real value, but typically between 30 and 90 days."
		/>
		<nml_option name="config_restoreT_lengthscale" type="real" default_value="50.0" units="m"
					description="Restoring length scale for temperature."
					possible_values="any positive real value, but typically about 50 meters."
		/>
		<nml_option name="config_restoreS_lengthscale" type="real" default_value="50.0" units="m"
					description="Restoring length scale for salinity."
					possible_values="any positive real value, but typically about 50 meters."
		/>
		<nml_option name="config_flux_attenuation_coefficient" type="real" default_value="0.001" units="m"
					description="Coefficient used to determine transmission of surface fluxes. Fluxes are defined with $e^{z/\gamma}$ where this coefficient is $\gamma$."
					possible_values="Any real number $\gamma>0.0$ and $\gamma \le 1.0$."
		/>
		<nml_option name="config_frazil_ice_formation" type="logical" default_value=".false." units="unitless"
					description="Logical flag that determines if the formation of frazil ice is allowed."
					possible_values=".true. or .false."
		/>
		<nml_option name="config_sw_absorption_type" type="character" default_value="jerlov" units="unitless"
					description="Name of shortwave absorption type used in simulation."
					possible_values="'jerlov'"
		/>
		<nml_option name="config_jerlov_water_type" type="integer" default_value="3" units="unitless"
					description="Integer value defining the water type used in Jerlov short wave absorption."
					possible_values="Integer values between 1 and 5"
		/>
		<nml_option name="config_fixed_jerlov_weights" type="logical" default_value=".true." units="unitless"
					description="Logical value determining if the weights for Jerlov absorption are based off of reference depths (.true.), or the layerThickness variable (.false.)."
					possible_values=".true. or .false."
		/>
	</nml_record>
	<nml_record name="advection" in_defaults="true">
		<nml_option name="config_vert_tracer_adv" type="character" default_value="stencil" units="unitless"
					description="Method for interpolating tracer values from layer centers to layer edges"
					possible_values="'spline' and 'stencil'"
		/>
		<nml_option name="config_vert_tracer_adv_order" type="integer" default_value="3" units="unitless"
					description="Order of polynomial used for tracer reconstruction at layer edges"
					possible_values="2, 3 and 4"
		/>
		<nml_option name="config_horiz_tracer_adv_order" type="integer" default_value="3" units="unitless"
					description="Order of polynomial used for tracer reconstruction at cell edges"
					possible_values="2, 3 and 4"
		/>
		<nml_option name="config_coef_3rd_order" type="real" default_value="0.25" units="non-dimensional"
					description="Reconstruction of 3rd-order reconstruction to blend with 4th-order reconstuction"
					possible_values="any real between 0 and 1"
		/>
		<nml_option name="config_monotonic" type="logical" default_value=".true." units="unitless"
					description="If .true. then fluxes are limited to produce a monotonic advection scheme"
					possible_values=".true. and .false."
		/>
	</nml_record>
	<nml_record name="bottom_drag" in_defaults="true">
		<nml_option name="config_bottom_drag_coeff" type="real" default_value="1.0e-2" units="unitless"
					description="Dimensionless bottom drag coefficient, $c_{drag}$."
					possible_values="any positive real, typically 1.0e-3"
		/>
	</nml_record>
	<nml_record name="pressure_gradient" in_defaults="true">
		<nml_option name="config_pressure_gradient_type" type="character" default_value="pressure_and_zmid" units="unitless"
					description="Form of pressure gradient terms in momentum equation. For most applications, the gradient of pressure and layer mid-depth are appropriate.  For isopycnal coordinates, one may use the gradient of the Montgomery potential."
					possible_values="'pressure_and_zmid' or 'Jacobian_from_density' or 'Jacobian_from_TS' or 'MontgomeryPotential'"
		/>
		<nml_option name="config_density0" type="real" default_value="1014.65" units="kg m^{-3}"
					description="Density used as a coefficient of the pressure gradient terms, $\rho_0$. This is a constant due to the Boussinesq approximation."
					possible_values="any positive real, but typically 1000-1035"
		/>
		<nml_option name="config_common_level_weight" type="real" default_value="0.5" units="unitless"
					description="The weight between standard Jacobian and weighted Jacobian, $\gamma$."
					possible_values="any real between 0 and 1"
		/>
	</nml_record>
	<nml_record name="eos" in_defaults="true">
		<nml_option name="config_eos_type" type="character" default_value="linear" units="unitless"
					description="Character string to choose EOS formulation"
					possible_values="Jackett McDougall EOS = 'jm' and Linear EOS = 'linear'"
		/>
	</nml_record>
	<nml_record name="eos_linear" in_defaults="true">
		<nml_option name="config_eos_linear_alpha" type="real" default_value="0.2" units="kg m^{-3} C^{-1}"
					description="Linear thermal expansion coefficient"
					possible_values="any positive real"
		/>
		<nml_option name="config_eos_linear_beta" type="real" default_value="0.8" units="kg m^{-3} PSU^{-1}"
					description="Linear haline contraction coefficient"
					possible_values="any positive real"
		/>
		<nml_option name="config_eos_linear_Tref" type="real" default_value="5.0" units="C"
					description="Reference temperature"
					possible_values="any real"
		/>
		<nml_option name="config_eos_linear_Sref" type="real" default_value="35.0" units="PSU"
					description="Reference salinity"
					possible_values="any real"
		/>
		<nml_option name="config_eos_linear_densityref" type="real" default_value="1000.0" units="kg m^{-3}"
					description="Reference density, i.e. density when T=Tref and S=Sref"
					possible_values="any positive real"
		/>
	</nml_record>
	<nml_record name="split_explicit_ts" in_defaults="true">
		<nml_option name="config_n_ts_iter" type="integer" default_value="2" units="unitless"
					description="number of large iterations over stages 1-3"
					possible_values="any positive integer, but typically 1, 2, or 3"
		/>
		<nml_option name="config_n_bcl_iter_beg" type="integer" default_value="1" units="unitless"
					description="number of iterations of stage 1 (baroclinic solve) on the first split-explicit iteration"
					possible_values="any positive integer, but typically 1, 2, or 3"
		/>
		<nml_option name="config_n_bcl_iter_mid" type="integer" default_value="2" units="unitless"
					description="number of iterations of stage 1 (baroclinic solve) on any split-explicit iterations between first and last"
					possible_values="any positive integer, but typically 1, 2, or 3"
		/>
		<nml_option name="config_n_bcl_iter_end" type="integer" default_value="2" units="unitless"
					description="number of iterations of stage 1 (baroclinic solve) on the last split-explicit iteration"
					possible_values="any positive integer, but typically 1, 2, or 3"
		/>
		<nml_option name="config_n_btr_subcycles" type="integer" default_value="20" units="unitless"
					description="number of barotropic subcycles in stage 2"
					possible_values="any positive integer, typically between 10 and 100"
		/>
		<nml_option name="config_n_btr_cor_iter" type="integer" default_value="2" units="unitless"
					description="number of iterations of the velocity corrector step in stage 2"
					possible_values="any positive integer, but typically 1, 2, or 3"
		/>
		<nml_option name="config_vel_correction" type="logical" default_value=".true." units="unitless"
					description="If true, the velocity correction term is included in the horizontal advection of thickness and tracers"
					possible_values=".true. or .false."
		/>
		<nml_option name="config_btr_subcycle_loop_factor" type="integer" default_value="2" units="unitless"
					description="Barotropic subcycles proceed from $t$ to $t+n\Delta t$, where $n$ is this configuration option."
					possible_values="Any positive integer, but typically 1 or 2"
		/>
		<nml_option name="config_btr_gam1_velWt1" type="real" default_value="0.5" units="unitless"
					description="Weighting of velocity in the SSH predictor step in stage 2. When zero, previous subcycle time is used; when one, new subcycle time is used."
					possible_values="between 0 and 1"
		/>
		<nml_option name="config_btr_gam2_SSHWt1" type="real" default_value="1.0" units="unitless"
					description="Weighting of SSH in the velocity corrector step in stage 2. When zero, previous subcycle time is used; when one, new subcycle time is used."
					possible_values="between 0 and 1"
		/>
		<nml_option name="config_btr_gam3_velWt2" type="real" default_value="1.0" units="unitless"
					description="Weighting of velocity in the SSH corrector step in stage 2. When zero, previous subcycle time is used; when one, new subcycle time is used."
					possible_values="between 0 and 1"
		/>
		<nml_option name="config_btr_solve_SSH2" type="logical" default_value=".false." units="unitless"
					description="If true, execute the SSH corrector step in stage 2"
					possible_values=".true. or .false."
		/>
	</nml_record>
	<nml_record name="testing" in_defaults="true">
		<nml_option name="config_conduct_tests" type="logical" default_value=".false." units="unitless"
					description="If true, run testing suite. This is the overarching control on the test suite. Individual flags must be set to true below to conduct each test."
					possible_values=".true. or .false."
		/>
		<nml_option name="config_test_tensors" type="logical" default_value=".false." units="unitless"
					description="If true, tensor operations are tested upon start-up."
					possible_values=".true. or .false."
		/>
		<nml_option name="config_tensor_test_function" type="character" default_value="sph_uCosCos" units="unitless"
					description="Character string to choose tensor test fuction"
					possible_values="'linear_x', 'linear_y', 'linear_arb_rot', 'power_x', 'power_y', 'power_arb_rot', 'sin_arb_rot', 'sph_solid_body', 'sph_Williamson', 'sph_uCosCos', 'sph_vCosCos', 'sph_ELonLon_CosCos', 'sph_ELatLat_CosCos', 'sph_ELonLat_CosCos'"
		/>
	</nml_record>
	<nml_record name="debug" in_defaults="true">
		<nml_option name="config_disable_redi_k33" type="logical" default_value=".false." units="unitless"
					description="If true, disables k33 portion of Redi neutral surface mixing." 
					possible_values=".true. or .false."
		/>
		<nml_option name="config_disable_redi_horizontal_term1" type="logical" default_value=".false." units="unitless"
					description="If true, disables first term in horizonal mixing of Redi neutral surface mixing."
					possible_values=".true. or .false."
		/>
		<nml_option name="config_disable_redi_horizontal_term2" type="logical" default_value=".false." units="unitless"
					description="If true, disables first term in horizonal mixing of Redi neutral surface mixing."
					possible_values=".true. or .false."
		/>
		<nml_option name="config_disable_redi_horizontal_term3" type="logical" default_value=".false." units="unitless"
					description="If true, disables first term in horizonal mixing of Redi neutral surface mixing."
					possible_values=".true. or .false."
		/>
		<nml_option name="config_check_zlevel_consistency" type="logical" default_value=".false." units="unitless"
					description="Enables a run-time check for consistency for a zlevel grid. Ensures relevant variables correctly define the bottom of the ocean."
					possible_values=".true. or .false."
		/>
		<nml_option name="config_filter_btr_mode" type="logical" default_value=".false." units="unitless"
					description="Enables filtering of the barotropic mode."
					possible_values=".true. or .false."
		/>
		<nml_option name="config_prescribe_velocity" type="logical" default_value=".false." units="unitless"
					description="Enables a prescribed velocity field. This velocity field is read on input, and remains constant through a simulation."
					possible_values=".true. or .false."
		/>
		<nml_option name="config_prescribe_thickness" type="logical" default_value=".false." units="unitless"
					description="Enables a prescribed thickness field. This thickness field is read on input, and remains constant through a simulation."
					possible_values=".true. or .false."
		/>
		<nml_option name="config_include_KE_vertex" type="logical" default_value=".false." units="unitless"
					description="If true, the kinetic energy in each cell is computed by blending cell-based and vertex-based values of kinetic energy."
					possible_values=".true. or .false."
		/>
		<nml_option name="config_check_tracer_monotonicity" type="logical" default_value=".false." units="unitless"
					description="Enables a change on tracer monotonicity at the end of the monotonic advection routine. Only used if config_monotonic is set to .true."
					possible_values=".true. or .false."
		/>
		<nml_option name="config_disable_thick_all_tend" type="logical" default_value=".false." units="unitless"
					description="Disables all tendencies on the thickness field."
					possible_values=".true. or .false."
		/>
		<nml_option name="config_disable_thick_hadv" type="logical" default_value=".false." units="unitless"
					description="Disable tendencies on the thickness field from horizontal advection."
					possible_values=".true. or .false."
		/>
		<nml_option name="config_disable_thick_vadv" type="logical" default_value=".false." units="unitless"
					description="Disables tendencies on the thickness field from vertical advection."
					possible_values=".true. or .false."
		/>
		<nml_option name="config_disable_thick_sflux" type="logical" default_value=".false." units="unitless"
					description="Disables tendencies on the thickness field from surface fluxes."
					possible_values=".true. or .false."
		/>
		<nml_option name="config_disable_vel_all_tend" type="logical" default_value=".false." units="unitless"
					description="Disables all tendencies on the velocity field."
					possible_values=".true. or .false."
		/>
		<nml_option name="config_disable_vel_coriolis" type="logical" default_value=".false." units="unitless"
					description="Diables tendencies on the velocity field from the Coriolis force."
					possible_values=".true. or .false."
		/>
		<nml_option name="config_disable_vel_pgrad" type="logical" default_value=".false." units="unitless"
					description="Disables tendencies on the velocity field from the horizontal pressure gradient."
					possible_values=".true. or .false."
		/>
		<nml_option name="config_disable_vel_hmix" type="logical" default_value=".false." units="unitless"
					description="Disables tendencies on the velocity field from horizontal mixing."
					possible_values=".true. or .false."
		/>
		<nml_option name="config_disable_vel_windstress" type="logical" default_value=".false." units="unitless"
					description="Disables tendencies on the velocity field from horizontal wind stress."
					possible_values=".true. or .false."
		/>
		<nml_option name="config_disable_vel_vmix" type="logical" default_value=".false." units="unitless"
					description="Disables tendencies on the velocity field from vertical mixing."
					possible_values=".true. or .false."
		/>
		<nml_option name="config_disable_vel_vadv" type="logical" default_value=".false." units="unitless"
					description="Disables tendencies on the velocity field from vertical advection."
					possible_values=".true. or .false."
		/>
		<nml_option name="config_disable_tr_all_tend" type="logical" default_value=".false." units="unitless"
					description="Disables all tendencies on tracer fields."
					possible_values=".true. or .false."
		/>
		<nml_option name="config_disable_tr_adv" type="logical" default_value=".false." units="unitless"
					description="Disables tendencies on tracer fields from advection, both horizontal and vertical."
					possible_values=".true. or .false."
		/>
		<nml_option name="config_disable_tr_hmix" type="logical" default_value=".false." units="unitless"
					description="Disables tendencies on tracer fields from horizontal mixing."
					possible_values=".true. or .false."
		/>
		<nml_option name="config_disable_tr_vmix" type="logical" default_value=".false." units="unitless"
					description="Disables tendencies on tracer fields from vertical mixing."
					possible_values=".true. or .false."
		/>
		<nml_option name="config_disable_tr_sflux" type="logical" default_value=".false." units="unitless"
					description="Disables tendencies on tracer fields from surface fluxes."
					possible_values=".true. or .false."
		/>
		<nml_option name="config_disable_tr_nonlocalflux" type="logical" default_value=".false." units="unitless"
					description="Disables tendencies on the tracer fields from CVMix/KPP nonlocal fluxes."
					possible_values=".true. or .false."
		/>
	</nml_record>
	<packages>
		<package name="splitTimeIntegrator" description="This package includes variables required for either the split or unsplit explicit time integrators."/>
		<package name="thicknessFilter" description="This package includes variables required for frequency filtered thickness."/>
		<package name="surfaceRestoring" description="This package includes variables required for surface tracer restoring."/>
		<package name="bulkForcing" description="This package includes varibles required for bulk surface forcing."/>
		<package name="frazilIce" description="This package includes variables required for frazil ice formation."/>
		<package name="inSituEOS" description="This package includes variables required for to compute in situ equation of state derivatives, like thermal expansion and haline contraction."/>
	</packages>
	<streams>
		<stream name="input" 
				type="input"
				filename_template="grid.nc"
				input_interval="initial_only"
				immutable="true">

			<var_array name="tracers"/>
			<var name="normalVelocity"/>
			<var name="layerThickness"/>
			<var name="highFreqThickness"/>
			<var name="lowFreqDivergence"/>
			<var name="latCell"/>
			<var name="lonCell"/>
			<var name="xCell"/>
			<var name="yCell"/>
			<var name="zCell"/>
			<var name="indexToCellID"/>
			<var name="latEdge"/>
			<var name="lonEdge"/>
			<var name="xEdge"/>
			<var name="yEdge"/>
			<var name="zEdge"/>
			<var name="indexToEdgeID"/>
			<var name="latVertex"/>
			<var name="lonVertex"/>
			<var name="xVertex"/>
			<var name="yVertex"/>
			<var name="zVertex"/>
			<var name="indexToVertexID"/>
			<var name="meshDensity"/>
			<var name="cellsOnEdge"/>
			<var name="nEdgesOnCell"/>
			<var name="nEdgesOnEdge"/>
			<var name="edgesOnCell"/>
			<var name="edgesOnEdge"/>
			<var name="weightsOnEdge"/>
			<var name="dvEdge"/>
			<var name="dcEdge"/>
			<var name="angleEdge"/>
			<var name="areaCell"/>
			<var name="areaTriangle"/>
			<var name="cellsOnCell"/>
			<var name="verticesOnCell"/>
			<var name="verticesOnEdge"/>
			<var name="edgesOnVertex"/>
			<var name="cellsOnVertex"/>
			<var name="kiteAreasOnVertex"/>
			<var name="fEdge"/>
			<var name="fVertex"/>
			<var name="fCell"/>
			<var name="bottomDepth"/>
			<var name="maxLevelCell"/>
			<var name="refBottomDepth"/>
			<var name="temperatureRestore"/>
			<var name="salinityRestore"/>
			<var name="restingThickness"/>
			<var name="surfaceWindStress"/>
			<var name="seaSurfacePressure"/>
			<var name="boundaryLayerDepth"/>
		</stream>
		<stream name="modelRestart" 
				type="input"
				filename_template="restart.nc"
				input_interval="initial_only"
				immutable="true">

			<var_array name="tracers"/>
			<var name="normalVelocity"/>
			<var name="layerThickness"/>
			<var name="highFreqThickness"/>
			<var name="lowFreqDivergence"/>
			<var name="normalBarotropicVelocity"/>
			<var name="latCell"/>
			<var name="lonCell"/>
			<var name="xCell"/>
			<var name="yCell"/>
			<var name="zCell"/>
			<var name="indexToCellID"/>
			<var name="latEdge"/>
			<var name="lonEdge"/>
			<var name="xEdge"/>
			<var name="yEdge"/>
			<var name="zEdge"/>
			<var name="indexToEdgeID"/>
			<var name="latVertex"/>
			<var name="lonVertex"/>
			<var name="xVertex"/>
			<var name="yVertex"/>
			<var name="zVertex"/>
			<var name="indexToVertexID"/>
			<var name="meshDensity"/>
			<var name="meshScalingDel2"/>
			<var name="meshScalingDel4"/>
			<var name="meshScaling"/>
			<var name="cellsOnEdge"/>
			<var name="nEdgesOnCell"/>
			<var name="nEdgesOnEdge"/>
			<var name="edgesOnCell"/>
			<var name="edgesOnEdge"/>
			<var name="weightsOnEdge"/>
			<var name="dvEdge"/>
			<var name="dcEdge"/>
			<var name="angleEdge"/>
			<var name="areaCell"/>
			<var name="areaTriangle"/>
			<var name="cellsOnCell"/>
			<var name="verticesOnCell"/>
			<var name="verticesOnEdge"/>
			<var name="edgesOnVertex"/>
			<var name="cellsOnVertex"/>
			<var name="kiteAreasOnVertex"/>
			<var name="fEdge"/>
			<var name="fVertex"/>
			<var name="fCell"/>
			<var name="bottomDepth"/>
			<var name="maxLevelCell"/>
			<var name="refBottomDepth"/>
			<var name="vertCoordMovementWeights"/>
			<var name="temperatureRestore"/>
			<var name="salinityRestore"/>
			<var name="restingThickness"/>
			<var name="xtime"/>
			<var name="surfaceWindStress"/>
			<var name="seaSurfacePressure"/>
			<var name="boundaryLayerDepth"/>
		</stream>

		<stream name="modelCheckpoint" 
				type="output"
				filename_template="checkpoints/restart.$Y-$M-$D_$h.$m.$s.nc"
				output_interval="0001_00:00:00"
				immutable="true">

			<stream name="modelRestart"/>
		</stream>

		<stream name="output" 
				type="output"
				filename_template="output/output.$Y-$M-$D_$h.$m.$s.nc"
				filename_interval="01-00-00_00:00:00"
				output_interval="0001_00:00:00"
				runtime_format="single_file">

			<var_array name="tracers"/>
			<var_array name="tracersSurfaceValue"/>
			<var_array name="surfaceVelocity"/>
			<var_array name="SSHGradient"/>
			<var_array name="surfaceTracerFlux"/>
			<var_array name="avgTracersSurfaceValue"/>
			<var_array name="avgSurfaceVelocity"/>
			<var_array name="avgSSHGradient"/>
			<var name="layerThickness"/>
			<var name="ssh"/>
			<var name="latCell"/>
			<var name="lonCell"/>
			<var name="xCell"/>
			<var name="yCell"/>
			<var name="zCell"/>
			<var name="indexToCellID"/>
			<var name="latEdge"/>
			<var name="lonEdge"/>
			<var name="xEdge"/>
			<var name="yEdge"/>
			<var name="zEdge"/>
			<var name="indexToEdgeID"/>
			<var name="latVertex"/>
			<var name="lonVertex"/>
			<var name="xVertex"/>
			<var name="yVertex"/>
			<var name="zVertex"/>
			<var name="indexToVertexID"/>
			<var name="meshDensity"/>
			<var name="meshScalingDel2"/>
			<var name="meshScalingDel4"/>
			<var name="meshScaling"/>
			<var name="cellsOnEdge"/>
			<var name="nEdgesOnCell"/>
			<var name="nEdgesOnEdge"/>
			<var name="edgesOnCell"/>
			<var name="edgesOnEdge"/>
			<var name="weightsOnEdge"/>
			<var name="dvEdge"/>
			<var name="dcEdge"/>
			<var name="angleEdge"/>
			<var name="areaCell"/>
			<var name="areaTriangle"/>
			<var name="edgeNormalVectors"/>
			<var name="edgeTangentVectors"/>
			<var name="localVerticalUnitVectors"/>
			<var name="cellTangentPlane"/>
			<var name="cellsOnCell"/>
			<var name="verticesOnCell"/>
			<var name="verticesOnEdge"/>
			<var name="edgesOnVertex"/>
			<var name="cellsOnVertex"/>
			<var name="kiteAreasOnVertex"/>
			<var name="fEdge"/>
			<var name="fVertex"/>
			<var name="fCell"/>
			<var name="bottomDepth"/>
			<var name="maxLevelCell"/>
			<var name="maxLevelEdgeTop"/>
			<var name="refBottomDepth"/>
			<var name="vertCoordMovementWeights"/>
			<var name="edgeMask"/>
			<var name="vertexMask"/>
			<var name="cellMask"/>
			<var name="refZMid"/>
			<var name="refLayerThickness"/>
<<<<<<< HEAD
=======
			<var name="temperatureSurfaceValue"/>
			<var name="salinitySurfaceValue"/>
			<var name="tracer1SurfaceValue"/>
			<var name="surfaceVelocityZonal"/>
			<var name="surfaceVelocityMeridional"/>
			<var name="SSHGradientZonal"/>
			<var name="SSHGradientMeridional"/>
>>>>>>> f429a975
			<var name="xtime"/>
			<var name="zMid"/>
			<var name="zTop"/>
			<var name="density"/>
			<var name="displacedDensity"/>
			<var name="potentialDensity"/>
			<var name="BruntVaisalaFreqTop"/>
			<var name="pressure"/>
			<var name="vertAleTransportTop"/>
			<var name="vertVelocityTop"/>
			<var name="kineticEnergyCell"/>
			<var name="viscosity"/>
			<var name="divergence"/>
			<var name="relativeVorticityCell"/>
			<var name="velocityZonal"/>
			<var name="velocityMeridional"/>
			<var name="RiTopOfCell"/>
			<var name="vertViscTopOfEdge"/>
			<var name="vertViscTopOfCell"/>
			<var name="vertDiffTopOfCell"/>
			<var name="bulkRichardsonNumber"/>
			<var name="boundaryLayerDepth"/>
			<var name="boundaryLayerDepthEdge"/>
			<var name="indexBoundaryLayerDepth"/>
			<var name="indexSurfaceLayerDepth"/>
			<var name="surfaceFrictionVelocity"/>
			<var name="windStressZonalDiag"/>
			<var name="windStressMeridionalDiag"/>
			<var name="surfaceBuoyancyForcing"/>
			<var name="areaCellGlobal"/>
			<var name="areaEdgeGlobal"/>
			<var name="areaTriangleGlobal"/>
			<var name="volumeCellGlobal"/>
			<var name="volumeEdgeGlobal"/>
			<var name="CFLNumberGlobal"/>
			<var name="nAverage"/>
			<var name="avgSSH"/>
			<var name="varSSH"/>
			<var name="avgNormalVelocity"/>
			<var name="avgVelocityZonal"/>
			<var name="avgVelocityMeridional"/>
			<var name="avgVertVelocityTop"/>
			<var name="varNormalVelocity"/>
			<var name="varVelocityZonal"/>
			<var name="varVelocityMeridional"/>
<<<<<<< HEAD
			<var name="avgNormalVelocity"/>
			<var name="varNormalVelocity"/>
			<var name="avgVertVelocityTop"/>
=======
			<var name="avgNormalTransportVelocity"/>
			<var name="avgTransportVelocityZonal"/>
			<var name="avgTransportVelocityMeridional"/>
			<var name="avgVertTransportVelocityTop"/>
			<var name="avgNormalGMBolusVelocity"/>
			<var name="avgGMBolusVelocityZonal"/>
			<var name="avgGMBolusVelocityMeridional"/>
			<var name="avgVertGMBolusVelocityTop"/>
			<var name="surfaceTemperatureFlux"/>
			<var name="surfaceSalinityFlux"/>
			<var name="surfaceTracer1Flux"/>
			<var name="avgTemperatureSurfaceValue"/>
			<var name="avgSalinitySurfaceValue"/>
			<var name="avgSurfaceVelocityZonal"/>
			<var name="avgSurfaceVelocityMeridional"/>
			<var name="avgSSHGradientZonal"/>
			<var name="avgSSHGradientMeridional"/>
			<var name="surfaceWindStressMagnitude"/>
			<var name="surfaceWindStress"/>
>>>>>>> f429a975
			<var name="surfaceMassFlux"/>
			<var name="seaSurfacePressure"/>
			<var name="seaIceEnergy"/>
			<var name="penetrativeTemperatureFlux"/>
			<var name="transmissionCoefficients"/>
			<var name="windStressZonal"/>
			<var name="windStressMeridional"/>
			<var name="latentHeatFlux"/>
			<var name="sensibleHeatFlux"/>
			<var name="longWaveHeatFluxUp"/>
			<var name="longWaveHeatFluxDown"/>
			<var name="seaIceHeatFlux"/>
			<var name="shortWaveHeatFlux"/>
			<var name="evaporationFlux"/>
			<var name="seaIceSalinityFlux"/>
			<var name="seaIceFreshWaterFlux"/>
			<var name="riverRunoffFlux"/>
			<var name="iceRunoffFlux"/>
			<var name="rainFlux"/>
			<var name="snowFlux"/>
			<var name="iceFraction"/>
			<var name="prognosticCO2"/>
			<var name="diagnosticCO2"/>
			<var name="squaredWindSpeed10Meter"/>
			<var name="CO2Flux"/>
			<var name="DMSFlux"/>
			<var name="nAccumulatedCoupled"/>
			<var name="thermalExpansionCoeff"/>
			<var name="salineContractionCoeff"/>
			<var name="relativeSlopeTopOfCell"/>
			<var name="relativeSlopeTaperingCell"/>
			<var name="relativeSlopeTopOfCellX"/>
			<var name="relativeSlopeTopOfCellY"/>
			<var name="relativeSlopeTopOfCellZ"/>
			<var name="relativeSlopeTopOfCellZonal"/>
			<var name="relativeSlopeTopOfCellMeridional"/>
			<var name="k33"/>
			<var name="GMBolusVelocityX"/>
			<var name="GMBolusVelocityY"/>
			<var name="GMBolusVelocityZonal"/>
			<var name="GMBolusVelocityMeridional"/>
			<var name="normalGMBolusVelocity"/>
			<var name="vertGMBolusVelocityTop"/>
			<var name="gmStreamFuncTopOfEdge"/>
			<var name="GMStreamFuncX"/>
			<var name="GMStreamFuncY"/>
			<var name="vertNonLocalFluxTemp"/>
		</stream>
	</streams>
	<var_struct name="state" time_levs="2">
		<var_array name="tracers" type="real" dimensions="nVertLevels nCells Time">
			<var name="temperature" array_group="dynamics" units="degrees Celsius"
				 description="potential temperature"
			/>
			<var name="salinity" array_group="dynamics" units="grams salt per kilogram seawater"
				 description="salinity"
			/>
			<var name="tracer1" array_group="dynamics" units="na"
				 description="tracer"
			/>
		</var_array>
		<var name="normalVelocity" type="real" dimensions="nVertLevels nEdges Time" units="m s^{-1}"
			 description="horizonal velocity, normal component to an edge"
		/>
		<var name="layerThickness" type="real" dimensions="nVertLevels nCells Time" units="m"
			 description="layer thickness"
		/>
		<var name="ssh" type="real" dimensions="nCells Time" units="m"
			 description="sea surface height"
		/>

		<!-- FIELDS FOR FREQUENCY FILTERED THICKNESS -->
		<var name="highFreqThickness" type="real" dimensions="nVertLevels nCells Time" units="m"
			 description="high frequency-filtered layer thickness"
			 packages="thicknessFilter"
		/>
		<var name="lowFreqDivergence" type="real" dimensions="nVertLevels nCells Time" units="s^{-1}"
			 description="low frequency-filtered divergence"
			 packages="thicknessFilter"
		/>

		<!-- FIELDS FOR SPLIT EXPLICIT TIME INTEGRATOR -->
		<var name="normalBarotropicVelocity" type="real" dimensions="nEdges Time" units="m s^{-1}"
			 description="barotropic velocity, used in split-explicit time-stepping"
			 packages="splitTimeIntegrator"
		/>
		<var name="normalBarotropicVelocitySubcycle" type="real" dimensions="nEdges Time" units="m s^{-1}"
			 description="barotropic velocity, used in subcycling in stage 2 of split-explicit time-stepping"
			 packages="splitTimeIntegrator"
		/>
		<var name="sshSubcycle" type="real" dimensions="nCells Time" units="m"
			 description="sea surface height, used in subcycling in stage 2 of split-explicit time-stepping"
			 packages="splitTimeIntegrator"
		/>
		<var name="normalBaroclinicVelocity" type="real" dimensions="nVertLevels nEdges Time" units="m s^{-1}"
			 description="baroclinic velocity, used in split-explicit time-stepping"
			 packages="splitTimeIntegrator"
		/>
	</var_struct>
	<var_struct name="mesh" time_levs="1">
		<var name="latCell" type="real" dimensions="nCells" units="radians"
			 description="Latitude location of cell centers in radians."
		/>
		<var name="lonCell" type="real" dimensions="nCells" units="radians"
			 description="Longitude location of cell centers in radians."
		/>
		<var name="xCell" type="real" dimensions="nCells" units="unitless"
			 description="X Coordinate in cartesian space of cell centers."
		/>
		<var name="yCell" type="real" dimensions="nCells" units="unitless"
			 description="Y Coordinate in cartesian space of cell centers."
		/>
		<var name="zCell" type="real" dimensions="nCells" units="unitless"
			 description="Z Coordinate in cartesian space of cell centers."
		/>
		<var name="indexToCellID" type="integer" dimensions="nCells" units="unitless"
			 description="List of global cell IDs."
		/>
		<var name="latEdge" type="real" dimensions="nEdges" units="radians"
			 description="Latitude location of edge midpoints in radians."
		/>
		<var name="lonEdge" type="real" dimensions="nEdges" units="radians"
			 description="Longitude location of edge midpoints in radians."
		/>
		<var name="xEdge" type="real" dimensions="nEdges" units="unitless"
			 description="X Coordinate in cartesian space of edge midpoints."
		/>
		<var name="yEdge" type="real" dimensions="nEdges" units="unitless"
			 description="Y Coordinate in cartesian space of edge midpoints."
		/>
		<var name="zEdge" type="real" dimensions="nEdges" units="unitless"
			 description="Z Coordinate in cartesian space of edge midpoints."
		/>
		<var name="indexToEdgeID" type="integer" dimensions="nEdges" units="unitless"
			 description="List of global edge IDs."
		/>
		<var name="latVertex" type="real" dimensions="nVertices" units="radians"
			 description="Latitude location of vertices in radians."
		/>
		<var name="lonVertex" type="real" dimensions="nVertices" units="radians"
			 description="Longitude location of vertices in radians."
		/>
		<var name="xVertex" type="real" dimensions="nVertices" units="unitless"
			 description="X Coordinate in cartesian space of vertices."
		/>
		<var name="yVertex" type="real" dimensions="nVertices" units="unitless"
			 description="Y Coordinate in cartesian space of vertices."
		/>
		<var name="zVertex" type="real" dimensions="nVertices" units="unitless"
			 description="Z Coordinate in cartesian space of vertices."
		/>
		<var name="indexToVertexID" type="integer" dimensions="nVertices" units="unitless"
			 description="List of global vertex IDs."
		/>
		<var name="meshDensity" type="real" dimensions="nCells" units="unitless"
			 description="Value of density function used to generate a particular mesh at cell centers."
		/>
		<var name="meshScalingDel2" type="real" dimensions="nEdges" units="unitless"
			 description="Coefficient to Laplacian mixing terms in momentum and tracer equations, so that viscosity and diffusion scale with mesh."
		/>
		<var name="meshScalingDel4" type="real" dimensions="nEdges" units="unitless"
			 description="Coefficient to biharmonic mixing terms in momentum and tracer equations, so that biharmonic viscosity and diffusion coefficients scale with mesh."
		/>
		<var name="meshScaling" type="real" dimensions="nEdges" units="unitless"
			 description="Coefficient used for mesh scaling, such as the Leith parameter."
		/>
		<var name="cellsOnEdge" type="integer" dimensions="TWO nEdges" units="unitless"
			 description="List of cells that straddle each edge."
		/>
		<var name="nEdgesOnCell" type="integer" dimensions="nCells" units="unitless"
			 description="Number of edges that border each cell."
		/>
		<var name="nEdgesOnEdge" type="integer" dimensions="nEdges" units="unitless"
			 description="Number of edges that surround each of the cells that straddle each edge. These edges are used to reconstruct the tangential velocities."
		/>
		<var name="edgesOnCell" type="integer" dimensions="maxEdges nCells" units="unitless"
			 description="List of edges that border each cell."
		/>
		<var name="edgesOnEdge" type="integer" dimensions="maxEdges2 nEdges" units="unitless"
			 description="List of edges that border each of the cells that straddle each edge."
		/>
		<var name="weightsOnEdge" type="real" dimensions="maxEdges2 nEdges" units="unitless"
			 description="Reconstruction weights associated with each of the edgesOnEdge."
		/>
		<var name="dvEdge" type="real" dimensions="nEdges" units="m"
			 description="Length of each edge, computed as the distance between verticesOnEdge."
		/>
		<var name="dcEdge" type="real" dimensions="nEdges" units="m"
			 description="Length of each edge, computed as the distance between cellsOnEdge."
		/>
		<var name="angleEdge" type="real" dimensions="nEdges" units="radians"
			 description="Angle the edge normal makes with local eastward direction."
		/>
		<var name="areaCell" type="real" dimensions="nCells" units="m^2"
			 description="Area of each cell in the primary grid."
		/>
		<var name="areaTriangle" type="real" dimensions="nVertices" units="m^2"
			 description="Area of each cell (triangle) in the dual grid."
		/>
		<var name="edgeNormalVectors" type="real" dimensions="R3 nEdges" units="unitless"
			 description="Normal unit vector defined at an edge."
		/>
		<var name="edgeTangentVectors" type="real" dimensions="R3 nEdges" units="unitless"
			 description="Tangent unit vector defined at an edge."
		/>
		<var name="localVerticalUnitVectors" type="real" dimensions="R3 nCells" units="unitless"
			 description="Unit surface normal vectors defined at cell centers."
		/>
		<var name="cellTangentPlane" type="real" dimensions="R3 TWO nCells" units="unitless"
			 description="The two vectors that define a tangent plane at a cell center."
		/>
		<var name="cellsOnCell" type="integer" dimensions="maxEdges nCells" units="unitless"
			 description="List of cells that neighbor each cell."
		/>
		<var name="verticesOnCell" type="integer" dimensions="maxEdges nCells" units="unitless"
			 description="List of vertices that border each cell."
		/>
		<var name="verticesOnEdge" type="integer" dimensions="TWO nEdges" units="unitless"
			 description="List of vertices that straddle each edge."
		/>
		<var name="edgesOnVertex" type="integer" dimensions="vertexDegree nVertices" units="unitless"
			 description="List of edges that share a vertex as an endpoint."
		/>
		<var name="cellsOnVertex" type="integer" dimensions="vertexDegree nVertices" units="unitless"
			 description="List of cells that share a vertex."
		/>
		<var name="kiteAreasOnVertex" type="real" dimensions="vertexDegree nVertices" units="m^2"
			 description="Area of the portions of each dual cell that are part of each cellsOnVertex."
		/>
		<var name="fEdge" type="real" dimensions="nEdges" units="s^{-1}"
			 description="Coriolis parameter at edges."
		/>
		<var name="fVertex" type="real" dimensions="nVertices" units="s^{-1}"
			 description="Coriolis parameter at vertices."
		/>
		<var name="fCell" type="real" dimensions="nCells" units="s^{-1}"
			 description="Coriolis parameter at cell centers."
		/>
		<var name="bottomDepth" type="real" dimensions="nCells" units="m"
			 description="Depth of the bottom of the ocean. Given as a positive distance from sea level."
		/>
		<var name="derivTwo" type="real" dimensions="maxEdges2 TWO nEdges" units="m^{-2}"
			 description="Value of the second derivative of the polynomial used for reconstruction of cell center quantities at edges."
		/>
		<var name="advCoefs" type="real" dimensions="nAdvectionCells nEdges" units="m"
			 description="Weighting coefficients used for reconstruction of cell center quantities at edges. Used in advection routines."
		/>
		<var name="advCoefs3rd" type="real" dimensions="nAdvectionCells nEdges" units="m"
			 description="Wegihting coefficients used for reconstruction of cell center quantities at edges. Used in advection routines."
		/>
		<var name="advCellsForEdge" type="integer" dimensions="nAdvectionCells nEdges" units="unitless"
			 description="List of cells used to reconstruct a cell quantity at an edge. Used in advection routines."
		/>
		<var name="nAdvCellsForEdge" type="integer" dimensions="nEdges" units="unitless"
			 description="Number of cells used in reconstruction of cell center quantities at an edge. Used in advection routines."
		/>
		<var name="highOrderAdvectionMask" type="integer" dimensions="nVertLevels nEdges" units="unitless"
			 description="Mask for high order advection. Values are 1 if high order is used, and 0 if not."
		/>
		<var name="coeffs_reconstruct" type="real" dimensions="R3 maxEdges nCells" units="unitless"
			 description="Coefficients to reconstruct velocity vectors at cells centers."
		/>
		<var name="maxLevelCell" type="integer" dimensions="nCells" units="unitless"
			 description="Index to the last active ocean cell in each column."
		/>
		<var name="maxLevelEdgeTop" type="integer" dimensions="nEdges" units="unitless"
			 description="Index to the last edge in a column with active ocean cells on both sides of it."
		/>
		<var name="maxLevelEdgeBot" type="integer" dimensions="nEdges" units="unitless"
			 description="Index to the last edge in a column with at least one active ocean cell on either side of it."
		/>
		<var name="maxLevelVertexTop" type="integer" dimensions="nVertices" units="unitless"
			 description="Index to the last vertex in a column with all active cells around it."
		/>
		<var name="maxLevelVertexBot" type="integer" dimensions="nVertices" units="unitless"
			 description="Index to the last vertex in a column with at least one active ocean cell around it."
		/>
		<var name="refBottomDepth" type="real" dimensions="nVertLevels" units="m"
			 description="Reference depth of ocean for each vertical level. Used in 'z-level' type runs."
		/>
		<var name="refBottomDepthTopOfCell" type="real" dimensions="nVertLevelsP1" units="m"
			 description="Reference depth of ocean for each vertical interface. Used in 'z-level' type runs."
		/>
		<var name="vertCoordMovementWeights" type="real" dimensions="nVertLevels" units="unitless"
			 description="Weights used for distribution of sea surface heigh purturbations through multiple vertical levels."
		/>
		<var name="boundaryEdge" type="integer" dimensions="nVertLevels nEdges" units="unitless"
			 description="Mask for determining boundary edges. A boundary edge has only one active ocean cell neighboring it."
		/>
		<var name="boundaryVertex" type="integer" dimensions="nVertLevels nVertices" units="unitless"
			 description="Mask for determining boundary vertices. A boundary vertex has at least one inactive cell neighboring it."
		/>
		<var name="boundaryCell" type="integer" dimensions="nVertLevels nCells" units="unitless"
			 description="Mask for determining boundary cells. A boundary cell has at least one inactive cell neighboring it."
		/>
		<var name="edgeMask" type="integer" dimensions="nVertLevels nEdges" units="unitless"
			 description="Mask on edges that determines if computations should be done on edge."
		/>
		<var name="vertexMask" type="integer" dimensions="nVertLevels nVertices" units="unitless"
			 description="Mask on vertices that determines if computations should be done on vertice."
		/>
		<var name="cellMask" type="integer" dimensions="nVertLevels nCells" units="unitless"
			 description="Mask on cells that determines if computations should be done on cell."
		/>
		<var name="temperatureRestore" type="real" dimensions="nCells" units="^\circ C"
			 description="Temperature restoring field, for restoring temperature at the surface."
			 packages="surfaceRestoring"
		/>
		<var name="salinityRestore" type="real" dimensions="nCells" units="PSU"
			 description="Salinity restoring field, for restoring salinity at the surface."
			 packages="surfaceRestoring"
		/>
		<var name="edgeSignOnCell" type="integer" dimensions="maxEdges nCells" units="unitless"
			 description="Sign of edge contributions to a cell for each edge on cell. Used for bit-reproducible loops. Represents directionality of vector connecting cells."
		/>
		<var name="edgeSignOnVertex" type="integer" dimensions="maxEdges nVertices" units="unitless"
			 description="Sign of edge contributions to a vertex for each edge on vertex. Used for bit-reproducible loops. Represents directionality of vector connecting vertices."
		/>
		<var name="kiteIndexOnCell" type="integer" dimensions="maxEdges nCells" units="unitless"
			 description="Index of kite in dual grid, based on verticesOnCell."
		/>
	</var_struct>
	<var_struct name="verticalMesh" time_levs="1">
		<var name="restingThickness" type="real" dimensions="nVertLevels nCells" units="m"
			 description="Layer thickness when the ocean is at rest, i.e. without SSH or internal perturbations."
		/>
		<var name="refZMid" type="real" dimensions="nVertLevels" units="m"
			 description="Reference mid z-coordinate of ocean for each vertical level. This has a negative value."
		/>
		<var name="refLayerThickness" type="real" dimensions="nVertLevels" units="m"
			 description="Reference layerThickness of ocean for each vertical level."
		/>
	</var_struct>
	<var_struct name="tend" time_levs="1">
		<var_array name="tracers" type="real" dimensions="nVertLevels nCells Time">
			<var name="tendTemperature" array_group="dynamics" units="K s^{-1}" name_in_code="temperature"
				 description="time tendency of potential temperature"
			/>
			<var name="tendSalinity" array_group="dynamics" units="PSU s^{-1}" name_in_code="salinity"
				 description="time tendency of salinity measured as change in practical salinity units per second"
			/>
			<var name="tendTracer1" array_group="dynamics" units="na" name_in_code="tracer1"
				 description="test tracer"
			/>
		</var_array>
		<var name="tendNormalVelocity" type="real" dimensions="nVertLevels nEdges Time" units="m s^{-2}" name_in_code="normalVelocity"
			 description="time tendency of normal component of velocity"
		/>
		<var name="tendLayerThickness" type="real" dimensions="nVertLevels nCells Time" units="m s^{-1}" name_in_code="layerThickness"
			 description="time tendency of layer thickness"
		/>
		<var name="tendSSH" type="real" dimensions="nCells Time" units="m s^{-1}" name_in_code="ssh"
			 description="time tendency of sea-surface height"
		/>
		<var name="tendHighFreqThickness" type="real" dimensions="nVertLevels nCells Time" units="m s^{-1}" name_in_code="highFreqThickness"
			 description="time tendency of high frequency-filtered layer thickness"
			 packages="thicknessFilter"
		/>
		<var name="tendLowFreqDivergence" type="real" dimensions="nVertLevels nCells Time" units="m s^{-1}" name_in_code="lowFreqDivergence"
			 description="time tendency of low frequency-filtered divergence"
			 packages="thicknessFilter"
		/>
	</var_struct>
	<var_struct name="diagnostics" time_levs="1">
		<var name="xtime" type="text" dimensions="Time" units="unitless"
			 description="model time, with format 'YYYY-MM-DD_HH:MM:SS'"
		/>
		<var_array name="tracersSurfaceValue" type="real" dimensions="nCells Time">
			<var name="temperatureSurfaceValue" array_group="surfaceValues" units="degrees Celsius" name_in_code="temperatureSurfaceValue"
				description="potential temperature extrapolated to ocean surface"
			/>
			<var name="salinitySurfaceValue" array_group="surfaceValues" units="PSU" name_in_code="salinitySurfaceValue"
				description="salinity extrapolated to ocean surface"
			/>
			<var name="tracer1SurfaceValue" array_group="surfaceValues" units="na"
				description="Tracer of 1 extrapolated to ocean surface"
			/>
		</var_array>
		<var_array name="tracersSurfaceLayerValue" type="real" dimensions="nCells Time">
			<var name="temperatureSurfaceLayerValue" array_group="surfaceLayerValues" streams="o" units="degrees Celsius" name_in_code="temperatureSurfaceLayerValue"
				description="potential temperature averaged over ocean surface layer (generally 0.1 of the ocean boundary layer)"
			/>
			<var name="salinitySurfaceLayerValue" array_group="surfaceLayerValues" streams="o" units="PSU" name_in_code="salinitySurfaceLayerValue"
				description="salinity averaged over ocean surface layer (generally 0.1 of the ocean boundary layer)"
			/>
			<var name="tracer1SurfaceLayerValue" array_group="surfaceLayerValues" streams="o" units="na"
				description="Tracer of 1 averaged over ocean surface layer (generally 0.1 of the ocean boundary layer)"
			/>
		</var_array>
		<var name="normalVelocitySurfaceLayer" type="real" dimensions="nEdges Time" streams="" units="m s^{-1}"
			 description="normal velocity averaged over ocean surface layer (generally 0.1 of the ocean boundary layer)"
		/>
		<var_array name="surfaceVelocity" type="real" dimensions="nCells Time">
			<var name="surfaceVelocityZonal" array_group="vel_zonal" units="m s^{-1}"
				 description="Zonal surface velocity reconstructed at cell centers"
				
			/>
			<var name="surfaceVelocityMeridional" array_group="vel_meridional" units="m s^{-1}"
				 description="Meridional surface velocity reconstructed at cell centers"
			/>
		</var_array>
		<var_array name="SSHGradient" type="real" dimensions="nCells Time">
			<var name="SSHGradientZonal" array_group="ssh_zonal" units="m m^{-1}"
				 description="Zonal gradient of SSH reconstructed at cell centers"
			/>
			<var name="SSHGradientMeridional" array_group="ssh_meridional" units="m m^{-1}"
				 description="Meridional gradient of SSH reconstructed at cell centers"
			/>
		</var_array>
		<var name="zMid" type="real" dimensions="nVertLevels nCells Time" units="m"
			 description="z-coordinate of the mid-depth of the layer"
		/>
		<var name="zTop" type="real" dimensions="nVertLevels nCells Time" units="m"
			 description="z-coordinate of the top of the layer"
		/>

		<var name="density" type="real" dimensions="nVertLevels nCells Time" units="kg m^{-3}"
			 description="density"
		/>
		<var name="displacedDensity" type="real" dimensions="nVertLevels nCells Time" units="kg m^{-3}"
			 description="Density displaced adiabatically to the mid-depth one layer deeper.  That is, layer k has been displaced to the depth of layer k+1."
		/>
		<var name="potentialDensity" type="real" dimensions="nVertLevels nCells Time" units="kg m^{-3}"
			 description="potential density: density displaced adiabatically to the mid-depth of top layer"
		/>
		<var name="inSituThermalExpansionCoeff" 
			 type="real" dimensions="nVertLevels nCells Time" units="C^{-1}"
			 description="Thermal expansion coefficient (alpha), defined as $-1/\rho d\rho/dT$ (note negative sign).  This is in situ, i.e. not displaced to another depth."
			 packages="inSituEOS"
		/>
		<var name="inSituSalineContractionCoeff" 
			 type="real" dimensions="nVertLevels nCells Time" units="PSU^{-1}"
			 description="Saline contraction coefficient (beta), defined as $1/\rho d\rho/dS$.  This is also called the haline contraction coefficient.  This is in situ, i.e. not displaced to another depth."
			 packages="inSituEOS"
		/>

		<var name="BruntVaisalaFreqTop" type="real" dimensions="nVertLevels nCells Time" units="s^{-2}"
			 description="Brunt Vaisala frequency defined at the center (horizontally) and top (vertically) of cell"
		/>
		<var name="montgomeryPotential" type="real" dimensions="nVertLevels nCells Time" units="m^2 s^{-2}"
			 description="Montgomery potential, may be used as the pressure for isopycnal coordinates."
		/>
		<var name="pressure" type="real" dimensions="nVertLevels nCells Time" units="N m^{-2}"
			 description="pressure used in the momentum equation"
		/>

		<var name="normalTransportVelocity" type="real" dimensions="nVertLevels nEdges Time" units="m s^{-1}"
			 description="horizontal velocity used to transport mass and tracers"
		/>
		<var name="vertAleTransportTop" type="real" dimensions="nVertLevelsP1 nCells Time" units="m s^{-1}"
			 description="vertical transport through the layer interface at the top of the cell"
		/>
		<var name="vertVelocityTop" type="real" dimensions="nVertLevelsP1 nCells Time" units="m s^{-1}"
			 description="vertical velocity defined at center (horizonally) and top (vertically) of cell"
		/>
		<var name="vertTransportVelocityTop" type="real" dimensions="nVertLevelsP1 nCells Time" units="m s^{-1}"
			 description="vertical tracer-transport velocity defined at center (horizonally) and top (vertically) of cell.  This is not the vertical ALE transport, but is Eulerian (fixed-frame) in the vertical, and computed from the continuity equation from the horizontal total tracer-transport velocity."

		/>
		<var name="vertGMBolusVelocityTop" type="real" dimensions="nVertLevelsP1 nCells Time" units="m s^{-1}"
			 description="vertical tracer-transport velocity defined at center (horizonally) and top (vertically) of cell.  This is not the vertical ALE transport, but is Eulerian (fixed-frame) in the vertical, and computed from the continuity equation from the horizontal GM Bolus velocity."

		/>
		<var name="tangentialVelocity" type="real" dimensions="nVertLevels nEdges Time" units="m s^{-1}"
			 description="horizontal velocity, tangential to an edge"
		/>
		<var name="layerThicknessEdge" type="real" dimensions="nVertLevels nEdges Time" units="m"
			 description="layer thickness averaged from cell center to edges"
		/>
		<var name="layerThicknessVertex" type="real" dimensions="nVertLevels nVertices Time" units="m"
			 description="layer thickness averaged from cell center to vertices"
		/>

		<var name="kineticEnergyCell" type="real" dimensions="nVertLevels nCells Time" units="m^2 s^{-2}"
			 description="kinetic energy of horizonal velocity on cells"
		/>
		<var name="hEddyFlux" type="real" dimensions="nVertLevels nEdges Time" units=""
			 description="Eddy flux in Gent-McWilliams eddy parameterization"
		/>
		<var name="hKappa" type="real" dimensions="nVertLevels nEdges Time" units=""
			 description="kappa parameter for Gent-McWilliams eddy parameterization"
		/>
		<var name="hKappaQ" type="real" dimensions="nVertLevels nEdges Time" units=""
			 description="kappaQ parameter for Gent-McWilliams eddy parameterization"
		/>

		<var name="viscosity" type="real" dimensions="nVertLevels nEdges Time" units="m^2 s^{-1}"
			 description="horizontal viscosity"
		/>
		<var name="divergence" type="real" dimensions="nVertLevels nCells Time" units="s^{-1}"
			 description="divergence of horizonal velocity"
		/>
		<var name="circulation" type="real" dimensions="nVertLevels nVertices Time" units="m^2 s^{-1}"
			 description="area-integrated vorticity"
		/>
		<var name="relativeVorticity" type="real" dimensions="nVertLevels nVertices Time" units="s^{-1}"
			 description="curl of horizontal velocity, defined at vertices"
		/>
		<var name="relativeVorticityCell" type="real" dimensions="nVertLevels nCells Time" units="s^{-1}"
			 description="curl of horizontal velocity, averaged from vertices to cell centers"
		/>
		<var name="normalizedRelativeVorticityEdge" type="real" dimensions="nVertLevels nEdges Time" units="s^{-1}"
			 description="curl of horizontal velocity divided by layer thickness, averaged from vertices to edges"
		/>
		<var name="normalizedPlanetaryVorticityEdge" type="real" dimensions="nVertLevels nEdges Time" units="s^{-1}"
			 description="earth's rotational rate (Coriolis parameter, f) divided by layer thickness, averaged from vertices to edges"
		/>
		<var name="normalizedRelativeVorticityCell" type="real" dimensions="nVertLevels nCells Time" units="s^{-1}"
			 description="curl of horizontal velocity divided by layer thickness, averaged from vertices to cell centers"
		/>
		<var name="barotropicForcing" type="real" dimensions="nEdges Time" units="m s^{-2}"
			 description="Barotropic tendency computed from the baroclinic equations in stage 1 of the split-explicit algorithm."
		/>
		<var name="barotropicThicknessFlux" type="real" dimensions="nEdges Time" units="m^2 s^{-1}"
			 description="Barotropic thickness flux at each edge, used to advance sea surface height in each subcycle of stage 2 of the split-explicit algorithm."
		/>

		<var name="velocityX" type="real" dimensions="nVertLevels nCells Time" units="m s^{-1}"
			 description="component of horizontal velocity in the x-direction (cartesian)"
		/>
		<var name="velocityY" type="real" dimensions="nVertLevels nCells Time" units="m s^{-1}"
			 description="component of horizontal velocity in the y-direction (cartesian)"
		/>
		<var name="velocityZ" type="real" dimensions="nVertLevels nCells Time" units="m s^{-1}"
			 description="component of horizontal velocity in the z-direction (cartesian)"
		/>
		<var name="velocityZonal" type="real" dimensions="nVertLevels nCells Time" units="m s^{-1}"
			 description="component of horizontal velocity in the eastward direction"
		/>
		<var name="velocityMeridional" type="real" dimensions="nVertLevels nCells Time" units="m s^{-1}"
			 description="component of horizontal velocity in the northward direction"
		/>
		<var name="transportVelocityX" type="real" dimensions="nVertLevels nCells Time" units="m s^{-1}"
			 description="component of horizontal velocity used to transport mass and tracers in the x-direction (cartesian)"
		/>
		<var name="transportVelocityY" type="real" dimensions="nVertLevels nCells Time" units="m s^{-1}"
			 description="component of horizontal velocity used to transport mass and tracers in the y-direction (cartesian)"
		/>
		<var name="transportVelocityZ" type="real" dimensions="nVertLevels nCells Time" units="m s^{-1}"
			 description="component of horizontal velocity used to transport mass and tracers in the z-direction (cartesian)"
		/>
		<var name="transportVelocityZonal" type="real" dimensions="nVertLevels nCells Time" units="m s^{-1}"
			 description="component of horizontal velocity used to transport mass and tracers in the eastward direction"
		/>
		<var name="transportVelocityMeridional" type="real" dimensions="nVertLevels nCells Time" units="m s^{-1}"
			 description="component of horizontal velocity used to transport mass and tracers in the northward direction"
		/>
		<var name="gradSSH" type="real" dimensions="nVertLevels nEdges Time" units=""
			 description="Gradient of sea surface height at edges."
		/>
		<var name="gradSSHX" type="real" dimensions="nVertLevels nCells Time" units=""
			 description="X Component of the gradient of sea surface height at cell centers."
		/>
		<var name="gradSSHY" type="real" dimensions="nVertLevels nCells Time" units=""
			 description="Y Component of the gradient of sea surface height at cell centers."
		/>
		<var name="gradSSHZ" type="real" dimensions="nVertLevels nCells Time" units=""
			 description="Z Component of the gradient of sea surface height at cell centers."
		/>
		<var name="gradSSHZonal" type="real" dimensions="nVertLevels nCells Time" units=""
			 description="Zonal Component of the gradient of sea surface height at cell centers."
		/>
		<var name="gradSSHMeridional" type="real" dimensions="nVertLevels nCells Time" units=""
			 description="Meridional Component of the gradient of sea surface height at cell centers."
		/>

		<var name="normalGMBolusVelocity" type="real" dimensions="nVertLevels nEdges Time" units="m s^{-1}"
			 description="Bolus velocity in Gent-McWilliams eddy parameterization"
		/>
		<var name="GMBolusVelocityX" type="real" dimensions="nVertLevels nCells Time" units="m s^{-1}"
			 description="Bolus velocity in Gent-McWilliams eddy parameterization, x-direction"
		/>
		<var name="GMBolusVelocityY" type="real" dimensions="nVertLevels nCells Time" units="m s^{-1}"
			 description="Bolus velocity in Gent-McWilliams eddy parameterization, y-direction"
		/>
		<var name="GMBolusVelocityZ" type="real" dimensions="nVertLevels nCells Time" units="m s^{-1}"
			 description="Bolus velocity in Gent-McWilliams eddy parameterization, z-direction"
		/>
		<var name="GMBolusVelocityZonal" type="real" dimensions="nVertLevels nCells Time" units="m s^{-1}"
			 description="Bolus velocity in Gent-McWilliams eddy parameterization, zonal-direction"
		/>
		<var name="GMBolusVelocityMeridional" type="real" dimensions="nVertLevels nCells Time" units="m s^{-1}"
			 description="Bolus velocity in Gent-McWilliams eddy parameterization, meridional-direction"
		/>
		<var name="RiTopOfCell" type="real" dimensions="nVertLevelsP1 nCells Time" units="nondimensional"
			 description="gradient Richardson number defined at the center (horizontally) and top (vertically)"
		/>
		<var name="RiTopOfEdge" type="real" dimensions="nVertLevelsP1 nEdges Time" units="nondimensional"
			 description="gradient Richardson number defined at the edge (horizontally) and top (vertically)"
		/>
		<var name="vertViscTopOfEdge" type="real" dimensions="nVertLevelsP1 nEdges Time" units="m^2 s^{-1}"
			 description="vertical viscosity defined at the edge (horizontally) and top (vertically)"
		/>
		<var name="vertViscTopOfCell" type="real" dimensions="nVertLevelsP1 nCells Time" units="m^2 s^{-1}"
			 description="vertical viscosity defined at the cell center (horizontally) and top (vertically)"
		/>
		<var name="vertDiffTopOfCell" type="real" dimensions="nVertLevelsP1 nCells Time" units="m^2 s^{-1}"
			 description="vertical diffusion defined at the cell center (horizontally) and top (vertically)"
		/>
		<var name="bulkRichardsonNumber" type="real" dimensions="nVertLevels nCells Time" units="nondimensional"
			 description="CVMix/KPP: bulk Richardson number"
		/>
		<var name="bulkRichardsonNumberBuoy" type="real" dimensions="nVertLevels nCells Time" units="nondimensional"
			 description="CVMix/KPP: contribution of buoyancy to bulk Richardson number"
		/>
		<var name="bulkRichardsonNumberShear" type="real" dimensions="nVertLevels nCells Time" units="nondimensional"
			 description="CVMix/KPP: contribution of shear to bulk Richardson number"
		/>
		<var name="boundaryLayerDepth" type="real" dimensions="nCells Time" units="m"
			 description="CVMix/KPP: diagnosed depth of the ocean surface boundary layer"
		/>
		<var name="boundaryLayerDepthEdge" type="real" dimensions="nEdges Time" units="m"
			 description="CVMix/KPP: diagnosed depth of the ocean surface boundary layer averaged to cell edges"
		/>
		<var_array name="vertNonLocalFlux" type="real" dimensions="nVertLevelsP1 nCells Time">
			<var name="vertNonLocalFluxTemp" array_group="vertNonLocalFlux" units="nondimensional" name_in_code="vertNonLocalFluxTemp"
				 description="CVMix/KPP: nonlocal boundary layer mixing term for temperature"
		/>
		</var_array>
		<var name="indexBoundaryLayerDepth" type="real" dimensions="nCells Time"  units="none"
			 description="CVMix/KPP: int(indexBoundaryLayerDepth) is vertical layer within which boundaryLayerDepth resides. mod(indexBoundaryLayerDepth) indicates whether boundaryLayerDepth resides above layer center (value = 0.25) or below layer center (value=0.75)"
		/>
		<var name="indexSurfaceLayerDepth" type="real" dimensions="nCells Time" streams="o" units="none"
			 description="CVMix/KPP: surface layer entirely encompasses int(indexSurfaceLayerDepth) vertical layers and fraction(indexSurfaceLayerDepth) of the int(indexSurfaceLayerDepth)+1 layer."
		/>
		<var name="surfaceFrictionVelocity" type="real" dimensions="nCells Time"  units="m s^{-1}"
			 description="CVMix/KPP: diagnosed surface friction velocity defined as square root of (mag(wind stress) / reference density)"
		/>
		<var name="windStressZonalDiag" type="real" dimensions="nCells Time" units="N m^{-2}"
			 description="reconstructed surface wind stress in the eastward direction. Used for diagnostics."
		/>
		<var name="windStressMeridionalDiag" type="real" dimensions="nCells Time" units="N m^{-2}"
			 description="reconstructed surface wind stress in the northward direction. User for diagnostics."
		/>
		<var name="penetrativeTemperatureFluxOBL" type="real" dimensions="nCells Time" units="^\circ C m s^{-1}"
			 description="CVMix/KPP: Penetrative temperature flux at the bottom of boundary layer due to solar radiation. Positive is into the ocean."
		/>
		<var name="surfaceBuoyancyForcing" type="real" dimensions="nCells Time" units="m^2 s^{-3}"
			 description="CVMix/KPP: diagnosed surface buoyancy flux due to heat, salt and freshwater fluxes. Positive flux increases buoyancy."
		/>

		<var name="areaCellGlobal" type="real" dimensions="Time" units="m^2"
			 description="sum of the areaCell variable over the full domain, used to normalize global statistics"
		/>
		<var name="areaEdgeGlobal" type="real" dimensions="Time" units="m^2"
			 description="sum of the areaEdge variable over the full domain, used to normalize global statistics"
		/>
		<var name="areaTriangleGlobal" type="real" dimensions="Time" units="m^2"
			 description="sum of the areaTriangle variable over the full domain, used to normalize global statistics"
		/>
		<var name="volumeCellGlobal" type="real" dimensions="Time" units="m^3"
			 description="sum of the volumeCell variable over the full domain, used to normalize global statistics"
		/>
		<var name="volumeEdgeGlobal" type="real" dimensions="Time" units="m^3"
			 description="sum of the volumeEdge variable over the full domain, used to normalize global statistics"
		/>
		<var name="CFLNumberGlobal" type="real" dimensions="Time" units="unitless"
			 description="maximum CFL number over the full domain"
		/>
		<var name="relativeSlopeTopOfEdge" type="real" dimensions="nVertLevelsP1 nEdges Time" units="non-dimensional"
			 description="Slope of isopycnal surface relative to constant coordinate surface"
		/>
		<var name="relativeSlopeTopOfCell" type="real" dimensions="nVertLevelsP1 nCells Time" units="non-dimensional"
			 description="Magnitude of slope of isopycnal surface relative to constant coordinate surface averaged to cell centers"
		/>
		<var name="relativeSlopeTapering" type="real" dimensions="nVertLevelsP1 nEdges Time" units="non-dimensional"
			 description="scalar tapering function applied to limit magnitude of isopycnal mixing in regions where relativeSlopeTopOfCell > config_gm_max_slope"
		/>
		<var name="relativeSlopeTaperingCell" type="real" dimensions="nVertLevelsP1 nCells Time" units="non-dimensional"
			 description="averaging of relativeSlopeTapering function to cell centers"
		/>
		<var name="relativeSlopeTopOfCellX" type="real" dimensions="nVertLevelsP1 nCells Time" units="unitless"
			 description="Slope of isopycnal surface relative to constant coordinate surface"
		/>
		<var name="relativeSlopeTopOfCellY" type="real" dimensions="nVertLevelsP1 nCells Time" units="unitless"
			 description="Slope of isopycnal surface relative to constant coordinate surface"
		/>
		<var name="relativeSlopeTopOfCellZ" type="real" dimensions="nVertLevelsP1 nCells Time" units="unitless"
			 description="Slope of isopycnal surface relative to constant coordinate surface"
		/>
		<var name="relativeSlopeTopOfCellZonal" type="real" dimensions="nVertLevelsP1 nCells Time" units="unitless"
			 description="Slope of isopycnal surface relative to constant coordinate surface"
		/>
		<var name="relativeSlopeTopOfCellMeridional" type="real" dimensions="nVertLevelsP1 nCells Time" units="unitless"
			 description="Slope of isopycnal surface relative to constant coordinate surface"
		/>
		<var name="k33" type="real" dimensions="nVertLevelsP1 nCells Time" units="m^2 s^{-1}"
			 description="The (3,3) entry of the Redi diffusion tensor. Added to the model vertical diffusion."
		/>
		<var name="gmStreamFuncTopOfEdge" type="real" dimensions="nVertLevelsP1 nEdges Time" units="m^2 s^{-1}"
			 description="GM stream function"
		/>
		<var name="gmStreamFuncTopOfCell" type="real" dimensions="nVertLevels nCells Time" units="m^2 s^{-1}"
			 description="GM stream function reconstructed to the cell centers"
		/>
		<var name="GMStreamFuncX" type="real" dimensions="nVertLevelsP1 nCells Time" units="m^2 s^{-1}"
			 description="GM stream function"
		/>
		<var name="GMStreamFuncY" type="real" dimensions="nVertLevelsP1 nCells Time" units="m^2 s^{-1}"
			 description="GM stream function"
		/>
		<var name="GMStreamFuncZ" type="real" dimensions="nVertLevelsP1 nCells Time" units="m^2 s^{-1}"
			 description="GM stream function"
		/>
		<var name="GMStreamFuncZonal" type="real" dimensions="nVertLevelsP1 nCells Time" units="m^2 s^{-1}"
			 description="GM stream function"
		/>
		<var name="GMStreamFuncMeridional" type="real" dimensions="nVertLevelsP1 nCells Time" units="m^2 s^{-1}"
			 description="GM stream function"
		/>
	</var_struct>
	<var_struct name="average" time_levs="1">
		<var name="nAverage" type="real" dimensions="Time" units="unitless"
			 description="number of timesteps in time-averaged variables"
		/>
		<var name="avgSSH" type="real" dimensions="nCells Time" units="m"
			 description="time-averaged sea surface height"
		/>
		<var name="varSSH" type="real" dimensions="nCells Time" units="m"
			 description="variance of sea surface height"
		/>
		<var name="avgNormalVelocity" type="real" dimensions="nVertLevels nEdges Time" units="m s^{-1}"
			 description="time-averaged velocity, normal to cell edge"
		/>
		<var name="avgVelocityZonal" type="real" dimensions="nVertLevels nCells Time" units="m s^{-1}"
			 description="time-averaged velocity in the eastward direction"
		/>
		<var name="avgVelocityMeridional" type="real" dimensions="nVertLevels nCells Time" units="m s^{-1}"
			 description="time-averaged velocity in the northward direction"
		/>
		<var name="varNormalVelocity" type="real" dimensions="nVertLevels nEdges Time" units="m s^{-1}"
			 description="variance of velocity, normal to cell edge"
		/>
		<var name="varVelocityZonal" type="real" dimensions="nVertLevels nCells Time" units="m s^{-1}"
			 description="variance of velocity in the eastward direction"
		/>
		<var name="varVelocityMeridional" type="real" dimensions="nVertLevels nCells Time" units="m s^{-1}"
			 description="variance of velocity in the northward direction"
		/>
		<var name="avgNormalTransportVelocity" type="real" dimensions="nVertLevels nEdges Time" units="m s^{-1}"
			 description="time-averaged total tracer-transport velocity, normal to cell edge"
		/>
		<var name="avgTransportVelocityZonal" type="real" dimensions="nVertLevels nCells Time" units="m s^{-1}"
			 description="time-averaged total tracer-transport velocity in the eastward direction"
		/>
		<var name="avgTransportVelocityMeridional" type="real" dimensions="nVertLevels nCells Time" units="m s^{-1}"
			 description="time-averaged total tracer-transport velocity in the northward direction"
		/>
		<var name="avgVertVelocityTop" type="real" dimensions="nVertLevelsP1 nCells Time" units="m s^{-1}"
			 description="time-averaged vertical velocity at top of cell"
		/>
		<var name="avgVertTransportVelocityTop" type="real" dimensions="nVertLevelsP1 nCells Time" units="m s^{-1}"
			 description="time-averaged vertical total tracer-transport velocity at top of cell.  This is not the vertical ALE transport, but is Eulerian (fixed-frame) in the vertical, and computed from the continuity equation from the horizontal total tracer-transport velocity."
		/>
		<var name="avgNormalGMBolusVelocity" type="real" dimensions="nVertLevels nEdges Time" units="m s^{-1}"
			 description="time-averaged GM Bolus velocity, normal to cell edge"
		/>
		<var name="avgGMBolusVelocityZonal" type="real" dimensions="nVertLevels nCells Time" units="m s^{-1}"
			 description="time-averaged GM Bolus velocity in the eastward direction"
		/>
		<var name="avgGMBolusVelocityMeridional" type="real" dimensions="nVertLevels nCells Time" units="m s^{-1}"
			 description="time-averaged GM Bolus velocity in the northward direction"
		/>
		<var name="avgVertGMBolusVelocityTop" type="real" dimensions="nVertLevelsP1 nCells Time" units="m s^{-1}"
			 description="time-averaged vertical GM Bolus velocity at top of cell.  This is not the vertical ALE transport, but is Eulerian (fixed-frame) in the vertical, and computed from the continuity equation from the horizontal GM Bolus velocity."
		/>
	</var_struct>
	<var_struct name="forcing" time_levs="1">
		<var name="surfaceWindStress" type="real" dimensions="nEdges Time" units="N m^{-2}"
			 description="Wind stress at the surface of the ocean defined at edge midpoints. Magintude in direction of edge normal."
		/>
		<var name="surfaceWindStressMagnitude" type="real" dimensions="nCells Time" units="N m^{-2}"
			 description="Magnitude of wind stress at the surface of the ocean, at cell centers."
		/>
		<var name="surfaceMassFlux" type="real" dimensions="nCells Time" units="m s^{-1}"
			 description="Flux of mass through the ocean surface. Positive into ocean."
		/>
		<var_array name="surfaceTracerFlux" type="real" dimensions="nCells Time">
			<var name="surfaceTemperatureFlux" array_group="dynamics" units="^\circ C m s^{-1}"
				 description="Flux of temperature through the ocean surface. Positive into ocean."
			/>
			<var name="surfaceSalinityFlux" array_group="dynamics" units="PSU m s^{-1}"
				 description="Flux of salinity through the ocean surface. Positive into ocean."
			/>
			<var name="surfaceTracer1Flux" array_group="testing" units="percent"
				 description="Flux of tracer1 through the ocean surface. Positive into ocean."
			/>
		</var_array>

		<var name="seaSurfacePressure" type="real" dimensions="nCells Time" units="Pa"
			 description="Pressure defined at the sea surface."
		/>
		<var name="seaIceEnergy" type="real" dimensions="nCells Time" units="J m^{-2}"
			 description="Energy per unit area trapped in frazil ice formation. Always $\ge$ 0.0."
			 packages="frazilIce"
		/>
		<var name="penetrativeTemperatureFlux" type="real" dimensions="nCells Time" units="^\circ C m s^{-1}"
			 description="Penetrative temperature flux at the surface due to solar radiation. Positive is into the ocean."
		/>
		<var name="transmissionCoefficients" type="real" dimensions="nVertLevels nCells Time" units="percent"
			 description="Divergence of transmission through interfaces of surface fluxes below the surface layer at cell centers. These are not applied to short wave."
		/>

		<!-- Input fields for coupling -->
		<!-- Coupling fields associated with wind stress -->
		<var name="windStressZonal" type="real" dimensions="nCells Time" units="N m^{-2}"
			 description="Zonal (eastward) component of wind stress at cell centers from coupler. Positive eastward."
			 packages="bulkForcing"
		/>
		<var name="windStressMeridional" type="real" dimensions="nCells Time" units="N m^{-2}"
			 description="Meridional (northward) component of wind stress at cell centers from coupler. Positive northward."
			 packages="bulkForcing"
		/>

		<!-- Coupling fields associated with heat fluxes -->
		<var name="latentHeatFlux" type="real" dimensions="nCells Time" units="W m^{-2}"
			 description="Latent heat flux at cell centers from coupler. Positive into the ocean."
			 packages="bulkForcing"
		/>
		<var name="sensibleHeatFlux" type="real" dimensions="nCells Time" units="W m^{-2}"
			 description="Sensible heat flux at cell centers from coupler. Positive into the ocean."
			 packages="bulkForcing"
		/>
		<var name="longWaveHeatFluxUp" type="real" dimensions="nCells Time" units="W m^{-2}"
			 description="Upward long wave heat flux at cell centers from coupler. Positive into the ocean."
			 packages="bulkForcing"
		/>
		<var name="longWaveHeatFluxDown" type="real" dimensions="nCells Time" units="W m^{-2}"
			 description="Downward long wave heat flux at cell centers from coupler. Positive into the ocean."
			 packages="bulkForcing"
		/>
		<var name="seaIceHeatFlux" type="real" dimensions="nCells Time" units="W m^{-2}"
			 description="Sea ice heat flux at cell centers from coupler. Positive into the ocean."
			 packages="bulkForcing"
		/>
		<var name="shortWaveHeatFlux" type="real" dimensions="nCells Time" units="W m^{-2}"
			 description="Short wave flux at cell centers from coupler. Positive into the ocean."
			 packages="bulkForcing"
		/>

		<!-- Coupling fields associated with mass or salinity fluxes -->
		<var name="evaporationFlux" type="real" dimensions="nCells Time" units="kg m^{-2} s^{-1}"
			 description="Evaporation flux at cell centers from coupler. Positive into the ocean."
			 packages="bulkForcing"
		/>
		<var name="seaIceSalinityFlux" type="real" dimensions="nCells Time" units="kg m^{-2} s^{-1}"
			 description="Sea ice salinity flux at cell centers from coupler. Positive into the ocean."
			 packages="bulkForcing"
		/>
		<var name="seaIceFreshWaterFlux" type="real" dimensions="nCells Time" units="kg m^{-2} s^{-1}"
			 description="Fresh water flux from sea ice at cell centers from coupler. Positive into the ocean."
			 packages="bulkForcing"
		/>
		<var name="riverRunoffFlux" type="real" dimensions="nCells Time" units="kg m^{-2} s^{-1}"
			 description="Fresh water flux from river runoff at cell centers from coupler. Positive into the ocean."
			 packages="bulkForcing"
		/>
		<var name="iceRunoffFlux" type="real" dimensions="nCells Time" units="kg m^{-2} s^{-1}"
			 description="Fresh water flux from ice runoff at cell centers from coupler. Positive into the ocean."
			 packages="bulkForcing"
		/>
		<var name="rainFlux" type="real" dimensions="nCells Time" units="kg m^{-2} s^{-1}"
			 description="Fresh water flux from rain at cell centers from coupler. Positive into the ocean."
			 packages="bulkForcing"
		/>
		<var name="snowFlux" type="real" dimensions="nCells Time" units="kg m^{-2} s^{-1}"
			 description="Fresh water flux from snow at cell centers from coupler. Positive into the ocean."
			 packages="bulkForcing"
		/>

		<!-- Misc. coupling fields -->
		<var name="iceFraction" type="real" dimensions="nCells Time" units="percent"
			 description="Fraction of sea ice coverage at cell centers from coupler. Positive into the ocean."
			 packages="bulkForcing"
		/>
		<var name="prognosticCO2" type="real" dimensions="nCells Time" units="1e-6 mol mol^{-1}"
			 description="Prognostic CO2 at cell centers from coupler. Positive into the ocean."
			 packages="bulkForcing"
		/>
		<var name="diagnosticCO2" type="real" dimensions="nCells Time" units="1e-6 mol mol^{-1}"
			 description="Diagnostic CO2 at cell centers from coupler. Positive into the ocean."
			 packages="bulkForcing"
		/>
		<var name="squaredWindSpeed10Meter" type="real" dimensions="nCells Time" units="m^2 s^{-2}"
			 description="Squared wind speed at 10 meters at cell centers from coupler."
			 packages="bulkForcing"
		/>
		<var name="CO2Flux" type="real" dimensions="nCells Time" units="mol m^{-2} s^{-1}"
			 description="CO2 Flux."
			 packages="bulkForcing"
		/>
		<var name="DMSFlux" type="real" dimensions="nCells Time" units="mol m^{-2} s^{-1}"
			 description="DMS Flux."
			 packages="bulkForcing"
		/>

		<!-- Output fields for coupling -->
		<var name="nAccumulatedCoupled" type="integer" dimensions="Time" units="unitless"
			 description="Number of accumulations in time averaging of coupler fields"
		/>
		<var_array name="avgTracersSurfaceValue" type="real" dimensions="nCells Time">
			<var name="avgTemperatureSurfaceValue" array_group="surfaceValues" units="degrees Celsius" name_in_code="temperatureSurfaceValue"
				 description="Time averaged potential temperature extrapolated to ocean surface"
			/>
			<var name="avgSalinitySurfaceValue" array_group="surfaceValues" units="PSU" name_in_code="salinitySurfaceValue"
				 description="Time averaged salinity extrapolated to ocean surface"
			/>
			<var name="avgTracer1SurfaceValue" array_group="surfaceValues" units="percent"
				 description="Time averaged tracer1 extrapolated to ocean surface"
			/>
		</var_array>
		<var_array name="avgSurfaceVelocity" type="real" dimensions="nCells Time">
<<<<<<< HEAD
			<var name="avgZonalSurfaceVelocity" array_group="vel_zonal" units="m s^{-1}"
				 description="Time averaged zonal surface velocity"
			 />
			 <var name="avgMeridionalSurfaceVelocity" array_group="vel_meridional" units="m s^{-1}"
				  description="Time averaged meridional surface velocity"
			 />
=======
		<var name="avgSurfaceVelocityZonal" array_group="vel_zonal" units="m s^{-1}"
			 description="Time averaged zonal surface velocity"
		/>
		<var name="avgSurfaceVelocityMeridional" array_group="vel_meridional" units="m s^{-1}"
			 description="Time averaged meridional surface velocity"
		/>
>>>>>>> f429a975
		</var_array>
		<var_array name="avgSSHGradient" type="real" dimensions="nCells Time">
			<var name="avgSSHGradientZonal" array_group="ssh_zonal" units="m m^{-1}"
				 description="Time averaged zonal gradient of SSH"
			/>
			<var name="avgSSHGradientMeridional" array_group="ssh_meridional" units="m m^{-1}"
				 description="Time averaged meridional gradient of SSH"
			/>
		</var_array>
	</var_struct>
	<var_struct name="scratch" time_levs="1">
		<var name="vorticityGradientTangentialComponent" 
			persistence="scratch" 
			type="real" dimensions="nVertLevels nEdges Time" 
			units="s^{-1} m^{-1}"
			description="gradient of vorticity in the tangent direction (positive points from vertex1 to vertex2)"
		/>
		<var name="vorticityGradientNormalComponent" 
			persistence="scratch" 
			type="real" dimensions="nVertLevels nEdges Time" 
			units="s^{-1} m^{-1}"
			description="gradient of vorticity in the normal direction (positive points from cell1 to cell2)"
		/>
		<var name="normalizedRelativeVorticityVertex"
			persistence="scratch" 
			type="real" dimensions="nVertLevels nVertices Time" units="s^{-1}"
			description="curl of horizontal velocity divided by layer thickness, defined at vertices"
		/>
		<var name="normalizedPlanetaryVorticityVertex"
			persistence="scratch" 
			type="real" dimensions="nVertLevels nVertices Time" units="s^{-1}"
			description="earth's rotational rate (Coriolis parameter, f) divided by layer thickness, defined at vertices"
		/>
		<var name="kineticEnergyVertex" 
			persistence="scratch" 
			type="real" dimensions="nVertLevels nVertices Time" units="m^2 s^{-2}"
			description="kinetic energy of horizonal velocity defined at vertices"
		/>
		<var name="kineticEnergyVertexOnCells"
			persistence="scratch" 
			type="real" dimensions="nVertLevels nCells Time" units="m^2 s^{-2}"
			description="kinetic energy of horizonal velocity defined at vertices"
		/>
		<var name="densitySurfaceDisplaced"
			persistence="scratch"
			type="real" dimensions="nVertLevels nCells Time" units="kg m^{-3}"
			description="Density computed by displacing SST and SSS to every vertical layer within the column"
		/>
		<var name="thermalExpansionCoeff" 
			 persistence="persistent"
			 type="real" dimensions="nVertLevels nCells Time" units="C^{-1}"
			 description="Thermal expansion coefficient (alpha), defined as $-1/\rho d\rho/dT$ (note negative sign)."
		/>
		<var name="salineContractionCoeff" 
			 persistence="persistent"
			 type="real" dimensions="nVertLevels nCells Time" units="PSU^{-1}"
			 description="Saline contraction coefficient (beta), defined as $1/\rho d\rho/dS$. This is also called the haline contraction coefficient."
		/>

		<!-- FIELDS FOR TENSOR OPERATIONS -->
		<var name="normalVelocityTest" 
			 persistence="scratch" 
			 type="real" dimensions="nVertLevels nEdges" units="m s^{-1}"
			 description="horizonal velocity, normal component to an edge, for testing"
		/>
		<var name="tangentialVelocityTest"
			 persistence="scratch" 
			 type="real" dimensions="nVertLevels nEdges" units="m s^{-1}"
			 description="horizonal velocity, tangential component to an edge, for testing"
		/>
		<var name="strainRateR3Cell" 
			 persistence="scratch" 
			 type="real" dimensions="SIX nVertLevels nCells" units="s^{-1}"
			 description="strain rate tensor at cell center, R3, in symmetric 6-index form"
		/>
		<var name="strainRateR3CellSolution" 
			 persistence="scratch" 
			 type="real" dimensions="SIX nVertLevels nCells" units="s^{-1}"
			 description="strain rate solution tensor at cell center, R3, in symmetric 6-index form"
		/>
		<var name="strainRateR3Edge" 
			 persistence="scratch" 
			 type="real" dimensions="SIX nVertLevels nEdges" units="s^{-1}"
			 description="strain rate tensor at edge, R3, in symmetric 6-index form"
		/>
		<var name="strainRateLonLatRCell" 
			 persistence="scratch" 
			 type="real" dimensions="SIX nVertLevels nCells" units="s^{-1}"
			 description="strain rate tensor at cell center, 3D, lon-lat-r in symmetric 6-index form, {\color{red}Temporary only}"
		/>
		<var name="strainRateLonLatRCellSolution" 
			 persistence="scratch" 
			 type="real" dimensions="SIX nVertLevels nCells" units="s^{-1}"
			 description="strain rate tensor at cell center, 3D, lon-lat-r in symmetric 6-index form, {\color{red}Temporary only}"
		/>
		<var name="strainRateLonLatREdge" 
			 persistence="scratch" 
			 type="real" dimensions="SIX nVertLevels nEdges" units="s^{-1}"
			 description="strain rate tensor at edge, 3D, lon-lat-r in symmetric 6-index form, {\color{red}Temporary only}"
		/>
		<var name="divTensorR3Cell" 
			 persistence="scratch" 
			 type="real" dimensions="R3 nVertLevels nCells" units="s^{-2}"
			 description="divergence of the tensor at cell center, as an R3 vector"
		/>
		<var name="divTensorR3CellSolution" 
			 persistence="scratch" 
			 type="real" dimensions="R3 nVertLevels nCells" units="s^{-2}"
			 description="divergence of the tensor solution at cell center, as an R3 vector"
		/>
		<var name="divTensorLonLatRCell" 
			 persistence="scratch" 
			 type="real" dimensions="R3 nVertLevels nCells" units="s^{-2}"
			 description="divergence of the tensor at cell center, as a lon-lat-r vector"
		/>
		<var name="divTensorLonLatRCellSolution" 
			 persistence="scratch" 
			 type="real" dimensions="R3 nVertLevels nCells" units="s^{-2}"
			 description="divergence of the tensor at cell center, as a lon-lat-r vector, solution"
		/>
		<var name="outerProductEdge" 
			 persistence="scratch" 
			 type="real" dimensions="SIX nVertLevels nEdges" units="m^2 s^{-1}"
			 description="Outer product, $u_e \otimes n_e$, at each edge."
		/>
		<var name="normalVectorEdge" 
			 persistence="scratch" 
			 type="real" dimensions="nVertLevels nEdges" units="m s^{-1}"
<<<<<<< HEAD
		     description="Vector component normal to an edge."
=======
			 description="Vector component normal to an edge."
>>>>>>> f429a975
		/>
		<var name="tangentialVectorEdge" 
			 persistence="scratch" 
			 type="real" dimensions="nVertLevels nEdges" units="m s^{-1}"
			 description="Vector component tangent to an edge."
		/>
		<var name="windStressFullScratch" type="real" dimensions="nVertLevels nEdges Time" units="N m^{-2}"
			 persistence="scratch"
			 description="Wind stress used for reconstructing diagnostic output fields."
		/>
		<var name="windStressXScratch" type="real" dimensions="nVertLevels nCells Time" units="N m^{-2}"
			 persistence="scratch"
			 description="reconstructed surface wind stress in the x direction. Used for diagnostics."
		/>
		<var name="windStressYScratch" type="real" dimensions="nVertLevels nCells Time" units="N m^{-2}"
			 persistence="scratch"
			 description="reconstructed surface wind stress in the y direction. User for diagnostics."
		/>
		<var name="windStressZScratch" type="real" dimensions="nVertLevels nCells Time" units="N m^{-2}"
			 persistence="scratch"
			 description="reconstructed surface wind stress in the z direction. User for diagnostics."
		/>
		<var name="windStressZonalScratch" type="real" dimensions="nVertLevels nCells Time" units="N m^{-2}"
			 persistence="scratch"
			 description="reconstructed surface wind stress in the eastward direction. Used for diagnostics."
		/>
		<var name="windStressMeridionalScratch" type="real" dimensions="nVertLevels nCells Time" units="N m^{-2}"
			 persistence="scratch"
			 description="reconstructed surface wind stress in the northward direction. User for diagnostics."
		/>
		<var name="gradDensityEdge" persistence="scratch" type="real" dimensions="nVertLevels nEdges Time" units=""
			 description="Normal gradient of density"
		/>
		<var name="gradDensityConstZTopOfEdge" persistence="scratch" type="real" dimensions="nVertLevelsP1 nEdges Time" units=""
			 description="Normal gradient of density along constant z-level surface"
		/>
		<var name="gradDensityTopOfEdge" persistence="scratch" type="real" dimensions="nVertLevelsP1 nEdges Time" units=""
			 description="Normal gradient of density at layer interfaces"
		/>
		<var name="gradTracerEdge" persistence="scratch" type="real" dimensions="nVertLevels nEdges Time" units=""
			 description="Normal gradient of tracer field at edges"
		/>
		<var name="gradTracerTopOfEdge" persistence="scratch" type="real" dimensions="nVertLevelsP1 nEdges Time" units=""
			 description="Normal gradient of tracer field at layer interfaces"
		/>
		<var name="gradHTracerSlopedTopOfCell" persistence="scratch" type="real" dimensions="nVertLevelsP1 nCells Time" units="tracer m s^{-1}"
			 description="Dot product of relative slope with gradient of tracer averaged to cell centers"
		/>
		<var name="dDensityDzTopOfCell" persistence="scratch" type="real" dimensions="nVertLevelsP1 nCells Time" units=""
			 description="Vertical gradient of potential density"
		/>
		<var name="dDensityDzTopOfEdge" persistence="scratch" type="real" dimensions="nVertLevelsP1 nEdges Time" units=""
			 description="Vertical gradient of potential density at edge and top of layer."
		/>
		<var name="dDispDensityDzTopOfCell" persistence="scratch" type="real" dimensions="nVertLevelsP1 nCells Time" units=""
			 description="Vertical gradient of density"
		/>
		<var name="dDispDensityDzTopOfEdge" persistence="scratch" type="real" dimensions="nVertLevelsP1 nEdges Time" units=""
			 description="Vertical gradient of density at edge and top of layer."
		/>
		<var name="dTracerdZTopOfCell" persistence="scratch" type="real" dimensions="nVertLevelsP1 nCells Time" units=""
			 description="Vertical gradient of tracer field at cell centers"
		/>
		<var name="dTracerdZTopOfEdge" persistence="scratch" type="real" dimensions="nVertLevelsP1 nEdges Time" units=""
			 description="Vertical gradient of tracer field at cell edges"
		/>
		<var name="gradZMidEdge" persistence="scratch" type="real" dimensions="nVertLevels nEdges Time" units=""
			 description="Gradient of zMid"
		/>
		<var name="gradZMidTopOfEdge" persistence="scratch" type="real" dimensions="nVertLevelsP1 nEdges Time" units=""
			 description="Gradient of zMid at layer interfaces"
		/>
		<var name="tridiagA" persistence="scratch" type="real" dimensions="nVertLevels" units=""
			 description="The lower band of a tridiagonal matrix"
		/>
		<var name="tridiagB" persistence="scratch" type="real" dimensions="nVertLevels" units=""
			 description="The central band of a tridiagonal matrix"
		/>
		<var name="tridiagC" persistence="scratch" type="real" dimensions="nVertLevels" units=""
			 description="The upper band of a tridiagonal matrix"
		/>
		<var name="areaCellSum" type="real" dimensions="nVertLevels nCells Time" units="m^{2}"
			 persistence="scratch"
			 description="Accumulated cell area for normalization"
		/>
		<var name="rightHandSide" persistence="scratch" type="real" dimensions="nVertLevels" units=""
			 description="A vector"
		/>
		<var name="yRelativeSlopeSolution" persistence="scratch" type="real" dimensions="nVertLevelsP1 nCells Time" units="unitless"
			 description="Slope of isopycnal surface for analytic solution"
		/>
		<var name="yGMStreamFuncSolution" persistence="scratch" type="real" dimensions="nVertLevelsP1 nCells Time" units="m^2 s^{-1}"
			 description="GM stream function reconstructed to the cell centers, for analytic solution"
		/>
		<var name="yGMBolusVelocitySolution" persistence="scratch" type="real" dimensions="nVertLevels nCells Time" units="m s^{-1}"
			 description="Bolus velocity in Gent-McWilliams eddy parameterization, y-direction, for analytic solution"
		/>
    </var_struct>

#include "analysis_members/Registry_analysis_members.xml"
</registry><|MERGE_RESOLUTION|>--- conflicted
+++ resolved
@@ -955,6 +955,7 @@
 			<var_array name="avgTracersSurfaceValue"/>
 			<var_array name="avgSurfaceVelocity"/>
 			<var_array name="avgSSHGradient"/>
+			<var_array name="vertNonLocalFlux"/>
 			<var name="layerThickness"/>
 			<var name="ssh"/>
 			<var name="latCell"/>
@@ -1013,16 +1014,6 @@
 			<var name="cellMask"/>
 			<var name="refZMid"/>
 			<var name="refLayerThickness"/>
-<<<<<<< HEAD
-=======
-			<var name="temperatureSurfaceValue"/>
-			<var name="salinitySurfaceValue"/>
-			<var name="tracer1SurfaceValue"/>
-			<var name="surfaceVelocityZonal"/>
-			<var name="surfaceVelocityMeridional"/>
-			<var name="SSHGradientZonal"/>
-			<var name="SSHGradientMeridional"/>
->>>>>>> f429a975
 			<var name="xtime"/>
 			<var name="zMid"/>
 			<var name="zTop"/>
@@ -1068,11 +1059,6 @@
 			<var name="varNormalVelocity"/>
 			<var name="varVelocityZonal"/>
 			<var name="varVelocityMeridional"/>
-<<<<<<< HEAD
-			<var name="avgNormalVelocity"/>
-			<var name="varNormalVelocity"/>
-			<var name="avgVertVelocityTop"/>
-=======
 			<var name="avgNormalTransportVelocity"/>
 			<var name="avgTransportVelocityZonal"/>
 			<var name="avgTransportVelocityMeridional"/>
@@ -1081,18 +1067,8 @@
 			<var name="avgGMBolusVelocityZonal"/>
 			<var name="avgGMBolusVelocityMeridional"/>
 			<var name="avgVertGMBolusVelocityTop"/>
-			<var name="surfaceTemperatureFlux"/>
-			<var name="surfaceSalinityFlux"/>
-			<var name="surfaceTracer1Flux"/>
-			<var name="avgTemperatureSurfaceValue"/>
-			<var name="avgSalinitySurfaceValue"/>
-			<var name="avgSurfaceVelocityZonal"/>
-			<var name="avgSurfaceVelocityMeridional"/>
-			<var name="avgSSHGradientZonal"/>
-			<var name="avgSSHGradientMeridional"/>
 			<var name="surfaceWindStressMagnitude"/>
 			<var name="surfaceWindStress"/>
->>>>>>> f429a975
 			<var name="surfaceMassFlux"/>
 			<var name="seaSurfacePressure"/>
 			<var name="seaIceEnergy"/>
@@ -1139,7 +1115,6 @@
 			<var name="gmStreamFuncTopOfEdge"/>
 			<var name="GMStreamFuncX"/>
 			<var name="GMStreamFuncY"/>
-			<var name="vertNonLocalFluxTemp"/>
 		</stream>
 	</streams>
 	<var_struct name="state" time_levs="2">
@@ -1472,17 +1447,17 @@
 			/>
 		</var_array>
 		<var_array name="tracersSurfaceLayerValue" type="real" dimensions="nCells Time">
-			<var name="temperatureSurfaceLayerValue" array_group="surfaceLayerValues" streams="o" units="degrees Celsius" name_in_code="temperatureSurfaceLayerValue"
+			<var name="temperatureSurfaceLayerValue" array_group="surfaceLayerValues" units="degrees Celsius" name_in_code="temperatureSurfaceLayerValue"
 				description="potential temperature averaged over ocean surface layer (generally 0.1 of the ocean boundary layer)"
 			/>
-			<var name="salinitySurfaceLayerValue" array_group="surfaceLayerValues" streams="o" units="PSU" name_in_code="salinitySurfaceLayerValue"
+			<var name="salinitySurfaceLayerValue" array_group="surfaceLayerValues" units="PSU" name_in_code="salinitySurfaceLayerValue"
 				description="salinity averaged over ocean surface layer (generally 0.1 of the ocean boundary layer)"
 			/>
-			<var name="tracer1SurfaceLayerValue" array_group="surfaceLayerValues" streams="o" units="na"
+			<var name="tracer1SurfaceLayerValue" array_group="surfaceLayerValues" units="na"
 				description="Tracer of 1 averaged over ocean surface layer (generally 0.1 of the ocean boundary layer)"
 			/>
 		</var_array>
-		<var name="normalVelocitySurfaceLayer" type="real" dimensions="nEdges Time" streams="" units="m s^{-1}"
+		<var name="normalVelocitySurfaceLayer" type="real" dimensions="nEdges Time" nits="m s^{-1}"
 			 description="normal velocity averaged over ocean surface layer (generally 0.1 of the ocean boundary layer)"
 		/>
 		<var_array name="surfaceVelocity" type="real" dimensions="nCells Time">
@@ -1715,7 +1690,7 @@
 		<var name="indexBoundaryLayerDepth" type="real" dimensions="nCells Time"  units="none"
 			 description="CVMix/KPP: int(indexBoundaryLayerDepth) is vertical layer within which boundaryLayerDepth resides. mod(indexBoundaryLayerDepth) indicates whether boundaryLayerDepth resides above layer center (value = 0.25) or below layer center (value=0.75)"
 		/>
-		<var name="indexSurfaceLayerDepth" type="real" dimensions="nCells Time" streams="o" units="none"
+		<var name="indexSurfaceLayerDepth" type="real" dimensions="nCells Time" units="none"
 			 description="CVMix/KPP: surface layer entirely encompasses int(indexSurfaceLayerDepth) vertical layers and fraction(indexSurfaceLayerDepth) of the int(indexSurfaceLayerDepth)+1 layer."
 		/>
 		<var name="surfaceFrictionVelocity" type="real" dimensions="nCells Time"  units="m s^{-1}"
@@ -2005,21 +1980,12 @@
 			/>
 		</var_array>
 		<var_array name="avgSurfaceVelocity" type="real" dimensions="nCells Time">
-<<<<<<< HEAD
-			<var name="avgZonalSurfaceVelocity" array_group="vel_zonal" units="m s^{-1}"
+			<var name="avgSurfaceVelocityZonal" array_group="vel_zonal" units="m s^{-1}"
 				 description="Time averaged zonal surface velocity"
-			 />
-			 <var name="avgMeridionalSurfaceVelocity" array_group="vel_meridional" units="m s^{-1}"
-				  description="Time averaged meridional surface velocity"
-			 />
-=======
-		<var name="avgSurfaceVelocityZonal" array_group="vel_zonal" units="m s^{-1}"
-			 description="Time averaged zonal surface velocity"
-		/>
-		<var name="avgSurfaceVelocityMeridional" array_group="vel_meridional" units="m s^{-1}"
-			 description="Time averaged meridional surface velocity"
-		/>
->>>>>>> f429a975
+			/>
+			<var name="avgSurfaceVelocityMeridional" array_group="vel_meridional" units="m s^{-1}"
+				 description="Time averaged meridional surface velocity"
+			/>
 		</var_array>
 		<var_array name="avgSSHGradient" type="real" dimensions="nCells Time">
 			<var name="avgSSHGradientZonal" array_group="ssh_zonal" units="m m^{-1}"
@@ -2148,11 +2114,7 @@
 		<var name="normalVectorEdge" 
 			 persistence="scratch" 
 			 type="real" dimensions="nVertLevels nEdges" units="m s^{-1}"
-<<<<<<< HEAD
-		     description="Vector component normal to an edge."
-=======
 			 description="Vector component normal to an edge."
->>>>>>> f429a975
 		/>
 		<var name="tangentialVectorEdge" 
 			 persistence="scratch" 
