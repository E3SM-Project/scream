####################################################################
#       Basic setup: version, cime debug, cmake paths,...          #
####################################################################
if (NOT DEFINED PROJECT_NAME)
  cmake_minimum_required(VERSION 3.14)
  cmake_policy(SET CMP0057 NEW)
  set(SCREAM_CIME_BUILD FALSE)

  # Print the sha of the last commit (useful to double check which version was tested on CDash)
  execute_process (COMMAND git rev-parse HEAD
    WORKING_DIRECTORY ${CMAKE_SOURCE_DIR}
    OUTPUT_VARIABLE LAST_GIT_COMMIT_SHA
    OUTPUT_STRIP_TRAILING_WHITESPACE)
  set(EAMXX_GIT_VERSION ${LAST_GIT_COMMIT_SHA} CACHE STRING "The sha of the last git commit." FORCE)
  message(STATUS "The sha of the last commit is ${EAMXX_GIT_VERSION}")
else()
  set(SCREAM_CIME_BUILD TRUE)
endif()

if (${CMAKE_VERSION} VERSION_GREATER_EQUAL "3.12.0")
  # The new behavior for cmp0074 makes cmake use (rather than ignore)
  # any <PackageName>_ROOT env/cmake variable previously set.
  cmake_policy(SET CMP0074 NEW)
endif()

set (EAMXX_VERSION_MAJOR 1)
set (EAMXX_VERSION_MINOR 0)
set (EAMXX_VERSION_PATCH 0)

if ($ENV{SCREAM_FORCE_CONFIG_FAIL})
  message(FATAL_ERROR "Failed, as instructed by environment")
endif()

string(TOLOWER "${CMAKE_BUILD_TYPE}" CMAKE_BUILD_TYPE_ci)
if (CMAKE_BUILD_TYPE_ci STREQUAL "debug")
  set (SCREAM_DEBUG TRUE)
else ()
  set (SCREAM_DEBUG FALSE)
endif()

# Add the ./cmake folder to cmake path. Also add EKAT's cmake folder
set (EKAT_CMAKE_PATH ${CMAKE_CURRENT_SOURCE_DIR}/../../externals/ekat/cmake)
list(APPEND CMAKE_MODULE_PATH
     ${CMAKE_CURRENT_SOURCE_DIR}/cmake
     ${CMAKE_CURRENT_SOURCE_DIR}/../cmake/modules
     ${EKAT_CMAKE_PATH}
     ${EKAT_CMAKE_PATH}/tpls
)
if (SCREAM_CIME_BUILD)
  list(APPEND CMAKE_MODULE_PATH
    ${CMAKE_CURRENT_SOURCE_DIR}/cmake/cime)
endif ()

# We want to use C++17 in EAMxx
set(CMAKE_CXX_STANDARD 17)

if (NOT SCREAM_CIME_BUILD)
  project(SCREAM CXX C Fortran)

  if (SCREAM_CORI_HACK)
    list(APPEND CMAKE_CXX_IMPLICIT_LINK_LIBRARIES "ifcore")
    list(REMOVE_ITEM CMAKE_CXX_IMPLICIT_LINK_LIBRARIES "ifport")
  endif()

else()
  # Ensure our languages are all enabled
  enable_language(C CXX Fortran)
endif()

####################################################################
#                  Kokkos/YAKL-related settings                    #
####################################################################

if (Kokkos_ENABLE_CUDA)
  if (Kokkos_ENABLE_CUDA_RELOCATABLE_DEVICE_CODE)
    if (Kokkos_ENABLE_DEBUG_BOUNDS_CHECK)
      string (CONCAT msg
          "Kokkos_ENALBE_CUDA_RELOCATABLE_DEVICE_CODE=ON, and Kokkos_ENALBE_DEBUG_BOUNDS_CHECK=ON.\n"
          "   -> Disabling bounds checks, to prevent internal compiler errors.")
      message(WARNING "${msg}")
      set (Kokkos_ENABLE_DEBUG_BOUNDS_CHECK OFF CACHE BOOL "" FORCE)
    else()
      string (CONCAT msg
          "Kokkos_ENALBE_CUDA_RELOCATABLE_DEVICE_CODE=ON.\n"
          "   -> Disabling bounds checks, to prevent internal compiler errors.")
      message(STATUS "${msg}")
      set (Kokkos_ENABLE_DEBUG_BOUNDS_CHECK OFF CACHE BOOL "" FORCE)
    endif()
  endif()
endif()

# Homme's composef90 library (built for f90 support) requires Kokkos::Serial
# to be defined, which in turn requires the CMake var Kokkos_ENABLE_SERIAL
# to be on. For now, simply ensure Kokkos Serial is enabled
option (Kokkos_ENABLE_SERIAL "" ON)

set (EAMXX_ENABLE_GPU FALSE CACHE BOOL "")
set (CUDA_BUILD FALSE CACHE BOOL "") #needed for yakl if kokkos vars are not visible there?
set (HIP_BUILD FALSE CACHE BOOL "") #needed for yakl if kokkos vars are not visible there?
set (SYCL_BUILD FALSE CACHE BOOL "") #needed for yakl if kokkos vars are not visible there?

# Determine if this is a Cuda build.
if (Kokkos_ENABLE_CUDA)
  # Add CUDA as a language for CUDA builds
  enable_language(CUDA)
  set (EAMXX_ENABLE_GPU TRUE  CACHE BOOL "" FORCE)
  set (CUDA_BUILD TRUE CACHE BOOL "" FORCE) #needed for yakl if kokkos vars are not visible there?
endif ()

# Determine if this is a HIP build.
if (Kokkos_ENABLE_HIP)
  # Add CUDA as a language for CUDA builds
  enable_language(HIP)
  set (EAMXX_ENABLE_GPU TRUE CACHE BOOL "" FORCE)
  set (HIP_BUILD TRUE CACHE BOOL "" FORCE) #needed for yakl if kokkos vars are not visible there?
endif ()

# Determine if this is a sycl build.
if (Kokkos_ENABLE_SYCL)
  #enable_language(SYCL)
  set (EAMXX_ENABLE_GPU TRUE CACHE BOOL "" FORCE)
  set (SYCL_BUILD TRUE CACHE BOOL "" FORCE) #needed for yakl if kokkos vars are not visible there?
endif ()

if( NOT "${CMAKE_CXX_COMPILER_ID}" MATCHES "[Cc]lang" )
  set (CMAKE_Fortran_FLAGS "${CMAKE_Fortran_FLAGS} -cpp")
endif()

####################################################################
#                EAMxx main configuration options                  #
####################################################################

# First, Compute reasonable defaults. This needs to happen before the CACHE variables are set
set(DEFAULT_MAX_RANKS 4)
set(DEFAULT_MAX_THREADS 16)
set(DEFAULT_MIMIC_GPU FALSE)
set(DEFAULT_FPE FALSE)
set(DEFAULT_PACK_SIZE 16)
if (EAMXX_ENABLE_GPU)
  # On the GPU, the pack size must be 1
  set(DEFAULT_PACK_SIZE 1)
  set(DEFAULT_MAX_THREADS 1)
  # Limit to 1 rank, cause parallel builds testing might limit the number of available gpus
  set(DEFAULT_MAX_RANKS 1)
else()
  if (SCREAM_DEBUG)
    set(DEFAULT_MIMIC_GPU TRUE)
  endif()
endif ()
set(DEFAULT_FPMODEL "precise")
set(DEFAULT_LIB_ONLY FALSE)
if (SCREAM_CIME_BUILD)
  set(DEFAULT_LIB_ONLY TRUE)
endif()
set(DEFAULT_NUM_VERTICAL_LEV 72)

find_path(NF_CONFIG_SEARCH nf-config)
if (NF_CONFIG_SEARCH)
  execute_process(COMMAND ${NF_CONFIG_SEARCH}/nf-config --prefix
    RESULT_VARIABLE NF_STATUS
    OUTPUT_VARIABLE NF_CONFIG_OUTPUT
    OUTPUT_STRIP_TRAILING_WHITESPACE
    )
  if (NF_STATUS EQUAL 0)
    set(DEFAULT_NetCDF_Fortran_PATH ${NF_CONFIG_OUTPUT})
  endif()
endif()

find_path(NC_CONFIG_SEARCH nc-config)
if (NC_CONFIG_SEARCH)
  execute_process(COMMAND ${NC_CONFIG_SEARCH}/nc-config --prefix
    RESULT_VARIABLE NC_STATUS
    OUTPUT_VARIABLE NC_CONFIG_OUTPUT
    OUTPUT_STRIP_TRAILING_WHITESPACE
    )
  if (NC_STATUS EQUAL 0)
    set(DEFAULT_NetCDF_C_PATH ${NC_CONFIG_OUTPUT})
  endif()
endif()

if (DEFINED ENV{SCREAM_MACHINE})
  set(DEFAULT_SCREAM_MACHINE $ENV{SCREAM_MACHINE})
elseif(MACH)
  # MACH comes from CIME build system
  set(DEFAULT_SCREAM_MACHINE ${MACH})
endif()

set(DEFAULT_SMALL_KERNELS FALSE)
if (Kokkos_ENABLE_HIP OR Kokkos_ENABLE_SYCL)
  set(DEFAULT_SMALL_KERNELS TRUE)
endif()

if (SCREAM_DEBUG)
  set(DEFAULT_FPMODEL "strict")
  if (SCREAM_PACK_SIZE EQUAL 1 AND NOT EAMXX_ENABLE_GPU)
    set(DEFAULT_FPE TRUE)
  endif ()
endif()

### Now that reasonable defaults have been computed, set CACHE vars
set(SCREAM_MIMIC_GPU ${DEFAULT_MIMIC_GPU} CACHE BOOL "Mimic GPU to correctness-test inter-column parallelism on non-GPU platform")
set(SCREAM_PACK_CHECK_BOUNDS FALSE CACHE BOOL "If defined, scream::pack objects check indices against bounds")
set(SCREAM_LIB_ONLY ${DEFAULT_LIB_ONLY} CACHE BOOL "Only build libraries, no exes")
set(NetCDF_Fortran_PATH ${DEFAULT_NetCDF_Fortran_PATH} CACHE FILEPATH "Path to netcdf fortran installation")
set(NetCDF_C_PATH ${DEFAULT_NetCDF_C_PATH} CACHE FILEPATH "Path to netcdf C installation")
set(SCREAM_MACHINE ${DEFAULT_SCREAM_MACHINE} CACHE STRING "The CIME/SCREAM name for the current machine")
option(SCREAM_MPI_ON_DEVICE "Whether to use device pointers for MPI calls" ON)
<<<<<<< HEAD
option(SCREAM_ENABLE_MAM "Whether to enable MAM aerosol support" OFF)
set(SCREAM_SMALL_KERNELS ${DEFAULT_SMALL_KERNELS} CACHE STRING "Use small, non-monolothic kokkos kernels")
if (NOT SCREAM_SMALL_KERNELS)
=======
option(SCREAM_ENABLE_MAM "Whether to enable MAM aerosol support" ON)
set(SCREAM_SMALL_KERNELS ${DEFAULT_SMALL_KERNELS} CACHE STRING "Use small, non-monolothic kokkos kernels for ALL components that support them")
set(SCREAM_P3_SMALL_KERNELS ${SCREAM_SMALL_KERNELS} CACHE STRING "Use small, non-monolothic kokkos kernels for P3 only")
set(SCREAM_SHOC_SMALL_KERNELS ${SCREAM_SMALL_KERNELS} CACHE STRING "Use small, non-monolothic kokkos kernels for SHOC only")
if (NOT SCREAM_P3_SMALL_KERNELS AND NOT SCREAM_SHOC_SMALL_KERNELS)
>>>>>>> c41c698d
  set(EKAT_DISABLE_WORKSPACE_SHARING TRUE CACHE STRING "")
endif()

# Add RRTMGP settings. Note, we might consider also adding RRTMGP_EXPENSIVE_CHECKS
# to turn on the RRTMGP internal checks here as well, via
#     option (RRTMGP_EXPENSIVE_CHECKS "Turn on internal RRTMGP error checking" ${SCREAM_DEBUG})
# and then adding to scream_config.h:
#     #cmakedefine RRTMGP_EXPENSIVE_CHECKS
option (SCREAM_RRTMGP_DEBUG "Turn on extra debug checks in RRTMGP" ${SCREAM_DEBUG})

option(SCREAM_RRTMGP_ENABLE_YAKL "Use YAKL under rrtmgp" FALSE)
option(SCREAM_RRTMGP_ENABLE_KOKKOS "Use Kokkos under rrtmgp" TRUE)
if (SCREAM_RRTMGP_ENABLE_YAKL)
  add_definitions("-DRRTMGP_ENABLE_YAKL")
endif()

if (SCREAM_RRTMGP_ENABLE_KOKKOS)
  add_definitions("-DRRTMGP_ENABLE_KOKKOS")
endif()


set(SCREAM_DOUBLE_PRECISION TRUE CACHE BOOL "Set to double precision (default True)")

# For now, only used in share/grid/remap/refining_remapper_rma.*pp
option (EAMXX_ENABLE_EXPERIMENTAL_CODE "Compile one-sided MPI for refining remappers" OFF)

option (SCREAM_ENABLE_ML_CORRECTION "Whether to enable ML correction parametrization" OFF)

# Set number of vertical levels
set(SCREAM_NUM_VERTICAL_LEV ${DEFAULT_NUM_VERTICAL_LEV} CACHE STRING
    "The number of levels used in the vertical grid."
)
option(SCREAM_HAS_LEAP_YEAR "Whether scream uses leap years or not" ON)

set(SCREAM_FPMODEL ${DEFAULT_FPMODEL} CACHE STRING "Compiler floating point model")
set(SCREAM_FPE ${DEFAULT_FPE} CACHE BOOL "Enable floating point error exception")

# Whether to use XYZ as a method to detect memory usage.
option (SCREAM_ENABLE_GETRUSAGE "Whether getrusage can be used to get memory usage." OFF)
option (SCREAM_ENABLE_STATM "Whether /proc/self/statm can be used to get memory usage." OFF)

# Whether to disable warnings from tpls.
set (SCREAM_DISABLE_TPL_WARNINGS ON CACHE BOOL "")

# Dycore settings
set(DEFAULT_SCREAM_DYNAMICS_DYCORE "NONE")
if (SCREAM_CIME_BUILD AND SCREAM_DYN_TARGET STREQUAL "theta-l_kokkos")
  set (DEFAULT_SCREAM_DYNAMICS_DYCORE "Homme")
endif()

set(SCREAM_DYNAMICS_DYCORE ${DEFAULT_SCREAM_DYNAMICS_DYCORE} CACHE STRING
  "The name of the dycore to be used for dynamics. If NONE, then any code/test requiring dynamics is disabled.")

string(TOUPPER "${SCREAM_DYNAMICS_DYCORE}" SCREAM_DYNAMICS_DYCORE)
if (NOT ${SCREAM_DOUBLE_PRECISION})
  # Homme cannot handle single precision, for now. This causes tests to fail.
  # Fixing this requires adding a config parameter to homme, to switch between
  # single and double. That must be done in the upstream repo (E3SM), before
  # we can support it here.
  # So, for now, if Homme is the requested dyn dycore AND single precision is
  # requested, we disable dynamics, printing a warning.
  if ("${SCREAM_DYNAMICS_DYCORE}" STREQUAL "HOMME")
    message("WARNING! Homme dycore cannot be used in a Single Precision build. Turning Homme off.")
    set(SCREAM_DYNAMICS_DYCORE "NONE")
  endif()
endif()

# Set the scream base and src directory, to be used across subfolders
set(SCREAM_BASE_DIR ${CMAKE_CURRENT_SOURCE_DIR})
set(SCREAM_SRC_DIR  ${CMAKE_CURRENT_SOURCE_DIR}/src)
set(SCREAM_BIN_DIR  ${CMAKE_CURRENT_BINARY_DIR})

option (EAMXX_ENABLE_PYSCREAM "Whether to enable python interface to eamxx" OFF)
if (EAMXX_ENABLE_PYSCREAM)
  # Pybind11 requires shared libraries
  set (BUILD_SHARED_LIBS ON)
endif()

####################################################################
#                    Packs-related settings                        #
####################################################################

# Determine the main pack size.
set(SCREAM_PACK_SIZE ${DEFAULT_PACK_SIZE} CACHE STRING
  "The number of scalars in a scream::pack::Pack and Mask. Larger packs have good performance on conditional-free loops due to improved caching.")

# Besides the the main pack size, we have a couple of other pack sizes used across EAMxx
# For some routines, SKX may have better performance with pack_size=1
set(SCREAM_SMALL_PACK_SIZE ${SCREAM_PACK_SIZE} CACHE STRING
  "The number of scalars in a scream::pack::SmallPack and SmallMask. Smaller packs can have better performance in loops with conditionals since more of the packs will have masks with uniform value.")
set(SCREAM_POSSIBLY_NO_PACK "${Kokkos_ARCH_SKX}" CACHE BOOL
  "Set possibly-no-pack to this value. You can set it to something else to restore packs on SKX for testing.")

if (SCREAM_POSSIBLY_NO_PACK)
  set (SCREAM_POSSIBLY_NO_PACK_SIZE 1)
else()
  set (SCREAM_POSSIBLY_NO_PACK_SIZE ${SCREAM_PACK_SIZE})
endif ()

function (check_pack_size master_pack_size pack_size name)
  math (EXPR PACK_MODULO "${master_pack_size} % ${pack_size}")
  if ((pack_size GREATER master_pack_size) OR (NOT PACK_MODULO EQUAL 0))
    message (FATAL_ERROR "Invalid '${name}' size of ${pack_size}. Needs to be <= ${master_pack_size} and be a factor of it")
  endif()
endfunction ()

# Checks on pack sizes relative to the master one:
check_pack_size(${SCREAM_PACK_SIZE} ${SCREAM_SMALL_PACK_SIZE} "small pack")
# This one is an internal check, as the user cannot set SCREAM_POSSIBLY_NO_PACK_SIZE now.
check_pack_size(${SCREAM_PACK_SIZE} ${SCREAM_POSSIBLY_NO_PACK_SIZE} "possibly no pack")

####################################################################
#                      Input-data locations                        #
####################################################################

# Handle input root
if (SCREAM_MACHINE AND NOT SCREAM_INPUT_ROOT)
    execute_process(COMMAND ${CMAKE_CURRENT_SOURCE_DIR}/scripts/query-cime ${SCREAM_MACHINE} DIN_LOC_ROOT
    RESULT_VARIABLE QC_STATUS
    OUTPUT_VARIABLE QC_OUTPUT
    OUTPUT_STRIP_TRAILING_WHITESPACE
    )
  if (QC_STATUS EQUAL 0)
    set(DEFAULT_SCREAM_INPUT_ROOT ${QC_OUTPUT})
  endif()
endif()

set(SCREAM_INPUT_ROOT ${DEFAULT_SCREAM_INPUT_ROOT} CACHE PATH "Root of downloaded input files. Should match DIN_LOC_ROOT on CIME machines")
if (NOT SCREAM_INPUT_ROOT)
  string (CONCAT msg
    "  -> Value not found for SCREAM_INPUT_ROOT.\n"
    "     You have three ways for setting this folder. In order of precedence:\n"
    "      - define an env var SCREAM_MACHINE (must be a CIME-supported machine)\n"
    "      - define a cmake cache entry SCREAM_MACHINE (must be a CIME-supported machine)\n"
    "      - define a cmake cache entry SCREAM_INPUT_ROOT.\n"
    "     Ultimately, SCREAM_INPUT_ROOT is the folder where input data will be downloaded.\n")
  message ("${msg}")
  message (FATAL_ERROR "ERROR! Aborting...")
elseif(NOT IS_DIRECTORY ${SCREAM_INPUT_ROOT})
  string (CONCAT msg
    "  -> SCREAM_INPUT_ROOT=${SCREAM_INPUT_ROOT} is not a directory."
    "     You have three ways for setting this folder. In order of precedence:\n"
    "      - define an env var SCREAM_MACHINE (must be a CIME-supported machine)\n"
    "      - define a cmake cache entry SCREAM_MACHINE (must be a CIME-supported machine)\n"
    "      - define a cmake cache entry SCREAM_INPUT_ROOT.\n"
    "     Ultimately, SCREAM_INPUT_ROOT is the folder where input data will be downloaded.\n")
  message ("${msg}")
  message (FATAL_ERROR "ERROR! Aborting...")
else()
  execute_process(COMMAND test -w ${SCREAM_INPUT_ROOT}
    RESULT_VARIABLE res)
  if (NOT res EQUAL 0)
    string (CONCAT msg
      "  -> No write permissions on ${SCREAM_INPUT_ROOT}\n"
      "     If some input files need to be downloaded, this may result in an error."
      "     NOTE: You have three ways for setting this folder. In order of precedence:\n"
      "      - define an env var SCREAM_MACHINE (must be a CIME-supported machine)\n"
      "      - define a cmake cache entry SCREAM_MACHINE (must be a CIME-supported machine)\n"
      "      - define a cmake cache entry SCREAM_INPUT_ROOT.\n"
      "     Ultimately, SCREAM_INPUT_ROOT is the folder where input data will be downloaded.\n")
    message ("${msg}")
  endif()
endif()

set (SCREAM_DATA_DIR ${SCREAM_INPUT_ROOT}/atm/scream CACHE PATH "" FORCE)
set (TOPO_DATA_DIR ${SCREAM_INPUT_ROOT}/atm/cam/topo CACHE PATH "" FORCE)
set (IOP_DATA_DIR ${SCREAM_INPUT_ROOT}/atm/cam/scam/iop CACHE PATH "" FORCE)

####################################################################
#                    Tests-related settings                        #
####################################################################

if (NOT SCREAM_LIB_ONLY)

  # Assuming SCREAM_LIB_ONLY is FALSE (else, no exec is built at all), we need to decide
  # wether to build baseline-related execs, and wether we are generating baselines or
  # comparing against them. These options can help reducing a bit the code that is built
  # when generating baselines or when running memory-check tests (no baselines needed there)
  option(SCREAM_ONLY_GENERATE_BASELINES "Whether building only baselines-related executables" OFF)
  option(SCREAM_ENABLE_BASELINE_TESTS "Whether to run baselines-related tests" ON)
  if (SCREAM_ONLY_GENERATE_BASELINES AND NOT SCREAM_ENABLE_BASELINE_TESTS)
    message (FATAL_ERROR
      "Makes no sense to set SCREAM_ONLY_GENERATE_BASELINES=ON,\n"
      "but set SCREAM_ENABLE_BASELINE_TESTS=OFF.")
  endif()

  set(SCREAM_BASELINES_DIR "UNSET" CACHE PATH "Folder containing baselines data")
  if (SCREAM_ENABLE_BASELINE_TESTS)
    if (NOT EXISTS ${SCREAM_BASELINES_DIR}/data OR NOT IS_DIRECTORY ${SCREAM_BASELINES_DIR}/data)
      string (CONCAT msg
        "Error! Baselines tests enabled, but baseline dir is invalid.\n"
        "  SCREAM_BASELINES_DIR: ${SCREAM_BASELINES_DIR}")
      message ("${msg}")
      message (FATAL_ERROR "Aborting...")
    endif()
  endif()

  # All baselines tests will add a line to the baseline_list file,
  # specifyiing the full name of the baseline they generated.
  # When test-all-scream has to generate new baselines, it will run
  # ctest -L baseline_gen, and then read this file to find out all the
  # baseline files to copy into the baseline directory
  set (SCREAM_TEST_OUTPUT_DIR ${CMAKE_CURRENT_BINARY_DIR}/data)
  file(MAKE_DIRECTORY ${SCREAM_TEST_OUTPUT_DIR})
  file(TOUCH ${SCREAM_TEST_OUTPUT_DIR}/baseline_list)

  set(SCREAM_TEST_LEVEL_AT "0")
  set(SCREAM_TEST_LEVEL_NIGHTLY "1")
  set(SCREAM_TEST_LEVEL_EXPERIMENTAL "2")

  set(SCREAM_TEST_LEVEL "AT" CACHE STRING "The test level to run. Default is AT. NIGHTLY will run additional tests but is not guaranteed to PASS. EXPERIMENTAL will run even more tests with failures being more likely")

  if (SCREAM_TEST_LEVEL STREQUAL "AT")
    set(SCREAM_TEST_LEVEL ${SCREAM_TEST_LEVEL_AT})
  elseif (SCREAM_TEST_LEVEL STREQUAL "NIGHTLY")
    set(SCREAM_TEST_LEVEL ${SCREAM_TEST_LEVEL_NIGHTLY})
  elseif (SCREAM_TEST_LEVEL STREQUAL "EXPERIMENTAL")
    set(SCREAM_TEST_LEVEL ${SCREAM_TEST_LEVEL_EXPERIMENTAL})
  else()
    message(FATAL_ERROR "Unknown SCREAM_TEST_LEVEL '${SCREAM_TEST_LEVEL}'")
  endif()

  set(SCREAM_TEST_MAX_THREADS ${DEFAULT_MAX_THREADS} CACHE STRING "Upper limit on threads per rank for threaded tests")
  set(SCREAM_TEST_THREAD_INC 1 CACHE STRING "Thread count increment for threaded tests")
  set(SCREAM_TEST_MAX_RANKS ${DEFAULT_MAX_RANKS} CACHE STRING "Upper limit on ranks for mpi tests")
  math(EXPR DEFAULT_MAX_TOTAL_THREADS "${SCREAM_TEST_MAX_RANKS}*${SCREAM_TEST_MAX_THREADS}")
  set(SCREAM_TEST_MAX_TOTAL_THREADS ${DEFAULT_MAX_TOTAL_THREADS} CACHE STRING "Upper limit on nranks*threads for threaded tests")

  # Make sure SCREAM_TEST_MAX_RANKS and SCREAM_TEST_MAX_THREADS do not individually exceed SCREAM_TEST_MAX_TOTAL_THREADS
  if (SCREAM_TEST_MAX_THREADS GREATER ${SCREAM_TEST_MAX_TOTAL_THREADS})
    string(CONCAT msg
           "The requested number of max threads/rank (${SCREAM_TEST_MAX_THREADS}) is larger "
           "than the max total threads (${SCREAM_TEST_MAX_TOTAL_THREADS}). Setting "
           "SCREAM_TEST_MAX_THREADS=${SCREAM_TEST_MAX_TOTAL_THREADS}")
    message(STATUS "${msg}")
    set (SCREAM_TEST_MAX_THREADS ${SCREAM_TEST_MAX_TOTAL_THREADS})
  endif()
  if (SCREAM_TEST_MAX_RANKS GREATER ${SCREAM_TEST_MAX_TOTAL_THREADS})
    string(CONCAT msg
           "The requested number of max ranks (${SCREAM_TEST_MAX_RANKS}) is larger "
           "than the max total threads (${SCREAM_TEST_MAX_TOTAL_THREADS}). Setting "
           "SCREAM_TEST_MAX_RANKS=${SCREAM_TEST_MAX_TOTAL_THREADS}")
    message(STATUS "${msg}")
    set (SCREAM_TEST_MAX_RANKS ${SCREAM_TEST_MAX_TOTAL_THREADS})
  endif()

  # This is a meta-variable, which individual tests can use to set *different* degrees
  # of testing, in terms of resolutions. E.g., for SHORT use 3 timesteps, for MEDIUM use 10,
  # for LONG use 100. It is *completely* up to the test to decide what short, medium, and long mean.
  if (EKAT_ENABLE_COVERAGE OR EKAT_ENABLE_CUDA_MEMCHECK OR EKAT_ENABLE_VALGRIND OR EKAT_ENABLE_COMPUTE_SANITIZER)
    set (SCREAM_TEST_SIZE_DEFAULT SHORT)
    # also set thread_ing=$max_thread - 1, so we test at most 2 threading configurations
    if (SCREAM_TEST_MAX_THREADS GREATER 1)
      math (EXPR SCREAM_TEST_THREAD_INC ${SCREAM_TEST_MAX_THREADS}-1)
    endif()
  else()
    set (SCREAM_TEST_SIZE_DEFAULT MEDIUM)
  endif()

  set(SCREAM_TEST_SIZE ${SCREAM_TEST_SIZE_DEFAULT} CACHE STRING "The kind of testing to perform: SHORT, MEDIUM, LONG. Only applies to certain tests and is generally used to reduce test length when valgrind/cuda-memcheck are on.")
  set(SCREAM_TEST_VALID_SIZES "SHORT;MEDIUM;LONG" CACHE INTERNAL "List of valid values for SCREAM_TEST_SIZE")

  if (SCREAM_TEST_SIZE STREQUAL "SHORT")
    add_definitions(-DSCREAM_SHORT_TESTS)
  endif()

  enable_testing()
  include(CTest)
endif()

####################################################################
#               Configure all tpls and subfolders                  #
####################################################################

if (DEFINED ENV{SCREAM_FAKE_ONLY})
  # We don't really need to build ekat, but we do need to configure the test-launcher

  # Declare some vars that Ekat would have declared, and may be used later
  option (EKAT_ENABLE_MPI "Whether EKAT requires MPI." ON)
  option (EKAT_TEST_LAUNCHER_MANAGE_RESOURCES "Whether test-launcher should try to manage thread distribution. Requires a ctest resource file to be effective." OFF)
  option (EKAT_ENABLE_VALGRIND "Whether to run tests with valgrind" OFF)
  set(EKAT_VALGRIND_SUPPRESSION_FILE "" CACHE FILEPATH "Use this valgrind suppression file if valgrind is enabled.")
  set (EKAT_ENABLE_GPU False)
  if (Kokkos_ENABLE_CUDA OR Kokkos_ENABLE_HIP OR Kokkos_ENABLE_SYCL)
    set (EKAT_ENABLE_GPU True)
  endif ()

  if (EKAT_TEST_LAUNCHER_MANAGE_RESOURCES)
    set (TEST_LAUNCHER_MANAGE_RESOURCES True)
  else()
    set (TEST_LAUNCHER_MANAGE_RESOURCES False)
  endif()
  if (EKAT_ENABLE_GPU)
    set (TEST_LAUNCHER_ON_GPU True)
  else()
    set (TEST_LAUNCHER_ON_GPU False)
  endif()

  set (EKAT_SOURCE_DIR ${CMAKE_CURRENT_SOURCE_DIR}/../../externals/ekat)

  if (EKAT_ENABLE_MPI)
    find_package(MPI REQUIRED COMPONENTS C)

    # NOTE: may be an overkill, but depending on which FindMPI module is called,
    #       if _FIND_REQUIRED is not checked, we may not get a fatal error
    #       if the required components are not found. So check the _FOUND var.
    if (NOT MPI_C_FOUND)
      message (FATAL_ERROR "EKAT *requires* the C component of MPI to be found")
    endif()

    # We should avoid cxx bindings in mpi; they are already deprecated,
    # and can cause headaches at link time, cause they require -lmpi_cxx
    # (openpmi) or -lmpicxx (mpich) flags.
    include(EkatMpiUtils)
    DisableMpiCxxBindings()
    SetMpiRuntimeEnvVars()
  endif()

  # Configure/install test-launcher to build/install folder
  configure_file(${EKAT_SOURCE_DIR}/bin/test-launcher
                 ${CMAKE_BINARY_DIR}/bin/test-launcher)

  if (EKAT_ENABLE_VALGRIND)
    add_subdirectory(${EKAT_SOURCE_DIR}/valgrind_support
                     ${CMAKE_BINARY_DIR}/externals/ekat/valgrind_support)
  endif()

else()
  include(EkatBuildEkat)
  BuildEkat(PREFIX "SCREAM"
    ENABLE_TESTS OFF
    ENABLE_FPE   ON
    ENABLE_FPE_DEFAULT_MASK OFF)
endif()

# Set compiler-specific flags
include(EkatSetCompilerFlags)
ResetFlags()
SetCommonFlags()
SetProfilingFlags(PROFILER ${EKAT_PROFILING_TOOL} COVERAGE ${EKAT_ENABLE_COVERAGE})

include(EkatMpiUtils)
# We should avoid cxx bindings in mpi; they are already deprecated,
# and can cause headaches at link time, cause they require -lmpi_cxx
# (for openpmi; -lmpicxx for mpich) flag.
DisableMpiCxxBindings()

if (SCREAM_DOUBLE_PRECISION)
  if ("${CMAKE_CXX_COMPILER_ID}" STREQUAL "Intel")
    set(SCREAM_Fortran_FLAGS -real-size 64)
  elseif("${CMAKE_Fortran_COMPILER_ID}" STREQUAL "Cray")
    set(SCREAM_Fortran_FLAGS -s default32 -eZ)
  else()
    set(SCREAM_Fortran_FLAGS -fdefault-real-8 -fdefault-double-8)
  endif()
endif()

# This must be done using add_definitions because it is used to determine
# whether to include scream_config.h.
add_definitions(-DSCREAM_CONFIG_IS_CMAKE)

# Hooks for testing test-all-scream within test-scripts
if ($ENV{SCREAM_FORCE_BUILD_FAIL})
  add_definitions(-DSCREAM_FORCE_BUILD_FAIL)
endif()
if ($ENV{SCREAM_FORCE_RUN_FAIL})
  add_definitions(-DSCREAM_FORCE_RUN_FAIL)
endif()

# SCREAM_FAKE_ONLY is used to run some tests to ensure the enclosing testing
# scripts work correctly. We are not really interested in building/testing SCREAM.
if (NOT DEFINED ENV{SCREAM_FAKE_ONLY})

  add_subdirectory(tpls)
  add_subdirectory(src)

  if (NOT SCREAM_LIB_ONLY)
    add_subdirectory(tests)
  endif()

  # Generate scream_config.h and scream_config.f
  include (EkatUtils)
  EkatConfigFile(${CMAKE_CURRENT_SOURCE_DIR}/src/scream_config.h.in
                 ${CMAKE_CURRENT_BINARY_DIR}/src/scream_config.h
                 F90_FILE ${CMAKE_CURRENT_BINARY_DIR}/src/scream_config.f)

  # Build any tools in the scripts/ dir.
  add_subdirectory(scripts)

  # Generate scream_config.h and scream_config.f
  include (EkatUtils)
  EkatConfigFile(${CMAKE_CURRENT_SOURCE_DIR}/src/scream_config.h.in
                 ${CMAKE_CURRENT_BINARY_DIR}/src/scream_config.h
                 F90_FILE ${CMAKE_CURRENT_BINARY_DIR}/src/scream_config.f)
else()
  # This is a "fake" build of scream, to stress test the testing scripts.
  # We only need to build something in our tests folder
  add_subdirectory(tests/meta-tests)
endif()

####################################################################
#          Print some scream config settings to screen             #
####################################################################

message ("**************************************************")
message ("*       Summary of EAMxx config settings         *")
message ("**************************************************")

# Shortcut function, to print a variable
function (print_var var)
  message ("${var}: ${${var}}")
endfunction ()

print_var(EAMXX_ENABLE_GPU)
print_var(CUDA_BUILD)
print_var(HIP_BUILD)
print_var(SCREAM_MACHINE)
print_var(SCREAM_DYNAMICS_DYCORE)
print_var(SCREAM_DOUBLE_PRECISION)
print_var(SCREAM_MIMIC_GPU)
print_var(SCREAM_FPE)
print_var(SCREAM_NUM_VERTICAL_LEV)
print_var(SCREAM_PACK_SIZE)
print_var(SCREAM_SMALL_PACK_SIZE)
print_var(SCREAM_POSSIBLY_NO_PACK_SIZE)
print_var(SCREAM_LINK_FLAGS)
print_var(SCREAM_FPMODEL)
print_var(SCREAM_LIB_ONLY)
print_var(SCREAM_TPL_LIBRARIES)
print_var(SCREAM_TEST_MAX_THREADS)
print_var(SCREAM_TEST_THREAD_INC)
print_var(SCREAM_TEST_MAX_RANKS)

message ("**************************************************")<|MERGE_RESOLUTION|>--- conflicted
+++ resolved
@@ -205,17 +205,11 @@
 set(NetCDF_C_PATH ${DEFAULT_NetCDF_C_PATH} CACHE FILEPATH "Path to netcdf C installation")
 set(SCREAM_MACHINE ${DEFAULT_SCREAM_MACHINE} CACHE STRING "The CIME/SCREAM name for the current machine")
 option(SCREAM_MPI_ON_DEVICE "Whether to use device pointers for MPI calls" ON)
-<<<<<<< HEAD
 option(SCREAM_ENABLE_MAM "Whether to enable MAM aerosol support" OFF)
-set(SCREAM_SMALL_KERNELS ${DEFAULT_SMALL_KERNELS} CACHE STRING "Use small, non-monolothic kokkos kernels")
-if (NOT SCREAM_SMALL_KERNELS)
-=======
-option(SCREAM_ENABLE_MAM "Whether to enable MAM aerosol support" ON)
 set(SCREAM_SMALL_KERNELS ${DEFAULT_SMALL_KERNELS} CACHE STRING "Use small, non-monolothic kokkos kernels for ALL components that support them")
 set(SCREAM_P3_SMALL_KERNELS ${SCREAM_SMALL_KERNELS} CACHE STRING "Use small, non-monolothic kokkos kernels for P3 only")
 set(SCREAM_SHOC_SMALL_KERNELS ${SCREAM_SMALL_KERNELS} CACHE STRING "Use small, non-monolothic kokkos kernels for SHOC only")
 if (NOT SCREAM_P3_SMALL_KERNELS AND NOT SCREAM_SHOC_SMALL_KERNELS)
->>>>>>> c41c698d
   set(EKAT_DISABLE_WORKSPACE_SHARING TRUE CACHE STRING "")
 endif()
 
