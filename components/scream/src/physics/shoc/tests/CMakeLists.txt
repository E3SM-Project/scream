INCLUDE (ScreamUtils)

SET (NEED_LIBS shoc physics_share scream_share)
set(SHOC_TESTS_SRCS
    shoc_tests.cpp
    shoc_grid_tests.cpp
    shoc_impli_comp_tmpi_tests.cpp
    shoc_impli_dp_inverse_tests.cpp
    shoc_impli_sfc_fluxes_tests.cpp
    shoc_impli_srf_stress_tests.cpp
    shoc_impli_srf_tke_tests.cpp
    shoc_vertflux_tests.cpp
    shoc_varorcovar_tests.cpp
    shoc_energy_fixer_tests.cpp
    shoc_energy_update_dse_tests.cpp
    shoc_energy_integral_tests.cpp
    shoc_energy_total_fixer_tests.cpp
    shoc_energy_dse_fixer_tests.cpp
    shoc_energy_threshold_fixer_tests.cpp
    shoc_length_tests.cpp
    shoc_brunt_length_tests.cpp
    shoc_l_inf_length_tests.cpp
    shoc_conv_vel_length_tests.cpp
    shoc_check_length_tests.cpp
    shoc_conv_time_length_tests.cpp
    shoc_mix_length_tests.cpp
    shoc_fterm_input_third_moms_tests.cpp
    shoc_fterm_diag_third_moms_tests.cpp
    shoc_omega_diag_third_moms_tests.cpp
    shoc_xy_diag_third_moms_tests.cpp
    shoc_aa_diag_third_moms_tests.cpp
    shoc_w3_diag_third_moms_tests.cpp
    shoc_clip_third_moms_tests.cpp
    shoc_tke_tests.cpp
    shoc_check_tke_tests.cpp
    shoc_tke_column_stab_tests.cpp
    shoc_tke_shr_prod_tests.cpp
    shoc_tke_isotropic_ts_tests.cpp
    shoc_tke_adv_sgs_tke_tests.cpp
    shoc_eddy_diffusivities_tests.cpp
    shoc_diag_second_mom_srf_test.cpp
    shoc_linear_interp_tests.cpp
    shoc_diag_third_tests.cpp
    shoc_compute_diag_third_tests.cpp
<<<<<<< HEAD
    shoc_linearinterp_tests.cpp
    shoc_assumed_pdf_tests.cpp
=======
>>>>>>> 94b3e04a
    shoc_pdf_tildatoreal_tests.cpp
    shoc_pdf_vv_parameters_tests.cpp
    shoc_pdf_thl_parameters_tests.cpp
    shoc_pdf_qw_parameters_tests.cpp
    shoc_pdf_inplume_corr_tests.cpp
    shoc_pdf_computetemp_tests.cpp
    shoc_pdf_compute_qs_tests.cpp
    shoc_pdf_compute_s_tests.cpp
    shoc_pdf_compute_buoyflux_tests.cpp
    shoc_pdf_compute_liqflux_tests.cpp
    shoc_pdf_compute_cloudvar_tests.cpp
    shoc_pdf_compute_sgsliq_tests.cpp
    shoc_diag_second_mom_ubycond_test.cpp
    shoc_pblintd_init_pot_test.cpp
    shoc_unit_tests.cpp
    ) # SHOC_TESTS_SRCS

# NOTE: tests inside this if statement won't be built in a baselines-only build
if (NOT ${SCREAM_BASELINES_ONLY})
  CreateUnitTest(shoc_tests "${SHOC_TESTS_SRCS}" "${NEED_LIBS}" THREADS 1 ${SCREAM_TEST_MAX_THREADS} ${SCREAM_TEST_THREAD_INC} DEP shoc_tests_ut_np1_omp1)
endif()

CreateUnitTest(shoc_run_and_cmp "shoc_run_and_cmp.cpp" "${NEED_LIBS}" THREADS ${SCREAM_TEST_MAX_THREADS} EXE_ARGS "${SCREAM_TEST_DATA_DIR}/shoc_run_and_cmp.baseline" DEP shoc_tests_ut_np1_omp1 EXCLUDE_MAIN_CPP)

# By default, baselines should be created using all fortran
add_custom_target(shoc_baseline
  COMMAND $<TARGET_FILE:shoc_run_and_cmp> -f -g ${SCREAM_TEST_DATA_DIR}/shoc_run_and_cmp.baseline)

add_dependencies(baseline shoc_baseline)<|MERGE_RESOLUTION|>--- conflicted
+++ resolved
@@ -42,11 +42,7 @@
     shoc_linear_interp_tests.cpp
     shoc_diag_third_tests.cpp
     shoc_compute_diag_third_tests.cpp
-<<<<<<< HEAD
-    shoc_linearinterp_tests.cpp
     shoc_assumed_pdf_tests.cpp
-=======
->>>>>>> 94b3e04a
     shoc_pdf_tildatoreal_tests.cpp
     shoc_pdf_vv_parameters_tests.cpp
     shoc_pdf_thl_parameters_tests.cpp
