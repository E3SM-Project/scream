<?xml version="1.0"?>

<?xml-stylesheet type="text/xsl" href="definitions_variables" ?>

<definitions_variables>

  <entry id="COMP_ATM"> 
    <type>char</type>
    <valid_values>cam</valid_values>
    <default_value>cam</default_value>
    <group>case_comp</group>
    <file>env_case.xml</file>
    <desc>Name of atmospheric component</desc>
  </entry>

  <entry id="CAM_DYCORE">
    <type>char</type>
    <valid_values>eul,fv,se</valid_values>
    <default_value>fv</default_value>
    <values>
      <value grid="a%T[1-9]" >eul</value>
      <value grid="a%ne[0-9]">se</value>
    </values>
    <group>build_component_cam</group>
    <file>env_build.xml</file>
    <desc>CAM dynamical core</desc>
  </entry>

  <entry id="CAM_TARGET">
         <type>char</type>
         <valid_values>preqx,preqx_acc</valid_values>
         <default_value>preqx</default_value>
         <group>build_component_cam</group>
         <file>env_build.xml</file>
         <desc>CAM-SE cmake target (only used with CAM_DYCORE == 'se')</desc>
  </entry>

  <entry id="CAM_CONFIG_OPTS">
    <type>char</type>
    <valid_values></valid_values>
    <default_value></default_value>
    <values modifier='additive'>
      <value compset="_CAM4"          >-phys cam4</value>              
      <value compset="_CAM5"          >-phys cam5</value> 
      <value compset="_CAM5%MAM4"     >-chem trop_mam4</value>
      <value compset="_CAM5%ATMMOD"   >-clubb_sgs -microphys mg2 -chem linoz_mam4_resus_mom -rain_evap_to_coarse_aero</value>
      <value compset="_CAM5%AV1C"     >-clubb_sgs -microphys mg2 -chem linoz_mam4_resus_mom -rain_evap_to_coarse_aero -nlev 72</value>
      <value compset="_CAM5%AV1C-00"  >-clubb_sgs -microphys mg2 -chem linoz_mam4_resus_mom -rain_evap_to_coarse_aero -nlev 72</value>
      <value compset="_CAM5%AV1C-01"  >-clubb_sgs -microphys mg2 -chem linoz_mam4_resus_mom_soag -rain_evap_to_coarse_aero -nlev 72</value>
      <value compset="_CAM5%AV1C-02"  >-clubb_sgs -microphys mg2 -chem linoz_mam4_resus_mom_soag -rain_evap_to_coarse_aero -nlev 72</value>
      <value compset="_CAM5%AV1C-03"  >-clubb_sgs -microphys mg2 -chem linoz_mam4_resus_mom_soag -rain_evap_to_coarse_aero -nlev 72</value>
      <value compset="_CAM5%AV1C-04"  >-clubb_sgs -microphys mg2 -chem linoz_mam4_resus_mom_soag -rain_evap_to_coarse_aero -nlev 72</value>
      <value compset="_CAM5%AV1C-04P" >-clubb_sgs -microphys mg2 -chem linoz_mam4_resus_mom_soag -rain_evap_to_coarse_aero -nlev 72</value>
      <value compset="_CAM5%AV1C-04P2">-clubb_sgs -microphys mg2 -chem linoz_mam4_resus_mom_soag -rain_evap_to_coarse_aero -nlev 72</value>
      <value compset="_CAM5%AV1C-L"   >-clubb_sgs -microphys mg2 -chem linoz_mam4_resus_mom_soag -rain_evap_to_coarse_aero -nlev 72</value>
      <value compset="_CAM5%AV1C-H01A">-clubb_sgs -microphys mg2 -chem linoz_mam4_resus_mom_soag -rain_evap_to_coarse_aero -nlev 72</value>
      <value compset="_CAM5%AV1C-H01B">-clubb_sgs -microphys mg2 -chem linoz_mam4_resus_mom_soag -rain_evap_to_coarse_aero -nlev 72</value>
      <value compset="_CAM5%CMIP6"    >-clubb_sgs -microphys mg2 -chem linoz_mam4_resus_mom_soag -rain_evap_to_coarse_aero -nlev 72</value>
      <value compset="_CAM5%AV1F"     >-clubb_sgs -microphys mg2 -chem trop_mam4_resus      -rain_evap_to_coarse_aero -nlev 72</value>
      <value compset="_CAM5%AV1F-00"  >-clubb_sgs -microphys mg2 -chem trop_mam4_resus      -rain_evap_to_coarse_aero -nlev 72</value>
      <value compset="_CAM5%AV1F-01"  >-clubb_sgs -microphys mg2 -chem trop_mam4_resus_soag -rain_evap_to_coarse_aero -nlev 72</value>
      <value compset="_CAM5%ATMMODCOSP">-clubb_sgs -microphys mg2 -chem linoz_mam4_resus_mom -rain_evap_to_coarse_aero -cosp</value>
      <value compset="_CAM5%COSP"     >-cosp</value> 
      <value compset="_CAM5%CLB"      >-clubb_sgs</value>
      <value compset="_CAM5%MG2"      >-microphys mg2</value>
      <value compset="_CAM5%CLBMG2"   >-clubb_sgs -microphys mg2</value>
      <value compset="_CAM5%CLBMG2L72"   >-clubb_sgs -microphys mg2 -nlev 72</value>
      <value compset="_CAM5%CLBMG2BCL72" >-clubb_sgs -microphys mg2 -nlev 72</value>
      <value compset="_CAM5%CLBMG2LINMAM4RESUS" >-clubb_sgs -microphys mg2 -chem linoz_mam4_resus -rain_evap_to_coarse_aero</value>
      <value compset="_CAM5%CLBMG2LINMAM4RESUSMOM" >-clubb_sgs -microphys mg2 -chem linoz_mam4_resus_mom -rain_evap_to_coarse_aero</value>
      <value compset="_CAM5%CLBMG2MAM4"   >-clubb_sgs -microphys mg2 -chem trop_mam4</value>
      <value compset="_CAM5%CLBMG2MAM4MOM"   >-clubb_sgs -microphys mg2 -chem trop_mam4_mom</value>
      <value compset="_CAM5%CLBMG2MAM4RESUS"   >-clubb_sgs -microphys mg2 -chem trop_mam4 -rain_evap_to_coarse_aero</value>
      <value compset="_CAM5%CLBMG2MAM4RESUSMOM"   >-clubb_sgs -microphys mg2 -chem trop_mam4_resus_mom -rain_evap_to_coarse_aero</value>
      <value compset="_CAM5%CLBMG2MAM4RESUSCOSP"   >-clubb_sgs -microphys mg2 -chem trop_mam4 -rain_evap_to_coarse_aero -cosp</value>
      <value compset="_CAM5%CLBMG2MAM4RESUSMOMCOSP"   >-clubb_sgs -microphys mg2 -chem trop_mam4_resus_mom -rain_evap_to_coarse_aero -cosp</value>
      <value compset="_CAM5%CLBMG2LINMAM4RESUSMOMCOSP" >-clubb_sgs -microphys mg2 -chem linoz_mam4_resus_mom -rain_evap_to_coarse_aero -cosp</value>
      <value compset="_CAM5%UNI"      >-unicon -cppdefs -DMODIFY_ACTIVATE</value>
      <value compset="_CAM4%TBAM"     >-chem trop_bam</value>
      <value compset="_CAM4%TMOZ"     >-chem trop_mozart</value>
      <value compset="_CAM4%MOZS"     >-chem trop_mozart_soa -age_of_air_trcs</value>
      <value compset="_CAM5%MOZM"     >-chem trop_mozart_mam3 -age_of_air_trcs</value> 
      <value compset="_CAM5%PM"       >-chem none</value> 
      <value compset="_CAM5%SMA3"     >-chem trop_strat_mam3 -age_of_air_trcs</value> 
      <value compset="_CAM5%SMA7"     >-chem trop_strat_mam7 -age_of_air_trcs</value> 
      <value compset="_CAM4%SSOA"     >-chem trop_strat_soa -age_of_air_trcs</value> 
      <!-- Match against "%WC" to set defaults for all WACCM cases. -->
      <!-- Later settings of "-chem" take precedence over earlier ones. -->
      <value compset="_CAM4%WC"       >-chem waccm_mozart</value>
      <value compset="_CAM5%WC"       >-chem waccm_mozart_mam3</value>
      <value compset="_CAM4%WCSC"     >-chem waccm_ghg</value>
      <value compset="_CAM[45]%WCBC"  >-carma bc_strat</value>
      <value compset="_CAM4%WCSF"     >-chem waccm_mozart_sulfur -carma sulfate</value>
      <value compset="_CAM[45]%WCMX"  >-waccmx</value>
      <value compset="GEOS_CAM"       >-offline_dyn</value>
      <value compset="GEOS_CAM4"      >-nlev 56</value>
      <value compset="GEOS_CAM5"      >-nlev 56</value>
      <value compset="GEOS_CAM4%WC"   >-nlev 88</value>
      <value compset="_CAM4%FCHM"     >-chem super_fast_llnl</value>
      <value compset="20TR_CAM4%FCHM" >-chem super_fast_llnl -age_of_air_trcs</value> 
      <value compset="_CAM.*_BGC%B"   >-co2_cycle</value> 
      <value compset="CAM[45]%SCAM"   >-dyn eul -scam</value>
      <value compset="AR97_CAM[45]"   >-phys cam5 -scam -nospmd -nosmp -nlev 72 -clubb_sgs -chem linoz_mam4_resus_mom_soag -rain_evap_to_coarse_aero -bc_dep_to_snow_updates</value>
      <value compset="_CAM.%L60"      >-nlev 60</value>
      <value compset="_CAM%IDEAL"     >-phys ideal</value>              
      <value compset="_CAM%ADIAB"     >-phys adiabatic</value>              
      <value compset="_AQP1"          >-ocn aquaplanet</value>              
      <value compset="_CLM45%[^_]*BC"     >-bc_dep_to_snow_updates</value>
    </values>
    <group>build_component_cam</group>
    <file>env_build.xml</file>
    <desc>
      CAM configure options, see CAM configure utility for details
      Provides option(s) for the CAM configure utility. 
      CAM_CONFIG_OPTS are normally set as compset variables (e.g., -phys  cam3_5_1 -chem waccm_mozart) 
      and in general should not be modified for supported compsets.  It is recommended that if you want 
      to modify this value for your experiment, you should use your own user-defined
      component sets via using create_newcase with a compset_file argument
    </desc> 
  </entry>

  <entry id="CAM_NML_USE_CASE">
    <type>char</type>
    <valid_values></valid_values>
    <default_value>UNSET</default_value>
    <values>
      <value compset="2000_CAM4%TMOZ"   >2000_cam4_trop_chem</value> 
      <value compset="1850_CAM4"        >1850_cam4</value> 
      <value compset="1850_CAM5"        >1850_cam5</value> 
      <value compset="20TR_CAM4"        >1850-2005_cam4</value> 
      <value compset="20TR_CAM5"        >1850-2005_cam5</value> 
      <value compset="AMIP_CAM5"        >1850-2005_cam5</value> 
      <value compset="AMIP_CAM4"        >1850-2005_cam4</value> 
      <value compset="20TR_CAM4.*_BGC%B">1850-2005_cam4_bgc</value> 
      <value compset="RCP2_CAM4"        >2005-2100_cam4_rcp26</value> 
      <value compset="RCP4_CAM4"        >2005-2100_cam4_rcp45</value> 
      <value compset="RCP4_CAM4.*_BGC%B">2005-2100_cam4_rcp45_bgc</value> 
      <value compset="RCP6_CAM4"        >2005-2100_cam4_rcp60</value> 
      <value compset="RCP8_CAM4"        >2005-2100_cam4_rcp85</value> 
      <value compset="RCP8_CAM4.*_BGC%B">2005-2100_cam4_rcp85_bgc</value> 
      <value compset="RCP2_CAM5"        >2006-2100_cam5_rcp26</value> 
      <value compset="RCP4_CAM5"        >2006-2100_cam5_rcp45</value> 
      <value compset="RCP6_CAM5"        >2006-2100_cam5_rcp60</value> 
      <value compset="RCP8_CAM5"        >2006-2100_cam5_rcp85</value> 
      <value compset="1850_CAM4%FCHM"   >1850_cam4_super_fast_llnl</value> 
      <value compset="2000_CAM4%FCHM"   >2000_cam4_super_fast_llnl</value> 
      <value compset="20TR_CAM4%FCHM"   >1850-2005_cam4_super_fast_llnl</value> 
      <value compset="2000_CAM5%TMOZ"   >2000_cam4_trop_chem</value> 
      <value compset="2000_CAM5%MOZM"   >2000_cam5_trop_moz_mam3</value> 
      <value compset="1850_CAM5%PM"     >1850_cam5_pm</value> 
      <value compset="2000_CAM5.*PLMOD" >2000_cam5_plmod</value>
      <value compset="2000_CAM5%CLBMG2MAM4MOM">2000_cam5_plmod</value>
      <value compset="2000_CAM5%CLBMG2MAM4RESUS*">2000_cam5_plmod_plus_resus</value>
      <value compset="2000_CAM5%CLBMG2L72">2000_cam5_clubb_mg2_l72</value>
      <value compset="2000_CAM5%CLBMG2BCL72">2000_cam5_clubb_mg2_bc_l72</value>
      <value compset="2000_CAM5%CLBMG2LINMAM4RESUS*">2000_cam5_linoz_plmod_plus_resus</value>
      <value compset="2000_CAM5.*ATMMOD*">2000_cam5_atmmod</value>
      <value compset="2000_CAM5.*AV1C"   >2000_cam5_av1c</value>
      <value compset="2000_CAM5.*AV1C-00">2000_cam5_av1c-00</value>
      <value compset="1850_CAM5.*AV1C-01">1850_cam5_av1c-01</value>
      <value compset="1850_CAM5.*AV1C-02">1850_cam5_av1c-02</value>
      <value compset="1850_CAM5.*AV1C-03">1850_cam5_av1c-03</value>
      <value compset="1850_CAM5.*AV1C-04">1850_cam5_av1c-04</value>
      <value compset="1850_CAM5.*AV1C-04P">1850_cam5_av1c-04p</value>
      <value compset="1850_CAM5.*AV1C-04P2">1850_cam5_av1c-04p2</value>
      <value compset="1850_CAM5.*AV1C-L" >1850_cam5_av1c-04p2</value>
      <value compset="1850_CAM5.*AV1C-H01A">1850_cam5_av1c-h01a</value>
      <value compset="1850_CAM5.*AV1C-H01B">1850_cam5_av1c-h01b</value>
      <value compset="1850_CAM5.*CMIP6"  >1850_cam5_CMIP6</value>
      <value compset="2000_CAM5.*AV1C-01">2000_cam5_av1c-01</value>
      <value compset="2000_CAM5.*AV1C-02">2000_cam5_av1c-02</value>
      <value compset="2000_CAM5.*AV1C-03">2000_cam5_av1c-03</value>
      <value compset="2000_CAM5.*AV1C-04">2000_cam5_av1c-04</value>
      <value compset="2000_CAM5.*AV1C-04P">2000_cam5_av1c-04p</value>
      <value compset="2000_CAM5.*AV1C-04P2">2000_cam5_av1c-04p2</value>
      <value compset="2000_CAM5.*AV1C-L" >2000_cam5_av1c-04p2</value>
      <value compset="2000_CAM5.*AV1C-H01A">2000_cam5_av1c-h01a</value>
      <value compset="2000_CAM5.*AV1C-H01B">2000_cam5_av1c-h01b</value>
      <value compset="2000_CAM5.*AV1F"   >2000_cam5_av1f</value>
      <value compset="2000_CAM5.*AV1F-00">2000_cam5_av1f-00</value>
      <value compset="2000_CAM5.*AV1F-01">2000_cam5_av1f-01</value>
      <value compset="20TR_CAM5.*AV1C-03">20TR_cam5_av1c-03</value>
      <value compset="20TR_CAM5.*AV1C-04">20TR_cam5_av1c-04</value>
      <value compset="20TR_CAM5.*AV1C-04P">20TR_cam5_av1c-04p</value>
      <value compset="20TR_CAM5.*AV1C-04P2">20TR_cam5_av1c-04p2</value>
      <value compset="20TR_CAM5.*AV1C-L">20TR_cam5_av1c-04p2</value>
      <value compset="20TR_CAM5.*AV1C-H01A">20TR_cam5_av1c-h01a</value>
      <value compset="20TR_CAM5.*AV1C-H01B">20TR_cam5_av1c-h01b</value>
      <value compset="20TR_CAM5.*CMIP6"  >20TR_cam5_CMIP6</value>
      <value compset="2000_CAM5%COSP"   >2000_cam5_cosp</value>
      <value compset="2000_CAM4%WCMX"   >waccmx_2000_cam4</value>
      <value compset="1996_CAM4%WCMX"   >waccmx_1996_cam4</value>
      <value compset="5505_CAM4%WCCM"   >waccm_1955-2005_cam4</value>
      <value compset="1850_CAM4%WCSC"   >waccm_sc_1850_cam4</value>
      <value compset="5505_CAM4%WCSC"   >waccm_sc_1955-2005_cam4</value>
      <value compset="2000_CAM4%WCSC"   >waccm_sc_2000_cam4</value>
      <value compset="RCP2_CAM4%WCSC"   >waccm_sc_2005-2100_cam4_rcp26</value>
      <value compset="RCP4_CAM4%WCSC"   >waccm_sc_2005-2100_cam4_rcp45</value>
      <value compset="RCP8_CAM4%WCSC"   >waccm_sc_2005-2100_cam4_rcp85</value>
      <value compset="1850_CAM4%WCCM"   >waccm_1850_cam4</value>
      <value compset="2000_CAM4%WCCM"   >waccm_2000_cam4</value>
      <value compset="20TR_CAM4%WCCM"   >waccm_1850-2005_cam4</value> 
      <value compset="RCP2_CAM4%WCCM"   >waccm_2005-2100_cam4_rcp26</value>
      <value compset="RCP4_CAM4%WCCM"   >waccm_2005-2100_cam4_rcp45</value>
      <value compset="RCP8_CAM4%WCCM"   >waccm_2005-2100_cam4_rcp85</value>
      <value compset="1850_CAM5%WCCM"   >waccm_1850_cam5</value>
      <value compset="2000_CAM5%WCCM"   >waccm_2000_cam5</value>
      <value compset="2013_CAM4%WCBC"   >waccm_carma_bc_2013_cam4</value>
      <value compset="GEOS_CAM4%TMOZ"   >cam4_chem_radpsv_geos5</value>
      <value compset="GEOS_CAM4%TBAM"   >cam4_bam_radpsv_geos5</value>
      <value compset="GEOS_CAM4%WCCM"   >sd_waccm_geos5</value>
      <value compset="GEOS_CAM4%WCSF"   >sd_waccm_sulfur</value>
      <value compset="_CAM4%MOZS"       >soa_chem_megan_emis</value>         
      <value compset="_CAM5%SMA3"       >2000_cam5_trop_strat_mam3</value>
      <value compset="_CAM5%SMA7"       >2000_cam5_trop_strat_mam7</value>
      <value compset="_CAM4%SSOA"       >2000_cam4_trop_strat_soa</value>
      <value compset="GEOS_CAM5%SMA3"   >sd_cam5_trop_strat_mam3</value>
      <value compset="GEOS_CAM4%SSOA"   >sd_cam4_trop_strat_soa</value>
      <value compset="AR95_CAM[45]"     >scam_arm95</value>
      <value compset="AR97_CAM[45]"     >scam_arm97</value>
      <value compset="SCAM_CAM5"        >scam_generic</value>
      <value compset="PIPD_CAM5"        >1850-PD_cam5</value>
    </values>
    <group>run_component_cam</group>
    <file>env_run.xml</file>
    <desc>CAM namelist use_case.  Provides the use_case option for the
      CAM build-namelist utility (which is called from
      $CASEROOT/Buildconf/cam.buildnml).  The CAM build-namelist
      leverages groups of namelist options (use cases) that are often
      paired with the CAM configure options.  These use cases are xml
      files located in
      $CIMEROOT/../components/atm/cam/bld/namelist_files/use_cases.
      In general, this variable should not be modified for supported
      component sets (compsets).  Recommendation: If you want to
      modify this value for your experiment, use your own user-defined
      component sets.</desc>
  </entry>

  <entry id="CAM_NAMELIST_OPTS">
    <type>char</type>
    <valid_values></valid_values>
    <default_value></default_value>
    <values>
      <value compset="_CAM.*%RCO2"> scenario_ghg=&apos;RAMP_CO2_ONLY&apos;ramp_co2_annual_rate=1 </value> 
      <value compset="_BGC%BDRD"> co2_cycle_rad_passive=.true. </value>
    </values>
    <group>run_component_cam</group>
    <file>env_run.xml</file>
    <desc>CAM specific namelist settings for -namelist option Provides
      options to the -namelist argument for the CAM build-namelist
      utility.  This should be reserved for component set
      specification. Users should modify CAM namelists only via the
      $CASEROOT/user_nl_cam file.</desc>
  </entry>

  <description>
    <desc compset="_CAM4"  >cam4 physics:</desc>
    <desc compset="_CAM5"  >cam5 physics:</desc>
    <desc compset="_CAM5%MAM4"   >CAM trop_mam4 chemistry:</desc>
    <desc compset="_CAM5%COSP"   >CAM with COSP turned on:</desc>
    <desc compset="_CAM5.*PLMOD" >CAM with all polar mods:</desc>
    <desc compset="_CAM5.*RESUS" >CAM with polar mods, MAM4 and resuspension:</desc>
    <desc compset="_CAM5.*ATMMOD">CAM with all ACME atmosphere mods:</desc>
    <desc compset="_CAM5.*AV1C"  >CAM with complete set of ACME atmospheric mods for V1 (72 layers model):</desc>
    <desc compset="_CAM5.*AV1C-00"  >CAM with complete set of ACME atmospheric mods for V1 (72 layers model)- v00:</desc>
    <desc compset="_CAM5.*AV1C-01"  >CAM with complete set of ACME atmospheric mods for V1 (72 layers model) and ACES4BGC SOAG emissions- v01:</desc>
    <desc compset="_CAM5.*AV1C-02"  >CAM with complete set of ACME atmospheric mods for V1 (72 layers model) and ACES4BGC SOAG emissions- v02:</desc>
    <desc compset="_CAM5.*AV1C-03"  >CAM with complete set of ACME atmospheric mods for V1 (72 layers model) and ACES4BGC SOAG emissions- v03:</desc>
    <desc compset="_CAM5.*AV1C-04"  >CAM with complete set of ACME atmospheric mods for V1 (72 layers model) and ACES4BGC SOAG emissions- v04:</desc>
    <desc compset="_CAM5.*AV1C-04P" >CAM with complete set of ACME atmospheric mods for V1 (72 layers model) and ACES4BGC SOAG emissions- v04p:</desc>
    <desc compset="_CAM5.*AV1C-04P2">CAM with complete set of ACME atmospheric mods for V1 (72 layers model) and ACES4BGC SOAG emissions- v04p2:</desc>
    <desc compset="_CAM5.*AV1C-L"   >CAM with complete set of ACME atmospheric mods for V1 (72 layers model) and ACES4BGC SOAG emissions- v04p2:</desc>
    <desc compset="_CAM5.*AV1C-H01A">CAM with complete set of ACME atmospheric mods for V1 (72 layers model) and ACES4BGC SOAG emissions- vh01a:</desc>
    <desc compset="_CAM5.*AV1C-H01B">CAM with complete set of ACME atmospheric mods for V1 (72 layers model) and ACES4BGC SOAG emissions- vh01b:</desc>
    <desc compset="_CAM5.*CMIP6"    >CAM with complete set of ACME atmospheric mods for V1 (72 layers model) and ACES4BGC SOAG emissions- CMIP6-DECK:</desc>
<<<<<<< HEAD
    <desc compset="_CAM5.*AV1F"  >CAM with familiar set of ACME atmospheric mods for V1 (72 Layers model):</desc>
=======
    <desc compset="_CAM5.*AV1F"     >CAM with familiar set of ACME atmospheric mods for V1 (72 Layers model):</desc>
>>>>>>> 33aefd40
    <desc compset="_CAM5.*AV1F-00"  >CAM with familiar set of ACME atmospheric mods for V1 (72 Layers model)- v00:</desc>
    <desc compset="_CAM5.*AV1F-01"  >CAM with familiar set of ACME atmospheric mods for V1 (72 Layers model) and ACES4BGC SOAG emissions- v01:</desc>
    <desc compset="_CAM5.*ATMMODCOSP">CAM with all ACME atmosphere mods and COSP:</desc>
    <desc compset="_CAM5%CLB"    >CAM CLUBB:</desc>
    <desc compset="_CAM5%MG2"    >CAM MG2:</desc>
    <desc compset="_CAM5%CLBMG2"    >CAM CLUBB MG2:</desc>
    <desc compset="_CAM5%CLBMG2L72" >CAM CLUBB MG2 with 72 layers:</desc>
    <desc compset="_CAM5%CLBMG2BCL72" >CAM CLUBB MG2 BC dep on snow with 72 layers:</desc>
    <desc compset="_CAM5%CLBMG2LINMAM4RESUS"    >CAM CLUBB MG2 Linoz2 MAM4 resuspension:</desc>
    <desc compset="_CAM5%CLBMG2LINMAM4RESUSMOM" >CAM CLUBB MG2 Linoz2 MAM4 resuspension MOM:</desc>
    <desc compset="_CAM5%CLBMG2MAM4"    >CAM CLUBB MG2 MAM4:</desc>
    <desc compset="_CAM5%CLBMG2MAM4MOM"    >CAM CLUBB MG2 MAM4 MOM:</desc>
    <desc compset="_CAM5%CLBMG2MAM4RESUS"    >CAM CLUBB MG2 MAM4 resuspension:</desc>
    <desc compset="_CAM5%CLBMG2MAM4RESUSMOM"    >CAM CLUBB MG2 MAM4 resuspension MOM:</desc>
    <desc compset="_CAM5%CLBMG2MAM4RESUSCOSP"    >CAM CLUBB MG2 MAM4 resuspension COSP:</desc>
    <desc compset="_CAM5%CLBMG2MAM4RESUSMOMCOSP"    >CAM CLUBB MG2 MAM4 resuspension MOM COSP:</desc>
    <desc compset="_CAM5%CLBMG2LINMAM4RESUSMOMCOSP" >CAM CLUBB MG2 Linoz2 MAM4 resuspension MOM COSP:</desc>
    <desc compset="_CAM5%PM"     >CAM prescribed modal aerosols:</desc>
    <desc compset="_CAM[45]%WCCM">CAM WACCM with daily solar data and SPEs:</desc>
    <desc compset="_CAM[45]%WCMX">CAM WACCM-X:</desc>
    <desc compset="_CAM[45]%WCSC">CAM WACCM specified chemistry:</desc>
    <desc compset="_CAM[45]%WCBC">CAM WACCM with the stratospheric black carbon CARMA model:</desc>
    <desc compset="_CAM[45]%WCSF">CAM WACCM with sulfur chemistry and the sulfate CARMA model:</desc>
    <desc compset="_CAM[45]%FCHM">CAM super_fast_llnl chemistry:</desc> 
    <desc compset="_CAM[45]%TMOZ">CAM trop_mozart chemistry:</desc>
    <desc compset="_CAM[45]%TBAM">CAM trop_bam chemistry: </desc>
    <desc compset="_CAM[45]%MOZM">CAM trop_mozart_mam3 chemistry:</desc>
    <desc compset="_CAM[45]%MOZS">CAM trop_mozart_soa chemistry:</desc>
    <desc compset="_CAM[45]%SMA3">CAM trop_strat_mam3 chemistry:</desc>
    <desc compset="_CAM[45]%SMA7">CAM trop_strat_mam7 chemistry:</desc>
    <desc compset="_CAM[45]%SSOA">CAM trop_strat_soa chemistry: </desc>
    <desc compset="_CAM[45]%RCO2">CAM CO2 ramp: </desc>
    <desc compset="AR95_CAM[45]%SCAM">stand-alone single column CAM ARM95 IOP test case:</desc>
    <desc compset="AR97_CAM[45]%SCAM">stand-alone single column CAM ARM97 IOP test case:</desc>
    <desc compset="GEOS_CAM[45]%([^W]|W[^C])" >CAM winds and temperature driven by GEOS5 meteorology:</desc>
    <desc compset="GEOS_CAM[45]%WC" >CAM WACCM winds and temperature nudged toward GEOS5 meteorology each time step:</desc>
    <desc compset="_CAM.%L60"    >CAM 60 layers and full gravity wave spectrum:</desc>
    <desc compset="ADIAB"        >CAM adiabatic physics:</desc>
    <desc compset="IDEAL"        >CAM ideal physics:</desc>
    <desc compset="AMIP">Atmospheric Model Intercomparison Project protocol: </desc>
    <desc compset="AQP1">CAM atmosphere in aquaplanet mode: </desc>
    <desc compset="_CAM5%MG1M"   >MG1.0 w/ modified activation:</desc>
    <desc compset="_CAM5%UNI"    >UNICON (modified mg1.0):</desc>
    <desc compset="CAM4.*_BGC%B"></desc>
  </description>

  <help>
    =========================================
    CAM naming conventions
    =========================================
  </help>

</definitions_variables><|MERGE_RESOLUTION|>--- conflicted
+++ resolved
@@ -273,11 +273,7 @@
     <desc compset="_CAM5.*AV1C-H01A">CAM with complete set of ACME atmospheric mods for V1 (72 layers model) and ACES4BGC SOAG emissions- vh01a:</desc>
     <desc compset="_CAM5.*AV1C-H01B">CAM with complete set of ACME atmospheric mods for V1 (72 layers model) and ACES4BGC SOAG emissions- vh01b:</desc>
     <desc compset="_CAM5.*CMIP6"    >CAM with complete set of ACME atmospheric mods for V1 (72 layers model) and ACES4BGC SOAG emissions- CMIP6-DECK:</desc>
-<<<<<<< HEAD
-    <desc compset="_CAM5.*AV1F"  >CAM with familiar set of ACME atmospheric mods for V1 (72 Layers model):</desc>
-=======
     <desc compset="_CAM5.*AV1F"     >CAM with familiar set of ACME atmospheric mods for V1 (72 Layers model):</desc>
->>>>>>> 33aefd40
     <desc compset="_CAM5.*AV1F-00"  >CAM with familiar set of ACME atmospheric mods for V1 (72 Layers model)- v00:</desc>
     <desc compset="_CAM5.*AV1F-01"  >CAM with familiar set of ACME atmospheric mods for V1 (72 Layers model) and ACES4BGC SOAG emissions- v01:</desc>
     <desc compset="_CAM5.*ATMMODCOSP">CAM with all ACME atmosphere mods and COSP:</desc>
