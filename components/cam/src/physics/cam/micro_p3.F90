!__________________________________________________________________________________________
! This module contains the Predicted Particle Property (P3) bulk microphysics scheme.      !
!                                                                                          !
! This code was originally written by H. Morrison,  MMM Division, NCAR (Dec 2012).         !
! Modifications were made by J. Milbrandt, RPN, Environment Canada (July 2014).            !
! Peter Caldwell (caldwell19@llnl.gov) further modified this code to remove multiple       !
! ice categories and to clean up/simplify the code for conversion to C++ (9/11/18)         !
!                                                                                          !
! Three configurations of the P3 scheme are currently available:                           !
!  1) specified droplet number (i.e. 1-moment cloud water), 1 ice category                 !
!  2) predicted droplet number (i.e. 2-moment cloud water), 1 ice category                 !
!                                                                                          !
!  The  2-moment cloud version is based on a specified aerosol distribution and            !
!  does not include a subgrid-scale vertical velocity for droplet activation. Hence,       !
!  this version should only be used for high-resolution simulations that resolve           !
!  vertical motion driving droplet activation.                                             !
!                                                                                          !
! For details see: Morrison and Milbrandt (2015) [J. Atmos. Sci., 72, 287-311]             !
!                  Milbrandt and Morrison (2016) [J. Atmos. Sci., 73, 975-995]             !
!                                                                                          !
! For questions or bug reports, please contact:                                            !
!    Hugh Morrison   (morrison@ucar.edu), or                                               !
!    Jason Milbrandt (jason.milbrandt@canada.ca)                                           !
!__________________________________________________________________________________________!
!                                                                                          !
! Version:       2.8.2.4 + Peter/Aaron's fixes                                             !
! Last updated:  2018-02-04                                                                !
!__________________________________________________________________________________________!
! Comments from Aaron Donahue:                                                             !
! 1) Need to change the dz coordinate system in sedimentation to be consistent             !
! with E3SM's pressure based coordinate system, i.e. dp.                                   !
! 2) Move all physical constants into a micro_p3_util module and match them to             !
! universal constants in E3SM for consistency.                                            !
! 3) Need to include extra in/out values which correspond with microphysics PBUF           !
! variables and outputs expected in E3SM.                                                  !
!__________________________________________________________________________________________!

! Include bit-for-bit math macros.
#include "bfb_math.inc"

module micro_p3

   ! get real kind from utils
   use physics_utils, only: rtype,rtype8,btype

   ! physical and mathematical constants
   use micro_p3_utils, only: rho_1000mb,rho_600mb,ar,br,f1r,f2r,rho_h2o,kr,kc,aimm,mi0,nccnst,  &
       eci,eri,bcn,cpw,cons1,cons3,cons4,cons5,cons6,cons7,         &
       inv_rho_h2o,inv_dropmass,qsmall,nsmall,cp,g,rd,rv,ep_2,inv_cp,   &
       thrd,sxth,piov6,rho_rimeMin,     &
       rho_rimeMax,inv_rho_rimeMax,max_total_Ni,dbrk,nmltratio,clbfact_sub,  &
       clbfact_dep,iparam, isize, densize, rimsize, rcollsize, tabsize, colltabsize, &
       get_latent_heat, zerodegc, pi=>pi_e3sm, dnu, &
       rainfrze, icenuct, homogfrze, iulog=>iulog_e3sm, &
       masterproc=>masterproc_e3sm, calculate_incloud_mixingratios, mu_r_constant, &
       lookup_table_1a_dum1_c, &
       p3_qc_autocon_expon, p3_qc_accret_expon

   use wv_sat_scream, only:qv_sat

  ! Bit-for-bit math functions.
#ifdef SCREAM_CONFIG_IS_CMAKE
  use physics_share_f2c, only: cxx_pow, cxx_sqrt, cxx_cbrt, cxx_gamma, cxx_log, &
                                 cxx_log10, cxx_exp, cxx_tanh
#endif

  implicit none
  save

  public  :: p3_init,p3_main

  ! protected items should be treated as private for everyone except tests

  real(rtype), protected, dimension(densize,rimsize,isize,tabsize) :: itab   !ice lookup table values

  !ice lookup table values for ice-rain collision/collection
  real(rtype), protected, dimension(densize,rimsize,isize,rcollsize,colltabsize) :: itabcoll

  ! lookup table values for rain shape parameter mu_r
  real(rtype), protected, dimension(150) :: mu_r_table

  ! lookup table values for rain number- and mass-weighted fallspeeds and ventilation parameters
  real(rtype), protected, dimension(300,10) :: vn_table,vm_table,revap_table

  type realptr
     real(rtype), dimension(:), pointer :: p
  end type realptr

contains

  SUBROUTINE p3_init(lookup_file_dir,version_p3)
    !------------------------------------------------------------------------------------------!
    ! This subroutine initializes all physical constants and parameters needed by the P3       !
    ! scheme, including reading in two lookup table files and creating a third.                !
    ! 'P3_INIT' be called at the first model time step, prior to first call to 'P3_MAIN'.      !
    !------------------------------------------------------------------------------------------!

    implicit none

    ! Passed arguments:
    character*(*), intent(in)    :: lookup_file_dir                !directory of the lookup tables
    character(len=16), intent(in) :: version_p3  !version number of P3 package

    if (masterproc) write(iulog,*) ''
    if (masterproc) write(iulog,*) ' P3 microphysics: v',version_p3

    call p3_init_a(lookup_file_dir, version_p3)
    call p3_init_b()

    if (masterproc) write(iulog,*) '   P3_INIT DONE.'
    if (masterproc) write(iulog,*) ''

  END SUBROUTINE p3_init

  SUBROUTINE p3_init_a(lookup_file_dir,version_p3)

    use scream_abortutils, only : endscreamrun

    ! Passed arguments:
    character*(*), intent(in)     :: lookup_file_dir       !directory of the lookup tables

    character(len=16), intent(in) :: version_p3            !version number of P3 package
    character(len=1024)           :: lookup_file_1         !lookup table, maini
    character(len=1024)           :: version_header_table_1             !version number read from header, table 1
    integer                       :: i,j,ii,jj
#ifdef SCREAM_CONFIG_IS_CMAKE
    real(rtype8)                  :: dum,dumk1,dumk2
    real(rtype8), dimension(12)   :: dumk
#else
    real(rtype)                   :: dum,dumk1,dumk2
    real(rtype), dimension(12)    :: dumk
#endif
    integer                       :: dumi
    character(len=1024)           :: dumstr

    !------------------------------------------------------------------------------------------!

    lookup_file_1 = trim(lookup_file_dir)//'/'//'p3_lookup_table_1.dat-v'//trim(version_p3)

    !------------------------------------------------------------------------------------------!
    ! read in ice microphysics table

    if (masterproc) write(iulog,*) '   P3_INIT (reading/creating look-up tables) ...'

    open(unit=10,file=lookup_file_1, status='old', action='read')

    read(10,*) dumstr, version_header_table_1
    if (trim(version_p3) /= trim(version_header_table_1)) then
       print*
       print*, '***********   WARNING in P3_INIT   *************'
       print*, ' Loading lookupTable_1: v',trim(version_header_table_1)
       print*, ' P3 is intended to use lookupTable_1: v', trim(version_p3)
       print*, '               -- ABORTING -- '
       print*, '************************************************'
       print*
       call endscreamrun()
    end if

    itab(:,:,:,:) = 0.
    itabcoll(:,:,:,:,:) = 0.
    do jj = 1,densize
       do ii = 1,rimsize
          do i = 1,isize
             read(10,*) dumi,dumi,dum,dum,dumk(1),dumk(2),           &
                  dumk(3),dumk(4),dumk(5),dumk(6),dumk(7),dumk(8),dum,                 &
                  dumk(9),dumk(10),dumk(11),dumk(12)
             itab(jj,ii,i,:) = dumk(:)
          enddo
          ! read in table for ice-rain collection
          do i = 1,isize
             do j = 1,rcollsize
                read(10,*) dumi,dumi,dum,dum,dum,dumk1,dumk2,dum
                itabcoll(jj,ii,i,j,1) = dlog10(dumk1)
                itabcoll(jj,ii,i,j,2) = dlog10(dumk2)
             enddo
          enddo
       enddo
    enddo

    ! hm add fix to prevent end-of-file error in nested runs, 3/28/14
    close(10)

    !PMC: deleted ice-ice collision lookup table here b/c only used for nCat>1.
    ! So there is no need to fill lookup values for lookup table 2.

   return

  END SUBROUTINE p3_init_a

  subroutine p3_get_tables(mu_r_user, revap_user, vn_user, vm_user)
    ! This can be called after p3_init_b.
    implicit none
    real(rtype), dimension(150), intent(out) :: mu_r_user
    real(rtype), dimension(300,10), intent(out) :: vn_user, vm_user, revap_user
    mu_r_user(:) = mu_r_table(:)
    revap_user(:,:) = revap_table(:,:)
    vn_user(:,:) = vn_table(:,:)
    vm_user(:,:) = vm_table(:,:)

   return

  end subroutine p3_get_tables

  subroutine p3_set_tables(mu_r_user, revap_user, vn_user, vm_user)
    ! This can be called instead of p3_init_b.
    implicit none
    real(rtype), dimension(150), intent(in) :: mu_r_user
    real(rtype), dimension(300,10), intent(in) :: vn_user, vm_user, revap_user
    mu_r_table(:) = mu_r_user(:)
    revap_table(:,:) = revap_user(:,:)
    vn_table(:,:) = vn_user(:,:)
    vm_table(:,:) = vm_user(:,:)

   return

  end subroutine p3_set_tables

  SUBROUTINE p3_init_b()
    implicit none
    integer                      :: i,ii,jj,kk
    real(rtype)                         :: lamr,mu_r,dm,dum1,dum2,dum3,dum4,dum5,  &
         dd,amg,vt,dia

    !------------------------------------------------------------------------------------------!

    ! Generate lookup table for rain shape parameter mu_r
    ! this is very fast so it can be generated at the start of each run
    ! make a 150x1 1D lookup table, this is done in parameter
    ! space of a scaled mean size proportional qr/Nr -- initlamr

    !write(iulog,*) '   Generating rain lookup-table ...'

    ! AaronDonahue: Switching to table ver 4 means switching to a constand mu_r,
    ! so this section is commented out.
    do i = 1,150              ! loop over lookup table values
!       initlamr = 1./((real(i)*2.)*1.e-6 + 250.e-6)
!
!       ! iterate to get mu_r
!       ! mu_r-lambda relationship is from Cao et al. (2008), eq. (7)
!
!       ! start with first guess, mu_r = 0
!
!       mu_r = 0.
!
!       do ii=1,50
!          lamr = initlamr*((mu_r+3.)*(mu_r+2.)*(mu_r+1.)/6.)**thrd
!
!          ! new estimate for mu_r based on lambda
!          ! set max lambda in formula for mu_r to 20 mm-1, so Cao et al.
!          ! formula is not extrapolated beyond Cao et al. data range
!          dum  = min(20.,lamr*1.e-3)
!          mu_r = max(0.,-0.0201*dum**2+0.902*dum-1.718)
!
!          ! if lambda is converged within 0.1%, then exit loop
!          if (ii.ge.2) then
!             if (abs((lamold-lamr)/lamr).lt.0.001) goto 111
!          end if
!
!          lamold = lamr
!
!       enddo
!
!111    continue
!
!       ! assign lookup table values
       mu_r_table(i) = mu_r_constant

    enddo

    !.......................................................................
    ! Generate lookup table for rain fallspeed and ventilation parameters
    ! the lookup table is two dimensional as a function of number-weighted mean size
    ! proportional to qr/Nr and shape parameter mu_r

    mu_r_loop: do ii = 1,10   !** change 10 to 9, since range of mu_r is 0-8  CONFIRM
       !mu_r_loop: do ii = 1,9   !** change 10 to 9, since range of mu_r is 0-8

!       mu_r = real(ii-1)  ! values of mu
       mu_r = mu_r_constant

       ! loop over number-weighted mean size
       meansize_loop: do jj = 1,300

          if (jj.le.20) then
             dm = (real(jj)*10._rtype-5._rtype)*1.e-6_rtype      ! mean size [m]
          elseif (jj.gt.20) then
             dm = (real(jj-20)*30._rtype+195._rtype)*1.e-6_rtype ! mean size [m]
          endif

          lamr = (mu_r+1._rtype)/dm

          ! do numerical integration over PSD

          dum1 = 0._rtype ! numerator,   number-weighted fallspeed
          dum2 = 0._rtype ! denominator, number-weighted fallspeed
          dum3 = 0._rtype ! numerator,   mass-weighted fallspeed
          dum4 = 0._rtype ! denominator, mass-weighted fallspeed
          dum5 = 0._rtype ! term for ventilation factor in evap
          dd   = 2._rtype

          ! loop over PSD to numerically integrate number and mass-weighted mean fallspeeds
          do kk = 1,10000

             dia = (real(kk)*dd-dd*0.5_rtype)*1.e-6_rtype  ! size bin [m]
             amg = piov6*997._rtype*dia**3           ! mass [kg]
             amg = amg*1000._rtype                   ! convert [kg] to [g]

             !get fallspeed as a function of size [m s-1]
             if (dia*1.e+6_rtype.le.134.43_rtype)      then
                vt = 4.5795e+3_rtype*amg**(2._rtype*thrd)
             elseif (dia*1.e+6_rtype.lt.1511.64_rtype) then
                vt = 4.962e+1_rtype*amg**thrd
             elseif (dia*1.e+6_rtype.lt.3477.84_rtype) then
                vt = 1.732e+1_rtype*amg**sxth
             else
                vt = 9.17_rtype
             endif

             !note: factor of 4.*mu_r is non-answer changing and only needed to
             !      prevent underflow/overflow errors, same with 3.*mu_r for dum5
             dum1 = dum1 + vt*10._rtype**(mu_r*log10(dia)+4._rtype*mu_r)*exp(-lamr*dia)*dd*1.e-6_rtype
             dum2 = dum2 + 10._rtype**(mu_r*log10(dia)+4._rtype*mu_r)*exp(-lamr*dia)*dd*1.e-6_rtype
             dum3 = dum3 + vt*10._rtype**((mu_r+3._rtype)*log10(dia)+4._rtype*mu_r)*exp(-lamr*dia)*dd*1.e-6_rtype
             dum4 = dum4 + 10._rtype**((mu_r+3._rtype)*log10(dia)+4._rtype*mu_r)*exp(-lamr*dia)*dd*1.e-6_rtype
             dum5 = dum5 + (vt*dia)**0.5*10.**((mu_r+1.)*log10(dia)+3.*mu_r)*exp(-lamr*dia)*dd*1.e-6

          enddo ! kk-loop (over PSD)

          dum2 = max(dum2, 1.e-30_rtype)  !to prevent divide-by-zero below
          dum4 = max(dum4, 1.e-30_rtype)  !to prevent divide-by-zero below
          dum5 = max(dum5, 1.e-30_rtype)  !to prevent log10-of-zero below

          vn_table(jj,ii)    = dum1/dum2
          vm_table(jj,ii)    = dum3/dum4
          revap_table(jj,ii) = 10._rtype**(log10(dum5)+(mu_r+1._rtype)*log10(lamr)-(3._rtype*mu_r))

       enddo meansize_loop

    enddo mu_r_loop

  END SUBROUTINE p3_init_b

  !==========================================================================================!

  SUBROUTINE p3_main_part1(kts, kte, kbot, ktop, kdir, do_predict_nc, dt, &
       pres, dpres, dz, nc_nuceat_tend, exner, inv_exner, inv_cld_frac_l, inv_cld_frac_i, inv_cld_frac_r, latent_heat_vapor, latent_heat_sublim, xlf, &
       t, rho, inv_rho, qv_sat_l, qv_sat_i, qv_supersat_i, rhofacr, rhofaci, acn, qv, th, qc, nc, qr, nr, &
       qi, ni, qm, bm, qc_incld, qr_incld, qi_incld, qm_incld, &
       nc_incld, nr_incld, ni_incld, bm_incld, is_nucleat_possible, is_hydromet_present)

    implicit none

    ! args

    integer, intent(in) :: kts, kte, kbot, ktop, kdir
    logical(btype), intent(in) :: do_predict_nc
    real(rtype), intent(in) :: dt

    real(rtype), intent(in), dimension(kts:kte) :: pres, dpres, dz, nc_nuceat_tend, exner, inv_exner, &
         inv_cld_frac_l, inv_cld_frac_i, inv_cld_frac_r, latent_heat_vapor, latent_heat_sublim, xlf

    real(rtype), intent(inout), dimension(kts:kte) :: t, rho, inv_rho, qv_sat_l, qv_sat_i, qv_supersat_i, rhofacr, rhofaci, &
         acn, qv, th, qc, nc, qr, nr, qi, ni, qm, bm, qc_incld, qr_incld, qi_incld, &
         qm_incld, nc_incld, nr_incld, ni_incld, bm_incld

    logical(btype), intent(out) :: is_nucleat_possible, is_hydromet_present

    ! locals
    integer :: k
    real(rtype) :: dum

    is_nucleat_possible = .false.
    is_hydromet_present = .false.

    k_loop_1: do k = kbot,ktop,kdir
       !calculate some time-varying atmospheric variables
       !AaronDonahue - changed "rho" to be defined on nonhydrostatic
       !assumption, consistent with pressure based coordinate system
       !             - moved latent heat calculation to above.  Latent
       !heat is determined by calling a p3_util function so that it
       !can be made consistent with E3SM definition of latent heat
       rho(k)     = dpres(k)/dz(k)/g  ! pres(k)/(rd*t(k))
       inv_rho(k) = 1._rtype/rho(k)
       qv_sat_l(k)     = qv_sat(t(k),pres(k),0)
       qv_sat_i(k)     = qv_sat(t(k),pres(k),1)

       qv_supersat_i(k)    = qv(k)/qv_sat_i(k)-1._rtype

       rhofacr(k) = bfb_pow(rho_1000mb*inv_rho(k), 0.54_rtype)
       rhofaci(k) = bfb_pow(rho_600mb*inv_rho(k), 0.54_rtype)
       dum        = 1.496e-6_rtype * bfb_pow(t(k), 1.5_rtype) / (t(k)+120._rtype)  ! this is mu
       acn(k)     = g*rho_h2o/(18._rtype*dum)  ! 'a' parameter for droplet fallspeed (Stokes' law)

       if ((t(k).lt.zerodegc .and. qv_supersat_i(k).ge.-0.05_rtype)) is_nucleat_possible = .true.

       if (qc(k).lt.qsmall) then
      !--- apply mass clipping if mass is sufficiently small
      !    (implying all mass is expected to evaporate/sublimate in one time step)
          qv(k) = qv(k) + qc(k)
          th(k) = th(k) - exner(k)*qc(k)*latent_heat_vapor(k)*inv_cp
          qc(k) = 0._rtype
          nc(k) = 0._rtype
       else
          is_hydromet_present = .true.    ! updated further down
      !--- Apply droplet activation here (before other microphysical processes) for consistency with qc increase by saturation
      !    adjustment already applied in macrophysics. If prescribed drop number is used, this is also a good place to
      !    prescribe that value
          if (.not.(do_predict_nc)) then
            nc(k) = nccnst*inv_rho(k)
          else
            nc(k) = max(nc(k) + nc_nuceat_tend(k) * dt,0.0_rtype)
          endif
       endif

       if (qr(k).lt.qsmall) then
          qv(k) = qv(k) + qr(k)
          th(k) = th(k) - exner(k)*qr(k)*latent_heat_vapor(k)*inv_cp
          qr(k) = 0._rtype
          nr(k) = 0._rtype
       else
          is_hydromet_present = .true.    ! updated further down
       endif

       if (qi(k).lt.qsmall .or. (qi(k).lt.1.e-8_rtype .and.             &
            qv_supersat_i(k).lt.-0.1_rtype)) then
          qv(k) = qv(k) + qi(k)
          th(k) = th(k) - exner(k)*qi(k)*latent_heat_sublim(k)*inv_cp
          qi(k) = 0._rtype
          ni(k) = 0._rtype
          qm(k) = 0._rtype
          bm(k) = 0._rtype
       else
          is_hydromet_present = .true.    ! final update
       endif

       if (qi(k).ge.qsmall .and. qi(k).lt.1.e-8_rtype .and.             &
            t(k).ge.zerodegc) then
          qr(k) = qr(k) + qi(k)
          th(k) = th(k) - exner(k)*qi(k)*xlf(k)*inv_cp
          qi(k) = 0._rtype
          ni(k) = 0._rtype
          qm(k) = 0._rtype
          bm(k) = 0._rtype
       endif

       t(k) = th(k) * inv_exner(k)

       call calculate_incloud_mixingratios(qc(k),qr(k),qi(k),qm(k),nc(k),nr(k),ni(k),bm(k), &
            inv_cld_frac_l(k),inv_cld_frac_i(k),inv_cld_frac_r(k), &
            qc_incld(k),qr_incld(k),qi_incld(k),qm_incld(k),nc_incld(k),nr_incld(k),ni_incld(k),bm_incld(k))

    enddo k_loop_1

  END SUBROUTINE p3_main_part1

  SUBROUTINE p3_main_part2(kts, kte, kbot, ktop, kdir, do_predict_nc, dt, inv_dt, &
       pres, dpres, dz, nc_nuceat_tend, exner, inv_exner, inv_cld_frac_l, inv_cld_frac_i, inv_cld_frac_r, ni_activated, inv_qc_relvar, cld_frac_i, cld_frac_l, cld_frac_r,&
       t, rho, inv_rho, qv_sat_l, qv_sat_i, qv_supersat_i, rhofacr, rhofaci, acn, qv, th, qc, nc, qr, nr, qi, ni, &
       qm, bm, latent_heat_vapor, latent_heat_sublim, xlf, qc_incld, qr_incld, qi_incld, qm_incld, nc_incld, nr_incld, &
       ni_incld, bm_incld, mu_c, nu, lamc, cdist, cdist1, cdistr, mu_r, lamr, logn0r, cmeiout, precip_total_tend, &
       nevapr, qr_evap_tend, vap_liq_exchange, vap_ice_exchange, liq_ice_exchange, pratot, &
       prctot, p3_tend_out, is_hydromet_present)

    implicit none

    ! args

    integer, intent(in) :: kts, kte, kbot, ktop, kdir
    logical(btype), intent(in) :: do_predict_nc
    real(rtype), intent(in) :: dt, inv_dt

    real(rtype), intent(in), dimension(kts:kte) :: pres, dpres, dz, nc_nuceat_tend, exner, inv_exner, inv_cld_frac_l, inv_cld_frac_i,   &
         inv_cld_frac_r, ni_activated, inv_qc_relvar, cld_frac_i, cld_frac_l, cld_frac_r

    real(rtype), intent(inout), dimension(kts:kte) :: t, rho, inv_rho, qv_sat_l, qv_sat_i, qv_supersat_i, rhofacr, rhofaci, acn,        &
         qv, th, qc, nc, qr, nr, qi, ni, qm, bm, latent_heat_vapor, latent_heat_sublim, xlf, qc_incld, qr_incld,                    &
         qi_incld, qm_incld, nc_incld, nr_incld, ni_incld, bm_incld, mu_c, nu, lamc, cdist, cdist1,      &
         cdistr, mu_r, lamr, logn0r, cmeiout, precip_total_tend, nevapr, qr_evap_tend, vap_liq_exchange,                            &
         vap_ice_exchange, liq_ice_exchange, pratot, prctot

    real(rtype), intent(inout), dimension(kts:kte,49) :: p3_tend_out ! micro physics tendencies

    logical(btype), intent(out) :: is_hydromet_present

    ! -------- locals ------- !

    ! liquid-phase microphysical process rates:
    !  (all Q process rates in kg kg-1 s-1)
    !  (all N process rates in # kg-1)

    real(rtype) :: qc2qr_accret_tend   ! cloud droplet accretion by rain
    real(rtype) :: qc2qr_autoconv_tend   ! cloud droplet autoconversion to rain
    real(rtype) :: nc_accret_tend   ! change in cloud droplet number from accretion by rain
    real(rtype) :: nc2nr_autoconv_tend  ! change in cloud droplet number from autoconversion
    real(rtype) :: nc_selfcollect_tend   ! change in cloud droplet number from self-collection  (Not in paper?)
    real(rtype) :: nr_selfcollect_tend   ! change in rain number from self-collection  (Not in paper?)
    real(rtype) :: qr2qv_evap_tend   ! rain evaporation
    real(rtype) :: nr_evap_tend   ! change in rain number from evaporation
    real(rtype) :: ncautr  ! change in rain number from autoconversion of cloud water
! Is is assumed that macrophysics handles condensation/evaporation of qc and
! that there is no condensation of rain. Thus qccon, qrcon and qcevp have
! been removed from the original P3-WRF for P3-SCREAM.
!    real(rtype) :: qrcon   ! rain condensation   (Not in paper?)
!    real(rtype) :: qccon   ! cloud droplet condensation
!    real(rtype) :: qcevp   ! cloud droplet evaporation

    ! ice-phase microphysical process rates:
    !  (all Q process rates in kg kg-1 s-1)
    !  (all N process rates in # kg-1)

    real(rtype) :: qccol     ! collection of cloud water by ice
    real(rtype) :: qwgrth    ! wet growth rate
    real(rtype) :: qidep     ! vapor deposition
    real(rtype) :: qrcol     ! collection rain mass by ice
    real(rtype) :: qinuc     ! deposition/condensation freezing nuc
    real(rtype) :: nc_collect_tend     ! change in cloud droplet number from collection by ice
    real(rtype) :: nr_collect_tend     ! change in rain number from collection by ice
    real(rtype) :: ni_nucleat_tend     ! change in ice number from deposition/cond-freezing nucleation
    real(rtype) :: qi2qv_sublim_tend     ! sublimation of ice
    real(rtype) :: qi2qr_melt_tend     ! melting of ice
    real(rtype) :: ni2nr_melt_tend     ! melting of ice
    real(rtype) :: ni_sublim_tend     ! change in ice number from sublimation
    real(rtype) :: ni_selfcollect_tend     ! change in ice number from collection within a category (Not in paper?)
    real(rtype) :: qc2qi_hetero_freeze_tend    ! immersion freezing droplets
    real(rtype) :: qr2qi_immers_freeze_tend    ! immersion freezing rain
    real(rtype) :: nc2ni_immers_freeze_tend    ! immersion freezing droplets
    real(rtype) :: nr2ni_immers_freeze_tend    ! immersion freezing rain
    real(rtype) :: nr_ice_shed_tend    ! source for rain number from collision of rain/ice above freezing and shedding
    real(rtype) :: qc2qr_ice_shed_tend     ! source for rain mass due to cloud water/ice collision above freezing and shedding or wet growth and shedding
    real(rtype) :: rho_qm_cloud ! density of rime (from cloud)
    real(rtype) :: ncshdc    ! source for rain number due to cloud water/ice collision above freezing  and shedding (combined with NRSHD in the paper)
    real(rtype) :: qiberg    ! Bergeron process

    real(rtype)    :: table_val_qi_fallspd   ! mass-weighted fallspeed              See lines  731 -  808  ums
    real(rtype)    :: table_val_ni_self_collect   ! ice collection within a category     See lines  809 -  928  nagg
    real(rtype)    :: table_val_qc2qi_collect   ! collection of cloud water by ice     See lines  929 - 1009  nrwat
    real(rtype)    :: table_val_qi2qr_melting   ! melting                              See lines 1212 - 1279  vdep
    real(rtype)    :: table_val_nr_collect   ! collection of rain number by ice     See lines 1010 - 1209  nrrain
    real(rtype)    :: table_val_qr2qi_collect   ! collection of rain mass by ice       See lines 1010 - 1209  qrrain
    real(rtype)    :: table_val_ni_lammax   ! minimum ice number (lambda limiter)  See lines  704 -  705  nlarge
    real(rtype)    :: table_val_ni_lammin   ! maximum ice number (lambda limiter)  See lines  704 -  705  nsmall
    real(rtype)    :: table_val_qi2qr_vent_melt   ! melting (ventilation term)           See lines 1212 - 1279  vdep1

    real(rtype)    :: mu,dv,sc,dqsdt,ab,kap,epsr,epsc,epsi,epsi_tot, &
         dum1,dum3,dum4,dum5,dum6,dqsidt,abi,rhop,vtrmi1,eii

    integer :: dumi,k,dumj,dumii,dumjj,dumzz

    logical(btype) :: log_exitlevel, log_wetgrowth

   rho_qm_cloud = 400._rtype
   is_hydromet_present = .false.

   !------------------------------------------------------------------------------------------!
   !   main k-loop (for processes):
   k_loop_main: do k = kbot,ktop,kdir

      ! if relatively dry and no hydrometeors at this level, skip to end of k-loop (i.e. skip this level)
      log_exitlevel = .true.
      if (qc(k).ge.qsmall .or. qr(k).ge.qsmall) log_exitlevel = .false.

      if (qi(k).ge.qsmall) log_exitlevel = .false.
      !enddo
      if (log_exitlevel .and.                                                           &
         (t(k).lt.zerodegc .and. qv_supersat_i(k).lt.-0.05_rtype)) goto 555   !i.e. skip all process rates

      ! All microphysics tendencies will be computed as IN-CLOUD, they will be mapped back to cell-average later.

      ! initialize warm-phase process rates
      qc2qr_accret_tend   = 0._rtype;     qr2qv_evap_tend   = 0._rtype;     qc2qr_autoconv_tend   = 0._rtype;
      nc_accret_tend   = 0._rtype;     nc_selfcollect_tend   = 0._rtype;
      nc2nr_autoconv_tend  = 0._rtype;     nr_selfcollect_tend   = 0._rtype;
      nr_evap_tend   = 0._rtype;     ncautr  = 0._rtype

      ! initialize ice-phase  process rates
      qi2qv_sublim_tend   = 0._rtype;     nr_ice_shed_tend  = 0._rtype
      qc2qi_hetero_freeze_tend  = 0._rtype;     qrcol   = 0._rtype;     qc2qr_ice_shed_tend   = 0._rtype
      qi2qr_melt_tend   = 0._rtype;     qccol   = 0._rtype
      qr2qi_immers_freeze_tend  = 0._rtype;     qinuc   = 0._rtype;     ni2nr_melt_tend   = 0._rtype
      nc_collect_tend   = 0._rtype;     ncshdc  = 0._rtype
      nc2ni_immers_freeze_tend  = 0._rtype;     nr_collect_tend   = 0._rtype;     ni_selfcollect_tend   = 0._rtype
      ni_nucleat_tend   = 0._rtype;     qidep   = 0._rtype;     qiberg  = 0._rtype
      nr2ni_immers_freeze_tend  = 0._rtype;     ni_sublim_tend   = 0._rtype;     qwgrth  = 0._rtype

      log_wetgrowth = .false.

      ! skip micro process calculations except nucleation/acvtivation if there no hydrometeors are present
      log_exitlevel = .true.
      if (qc_incld(k).ge.qsmall .or. qr_incld(k).ge.qsmall) log_exitlevel = .false.
      if (qi_incld(k).ge.qsmall) log_exitlevel=.false.
      if (log_exitlevel) goto 444   !i.e. skip to nucleation

      !time/space varying physical variables
      call get_time_space_phys_variables( &
           t(k),pres(k),rho(k),latent_heat_vapor(k),latent_heat_sublim(k),qv_sat_l(k),qv_sat_i(k), &
           mu,dv,sc,dqsdt,dqsidt,ab,abi,kap,eii)

      call get_cloud_dsd2(qc_incld(k),nc_incld(k),mu_c(k),rho(k),nu(k),dnu,lamc(k),     &
           cdist(k),cdist1(k),cld_frac_l(k))
      nc(k) = nc_incld(k)*cld_frac_l(k)

      call get_rain_dsd2(qr_incld(k),nr_incld(k),mu_r(k),lamr(k),   &
           cdistr(k),logn0r(k),cld_frac_r(k))
      nr(k) = nr_incld(k)*cld_frac_r(k)

      ! initialize inverse supersaturation relaxation timescale for combined ice categories
      epsi_tot = 0._rtype

      call impose_max_total_Ni(ni_incld(k),max_total_Ni,inv_rho(k))

      if (qi_incld(k).ge.qsmall) then

         !impose lower limits to prevent taking log of # < 0
         ni_incld(k) = max(ni_incld(k),nsmall)
         nr_incld(k)    = max(nr_incld(k),nsmall)

         call calc_bulkRhoRime(qi_incld(k),qm_incld(k),bm_incld(k),rhop)
         qi(k)=qi_incld(k)*cld_frac_i(k)
         qm(k)=qm_incld(k)*cld_frac_i(k)
         bm(k)=bm_incld(k)*cld_frac_i(k)

         ! if (.not. tripleMoment_on) zitot(k) = diag_mom6(qi_incld(k),ni_incld(k),rho(k))
         call find_lookupTable_indices_1a(dumi,dumjj,dumii,dumzz,dum1,dum4,          &
              dum5,dum6,isize,rimsize,densize,                &
              qi_incld(k),ni_incld(k),qm_incld(k),      &
              rhop)
         !qm_incld(k),zitot(k),rhop)
         call find_lookupTable_indices_1b(dumj,dum3,rcollsize,qr_incld(k),nr_incld(k))

         ! call to lookup table interpolation subroutines to get process rates
         call access_lookup_table(dumjj,dumii,dumi, 2,dum1,dum4,dum5,table_val_qi_fallspd)
         call access_lookup_table(dumjj,dumii,dumi, 3,dum1,dum4,dum5,table_val_ni_self_collect)
         call access_lookup_table(dumjj,dumii,dumi, 4,dum1,dum4,dum5,table_val_qc2qi_collect)
         call access_lookup_table(dumjj,dumii,dumi, 5,dum1,dum4,dum5,table_val_qi2qr_melting)
         call access_lookup_table(dumjj,dumii,dumi, 7,dum1,dum4,dum5,table_val_ni_lammax)
         call access_lookup_table(dumjj,dumii,dumi, 8,dum1,dum4,dum5,table_val_ni_lammin)
         call access_lookup_table(dumjj,dumii,dumi,10,dum1,dum4,dum5,table_val_qi2qr_vent_melt)

         ! ice-rain collection processes
         if (qr_incld(k).ge.qsmall) then
            call access_lookup_table_coll(dumjj,dumii,dumj,dumi,1,dum1,dum3,dum4,dum5,table_val_nr_collect)
            call access_lookup_table_coll(dumjj,dumii,dumj,dumi,2,dum1,dum3,dum4,dum5,table_val_qr2qi_collect)
         else
            table_val_nr_collect = 0._rtype
            table_val_qr2qi_collect = 0._rtype
         endif

         ! adjust Ni if needed to make sure mean size is in bounds (i.e. apply lambda limiters)
         ! note that the Nmax and Nmin are normalized and thus need to be multiplied by existing N
         ni_incld(k) = min(ni_incld(k),table_val_ni_lammax*ni_incld(k))
         ni_incld(k) = max(ni_incld(k),table_val_ni_lammin*ni_incld(k))

      endif   ! qi > qsmall

      !----------------------------------------------------------------------
      ! Begin calculations of microphysical processes

      !......................................................................
      ! ice processes
      !......................................................................

      !.......................
      ! collection of droplets
      call ice_cldliq_collection(rho(k),t(k),rhofaci(k),&
           table_val_qc2qi_collect,qi_incld(k),qc_incld(k),ni_incld(k),nc_incld(k),&
           qccol,nc_collect_tend,qc2qr_ice_shed_tend,ncshdc)

      !....................
      ! collection of rain
      call ice_rain_collection(rho(k),t(k),rhofaci(k),&
           logn0r(k),table_val_nr_collect,table_val_qr2qi_collect,qi_incld(k),ni_incld(k),qr_incld(k),&
           qrcol,nr_collect_tend)
      !...................................
      ! collection between ice categories

      !PMC nCat deleted lots of stuff here.

      !.............................................
      ! self-collection of ice
      call ice_self_collection(rho(k),rhofaci(k),&
           table_val_ni_self_collect,eii,qm_incld(k),qi_incld(k),ni_incld(k),&
           ni_selfcollect_tend)

      !............................................................
      ! melting
      call ice_melting(rho(k),t(k),pres(k),rhofaci(k),&
           table_val_qi2qr_melting,table_val_qi2qr_vent_melt,latent_heat_vapor(k),xlf(k),dv,sc,mu,kap,&
           qv(k),qi_incld(k),ni_incld(k),&
           qi2qr_melt_tend,ni2nr_melt_tend)

      !............................................................
      ! calculate wet growth
      call ice_cldliq_wet_growth(rho(k),t(k),pres(k),rhofaci(k),&
           table_val_qi2qr_melting,table_val_qi2qr_vent_melt,latent_heat_vapor(k),xlf(k),dv,kap,mu,sc,&
           qv(k),qc_incld(k),qi_incld(k),ni_incld(k),qr_incld(k),log_wetgrowth,&
           qrcol,qccol,qwgrth,nr_ice_shed_tend,qc2qr_ice_shed_tend)

      !-----------------------------
      ! calcualte total inverse ice relaxation timescale combined for all ice categories
      ! note 'f1pr' values are normalized, so we need to multiply by N
      call calc_ice_relaxation_timescale(rho(k),t(k),rhofaci(k),&
           table_val_qi2qr_melting,table_val_qi2qr_vent_melt,dv,mu,sc,qi_incld(k),ni_incld(k),&
           epsi,epsi_tot)

      !.........................
      ! calculate rime density
      call calc_rime_density(t(k),rhofaci(k),&
           table_val_qi_fallspd,acn(k),lamc(k),mu_c(k),qc_incld(k),qccol,&
           vtrmi1,rho_qm_cloud)
      !............................................................
      ! contact and immersion freezing droplets
      call cldliq_immersion_freezing(t(k),&
           lamc(k),mu_c(k),cdist1(k),qc_incld(k),inv_qc_relvar(k),&
           qc2qi_hetero_freeze_tend,nc2ni_immers_freeze_tend)

      !............................................................
      ! immersion freezing of rain
      ! for future: get rid of log statements below for rain freezing
      call rain_immersion_freezing(t(k),&
           lamr(k),mu_r(k),cdistr(k),qr_incld(k),&
           qr2qi_immers_freeze_tend,nr2ni_immers_freeze_tend)

      !......................................
      ! rime splintering (Hallet-Mossop 1974)
      !PMC comment: Morrison and Milbrandt 2015 part 1 and 2016 part 3 both say
      !that Hallet-Mossop should be neglected if 1 category to compensate for
      !artificial smearing out of ice DSD

      !................................................
      ! condensation/evaporation/deposition/sublimation
      !   (use semi-analytic formulation)

      ! calculate rain evaporation including ventilation
      call calc_liq_relaxation_timescale(rho(k),f1r,f2r,     &
           dv,mu,sc,mu_r(k),lamr(k),cdistr(k),cdist(k),qr_incld(k),qc_incld(k), &
           epsr,epsc)

      call evaporate_sublimate_precip(qr_incld(k),qc_incld(k),nr_incld(k),qi_incld(k), &
           cld_frac_l(k),cld_frac_r(k),qv_sat_l(k),ab,epsr,qv(k), &
           qr2qv_evap_tend,nr_evap_tend)

      call ice_deposition_sublimation(qi_incld(k), ni_incld(k), t(k), &
           qv_sat_l(k),qv_sat_i(k),epsi,abi,qv(k), &
           qidep,qi2qv_sublim_tend,ni_sublim_tend,qiberg)

444   continue

      !................................................................
      ! deposition/condensation-freezing nucleation
      call ice_nucleation(t(k),inv_rho(k),&
           ni(k),ni_activated(k),qv_supersat_i(k),inv_dt,do_predict_nc,&
           qinuc, ni_nucleat_tend)

      !................
      ! cloud water autoconversion
      ! NOTE: cloud_water_autoconversion must be called before droplet_self_collection
      call cloud_water_autoconversion(rho(k),qc_incld(k),nc_incld(k),inv_qc_relvar(k),&
           qc2qr_autoconv_tend,nc2nr_autoconv_tend,ncautr)

      !............................
      ! self-collection of droplets
      call droplet_self_collection(rho(k),inv_rho(k),qc_incld(k),&
           mu_c(k),nu(k),nc2nr_autoconv_tend,nc_selfcollect_tend)

      !............................
      ! accretion of cloud by rain
      call cloud_rain_accretion(rho(k),inv_rho(k),&
           qc_incld(k),nc_incld(k), qr_incld(k),inv_qc_relvar(k),&
           qc2qr_accret_tend, nc_accret_tend)

      !.....................................
      ! self-collection and breakup of rain
      ! (breakup following modified Verlinde and Cotton scheme)
      call rain_self_collection(rho(k),qr_incld(k),nr_incld(k),&
           nr_selfcollect_tend)

      ! Here we map the microphysics tendency rates back to CELL-AVERAGE quantities for updating
      ! cell-average quantities.
      call back_to_cell_average(cld_frac_l(k), cld_frac_r(k), cld_frac_i(k), qc2qr_accret_tend, qr2qv_evap_tend, qc2qr_autoconv_tend,&
           nc_accret_tend, nc_selfcollect_tend, nc2nr_autoconv_tend, nr_selfcollect_tend, nr_evap_tend, ncautr, qi2qv_sublim_tend, nr_ice_shed_tend, qc2qi_hetero_freeze_tend,&
           qrcol, qc2qr_ice_shed_tend, qi2qr_melt_tend, qccol, qr2qi_immers_freeze_tend, ni2nr_melt_tend, nc_collect_tend, ncshdc, nc2ni_immers_freeze_tend, nr_collect_tend, ni_selfcollect_tend,&
           qidep, nr2ni_immers_freeze_tend, ni_sublim_tend, qinuc, ni_nucleat_tend, qiberg)

      !.................................................................
      ! conservation of water
      !.................................................................

      ! The microphysical process rates are computed above, based on the environmental conditions.
      ! The rates are adjusted here (where necessary) such that the sum of the sinks of mass cannot
      ! be greater than the sum of the sources, thereby resulting in overdepletion.
      !-- Limit ice process rates to prevent overdepletion of sources such that
      !   the subsequent adjustments are done with maximum possible rates for the
      !   time step.  (note: most ice rates are adjusted here since they must be done
      !   simultaneously (outside of iice-loops) to distribute reduction proportionally
      !   amongst categories.
      !PMC - might need to rethink above statement since only one category now.
      ! AaronDonahue: Do we need the below checks for the new definition of
      ! how qidep and qi2qv_sublim_tend are derived?
      ! AaronDonahue: UPDATE, if we are following the implementation of MG
      ! then the answer appears to be YES.  There is a similar check in MG
      ! microphysics which limits qidep and qinuc, but does not limit qi2qv_sublim_tend.
      ! So similar but slightly different.  The overall answer would be that
      ! qidep does need some limit.  The next questions are,
      !   1) Should we be taking qinuc into consideration too?
      !   2) Is MG correct in NOT limiting qi2qv_sublim_tend?

      call prevent_ice_overdepletion(pres(k), t(k), qv(k), latent_heat_sublim(k), inv_dt, qidep, qi2qv_sublim_tend)

      ! vapor -- not needed, since all sinks already have limits imposed and the sum, therefore,
      !          cannot possibly overdeplete qv

      ! cloud
      call cloud_water_conservation(qc(k), dt, qc2qr_autoconv_tend, qc2qr_accret_tend, qccol, qc2qi_hetero_freeze_tend, qc2qr_ice_shed_tend, qiberg, qi2qv_sublim_tend, qidep)

      ! rain
      call rain_water_conservation(qr(k), qc2qr_autoconv_tend, qc2qr_accret_tend, qi2qr_melt_tend, qc2qr_ice_shed_tend, dt, qr2qv_evap_tend, qrcol, qr2qi_immers_freeze_tend)

      ! ice
      call ice_water_conservation(qi(k), qidep, qinuc, qiberg, qrcol, qccol, qr2qi_immers_freeze_tend, qc2qi_hetero_freeze_tend, dt, qi2qv_sublim_tend, qi2qr_melt_tend)

      !---------------------------------------------------------------------------------
      ! update prognostic microphysics and thermodynamics variables
      !---------------------------------------------------------------------------------

      !-- ice-phase dependent processes:
      call update_prognostic_ice(qc2qi_hetero_freeze_tend, qccol, qc2qr_ice_shed_tend, &
           nc_collect_tend, nc2ni_immers_freeze_tend, ncshdc, &
           qrcol, nr_collect_tend,  qr2qi_immers_freeze_tend, nr2ni_immers_freeze_tend, nr_ice_shed_tend, &
           qi2qr_melt_tend, ni2nr_melt_tend, qi2qv_sublim_tend, qidep, qinuc, ni_nucleat_tend, ni_selfcollect_tend, ni_sublim_tend, qiberg, &
           exner(k), latent_heat_sublim(k), xlf(k), &
           do_predict_nc, log_wetgrowth, dt, nmltratio, rho_qm_cloud, &
           th(k), qv(k), qi(k), ni(k), qm(k), bm(k), qc(k), nc(k), qr(k), nr(k) )

      !-- warm-phase only processes:
      call update_prognostic_liquid(qc2qr_accret_tend, nc_accret_tend, qc2qr_autoconv_tend, nc2nr_autoconv_tend, ncautr, nc_selfcollect_tend,  &
           qr2qv_evap_tend, nr_evap_tend, nr_selfcollect_tend,                                                  &
           do_predict_nc, inv_rho(k), exner(k), latent_heat_vapor(k), dt,                     &
           th(k), qv(k), qc(k), nc(k), qr(k), nr(k))

      !==
      ! AaronDonahue - Add extra variables needed from microphysics by E3SM:
      cmeiout(k) = qidep - qi2qv_sublim_tend + qinuc
      precip_total_tend(k)   = ( qc2qr_accret_tend + qc2qr_autoconv_tend + qc2qr_ice_shed_tend + qccol )
      nevapr(k)  = qi2qv_sublim_tend + qr2qv_evap_tend
      qr_evap_tend(k) = qr2qv_evap_tend
      vap_ice_exchange(k) = qidep - qi2qv_sublim_tend + qinuc
      vap_liq_exchange(k) = - qr2qv_evap_tend
      liq_ice_exchange(k) = qc2qi_hetero_freeze_tend + qr2qi_immers_freeze_tend - qi2qr_melt_tend + qiberg + qccol + qrcol

      ! clipping for small hydrometeor values
      if (qc(k).lt.qsmall) then
         qv(k) = qv(k) + qc(k)
         th(k) = th(k) - exner(k)*qc(k)*latent_heat_vapor(k)*inv_cp
         qc(k) = 0._rtype
         nc(k) = 0._rtype
      else
         is_hydromet_present = .true.
      endif

      if (qr(k).lt.qsmall) then
         qv(k) = qv(k) + qr(k)
         th(k) = th(k) - exner(k)*qr(k)*latent_heat_vapor(k)*inv_cp
         qr(k) = 0._rtype
         nr(k) = 0._rtype
      else
         is_hydromet_present = .true.
      endif

      if (qi(k).lt.qsmall) then
         qv(k) = qv(k) + qi(k)
         th(k) = th(k) - exner(k)*qi(k)*latent_heat_sublim(k)*inv_cp
         qi(k) = 0._rtype
         ni(k) = 0._rtype
         qm(k) = 0._rtype
         bm(k) = 0._rtype
      else
         is_hydromet_present = .true.
      endif

      call impose_max_total_Ni(ni(k),max_total_Ni,inv_rho(k))

      ! Record microphysics tendencies for output:
      ! warm-phase process rates
      p3_tend_out(k, 2) = qc2qr_accret_tend     ! cloud droplet accretion by rain
      p3_tend_out(k, 3) = qc2qr_autoconv_tend     ! cloud droplet autoconversion to rain
      p3_tend_out(k, 4) = nc_accret_tend     ! change in cloud droplet number from accretion by rain
      p3_tend_out(k, 5) = nc2nr_autoconv_tend    ! change in cloud droplet number from autoconversion
      p3_tend_out(k, 6) = nc_selfcollect_tend     ! change in cloud droplet number from self-collection  (Not in paper?)
      p3_tend_out(k, 7) = nr_selfcollect_tend     ! change in rain number from self-collection  (Not in paper?)
      p3_tend_out(k,11) = qr2qv_evap_tend     ! rain evaporation
      p3_tend_out(k,13) = nr_evap_tend     ! change in rain number from evaporation
      p3_tend_out(k,14) = ncautr    ! change in rain number from autoconversion of cloud water
      ! ice-phase  process rates
      p3_tend_out(k,15) = qccol     ! collection of cloud water by ice
      p3_tend_out(k,16) = qwgrth    ! wet growth rate
      p3_tend_out(k,17) = qidep     ! vapor deposition
      p3_tend_out(k,18) = qrcol     ! collection rain mass by ice
      p3_tend_out(k,19) = qinuc     ! deposition/condensation freezing nuc
      p3_tend_out(k,20) = nc_collect_tend     ! change in cloud droplet number from collection by ice
      p3_tend_out(k,21) = nr_collect_tend     ! change in rain number from collection by ice
      p3_tend_out(k,22) = ni_nucleat_tend     ! change in ice number from deposition/cond-freezing nucleation
      p3_tend_out(k,23) = qi2qv_sublim_tend     ! sublimation of ice
      p3_tend_out(k,24) = qi2qr_melt_tend     ! melting of ice
      p3_tend_out(k,25) = ni2nr_melt_tend     ! melting of ice
      p3_tend_out(k,26) = ni_sublim_tend     ! change in ice number from sublimation
      p3_tend_out(k,27) = ni_selfcollect_tend     ! change in ice number from collection within a category (Not in paper?)
      p3_tend_out(k,28) = qc2qi_hetero_freeze_tend    ! immersion freezing droplets
      p3_tend_out(k,29) = qr2qi_immers_freeze_tend    ! immersion freezing rain
      p3_tend_out(k,30) = nc2ni_immers_freeze_tend    ! immersion freezing droplets
      p3_tend_out(k,31) = nr2ni_immers_freeze_tend    ! immersion freezing rain
      p3_tend_out(k,32) = nr_ice_shed_tend    ! source for rain number from collision of rain/ice above freezing and shedding
      p3_tend_out(k,33) = qc2qr_ice_shed_tend     ! source for rain mass due to cloud water/ice collision above freezing and shedding or wet growth and shedding
      p3_tend_out(k,34) = 0._rtype  ! used to be qcmul, but that has been removed.  Kept at 0.0 as placeholder.
      p3_tend_out(k,35) = ncshdc    ! source for rain number due to cloud water/ice collision above freezing  and shedding (combined with NRSHD in the paper)
      ! Outputs associated with aerocom comparison:
      pratot(k) = qc2qr_accret_tend ! cloud drop accretion by rain
      prctot(k) = qc2qr_autoconv_tend ! cloud drop autoconversion to rain
      !---------------------------------------------------------------------------------

      ! Recalculate in-cloud values for sedimentation
      call calculate_incloud_mixingratios(qc(k),qr(k),qi(k),qm(k),nc(k),nr(k),ni(k),bm(k), &
           inv_cld_frac_l(k),inv_cld_frac_i(k),inv_cld_frac_r(k), &
           qc_incld(k),qr_incld(k),qi_incld(k),qm_incld(k),nc_incld(k),nr_incld(k),ni_incld(k),bm_incld(k))

555   continue

   enddo k_loop_main

 END SUBROUTINE p3_main_part2

 subroutine p3_main_part3(kts, kte, kbot, ktop, kdir, &
      exner, cld_frac_l, cld_frac_r, cld_frac_i,&
      rho, inv_rho, rhofaci, qv, th, qc, nc, qr, nr, qi, ni, qm, bm, latent_heat_vapor, latent_heat_sublim, &
      mu_c, nu, lamc, mu_r, lamr, vap_liq_exchange, &
      ze_rain, ze_ice, diag_vmi, diag_effi, diag_di, rho_qi, diag_ze, diag_effc)

   implicit none

   ! args

   integer, intent(in) :: kts, kte, kbot, ktop, kdir

   real(rtype), intent(in), dimension(kts:kte) :: exner, cld_frac_l, cld_frac_r, cld_frac_i

   real(rtype), intent(inout), dimension(kts:kte) :: rho, inv_rho, rhofaci, &
        qv, th, qc, nc, qr, nr, qi, ni, qm, bm, latent_heat_vapor, latent_heat_sublim, &
        mu_c, nu, lamc, mu_r, &
        lamr, vap_liq_exchange, &
        ze_rain, ze_ice, diag_vmi, diag_effi, diag_di, rho_qi, diag_ze, diag_effc

   ! locals
   integer :: k, dumi, dumii, dumjj, dumzz
   real(rtype) :: tmp1, tmp2, dum1, dum4, dum5, dum6, rhop
   real(rtype)    :: table_val_qi_fallspd   ! mass-weighted fallspeed              See lines  731 -  808  ums
   real(rtype)    :: table_val_ice_eff_rad   ! effective radius                     See lines 1281 - 1356  eff
   real(rtype)    :: table_val_ni_lammax   ! minimum ice number (lambda limiter)  See lines  704 -  705  nlarge
   real(rtype)    :: table_val_ni_lammin   ! maximum ice number (lambda limiter)  See lines  704 -  705  nsmall
   real(rtype)    :: table_val_ice_reflectivity   ! reflectivity                         See lines  731 -  808  refl
   real(rtype)    :: table_val_ice_mean_diam   ! mass-weighted mean diameter          See lines 1212 - 1279  dmm
   real(rtype)    :: table_val_ice_bulk_dens   ! mass-weighted mean particle density  See lines 1212 - 1279  rhomm
<<<<<<< HEAD
   real(rtype)    :: qc_incld
   real(rtype)    :: nc_incld
   real(rtype)    :: qr_incld
   real(rtype)    :: nr_incld
=======
   real(rtype)    :: qi_incld     !in-cloud qi
   real(rtype)    :: ni_incld     !in-cloud ni
   real(rtype)    :: qm_incld     !in-cloud qm
   real(rtype)    :: bm_incld     !in-cloud bm
>>>>>>> 97e82188
   
   k_loop_final_diagnostics:  do k = kbot,ktop,kdir

      ! cloud:
      if (qc(k).ge.qsmall) then
         qc_incld = qc(k)/cld_frac_l(k)
         nc_incld = nc(k)/cld_frac_l(k)
         call get_cloud_dsd2(qc_incld,nc_incld,mu_c(k),rho(k),nu(k),dnu,lamc(k),  &
              tmp1,tmp2,cld_frac_l(k))
         diag_effc(k) = 0.5_rtype*(mu_c(k)+3._rtype)/lamc(k)
         nc(k) = nc_incld*cld_frac_l(k) !limiters in dsd2 may change nc_incld. Enforcing consistency here.
      else
         qv(k) = qv(k)+qc(k)
         th(k) = th(k)-exner(k)*qc(k)*latent_heat_vapor(k)*inv_cp
         vap_liq_exchange(k) = vap_liq_exchange(k) - qc(k)
         qc(k) = 0._rtype
         nc(k) = 0._rtype
      endif

      ! rain:
      if (qr(k).ge.qsmall) then
         qr_incld = qr(k)/cld_frac_r(k)
         nr_incld = nr(k)/cld_frac_r(k)
         call get_rain_dsd2(qr_incld,nr_incld,mu_r(k),lamr(k),tmp1,tmp2,cld_frac_r(k))
         nr(k) = nr_incld*cld_frac_r(k) !limiters might change nc_incld... enforcing consistency

         !Note that integrating over the drop-size PDF as done here should only be done to in-cloud
         !quantities but radar reflectivity is likely meant to be a cell ave. Thus nr in the next line
         !really should be cld_frac_r * nr/cld_frac_r. Not doing that since cld_frac_r cancels out.
         ze_rain(k) = nr(k)*(mu_r(k)+6._rtype)*(mu_r(k)+5._rtype)*(mu_r(k)+4._rtype)*           &
              (mu_r(k)+3._rtype)*(mu_r(k)+2._rtype)*(mu_r(k)+1._rtype)/bfb_pow(lamr(k), 6._rtype)
         ze_rain(k) = max(ze_rain(k),1.e-22_rtype)
      else
         qv(k) = qv(k)+qr(k)
         th(k) = th(k)-exner(k)*qr(k)*latent_heat_vapor(k)*inv_cp
         vap_liq_exchange(k) = vap_liq_exchange(k) - qr(k)
         qr(k) = 0._rtype
         nr(k) = 0._rtype
      endif

      ! ice:

      !BUG BELOW: *all* of this qi stuff needs to be incld. will fix in future PR.
      call impose_max_total_Ni(ni(k),max_total_Ni,inv_rho(k))

      qi_not_small:  if (qi(k).ge.qsmall) then

         !impose lower limits to prevent taking log of # < 0
         ni(k) = max(ni(k),nsmall)
         
         qi_incld=qi(k)/cld_frac_i(k)
         ni_incld=ni(k)/cld_frac_i(k)
         qm_incld=qm(k)/cld_frac_i(k)
         bm_incld=bm(k)/cld_frac_i(k)

         call calc_bulkRhoRime(qi_incld,qm_incld,bm_incld,rhop)
         qi(k)=qi_incld*cld_frac_i(k)
         qm(k)=qm_incld*cld_frac_i(k)
         bm(k)=bm_incld*cld_frac_i(k)
 
         ! if (.not. tripleMoment_on) zitot(k) = diag_mom6(qi(k),ni(k),rho(k))
         call find_lookupTable_indices_1a(dumi,dumjj,dumii,dumzz,dum1,dum4,          &
              dum5,dum6,isize,rimsize,densize,     &
              qi_incld,ni_incld,           &
              qm_incld,rhop)
         !qm(k),zitot(k),rhop)

         call access_lookup_table(dumjj,dumii,dumi, 2,dum1,dum4,dum5,table_val_qi_fallspd)
         call access_lookup_table(dumjj,dumii,dumi, 6,dum1,dum4,dum5,table_val_ice_eff_rad)
         call access_lookup_table(dumjj,dumii,dumi, 7,dum1,dum4,dum5,table_val_ni_lammax)
         call access_lookup_table(dumjj,dumii,dumi, 8,dum1,dum4,dum5,table_val_ni_lammin)
         call access_lookup_table(dumjj,dumii,dumi, 9,dum1,dum4,dum5,table_val_ice_reflectivity)
         call access_lookup_table(dumjj,dumii,dumi,11,dum1,dum4,dum5,table_val_ice_mean_diam)
         call access_lookup_table(dumjj,dumii,dumi,12,dum1,dum4,dum5,table_val_ice_bulk_dens)

         ! impose mean ice size bounds (i.e. apply lambda limiters)
         ! note that the Nmax and Nmin are normalized and thus need to be multiplied by existing N
         ni_incld = min(ni_incld,table_val_ni_lammax*ni_incld)
         ni_incld = max(ni_incld,table_val_ni_lammin*ni_incld)

         !--this should already be done in s/r 'calc_bulkRhoRime'
         if (qm(k).lt.qsmall) then
            qm(k) = 0._rtype
            bm(k) = 0._rtype
         endif
         !==

         ! note that reflectivity from lookup table is normalized, so we need to multiply by N
         diag_vmi(k)   = table_val_qi_fallspd*rhofaci(k)
         diag_effi(k)  = table_val_ice_eff_rad ! units are in m
         diag_di(k)    = table_val_ice_mean_diam
         rho_qi(k)  = table_val_ice_bulk_dens
         ! note factor of air density below is to convert from m^6/kg to m^6/m^3
         ze_ice(k) = ze_ice(k) + 0.1892_rtype*table_val_ice_reflectivity*ni_incld*rho(k)   ! sum contribution from each ice category (note: 0.1892 = 0.176/0.93)
         ze_ice(k) = max(ze_ice(k),1.e-22_rtype)

         !above formula for ze only makes sense for in-cloud vals, but users expect cell-ave output.
         ze_ice(k) = ze_ice(k)*cld_frac_i(k)

      else

         qv(k) = qv(k) + qi(k)
         th(k) = th(k) - exner(k)*qi(k)*latent_heat_sublim(k)*inv_cp
         qi(k) = 0._rtype
         ni(k) = 0._rtype
         qm(k) = 0._rtype
         bm(k) = 0._rtype
         diag_di(k) = 0._rtype

      endif qi_not_small

      ! sum ze components and convert to dBZ
      diag_ze(k) = 10._rtype*bfb_log10((ze_rain(k) + ze_ice(k))*1.e18_rtype)
      
      ! if qr is very small then set Nr to 0 (needs to be done here after call
      ! to ice lookup table because a minimum Nr of nsmall will be set otherwise even if qr=0)
      if (qr(k).lt.qsmall) then
         nr(k) = 0._rtype
      endif

   enddo k_loop_final_diagnostics

 end subroutine p3_main_part3

  !==========================================================================================!

  SUBROUTINE p3_main(qc,nc,qr,nr,th,qv,dt,qi,qm,ni,bm,   &
       pres,dz,nc_nuceat_tend,ni_activated,inv_qc_relvar,it,precip_liq_surf,precip_ice_surf,its,ite,kts,kte,diag_effc,     &
       diag_effi,rho_qi,do_predict_nc, &
       dpres,exner,cmeiout,precip_total_tend,nevapr,qr_evap_tend,precip_liq_flux,precip_ice_flux,cld_frac_r,cld_frac_l,cld_frac_i,  &
       p3_tend_out,mu_c,lamc,liq_ice_exchange,vap_liq_exchange, &
       vap_ice_exchange,col_location)

    !----------------------------------------------------------------------------------------!
    !                                                                                        !
    ! This is the main subroutine for the P3 microphysics scheme.  It is called from the     !
    ! wrapper subroutine ('MP_P3_WRAPPER') and is passed i,k slabs of all prognostic         !
    ! variables -- hydrometeor fields, potential temperature, and water vapor mixing ratio.  !
    ! Microphysical process rates are computed first.  These tendencies are then used to     !
    ! computed updated values of the prognostic variables.  The hydrometeor variables are    !
    ! then updated further due to sedimentation.                                             !
    !                                                                                        !
    ! Several diagnostic values are also computed and returned to the wrapper subroutine,    !
    ! including precipitation rates.                                                         !
    !                                                                                        !
    !----------------------------------------------------------------------------------------!

    use debug_info, only: get_debug_column_id
    implicit none

    !----- Input/ouput arguments:  ----------------------------------------------------------!

    real(rtype), intent(inout), dimension(its:ite,kts:kte)      :: qc         ! cloud, mass mixing ratio         kg kg-1
    ! note: Nc may be specified or predicted (set by do_predict_nc)
    real(rtype), intent(inout), dimension(its:ite,kts:kte)      :: nc         ! cloud, number mixing ratio       #  kg-1
    real(rtype), intent(inout), dimension(its:ite,kts:kte)      :: qr         ! rain, mass mixing ratio          kg kg-1
    real(rtype), intent(inout), dimension(its:ite,kts:kte)      :: nr         ! rain, number mixing ratio        #  kg-1
    real(rtype), intent(inout), dimension(its:ite,kts:kte)      :: qi      ! ice, total mass mixing ratio     kg kg-1
    real(rtype), intent(inout), dimension(its:ite,kts:kte)      :: qm      ! ice, rime mass mixing ratio      kg kg-1
    real(rtype), intent(inout), dimension(its:ite,kts:kte)      :: ni      ! ice, total number mixing ratio   #  kg-1
    real(rtype), intent(inout), dimension(its:ite,kts:kte)      :: bm      ! ice, rime volume mixing ratio    m3 kg-1

    real(rtype), intent(inout), dimension(its:ite,kts:kte)      :: qv         ! water vapor mixing ratio         kg kg-1
    real(rtype), intent(inout), dimension(its:ite,kts:kte)      :: th         ! potential temperature            K
    real(rtype), intent(in),    dimension(its:ite,kts:kte)      :: pres       ! pressure                         Pa
    real(rtype), intent(in),    dimension(its:ite,kts:kte)      :: dz        ! vertical grid spacing            m
    real(rtype), intent(in),    dimension(its:ite,kts:kte)      :: nc_nuceat_tend      ! IN ccn activated number tendency kg-1 s-1
    real(rtype), intent(in),    dimension(its:ite,kts:kte)      :: ni_activated       ! IN actived ice nuclei concentration  1/kg
    real(rtype), intent(in)                                     :: dt         ! model time step                  s

    real(rtype), intent(out),   dimension(its:ite)              :: precip_liq_surf    ! precipitation rate, liquid       m s-1
    real(rtype), intent(out),   dimension(its:ite)              :: precip_ice_surf    ! precipitation rate, solid        m s-1
    real(rtype), intent(out),   dimension(its:ite,kts:kte)      :: diag_effc  ! effective radius, cloud          m
    real(rtype), intent(out),   dimension(its:ite,kts:kte)      :: diag_effi  ! effective radius, ice            m
    real(rtype), intent(out),   dimension(its:ite,kts:kte)      :: rho_qi  ! bulk density of ice              kg m-3
    real(rtype), intent(out),   dimension(its:ite,kts:kte)      :: mu_c       ! Size distribution shape parameter for radiation
    real(rtype), intent(out),   dimension(its:ite,kts:kte)      :: lamc       ! Size distribution slope parameter for radiation

    integer, intent(in)                                  :: its,ite    ! array bounds (horizontal)
    integer, intent(in)                                  :: kts,kte    ! array bounds (vertical)
    integer, intent(in)                                  :: it         ! time step counter NOTE: starts at 1 for first time step

    logical(btype), intent(in)                           :: do_predict_nc ! .T. (.F.) for prediction (specification) of Nc

    real(rtype), intent(in),    dimension(its:ite,kts:kte)      :: dpres       ! pressure thickness               Pa
    real(rtype), intent(in),    dimension(its:ite,kts:kte)      :: exner      ! Exner expression

    ! OUTPUT for PBUF variables used by other parameterizations
    real(rtype), intent(out),   dimension(its:ite,kts:kte)      :: cmeiout    ! qitend due to deposition/sublimation
    real(rtype), intent(out),   dimension(its:ite,kts:kte)      :: precip_total_tend      ! Total precipitation (rain + snow)
    real(rtype), intent(out),   dimension(its:ite,kts:kte)      :: nevapr     ! evaporation of total precipitation (rain + snow)
    real(rtype), intent(out),   dimension(its:ite,kts:kte)      :: qr_evap_tend  ! evaporation of rain
    real(rtype), intent(out),   dimension(its:ite,kts:kte+1)    :: precip_liq_flux       ! grid-box average rain flux (kg m^-2 s^-1) pverp
    real(rtype), intent(out),   dimension(its:ite,kts:kte+1)    :: precip_ice_flux       ! grid-box average ice/snow flux (kg m^-2 s^-1) pverp
    real(rtype), intent(out),   dimension(its:ite,kts:kte)      :: liq_ice_exchange ! sum of liq-ice phase change tendenices
    real(rtype), intent(out),   dimension(its:ite,kts:kte)      :: vap_liq_exchange ! sum of vap-liq phase change tendenices
    real(rtype), intent(out),   dimension(its:ite,kts:kte)      :: vap_ice_exchange ! sum of vap-ice phase change tendenices
    ! INPUT needed for PBUF variables used by other parameterizations

    real(rtype), intent(in),    dimension(its:ite,kts:kte)      :: cld_frac_i, cld_frac_l, cld_frac_r ! Ice, Liquid and Rain cloud fraction
    ! AaronDonahue, the following variable (p3_tend_out) is a catch-all for passing P3-specific variables outside of p3_main
    ! so that they can be written as ouput.  NOTE TO C++ PORT: This variable is entirely optional and doesn't need to be
    ! included in the port to C++, or can be changed if desired.
    real(rtype), intent(out),   dimension(its:ite,kts:kte,49)   :: p3_tend_out ! micro physics tendencies
    real(rtype), intent(in),    dimension(its:ite,3)            :: col_location
    real(rtype), intent(in),    dimension(its:ite,kts:kte)      :: inv_qc_relvar

    !
    !----- Local variables and parameters:  -------------------------------------------------!
    !

    ! These outputs are no longer provided by p3_main.
    real(rtype), dimension(its:ite,kts:kte) :: diag_ze  ! equivalent reflectivity          dBZ
    real(rtype), dimension(its:ite,kts:kte) :: diag_vmi ! mass-weighted fall speed of ice  m s-1
    real(rtype), dimension(its:ite,kts:kte) :: diag_di  ! mean diameter of ice             m
    real(rtype), dimension(its:ite,kts:kte) :: pratot   ! accretion of cloud by rain
    real(rtype), dimension(its:ite,kts:kte) :: prctot   ! autoconversion of cloud to rain

    real(rtype), dimension(its:ite,kts:kte) :: mu_r  ! shape parameter of rain
    real(rtype), dimension(its:ite,kts:kte) :: t     ! temperature at the beginning of the microhpysics step [K]

    ! 2D size distribution and fallspeed parameters:

    real(rtype), dimension(its:ite,kts:kte) :: lamr
    real(rtype), dimension(its:ite,kts:kte) :: logn0r

    real(rtype), dimension(its:ite,kts:kte) :: nu
    real(rtype), dimension(its:ite,kts:kte) :: cdist
    real(rtype), dimension(its:ite,kts:kte) :: cdist1
    real(rtype), dimension(its:ite,kts:kte) :: cdistr

    ! Variables needed for in-cloud calculations
    real(rtype), dimension(its:ite,kts:kte) :: inv_cld_frac_i, inv_cld_frac_l, inv_cld_frac_r ! Inverse cloud fractions (1/cld)
    real(rtype), dimension(its:ite,kts:kte) :: qc_incld, qr_incld, qi_incld, qm_incld ! In cloud mass-mixing ratios
    real(rtype), dimension(its:ite,kts:kte) :: nc_incld, nr_incld, ni_incld, bm_incld ! In cloud number concentrations

    real(rtype), dimension(its:ite,kts:kte)      :: inv_dz,inv_rho,ze_ice,ze_rain,prec,rho,       &
         rhofacr,rhofaci,acn,latent_heat_sublim,latent_heat_vapor,xlf,qv_sat_l,qv_sat_i,qv_supersat_i,       &
         tmparr1,inv_exner

    ! -- scalar locals -- !

    real(rtype) :: inv_dt, timeScaleFactor

    integer :: ktop,kbot,kdir,i

    logical(btype) :: is_nucleat_possible, is_hydromet_present

    !--These will be added as namelist parameters in the future
    logical(btype), parameter :: debug_ON     = .true.  !.true. to switch on debugging checks/traps throughout code  TODO: Turn this back off as default once the tlay error is found.
    logical(btype), parameter :: debug_ABORT  = .false.  !.true. will result in forced abort in s/r 'check_values'

    real(rtype),dimension(its:ite,kts:kte) :: qc_old, nc_old, qr_old, nr_old, qi_old, ni_old, qv_old, th_old

    !-----------------------------------------------------------------------------------!
    !  End of variables/parameters declarations
    !-----------------------------------------------------------------------------------!

    ! direction of vertical leveling:
    !PMC got rid of 'model' option so we could just replace ktop with kts everywhere...
    ktop = kts        !k of top level
    kbot = kte        !k of bottom level
    kdir = -1         !(k: 1=top, nk=bottom)

    !PMC deleted 'threshold size difference' calculation for multicategory here

    inv_dz    = 1._rtype/dz  ! inverse of thickness of layers
    inv_dt        = 1._rtype/dt   ! inverse model time step

    ! Compute time scale factor over which to apply soft rain lambda limiter
    ! note: '1./max(30.,dt)' = '1.*min(1./30., 1./dt)'
    timeScaleFactor = min(1._rtype/120._rtype, inv_dt)

    precip_liq_surf   = 0._rtype
    precip_ice_surf   = 0._rtype
    pratot    = 0._rtype
    prctot    = 0._rtype
    prec      = 0._rtype
    mu_r      = 0._rtype
    diag_ze   = -99._rtype

    ze_ice    = 1.e-22_rtype
    ze_rain   = 1.e-22_rtype
    diag_effc = 10.e-6_rtype ! default value
    diag_effi = 25.e-6_rtype ! default value
    diag_vmi  = 0._rtype
    diag_di   = 0._rtype
    rho_qi = 0._rtype

    cmeiout = 0._rtype
    precip_total_tend   = 0._rtype
    nevapr  = 0._rtype
    precip_liq_flux    = 0._rtype
    precip_ice_flux    = 0._rtype
    p3_tend_out = 0._rtype

    inv_cld_frac_i = 1.0_rtype/cld_frac_i
    inv_cld_frac_l = 1.0_rtype/cld_frac_l
    inv_cld_frac_r = 1.0_rtype/cld_frac_r

    qr_evap_tend = 0._rtype
    liq_ice_exchange = 0._rtype
    vap_liq_exchange = 0._rtype
    vap_ice_exchange = 0._rtype

    mu_c = 0.0_rtype
    lamc = 0.0_rtype
    ! AaronDonahue added exner term to replace all instances of th(i,k)/t(i,k), since th(i,k) is updated but t(i,k) is not, and this was
    ! causing energy conservation errors.
    inv_exner = 1._rtype/exner        !inverse of Exner expression, used when converting potential temp to temp
    t       = th    *inv_exner    !compute temperature from theta (value at beginning of microphysics step)
    qv      = max(qv,0._rtype)        !clip water vapor to prevent negative values passed in (beginning of microphysics)
    ! AaronDonahue added this load of latent heat to be consistent with E3SM, since the inconsistentcy was causing water conservation errors.
    call get_latent_heat(its,ite,kts,kte,latent_heat_vapor,latent_heat_sublim,xlf)

   ! initialize microphysics processes tendency output
    qc_old = qc         ! Liq. microphysics tendency, initialize
    nc_old = nc         ! Liq. # microphysics tendency, initialize
    qr_old = qr         ! Rain microphysics tendency, initialize
    nr_old = nr         ! Rain # microphysics tendency, initialize
    qi_old = qi   ! Ice  microphysics tendency, initialize
    ni_old = ni   ! Ice  # microphysics tendency, initialize
    qv_old = qv         ! Vapor  microphysics tendency, initialize
    th_old = th         ! Pot. Temp. microphysics tendency, initialize

    !==
    !-----------------------------------------------------------------------------------!
    i_loop_main: do i = its,ite  ! main i-loop (around the entire scheme)

       !update column in the debug_info module
       call get_debug_column_id(i)

!      if (debug_ON) call check_values(qv,T,i,it,debug_ABORT,100,col_location)

       call p3_main_part1(kts, kte, kbot, ktop, kdir, do_predict_nc, dt, &
            pres(i,:), dpres(i,:), dz(i,:), nc_nuceat_tend(i,:), exner(i,:), inv_exner(i,:), &
            inv_cld_frac_l(i,:), inv_cld_frac_i(i,:), inv_cld_frac_r(i,:), latent_heat_vapor(i,:), latent_heat_sublim(i,:), xlf(i,:), &
            t(i,:), rho(i,:), inv_rho(i,:), qv_sat_l(i,:), qv_sat_i(i,:), qv_supersat_i(i,:), rhofacr(i,:), &
            rhofaci(i,:), acn(i,:), qv(i,:), th(i,:), qc(i,:), nc(i,:), qr(i,:), nr(i,:), &
            qi(i,:), ni(i,:), qm(i,:), bm(i,:), qc_incld(i,:), qr_incld(i,:), &
            qi_incld(i,:), qm_incld(i,:), nc_incld(i,:), nr_incld(i,:), &
            ni_incld(i,:), bm_incld(i,:), is_nucleat_possible, is_hydromet_present)

!      if (debug_ON) then
!         tmparr1(i,:) = th(i,:)*inv_exner(i,:)!(pres(i,:)*1.e-5)**(rd*inv_cp)
!         call check_values(qv,tmparr1,i,it,debug_ABORT,200,col_location)
!      endif

       !jump to end of i-loop if is_nucleat_possible=.false.  (i.e. skip everything)
       if (.not. (is_nucleat_possible .or. is_hydromet_present)) goto 333

       call p3_main_part2(kts, kte, kbot, ktop, kdir, do_predict_nc, dt, inv_dt, &
            pres(i,:), dpres(i,:), dz(i,:), nc_nuceat_tend(i,:), exner(i,:), inv_exner(i,:), &
            inv_cld_frac_l(i,:), inv_cld_frac_i(i,:), inv_cld_frac_r(i,:), ni_activated(i,:), inv_qc_relvar(i,:), &
            cld_frac_i(i,:), cld_frac_l(i,:), cld_frac_r(i,:), t(i,:), rho(i,:), inv_rho(i,:), qv_sat_l(i,:), &
            qv_sat_i(i,:), qv_supersat_i(i,:), rhofacr(i,:), rhofaci(i,:), acn(i,:), qv(i,:), th(i,:), &
            qc(i,:), nc(i,:), qr(i,:), nr(i,:), qi(i,:), ni(i,:), qm(i,:), &
            bm(i,:), latent_heat_vapor(i,:), latent_heat_sublim(i,:), xlf(i,:), qc_incld(i,:), qr_incld(i,:), &
            qi_incld(i,:), qm_incld(i,:), nc_incld(i,:), nr_incld(i,:), ni_incld(i,:), &
            bm_incld(i,:), mu_c(i,:), nu(i,:), lamc(i,:), cdist(i,:), cdist1(i,:), &
            cdistr(i,:), mu_r(i,:), lamr(i,:), logn0r(i,:), cmeiout(i,:), precip_total_tend(i,:), &
            nevapr(i,:), qr_evap_tend(i,:), vap_liq_exchange(i,:), vap_ice_exchange(i,:), &
            liq_ice_exchange(i,:), pratot(i,:), prctot(i,:), p3_tend_out(i,:,:), is_hydromet_present)

       ! measure microphysics processes tendency output
       p3_tend_out(i,:,42) = ( qc(i,:)    - qc_old(i,:) ) * inv_dt    ! Liq. microphysics tendency, measure
       p3_tend_out(i,:,43) = ( nc(i,:)    - nc_old(i,:) ) * inv_dt    ! Liq. # microphysics tendency, measure
       p3_tend_out(i,:,44) = ( qr(i,:)    - qr_old(i,:) ) * inv_dt    ! Rain microphysics tendency, measure
       p3_tend_out(i,:,45) = ( nr(i,:)    - nr_old(i,:) ) * inv_dt    ! Rain # microphysics tendency, measure
       p3_tend_out(i,:,46) = ( qi(i,:) - qi_old(i,:) ) * inv_dt ! Ice  microphysics tendency, measure
       p3_tend_out(i,:,47) = ( ni(i,:) - ni_old(i,:) ) * inv_dt ! Ice  # microphysics tendency, measure
       p3_tend_out(i,:,48) = ( qv(i,:)    - qv_old(i,:) ) * inv_dt    ! Vapor  microphysics tendency, measure
       p3_tend_out(i,:,49) = ( th(i,:)    - th_old(i,:) ) * inv_dt    ! Pot. Temp. microphysics tendency, measure
       !NOTE: At this point, it is possible to have negative (but small) nc, nr, ni.  This is not
       !      a problem; those values get clipped to zero in the sedimentation section (if necessary).
       !      (This is not done above simply for efficiency purposes.)

       !      if (debug_ON) then
       !         tmparr1(i,:) = th(i,:)*inv_exner(i,:)!(pres(i,:)*1.e-5)**(rd*inv_cp)
       !         call check_values(qv,tmparr1,i,it,debug_ABORT,300,col_location)
       !      endif

       if (.not. is_hydromet_present) goto 333

       !------------------------------------------------------------------------------------------!
       ! End of main microphysical processes section
       !==========================================================================================!

       !==========================================================================================!
       ! Sedimentation:

       !------------------------------------------------------------------------------------------!
       ! Cloud sedimentation:  (adaptive substepping)
       p3_tend_out(i,:,36) = qc(i,:) ! Liq. sedimentation tendency, initialize
       p3_tend_out(i,:,37) = nc(i,:) ! Liq. # sedimentation tendency, initialize

       call cloud_sedimentation(kts,kte,ktop,kbot,kdir, &
         qc_incld(i,:),rho(i,:),inv_rho(i,:),cld_frac_l(i,:),acn(i,:),inv_dz(i,:), &
         dt,inv_dt,dnu,do_predict_nc, &
         qc(i,:),nc(i,:),nc_incld(i,:),mu_c(i,:),lamc(i,:),precip_liq_surf(i),p3_tend_out(i,:,36),p3_tend_out(i,:,37))

       !------------------------------------------------------------------------------------------!
       ! Rain sedimentation:  (adaptive substepping)
       p3_tend_out(i,:,38) = qr(i,:) ! Rain sedimentation tendency, initialize
       p3_tend_out(i,:,39) = nr(i,:) ! Rain # sedimentation tendency, initialize

       call rain_sedimentation(kts,kte,ktop,kbot,kdir, &
         qr_incld(i,:),rho(i,:),inv_rho(i,:),rhofacr(i,:),cld_frac_r(i,:),inv_dz(i,:),dt,inv_dt, &
         qr(i,:),nr(i,:),nr_incld(i,:),mu_r(i,:),lamr(i,:),precip_liq_surf(i),precip_liq_flux(i,:),p3_tend_out(i,:,38),p3_tend_out(i,:,39))

       !------------------------------------------------------------------------------------------!
       ! Ice sedimentation:  (adaptive substepping)
       p3_tend_out(i,:,40) = qi(i,:) ! Ice sedimentation tendency, initialize
       p3_tend_out(i,:,41) = ni(i,:) ! Ice # sedimentation tendency, initialize

       call ice_sedimentation(kts,kte,ktop,kbot,kdir,    &
         rho(i,:),inv_rho(i,:),rhofaci(i,:),cld_frac_i(i,:),inv_dz(i,:),dt,inv_dt, &
         qi(i,:),qi_incld(i,:),ni(i,:),qm(i,:),qm_incld(i,:),bm(i,:),bm_incld(i,:),ni_incld(i,:), &
         precip_ice_surf(i),p3_tend_out(i,:,40),p3_tend_out(i,:,41))

       !.......................................
       ! homogeneous freezing of cloud and rain

       call homogeneous_freezing(kts,kte,ktop,kbot,kdir,t(i,:),exner(i,:),xlf(i,:),  &
         qc(i,:),nc(i,:),qr(i,:),nr(i,:),qi(i,:),ni(i,:),qm(i,:),bm(i,:),th(i,:))

       !...................................................
       ! final checks to ensure consistency of mass/number
       ! and compute diagnostic fields for output
       call p3_main_part3(kts, kte, kbot, ktop, kdir, &
            exner(i,:), cld_frac_l(i,:), cld_frac_r(i,:), cld_frac_i(i,:), &
            rho(i,:), inv_rho(i,:), rhofaci(i,:), qv(i,:), th(i,:), qc(i,:), nc(i,:), qr(i,:), nr(i,:), qi(i,:), ni(i,:), &
            qm(i,:), bm(i,:), latent_heat_vapor(i,:), latent_heat_sublim(i,:), &
            mu_c(i,:), nu(i,:), lamc(i,:), mu_r(i,:), lamr(i,:), vap_liq_exchange(i,:), &
            ze_rain(i,:), ze_ice(i,:), diag_vmi(i,:), diag_effi(i,:), diag_di(i,:), rho_qi(i,:), diag_ze(i,:), diag_effc(i,:))
       !   if (debug_ON) call check_values(qv,Ti,it,debug_ABORT,800,col_location)

       !..............................................
       ! merge ice categories with similar properties

       !   note:  this should be relocated to above, such that the diagnostic
       !          ice properties are computed after merging

       !PMC nCat deleted nCat>1 stuff

       !.....................................................

333    continue

       if (debug_ON) then
          tmparr1(i,:) = th(i,:)*inv_exner(i,:)!(pres(i,:)*1.e-5)**(rd*inv_cp)
          call check_values(qv(i,:),tmparr1(i,:),kts,kte,it,debug_ABORT,900,col_location(i,:))
       endif

       !.....................................................

    enddo i_loop_main

    !PMC deleted "if WRF" stuff
    !PMC deleted typeDiags optional output stuff

    !=== (end of section for diagnostic hydrometeor/precip types)

    ! end of main microphysics routine

    return

  END SUBROUTINE p3_main

  !==========================================================================================!

  SUBROUTINE access_lookup_table(dumjj,dumii,dumi,index,dum1,dum4,dum5,proc)

    implicit none

    real(rtype)    :: dum1,dum4,dum5,proc,iproc1,gproc1,tmp1,tmp2
    integer :: dumjj,dumii,dumi,index

    ! get value at current density index

    ! first interpolate for current rimed fraction index
    iproc1 = itab(dumjj,dumii,dumi,index)+(dum1-real(dumi))*(itab(dumjj,dumii,       &
         dumi+1,index)-itab(dumjj,dumii,dumi,index))

    ! linearly interpolate to get process rates for rimed fraction index + 1

    gproc1 = itab(dumjj,dumii+1,dumi,index)+(dum1-real(dumi))*(itab(dumjj,dumii+1,   &
         dumi+1,index)-itab(dumjj,dumii+1,dumi,index))

    tmp1   = iproc1+(dum4-real(dumii))*(gproc1-iproc1)

    ! get value at density index + 1

    ! first interpolate for current rimed fraction index

    iproc1 = itab(dumjj+1,dumii,dumi,index)+(dum1-real(dumi))*(itab(dumjj+1,dumii,   &
         dumi+1,index)-itab(dumjj+1,dumii,dumi,index))

    ! linearly interpolate to get process rates for rimed fraction index + 1

    gproc1 = itab(dumjj+1,dumii+1,dumi,index)+(dum1-real(dumi))*(itab(dumjj+1,       &
         dumii+1,dumi+1,index)-itab(dumjj+1,dumii+1,dumi,index))

    tmp2   = iproc1+(dum4-real(dumii))*(gproc1-iproc1)

    ! get final process rate
    proc   = tmp1+(dum5-real(dumjj))*(tmp2-tmp1)
    return
  END SUBROUTINE access_lookup_table

  !------------------------------------------------------------------------------------------!
  SUBROUTINE access_lookup_table_coll(dumjj,dumii,dumj,dumi,index,dum1,dum3,          &
       dum4,dum5,proc)

    implicit none

    real(rtype)    :: dum1,dum3,dum4,dum5,proc,dproc1,dproc2,iproc1,gproc1,tmp1,tmp2
    integer :: dumjj,dumii,dumj,dumi,index

    ! This subroutine interpolates lookup table values for rain/ice collection processes

    ! current density index

    ! current rime fraction index
    dproc1  = itabcoll(dumjj,dumii,dumi,dumj,index)+(dum1-real(dumi))*                &
         (itabcoll(dumjj,dumii,dumi+1,dumj,index)-itabcoll(dumjj,dumii,dumi,    &
         dumj,index))

    dproc2  = itabcoll(dumjj,dumii,dumi,dumj+1,index)+(dum1-real(dumi))*             &
         (itabcoll(dumjj,dumii,dumi+1,dumj+1,index)-itabcoll(dumjj,dumii,dumi,  &
         dumj+1,index))

    iproc1  = dproc1+(dum3-real(dumj))*(dproc2-dproc1)

    ! rime fraction index + 1

    dproc1  = itabcoll(dumjj,dumii+1,dumi,dumj,index)+(dum1-real(dumi))*             &
         (itabcoll(dumjj,dumii+1,dumi+1,dumj,index)-itabcoll(dumjj,dumii+1,     &
         dumi,dumj,index))

    dproc2  = itabcoll(dumjj,dumii+1,dumi,dumj+1,index)+(dum1-real(dumi))*           &
         (itabcoll(dumjj,dumii+1,dumi+1,dumj+1,index)-itabcoll(dumjj,dumii+1,   &
         dumi,dumj+1,index))

    gproc1  = dproc1+(dum3-real(dumj))*(dproc2-dproc1)
    tmp1    = iproc1+(dum4-real(dumii))*(gproc1-iproc1)

    ! density index + 1

    ! current rime fraction index

    dproc1  = itabcoll(dumjj+1,dumii,dumi,dumj,index)+(dum1-real(dumi))*             &
         (itabcoll(dumjj+1,dumii,dumi+1,dumj,index)-itabcoll(dumjj+1,dumii,     &
         dumi,dumj,index))

    dproc2  = itabcoll(dumjj+1,dumii,dumi,dumj+1,index)+(dum1-real(dumi))*           &
         (itabcoll(dumjj+1,dumii,dumi+1,dumj+1,index)-itabcoll(dumjj+1,dumii,   &
         dumi,dumj+1,index))

    iproc1  = dproc1+(dum3-real(dumj))*(dproc2-dproc1)

    ! rime fraction index + 1

    dproc1  = itabcoll(dumjj+1,dumii+1,dumi,dumj,index)+(dum1-real(dumi))*           &
         (itabcoll(dumjj+1,dumii+1,dumi+1,dumj,index)-itabcoll(dumjj+1,dumii+1, &
         dumi,dumj,index))

    dproc2  = itabcoll(dumjj+1,dumii+1,dumi,dumj+1,index)+(dum1-real(dumi))*         &
         (itabcoll(dumjj+1,dumii+1,dumi+1,dumj+1,index)-itabcoll(dumjj+1,       &
         dumii+1,dumi,dumj+1,index))

    gproc1  = dproc1+(dum3-real(dumj))*(dproc2-dproc1)
    tmp2    = iproc1+(dum4-real(dumii))*(gproc1-iproc1)

    ! interpolate over density to get final values
    proc    = tmp1+(dum5-real(dumjj))*(tmp2-tmp1)

    return
  END SUBROUTINE access_lookup_table_coll

  !======================================================================================!

  subroutine find_lookupTable_indices_1a(dumi,dumjj,dumii,dumzz,dum1,dum4,dum5,dum6,      &
       isize,rimsize,densize,qi,ni,qm,   &
       rhop)

    !------------------------------------------------------------------------------------------!
    ! Finds indices in 3D ice (only) lookup table
    !------------------------------------------------------------------------------------------!

    implicit none

    ! arguments:
    integer, intent(out) :: dumi,dumjj,dumii,dumzz
    real(rtype),    intent(out) :: dum1,dum4,dum5,dum6
    integer, intent(in)  :: isize,rimsize,densize
    real(rtype),    intent(in)  :: qi,ni,qm,rhop

    !------------------------------------------------------------------------------------------!
    ! find index for qi (normalized ice mass mixing ratio = qi/ni)
    !             dum1 = (log10(qi)+16.)/0.70757  !orig
    !             dum1 = (log10(qi)+16.)*1.41328
    ! we are inverting this equation from the lookup table to solve for i:
    ! qi/ni=261.7**((i+10)*0.1)*1.e-18
    dum1 = (bfb_log10(qi/ni)+18._rtype)*lookup_table_1a_dum1_c-10._rtype ! For computational efficiency
    dumi = int(dum1)
    ! set limits (to make sure the calculated index doesn't exceed range of lookup table)
    dum1 = min(dum1,real(isize,rtype))
    dum1 = max(dum1,1._rtype)
    dumi = max(1,dumi)
    dumi = min(isize-1,dumi)

    ! find index for rime mass fraction
    dum4  = (qm/qi)*3._rtype + 1._rtype
    dumii = int(dum4)
    ! set limits
    dum4  = min(dum4,real(rimsize,rtype))
    dum4  = max(dum4,1._rtype)
    dumii = max(1,dumii)
    dumii = min(rimsize-1,dumii)

    ! find index for bulk rime density
    ! (account for uneven spacing in lookup table for density)
    if (rhop.le.650._rtype) then
       dum5 = (rhop-50._rtype)*0.005_rtype + 1._rtype
    else
       dum5 =(rhop-650._rtype)*0.004_rtype + 4._rtype
    endif
    dumjj = int(dum5)
    ! set limits
    dum5  = min(dum5,real(densize,rtype))
    dum5  = max(dum5,1._rtype)
    dumjj = max(1,dumjj)
    dumjj = min(densize-1,dumjj)

    dum6  = -99
    dumzz = -99

    return
  end subroutine find_lookupTable_indices_1a

  !======================================================================================!

  subroutine find_lookupTable_indices_1b(dumj,dum3,rcollsize,qr,nr)

    !------------------------------------------------------------------------------------------!
    ! Finds indices in 3D rain lookup table
    !------------------------------------------------------------------------------------------!

    implicit none

    ! arguments:
    integer, intent(out) :: dumj
    real(rtype),    intent(out) :: dum3
    integer, intent(in)  :: rcollsize
    real(rtype),    intent(in)  :: qr,nr

    ! local variables:
    real(rtype)                 :: dumlr
    real(rtype)                 :: real_rcollsize

    !------------------------------------------------------------------------------------------!
    real_rcollsize = real(rcollsize)
    ! find index for scaled mean rain size
    ! if no rain, then just choose dumj = 1 and do not calculate rain-ice collection processes
    if (qr.ge.qsmall .and. nr.gt.0._rtype) then
       ! calculate scaled mean size for consistency with ice lookup table
       dumlr = bfb_cbrt(qr/(pi*rho_h2o*nr))
       dum3  = (bfb_log10(1._rtype*dumlr)+5._rtype)*10.70415_rtype
       dumj  = int(dum3)
       ! set limits
       dum3  = min(dum3,real_rcollsize)
       dum3  = max(dum3,1._rtype)
       dumj  = max(1,dumj)
       dumj  = min(rcollsize-1,dumj)
    else
       dumj  = 1
       dum3  = 1._rtype
    endif

    return

  end subroutine find_lookupTable_indices_1b

  !PMC removed find_lookupTable_indices_2 because it was used for multi-category

  !======================================================================================!
  subroutine find_lookupTable_indices_3(dumii,dumjj,dum1,rdumii,rdumjj,inv_dum3,mu_r,lamr)

    !------------------------------------------------------------------------------------------!
    ! Finds indices in rain lookup table (3)
    !------------------------------------------------------------------------------------------!

    implicit none

    ! arguments:
    integer, intent(out) :: dumii,dumjj
    real(rtype),    intent(out) :: dum1,rdumii,rdumjj,inv_dum3
    real(rtype),    intent(in)  :: mu_r,lamr

    !------------------------------------------------------------------------------------------!

    ! find location in scaled mean size space
    dum1 = (mu_r+1._rtype)/lamr
    if (dum1.le.195.e-6_rtype) then
       inv_dum3  = 0.1_rtype
       rdumii = (dum1*1.e6_rtype+5._rtype)*inv_dum3
       rdumii = max(rdumii, 1._rtype)
       rdumii = min(rdumii,20._rtype)
       dumii  = int(rdumii)
       dumii  = max(dumii, 1)
       dumii  = min(dumii,20)
    elseif (dum1.gt.195.e-6_rtype) then
       inv_dum3  = thrd*0.1_rtype            !i.e. 1/30
       rdumii = (dum1*1.e+6_rtype-195._rtype)*inv_dum3 + 20._rtype
       rdumii = max(rdumii, 20._rtype)
       rdumii = min(rdumii,300._rtype)
       dumii  = int(rdumii)
       dumii  = max(dumii, 20)
       dumii  = min(dumii,299)
    endif

    ! find location in mu_r space
    rdumjj = mu_r+1._rtype
    rdumjj = max(rdumjj,1._rtype)
    rdumjj = min(rdumjj,10._rtype)
    dumjj  = int(rdumjj)
    dumjj  = max(dumjj,1)
    dumjj  = min(dumjj,9)

   return

  end subroutine find_lookupTable_indices_3


  !===========================================================================================
  subroutine get_cloud_dsd2(qc,nc,mu_c,rho,nu,dnu,lamc,cdist,cdist1,cld_frac_l)

    implicit none

    !arguments:
    real(rtype), dimension(:), intent(in)  :: dnu
    real(rtype),     intent(in)            :: qc,rho,cld_frac_l
    real(rtype),     intent(inout)         :: nc
    real(rtype),     intent(out)           :: mu_c,nu,lamc,cdist,cdist1

    !local variables
    real(rtype)                            :: lammin,lammax
    integer                         :: dumi

    !--------------------------------------------------------------------------

    nu = 0.0_rtype

    if (qc.ge.qsmall) then

       ! set minimum nc to prevent floating point error
       nc   = max(nc,nsmall)
       mu_c = 0.0005714_rtype*(nc*1.e-6_rtype*rho)+0.2714_rtype
       mu_c = 1._rtype/(mu_c*mu_c)-1._rtype
       mu_c = max(mu_c,2._rtype)
       mu_c = min(mu_c,15._rtype)

       ! interpolate for mass distribution spectral shape parameter (for SB warm processes)
       if (iparam.eq.1) then
          dumi = int(mu_c)
          nu   = dnu(dumi)+(dnu(dumi+1)-dnu(dumi))*(mu_c-dumi)
       endif

       ! calculate lamc
       lamc = bfb_cbrt(cons1*nc*(mu_c+3._rtype)*(mu_c+2._rtype)*(mu_c+1._rtype)/qc)

       ! apply lambda limiters
       lammin = (mu_c+1._rtype)*2.5e+4_rtype   ! min: 40 micron mean diameter
       lammax = (mu_c+1._rtype)*1.e+6_rtype    ! max:  1 micron mean diameter

       if (lamc.lt.lammin) then
          lamc = lammin
          nc   = 6._rtype*(lamc*lamc*lamc)*qc/(pi*rho_h2o*(mu_c+3._rtype)*(mu_c+2._rtype)*(mu_c+1._rtype))
       elseif (lamc.gt.lammax) then
          lamc = lammax
          nc   = 6._rtype*(lamc*lamc*lamc)*qc/(pi*rho_h2o*(mu_c+3._rtype)*(mu_c+2._rtype)*(mu_c+1._rtype))
       endif

       cdist  = nc*(mu_c+1._rtype)/lamc
       cdist1 = nc/bfb_gamma(mu_c+1._rtype)

    else

       lamc   = 0._rtype
       cdist  = 0._rtype
       cdist1 = 0._rtype

    endif

   return

  end subroutine get_cloud_dsd2


  !===========================================================================================
  subroutine get_rain_dsd2(qr,nr,mu_r,lamr,cdistr,logn0r,cld_frac_r)

    ! Computes and returns rain size distribution parameters

    implicit none

    !arguments:
    real(rtype),     intent(in)            :: qr,cld_frac_r
    real(rtype),     intent(inout)         :: nr
    real(rtype),     intent(out)           :: lamr,mu_r,cdistr,logn0r

    !local variables:
    real(rtype)                            :: inv_dum,lammax,lammin

    !--------------------------------------------------------------------------

    if (qr.ge.qsmall) then

       ! use lookup table to get mu
       ! mu-lambda relationship is from Cao et al. (2008), eq. (7)

       ! find spot in lookup table
       ! (scaled N/q for lookup table parameter space_
       nr      = max(nr,nsmall)
       inv_dum = bfb_cbrt(qr/(cons1*nr*6._rtype))

       ! Apply constant mu_r:  Recall the switch to v4 tables means constant mu_r
       mu_r = mu_r_constant
       lamr   = bfb_cbrt(cons1*nr*(mu_r+3._rtype)*(mu_r+2._rtype)*(mu_r+1._rtype)/(qr))  ! recalculate slope based on mu_r
       lammax = (mu_r+1._rtype)*1.e+5_rtype   ! check for slope
       lammin = (mu_r+1._rtype)*1250._rtype   ! set to small value since breakup is explicitly included (mean size 0.8 mm)

       ! apply lambda limiters for rain
       if (lamr.lt.lammin) then
          lamr = lammin
          nr   = bfb_exp(3._rtype*bfb_log(lamr)+bfb_log(qr)+bfb_log(bfb_gamma(mu_r+1._rtype))-bfb_log(bfb_gamma(mu_r+4._rtype)))/(cons1)
       elseif (lamr.gt.lammax) then
          lamr = lammax
          nr   = bfb_exp(3._rtype*bfb_log(lamr)+bfb_log(qr)+bfb_log(bfb_gamma(mu_r+1._rtype))-bfb_log(bfb_gamma(mu_r+4._rtype)))/(cons1)
       endif

       cdistr  = nr/bfb_gamma(mu_r+1._rtype)
       logn0r  = bfb_log10(nr)+(mu_r+1._rtype)*bfb_log10(lamr)-bfb_log10(bfb_gamma(mu_r+1._rtype)) !note: logn0r is calculated as log10(n0r)

    else

       lamr   = 0._rtype
       cdistr = 0._rtype
       logn0r = 0._rtype

    endif

   return

  end subroutine get_rain_dsd2


  !===========================================================================================
  subroutine calc_bulkRhoRime(qi_tot,qi_rim,bi_rim,rho_rime)

    !--------------------------------------------------------------------------------
    !  Calculates and returns the bulk rime density from the prognostic ice variables
    !  and adjusts qm and bm appropriately.
    !--------------------------------------------------------------------------------

    implicit none

    !arguments:
    real(rtype), intent(in)    :: qi_tot
    real(rtype), intent(inout) :: qi_rim,bi_rim
    real(rtype), intent(out)   :: rho_rime

    !--------------------------------------------------------------------------

    if (bi_rim.ge.1.e-15_rtype) then
       rho_rime = qi_rim/bi_rim
       !impose limits on rho_rime;  adjust bi_rim if needed
       if (rho_rime.lt.rho_rimeMin) then
          rho_rime = rho_rimeMin
          bi_rim   = qi_rim/rho_rime
       elseif (rho_rime.gt.rho_rimeMax) then
          rho_rime = rho_rimeMax
          bi_rim   = qi_rim/rho_rime
       endif
    else
       qi_rim   = 0._rtype
       bi_rim   = 0._rtype
       rho_rime = 0._rtype
    endif

    !set upper constraint qi_rim <= qi_tot
    if (qi_rim.gt.qi_tot .and. rho_rime.gt.0._rtype) then
       qi_rim = qi_tot
       bi_rim = qi_rim/rho_rime
    endif

    !impose consistency
    if (qi_rim.lt.qsmall) then
       qi_rim = 0._rtype
       bi_rim = 0._rtype
    endif

   return

  end subroutine calc_bulkRhoRime


  !===========================================================================================
  subroutine impose_max_total_Ni(ni_local,max_total_Ni,inv_rho_local)

    !--------------------------------------------------------------------------------
    ! Impose maximum total ice number concentration (total of all ice categories).
    ! If the sum of all ni(:) exceeds maximum allowable, each category to preserve
    ! ratio of number between categories.
    !--------------------------------------------------------------------------------

    implicit none

    !arguments:
    real(rtype), intent(inout)               :: ni_local      !PMC - scalar now that nCat deleted.
    real(rtype), intent(in)                  :: max_total_Ni,inv_rho_local

    !local variables:
    real(rtype)                              :: dum

    if (ni_local.ge.1.e-20_rtype) then
       dum = max_total_Ni*inv_rho_local/ni_local
       ni_local = ni_local*min(dum,1._rtype)
    endif

  end subroutine impose_max_total_Ni


  !===========================================================================================

  subroutine check_values(Qv,T,kts,kte,timestepcount,force_abort,source_ind,col_loc)

    !------------------------------------------------------------------------------------
    ! Checks current values of prognotic variables for reasonable values and
    ! stops and prints values if they are out of specified allowable ranges.
    !
    ! 'check_consistency' means include trap for inconsistency in moments;
    ! otherwise, only trap for Q, T, and negative Qx, etc.  This option is here
    ! to allow for Q<qsmall.and.N>nsmall or Q>qsmall.and.N<small which can be produced
    ! at the leading edges due to sedimentation and whose values are accpetable
    ! since lambda limiters are later imposed after SEDI (so one does not necessarily
    ! want to trap for inconsistency after sedimentation has been called).
    !
    ! The value 'source_ind' indicates the approximate location in 'p3_main'
    ! from where 'check_values' was called before it resulted in a trap.
    !
    !------------------------------------------------------------------------------------

    use scream_abortutils, only : endscreamrun

    implicit none

    !Calling parameters:
    real(rtype), dimension(kts:kte), intent(in) :: Qv, T
    real(rtype), dimension(3), intent(in) :: col_loc
    integer,                intent(in) :: source_ind,timestepcount,kts,kte
    logical(btype),                intent(in) :: force_abort         !.TRUE. = forces abort if value violation is detected

    !Local variables:
    real(rtype), parameter :: T_low  = 160._rtype !173._rtype
    real(rtype), parameter :: T_high = 355._rtype !323._rtype
    real(rtype), parameter :: Q_high = 40.e-3_rtype
    real(rtype), parameter :: N_high = 1.e+20_rtype
    real(rtype), parameter :: B_high = Q_high*1.e-3_rtype
    real(rtype), parameter :: x_high = 1.e+30_rtype
    real(rtype), parameter :: x_low  = 0._rtype
    integer         :: k
    logical(btype)         :: trap,badvalue_found
    character(len=1000)    :: err_msg

    trap = .false.

    k_loop: do k = kts, kte

       ! check unrealistic values or NANs for T and Qv
       if (.not.(T(k)>T_low .and. T(k)<T_high)) then
          write(iulog,'(a60,i5,a2,i8,a2,f8.4,a2,f8.4,a2,i4,a2,i8,a2,e16.8)') &
               '** WARNING IN P3_MAIN -- src, gcol, lon, lat, lvl, tstep, T:',source_ind,', ', &
               int(col_loc(1)),', ',col_loc(2),', ',col_loc(3),', ',k,', ',timestepcount,', ',T(k)
          trap = .true.
       endif
       if (.not.(Qv(k)>=0. .and. Qv(k)<Q_high)) then
          write(iulog,'(a60,i5,a2,i8,a2,f8.4,a2,f8.4,a2,i4,a2,i8,a2,e16.8)') &
               '** WARNING IN P3_MAIN -- src, gcol, lon, lat, lvl, tstep, Qv:',source_ind,', ', &
               int(col_loc(1)),', ',col_loc(2),', ',col_loc(3),', ',k,', ',timestepcount,', ',Qv(k)
          !trap = .true.  !note, tentatively no trap, since Qv could be negative passed in to mp
       endif

       ! check NANs for mp variables:
       badvalue_found = .false.

    enddo k_loop

    if (trap .and. force_abort) then
       print*
       print*,'** DEBUG TRAP IN P3_MAIN, s/r CHECK_VALUES -- source: ',source_ind
       print*
       if (source_ind/=100) then
          write(err_msg,*)'Source_ind should be 100, source_ind is:', &
               source_ind,' in file:',__FILE__,' at line:',__LINE__
          call endscreamrun(err_msg)
       endif
    endif

   return

  end subroutine check_values

  subroutine ice_cldliq_collection(rho,t,rhofaci,    &
  table_val_qc2qi_collect,qi_incld,qc_incld,ni_incld,nc_incld,    &
             qccol,nc_collect_tend,qc2qr_ice_shed_tend,ncshdc)

   !.......................
   ! collection of droplets

   ! here we multiply rates by air density, air density fallspeed correction
   ! factor, and collection efficiency since these parameters are not
   ! included in lookup table calculations
   ! for T < 273.15, assume collected cloud water is instantly frozen
   ! note 'f1pr' values are normalized, so we need to multiply by N

   implicit none

   real(rtype), intent(in) :: rho
   real(rtype), intent(in) :: t
   real(rtype), intent(in) :: rhofaci
   real(rtype), intent(in) :: table_val_qc2qi_collect  ! collection of cloud water by ice
   real(rtype), intent(in) :: qi_incld
   real(rtype), intent(in) :: qc_incld
   real(rtype), intent(in) :: ni_incld
   real(rtype), intent(in) :: nc_incld


   real(rtype), intent(out) :: qccol
   real(rtype), intent(out) :: nc_collect_tend
   real(rtype), intent(out) :: qc2qr_ice_shed_tend
   real(rtype), intent(out) :: ncshdc

   if (qi_incld .ge.qsmall .and. qc_incld .ge.qsmall) then
      if  (t .le.zerodegc) then
         qccol = rhofaci*table_val_qc2qi_collect*qc_incld*eci*rho*ni_incld
         nc_collect_tend = rhofaci*table_val_qc2qi_collect*nc_incld*eci*rho*ni_incld
      else if (t .gt. zerodegc) then
         ! for T > 273.15, assume cloud water is collected and shed as rain drops
         ! sink for cloud water mass and number, note qcshed is source for rain mass
         qc2qr_ice_shed_tend = rhofaci*table_val_qc2qi_collect*qc_incld*eci*rho*ni_incld
         nc_collect_tend = rhofaci*table_val_qc2qi_collect*nc_incld*eci*rho*ni_incld
         ! source for rain number, assume 1 mm drops are shed
         ncshdc = qc2qr_ice_shed_tend*inv_dropmass
      end if
   end if

   return

  end subroutine ice_cldliq_collection


  subroutine ice_rain_collection(rho,t,rhofaci,    &
  logn0r,table_val_nr_collect,table_val_qr2qi_collect,qi_incld,ni_incld,qr_incld,    &
  qrcol, nr_collect_tend)

   !....................
   ! collection of rain

   ! here we multiply rates by air density, air density fallspeed correction
   ! factor, collection efficiency, and n0r since these parameters are not
   ! included in lookup table calculations

   ! for T < 273.15, assume all collected rain mass freezes
   ! note this is a sink for rain mass and number and a source
   ! for ice mass

   ! note 'f1pr' values are normalized, so we need to multiply by N

   implicit none

   real(rtype), intent(in) :: rho
   real(rtype), intent(in) :: t
   real(rtype), intent(in) :: rhofaci
   real(rtype), intent(in) :: logn0r
   real(rtype), intent(in) :: table_val_nr_collect !collection of rain number by ice
   real(rtype), intent(in) :: table_val_qr2qi_collect !collection of rain mass by ice
   real(rtype), intent(in) :: qi_incld
   real(rtype), intent(in) :: ni_incld
   real(rtype), intent(in) :: qr_incld

   real(rtype), intent(out) :: qrcol
   real(rtype), intent(out) :: nr_collect_tend

   if (qi_incld.ge.qsmall .and. qr_incld.ge.qsmall) then
      if (t.le.zerodegc) then
         ! note: table_val_qr2qi_collect and logn0r are already calculated as log_10
         qrcol = bfb_pow(10._rtype,(table_val_qr2qi_collect+logn0r))*rho*rhofaci*eri*ni_incld
         nr_collect_tend = bfb_pow(10._rtype,(table_val_nr_collect+logn0r))*rho*rhofaci*eri*ni_incld
      else if (t .gt. zerodegc) then
         ! rain number sink due to collection
         ! for T > 273.15, assume collected rain number is shed as
         ! 1 mm drops
         ! note that melting of ice number is scaled to the loss
         ! rate of ice mass due to melting
         ! collection of rain above freezing does not impact total rain mass
         nr_collect_tend  = bfb_pow(10._rtype,(table_val_nr_collect + logn0r))*rho*rhofaci*eri*ni_incld
         ! for now neglect shedding of ice collecting rain above freezing, since snow is
         ! not expected to shed in these conditions (though more hevaily rimed ice would be
         ! expected to lead to shedding)
      endif
   endif

   return

  end subroutine ice_rain_collection

  subroutine ice_self_collection(rho,rhofaci,    &
  table_val_ni_self_collect,eii,qm_incld,qi_incld,ni_incld,    &
             ni_selfcollect_tend)

   ! self-collection of ice

   ! here we multiply rates by collection efficiency, air density,
   ! and air density correction factor since these are not included
   ! in the lookup table calculations
   ! note 'f1pr' values are normalized, so we need to multiply by N

   implicit none

   real(rtype), intent(in) :: rho
   real(rtype), intent(in) :: rhofaci
   real(rtype), intent(in) :: table_val_ni_self_collect ! ice collection within a category
   real(rtype), intent(in) :: eii
   real(rtype), intent(in) :: qm_incld
   real(rtype), intent(in) :: qi_incld
   real(rtype), intent(in) :: ni_incld

   real(rtype), intent(out) :: ni_selfcollect_tend

   real(rtype) :: tmp1, Eii_fact

   if (qi_incld.ge.qsmall) then
      ! Determine additional collection efficiency factor to be applied to ice-ice collection.
      ! The computed values of qicol and nicol are multipiled by Eii_fact to gradually shut off collection
      ! if ice is highly rimed.
      if (qm_incld>0._rtype) then
         tmp1 = qm_incld/qi_incld   !rime mass fraction
         if (tmp1.lt.0.6_rtype) then
            Eii_fact=1._rtype
         else if (tmp1.ge.0.6_rtype.and.tmp1.lt.0.9_rtype) then
            ! linear ramp from 1 to 0 for Fr between 0.6 and 0.9
            Eii_fact = 1._rtype-(tmp1-0.6_rtype)/0.3_rtype
         else
            Eii_fact = 0._rtype
         endif
      else
         Eii_fact = 1._rtype
      endif

      ni_selfcollect_tend = table_val_ni_self_collect*rho*eii*Eii_fact*rhofaci*ni_incld
   endif

   return

end subroutine ice_self_collection

!PMC note - indentation pattern changes here.

subroutine ice_melting(rho,t,pres,rhofaci,    &
table_val_qi2qr_melting,table_val_qi2qr_vent_melt,latent_heat_vapor,xlf,dv,sc,mu,kap,qv,qi_incld,ni_incld,    &
           qi2qr_melt_tend,ni2nr_melt_tend)
   ! melting
   ! need to add back accelerated melting due to collection of ice mass by rain (pracsw1)
   ! note 'f1pr' values are normalized, so we need to multiply by N
   ! currently enhanced melting from collision is neglected
   ! include RH dependence

   implicit none

   real(rtype), intent(in) :: rho
   real(rtype), intent(in) :: t
   real(rtype), intent(in) :: pres
   real(rtype), intent(in) :: rhofaci
   real(rtype), intent(in) :: table_val_qi2qr_melting ! melting
   real(rtype), intent(in) :: table_val_qi2qr_vent_melt ! melting (ventilation term)
   real(rtype), intent(in) :: latent_heat_vapor
   real(rtype), intent(in) :: xlf
   real(rtype), intent(in) :: dv
   real(rtype), intent(in) :: sc
   real(rtype), intent(in) :: mu
   real(rtype), intent(in) :: kap
   real(rtype), intent(in) :: qv
   real(rtype), intent(in) :: qi_incld
   real(rtype), intent(in) :: ni_incld

   real(rtype), intent(out) :: qi2qr_melt_tend
   real(rtype), intent(out) :: ni2nr_melt_tend

   real(rtype) :: qsat0

   if (qi_incld .ge.qsmall .and. t.gt.zerodegc) then
      qsat0 = qv_sat( zerodegc,pres,0 )

      qi2qr_melt_tend = ((table_val_qi2qr_melting+table_val_qi2qr_vent_melt*bfb_cbrt(sc)*bfb_sqrt(rhofaci*rho/mu))*((t-   &
      zerodegc)*kap-rho*latent_heat_vapor*dv*(qsat0-qv))*2._rtype*pi/xlf)*ni_incld

      qi2qr_melt_tend = max(qi2qr_melt_tend,0._rtype)
      ni2nr_melt_tend = qi2qr_melt_tend*(ni_incld/qi_incld)

   endif

   return

end subroutine ice_melting


subroutine ice_cldliq_wet_growth(rho,t,pres,rhofaci,    &
table_val_qi2qr_melting,table_val_qi2qr_vent_melt,latent_heat_vapor,xlf,dv,kap,mu,sc,    &
qv,qc_incld,qi_incld,ni_incld,qr_incld,    &
           log_wetgrowth,qrcol,qccol,qwgrth,nr_ice_shed_tend,qc2qr_ice_shed_tend)

   implicit none

   real(rtype), intent(in) :: rho
   real(rtype), intent(in) :: t
   real(rtype), intent(in) :: pres
   real(rtype), intent(in) :: rhofaci
   real(rtype), intent(in) :: table_val_qi2qr_melting ! melting
   real(rtype), intent(in) :: table_val_qi2qr_vent_melt ! melting (ventilation term)
   real(rtype), intent(in) :: latent_heat_vapor
   real(rtype), intent(in) :: xlf
   real(rtype), intent(in) :: dv
   real(rtype), intent(in) :: kap
   real(rtype), intent(in) :: mu
   real(rtype), intent(in) :: sc
   real(rtype), intent(in) :: qv
   real(rtype), intent(in) :: qc_incld
   real(rtype), intent(in) :: qi_incld
   real(rtype), intent(in) :: ni_incld
   real(rtype), intent(in) :: qr_incld

   logical(btype), intent(inout) :: log_wetgrowth
   real(rtype), intent(inout) :: qrcol
   real(rtype), intent(inout) :: qccol
   real(rtype), intent(inout) :: qwgrth
   real(rtype), intent(inout) :: nr_ice_shed_tend
   real(rtype), intent(inout) :: qc2qr_ice_shed_tend

   real(rtype) :: qsat0, dum, dum1

   if (qi_incld.ge.qsmall .and. qc_incld+qr_incld.ge.1.e-6_rtype .and. t.lt.zerodegc) then
      qsat0=qv_sat( zerodegc,pres,0 )

      qwgrth = ((table_val_qi2qr_melting + table_val_qi2qr_vent_melt*bfb_cbrt(sc)*bfb_sqrt(rhofaci*rho/mu))*       &
      2._rtype*pi*(rho*latent_heat_vapor*dv*(qsat0-qv)-(t-zerodegc)*           &
      kap)/(xlf+cpw*(t-zerodegc)))*ni_incld

      qwgrth = max(qwgrth,0._rtype)
      dum    = max(0._rtype,(qccol+qrcol)-qwgrth)
      if (dum.ge.1.e-10_rtype) then
         nr_ice_shed_tend = nr_ice_shed_tend + dum*1.923e+6_rtype   ! 1/5.2e-7, 5.2e-7 is the mass of a 1 mm raindrop
         if ((qccol+qrcol).ge.1.e-10_rtype) then
            dum1  = 1._rtype/(qccol+qrcol)
            qc2qr_ice_shed_tend = qc2qr_ice_shed_tend + dum*qccol*dum1
            qccol = qccol - dum*qccol*dum1
            qrcol = qrcol - dum*qrcol*dum1
         endif
         ! densify due to wet growth
         log_wetgrowth = .true.
      endif


   end if

   return

end subroutine ice_cldliq_wet_growth


subroutine calc_ice_relaxation_timescale(rho,t,rhofaci,     &
table_val_qi2qr_melting,table_val_qi2qr_vent_melt,dv,mu,sc,qi_incld,ni_incld,    &
epsi,epsi_tot)

   !-----------------------------
   ! calcualte total inverse ice relaxation timescale combined for all ice categories
   ! note 'f1pr' values are normalized, so we need to multiply by N
   implicit none

   real(rtype), intent(in) :: rho
   real(rtype), intent(in) :: t
   real(rtype), intent(in) :: rhofaci
   real(rtype), intent(in) :: table_val_qi2qr_melting ! melting
   real(rtype), intent(in) :: table_val_qi2qr_vent_melt ! melting (ventilation term)
   real(rtype), intent(in) :: dv
   real(rtype), intent(in) :: mu
   real(rtype), intent(in) :: sc
   real(rtype), intent(in) :: qi_incld
   real(rtype), intent(in) :: ni_incld

   real(rtype), intent(out) :: epsi
   real(rtype), intent(inout) :: epsi_tot

   if (qi_incld.ge.qsmall .and. t.lt.zerodegc) then
      epsi = ((table_val_qi2qr_melting+table_val_qi2qr_vent_melt*bfb_cbrt(sc)*bfb_sqrt(rhofaci*rho/mu))*2._rtype*pi* &
      rho*dv)*ni_incld
      epsi_tot   = epsi_tot + epsi
   else
      epsi = 0._rtype
   endif

   return

end subroutine calc_ice_relaxation_timescale


subroutine calc_liq_relaxation_timescale(rho,f1r,f2r,     &
dv,mu,sc,mu_r,lamr,cdistr,cdist,qr_incld,qc_incld, &
epsr,epsc)

   implicit none

   real(rtype), intent(in)  :: rho
   real(rtype), intent(in)  :: f1r
   real(rtype), intent(in)  :: f2r
   real(rtype), intent(in)  :: dv
   real(rtype), intent(in)  :: mu
   real(rtype), intent(in)  :: sc
   real(rtype), intent(in)  :: mu_r
   real(rtype), intent(in)  :: lamr
   real(rtype), intent(in)  :: cdistr
   real(rtype), intent(in)  :: cdist
   real(rtype), intent(in)  :: qr_incld
   real(rtype), intent(in)  :: qc_incld
   real(rtype), intent(out) :: epsr
   real(rtype), intent(out) :: epsc

   integer     :: dumii, dumjj
   real(rtype) :: rdumii, rdumjj
   real(rtype) :: dum, dum1, dum2, inv_dum3

   if (qr_incld.ge.qsmall) then
      call find_lookupTable_indices_3(dumii,dumjj,dum1,rdumii,rdumjj,inv_dum3,mu_r,lamr)
      !interpolate value at mu_r
      dum1 = revap_table(dumii,dumjj)+(rdumii-real(dumii))*                            &
             (revap_table(dumii+1,dumjj)-revap_table(dumii,dumjj))

      !interoplate value at mu_r+1
      dum2 = revap_table(dumii,dumjj+1)+(rdumii-real(dumii))*                          &
             (revap_table(dumii+1,dumjj+1)-revap_table(dumii,dumjj+1))
      !final interpolation
      dum  = dum1+(rdumjj-real(dumjj))*(dum2-dum1)

      epsr = 2._rtype*pi*cdistr*rho*dv*                                                &
             (f1r*bfb_gamma(mu_r+2._rtype)/lamr +                                    &
              f2r*bfb_sqrt(rho/mu)*bfb_cbrt(sc)*dum)
   else
      epsr = 0._rtype
   endif

   if (qc_incld.ge.qsmall) then
      epsc = 2._rtype*pi*rho*dv*cdist
   else
      epsc = 0._rtype
   endif

   return

end subroutine calc_liq_relaxation_timescale


subroutine calc_rime_density(t,rhofaci,    &
table_val_qi_fallspd,acn,lamc, mu_c,qc_incld,qccol,    &
           vtrmi1,rho_qm_cloud)

   !.........................
   ! calculate rime density

   !     FUTURE:  Add source term for bm (=qccol/rho_qm_cloud) so that all process rates calculations
   !              are done together, before conservation.

   ! NOTE: Tc (ambient) is assumed for the surface temperature.  Technically,
   ! we should diagose graupel surface temperature from heat balance equation.
   ! (but the ambient temperature is a reasonable approximation; tests show
   ! very little sensitivity to different assumed values, Milbrandt and Morrison 2012).

   ! Compute rime density: (based on parameterization of Cober and List, 1993 [JAS])
   ! for simplicty use mass-weighted ice and droplet/rain fallspeeds

   implicit none

   real(rtype), intent(in) :: t
   real(rtype), intent(in) :: rhofaci
   real(rtype), intent(in) :: table_val_qi_fallspd !mass-weighted fallspeed
   real(rtype), intent(in) :: acn
   real(rtype), intent(in) :: lamc
   real(rtype), intent(in) :: mu_c
   real(rtype), intent(in) :: qc_incld
   real(rtype), intent(in) :: qccol

   real(rtype), intent(out) :: vtrmi1
   real(rtype), intent(out) :: rho_qm_cloud

   real(rtype) :: iTc = 0.0_rtype
   real(rtype) :: Vt_qc = 0.0_rtype
   real(rtype) :: D_c  = 0.0_rtype
   real(rtype) :: V_impact = 0.0_rtype
   real(rtype) :: Ri = 0.0_rtype

   ! if (qi_incld(i,k).ge.qsmall .and. t(i,k).lt.zerodegc) then
   !  NOTE:  condition applicable for cloud only; modify when rain is added back
   if (qccol.ge.qsmall .and. t.lt.zerodegc) then
      ! get mass-weighted mean ice fallspeed
      vtrmi1 = table_val_qi_fallspd*rhofaci
      iTc   = 1._rtype/min(-0.001_rtype,t-zerodegc)

             ! cloud:
      if (qc_incld.ge.qsmall) then
         ! droplet fall speed
         ! (use Stokes' formulation (thus use analytic solution)
         Vt_qc = acn*bfb_gamma(4._rtype+bcn+mu_c)/(bfb_pow(lamc,bcn)*bfb_gamma(mu_c+4._rtype))
         ! use mass-weighted mean size
         D_c = (mu_c+4._rtype)/lamc
         V_impact  = abs(vtrmi1-Vt_qc)
         Ri        = -0.5e+6_rtype * D_c * V_impact * iTc
         !               Ri        = max(1.,min(Ri,8.))
         Ri        = max(1._rtype,min(Ri,12._rtype))
         if (Ri.le.8.) then
            rho_qm_cloud  = (0.051_rtype + 0.114_rtype*Ri - 0.0055_rtype*bfb_square(Ri))*1000._rtype
         else
            ! for Ri > 8 assume a linear fit between 8 and 12,
            ! rhorime = 900 kg m-3 at Ri = 12
            ! this is somewhat ad-hoc but allows a smoother transition
            ! in rime density up to wet growth
            rho_qm_cloud  = 611._rtype+72.25_rtype*(Ri-8._rtype)
         endif
      else
         rho_qm_cloud = 400._rtype
      endif    !if qc>qsmall
   else
      vtrmi1 = 0._rtype ! no velocity if no ice
      rho_qm_cloud = 400._rtype
   endif ! qi > qsmall and T < 273.15

   return

end subroutine calc_rime_density

function subgrid_variance_scaling(relvar, expon) result(res)
  ! Finds a coefficient for process rates based on the inverse relative variance
  ! of cloud water.

  real(rtype), intent(in) :: relvar
  real(rtype), intent(in) :: expon
  real(rtype) :: res

  res = bfb_gamma(relvar+expon)/(bfb_gamma(relvar)*bfb_pow(relvar,expon))

end function subgrid_variance_scaling

subroutine cldliq_immersion_freezing(t,lamc,mu_c,cdist1,qc_incld,inv_qc_relvar,    &
           qc2qi_hetero_freeze_tend,nc2ni_immers_freeze_tend)

   !............................................................
   ! contact and immersion freezing droplets

   implicit none

   real(rtype), intent(in) :: t
   real(rtype), intent(in) :: lamc
   real(rtype), intent(in) :: mu_c
   real(rtype), intent(in) :: cdist1
   real(rtype), intent(in) :: qc_incld
   real(rtype), intent(in) :: inv_qc_relvar

   real(rtype), intent(out) :: qc2qi_hetero_freeze_tend
   real(rtype), intent(out) :: nc2ni_immers_freeze_tend

   real(rtype) :: dum1, dum2, Q_nuc, N_nuc, sbgrd_var_coef

   if (qc_incld.ge.qsmall .and. t.le.rainfrze) then
      ! for future: calculate gamma(mu_c+4) in one place since its used multiple times  !AaronDonahue, TODO
      dum1 = bfb_exp(aimm*(zerodegc-t))
      dum2 = bfb_cube(1._rtype/lamc)
      sbgrd_var_coef = subgrid_variance_scaling(inv_qc_relvar, 2._rtype)
      Q_nuc = sbgrd_var_coef*cons6*cdist1*bfb_gamma(7._rtype+mu_c)*dum1*bfb_square(dum2)
      N_nuc = cons5*cdist1*bfb_gamma(mu_c+4._rtype)*dum1*dum2
      qc2qi_hetero_freeze_tend = Q_nuc
      nc2ni_immers_freeze_tend = N_nuc
   endif

   return

end subroutine cldliq_immersion_freezing

subroutine rain_immersion_freezing(t,    &
lamr, mu_r, cdistr, qr_incld,    &
qr2qi_immers_freeze_tend, nr2ni_immers_freeze_tend)

   !............................................................
   ! immersion freezing of rain
   ! for future: get rid of log statements below for rain freezing

   implicit none

   real(rtype), intent(in) :: t
   real(rtype), intent(in) :: mu_r
   real(rtype), intent(in) :: lamr
   real(rtype), intent(in) :: cdistr
   real(rtype), intent(in) :: qr_incld

   real(rtype), intent(out) :: qr2qi_immers_freeze_tend
   real(rtype), intent(out) :: nr2ni_immers_freeze_tend

   real(rtype) :: Q_nuc, N_nuc

   if (qr_incld.ge.qsmall .and. t.le.rainfrze) then

      Q_nuc = cons6*bfb_exp(bfb_log(cdistr) + bfb_log(bfb_gamma(7._rtype+mu_r)) - 6._rtype*bfb_log(lamr))*bfb_exp(aimm*(zerodegc-t))
      N_nuc = cons5*bfb_exp(bfb_log(cdistr) + bfb_log(bfb_gamma(mu_r+4._rtype)) - 3._rtype*bfb_log(lamr))*bfb_exp(aimm*(zerodegc-t))

      qr2qi_immers_freeze_tend = Q_nuc
      nr2ni_immers_freeze_tend = N_nuc

   endif

   return

end subroutine rain_immersion_freezing


subroutine ice_nucleation(t,inv_rho,ni,ni_activated,qv_supersat_i,inv_dt,do_predict_nc,    &
   qinuc,ni_nucleat_tend)

   !................................................................
   ! deposition/condensation-freezing nucleation
   ! allow ice nucleation if < -15 C and > 5% ice supersaturation
   ! use CELL-AVERAGE values, freezing of vapor

   implicit none

   real(rtype), intent(in) :: t
   real(rtype), intent(in) :: inv_rho
   real(rtype), intent(in) :: ni
   real(rtype), intent(in) :: ni_activated
   real(rtype), intent(in) :: qv_supersat_i
   real(rtype), intent(in) :: inv_dt
   logical(btype), intent(in) :: do_predict_nc

   real(rtype), intent(inout) :: qinuc
   real(rtype), intent(inout) :: ni_nucleat_tend


   real(rtype) :: dum, N_nuc, Q_nuc

   if ( t .lt.icenuct .and. qv_supersat_i.ge.0.05_rtype) then
      if(.not. do_predict_nc) then
!         ! dum = exp(-0.639+0.1296*100.*qv_supersat_i(i,k))*1000.*inv_rho(i,k)  !Meyers et al. (1992)
         dum = 0.005_rtype*bfb_exp(0.304_rtype*(zerodegc-t))*1000._rtype*inv_rho   !Cooper (1986)
         dum = min(dum,100.e3_rtype*inv_rho)
         N_nuc = max(0._rtype,(dum-ni)*inv_dt)
         if (N_nuc.ge.1.e-20_rtype) then
            Q_nuc = max(0._rtype,(dum-ni)*mi0*inv_dt)
            qinuc = Q_nuc
            ni_nucleat_tend = N_nuc
         endif
      else
      ! Ice nucleation predicted by aerosol scheme
         ni_nucleat_tend = max(0._rtype, (ni_activated - ni)*inv_dt)
         qinuc = ni_nucleat_tend * mi0
      endif
   endif

end subroutine

subroutine droplet_self_collection(rho,inv_rho,qc_incld,mu_c,nu,nc2nr_autoconv_tend,    &
   nc_selfcollect_tend)

   !............................
   ! self-collection of droplets

   implicit none

   real(rtype), intent(in) :: rho
   real(rtype), intent(in) :: inv_rho
   real(rtype), intent(in) :: qc_incld
   real(rtype), intent(in) :: mu_c
   real(rtype), intent(in) :: nu
   real(rtype), intent(in) :: nc2nr_autoconv_tend

   real(rtype), intent(out) :: nc_selfcollect_tend

   if (qc_incld.ge.qsmall) then

      if (iparam.eq.1) then
         !Seifert and Beheng (2001)
         nc_selfcollect_tend = -kc*(1.e-3_rtype*rho*qc_incld)**2*(nu+2._rtype)/(nu+1._rtype)*         &
              1.e+6_rtype*inv_rho+nc2nr_autoconv_tend
      elseif (iparam.eq.2) then
         !Beheng (994)
         nc_selfcollect_tend = -5.5e+16_rtype*inv_rho*mu_c**(-0.63_rtype)*(1.e-3_rtype*rho*qc_incld)**2
      elseif (iparam.eq.3) then
         !Khroutdinov and Kogan (2000)
         nc_selfcollect_tend = 0._rtype
      endif

   endif

end subroutine droplet_self_collection

subroutine cloud_rain_accretion(rho,inv_rho,qc_incld,nc_incld,qr_incld,inv_qc_relvar,    &
   qc2qr_accret_tend,nc_accret_tend)

  !............................
  ! accretion of cloud by rain

  implicit none

  real(rtype), intent(in) :: rho
  real(rtype), intent(in) :: inv_rho
  real(rtype), intent(in) :: qc_incld
  real(rtype), intent(in) :: nc_incld
  real(rtype), intent(in) :: qr_incld
  real(rtype), intent(in) :: inv_qc_relvar

  real(rtype), intent(out) :: qc2qr_accret_tend
  real(rtype), intent(out) :: nc_accret_tend

  real(rtype) :: dum, dum1, sbgrd_var_coef

  if (qr_incld.ge.qsmall .and. qc_incld.ge.qsmall) then

     if (iparam.eq.1) then
        !Seifert and Beheng (2001)
        dum   = 1._rtype-qc_incld/(qc_incld+qr_incld)
        dum1  = (dum/(dum+5.e-4_rtype))**4
        qc2qr_accret_tend = kr*rho*0.001_rtype*qc_incld*qr_incld*dum1
        nc_accret_tend = qc2qr_accret_tend*rho*0.001_rtype*(nc_incld*rho*1.e-6_rtype)/(qc_incld*rho*   &
             0.001_rtype)*1.e+6_rtype*inv_rho
     elseif (iparam.eq.2) then
        !Beheng (994)
        qc2qr_accret_tend = 6._rtype*rho*(qc_incld*qr_incld)
        nc_accret_tend = qc2qr_accret_tend*rho*1.e-3_rtype*(nc_incld*rho*1.e-6_rtype)/(qc_incld*rho*1.e-3_rtype)* &
             1.e+6_rtype*inv_rho
     elseif (iparam.eq.3) then
        !Khroutdinov and Kogan (2000)
        !print*,'p3_qc_accret_expon = ',p3_qc_accret_expon
        sbgrd_var_coef = subgrid_variance_scaling(inv_qc_relvar, 1.15_rtype ) !p3_qc_accret_expon
        qc2qr_accret_tend = sbgrd_var_coef*67._rtype*bfb_pow(qc_incld*qr_incld, 1.15_rtype) !p3_qc_accret_expon
        nc_accret_tend = qc2qr_accret_tend*nc_incld/qc_incld
     endif

     if (qc2qr_accret_tend.eq.0._rtype) nc_accret_tend = 0._rtype
     if (nc_accret_tend.eq.0._rtype) qc2qr_accret_tend = 0._rtype

  endif

end subroutine cloud_rain_accretion

subroutine rain_self_collection(rho,qr_incld,nr_incld,    &
   nr_selfcollect_tend)

   !.....................................
   ! self-collection and breakup of rain
   ! (breakup following modified Verlinde and Cotton scheme)

   implicit none

   real(rtype), intent(in) :: rho
   real(rtype), intent(in) :: qr_incld
   real(rtype), intent(in) :: nr_incld
   real(rtype), intent(out) :: nr_selfcollect_tend

   real(rtype) :: dum, dum1, dum2

   if (qr_incld.ge.qsmall) then

      ! include breakup
      dum1 = 280.e-6_rtype

      ! use mass-mean diameter (do this by using
      ! the old version of lambda w/o mu dependence)
      ! note there should be a factor of 6^(1/3), but we
      ! want to keep breakup threshold consistent so 'dum'
      ! is expressed in terms of lambda rather than mass-mean D

      dum2 = bfb_cbrt(qr_incld/(pi*rho_h2o*nr_incld))
      if (dum2.lt.dum1) then
         dum = 1._rtype
      else if (dum2.ge.dum1) then
         dum = 2._rtype-bfb_exp(2300._rtype*(dum2-dum1))
      endif

      if (iparam.eq.1) then
         nr_selfcollect_tend = dum*kr*1.e-3_rtype*qr_incld*nr_incld*rho
      elseif (iparam.eq.2 .or. iparam.eq.3) then
         nr_selfcollect_tend = dum*5.78_rtype*nr_incld*qr_incld*rho
      endif

   endif

end subroutine rain_self_collection


subroutine cloud_water_autoconversion(rho,qc_incld,nc_incld,inv_qc_relvar,    &
   qc2qr_autoconv_tend,nc2nr_autoconv_tend,ncautr)

   implicit none

   real(rtype), intent(in) :: rho
   real(rtype), intent(in) :: qc_incld
   real(rtype), intent(in) :: nc_incld
   real(rtype), intent(in) :: inv_qc_relvar

   real(rtype), intent(out) :: qc2qr_autoconv_tend
   real(rtype), intent(out) :: nc2nr_autoconv_tend
   real(rtype), intent(out) :: ncautr

   real(rtype) :: sbgrd_var_coef

   qc_not_small: if (qc_incld.ge.1.e-8_rtype) then

      !Khroutdinov and Kogan (2000)
      !print*,'p3_qc_autocon_expon = ',p3_qc_autocon_expon
      sbgrd_var_coef = subgrid_variance_scaling(inv_qc_relvar, 2.47_rtype)
      qc2qr_autoconv_tend = sbgrd_var_coef*1350._rtype*bfb_pow(qc_incld,2.47_rtype)*bfb_pow(nc_incld*1.e-6_rtype*rho,-1.79_rtype)
      ! note: ncautr is change in Nr; nc2nr_autoconv_tend is change in Nc
      ncautr = qc2qr_autoconv_tend*cons3
      nc2nr_autoconv_tend = qc2qr_autoconv_tend*nc_incld/qc_incld

      if (qc2qr_autoconv_tend .eq.0._rtype) nc2nr_autoconv_tend = 0._rtype
      if (nc2nr_autoconv_tend.eq.0._rtype) qc2qr_autoconv_tend  = 0._rtype

   endif qc_not_small

end subroutine cloud_water_autoconversion

subroutine back_to_cell_average(cld_frac_l,cld_frac_r,cld_frac_i,                         &
   qc2qr_accret_tend,qr2qv_evap_tend,qc2qr_autoconv_tend,                                                      &
   nc_accret_tend,nc_selfcollect_tend,nc2nr_autoconv_tend,nr_selfcollect_tend,nr_evap_tend,ncautr,qi2qv_sublim_tend,nr_ice_shed_tend,qc2qi_hetero_freeze_tend,              &
   qrcol,qc2qr_ice_shed_tend,qi2qr_melt_tend,qccol,qr2qi_immers_freeze_tend,ni2nr_melt_tend,nc_collect_tend,ncshdc,nc2ni_immers_freeze_tend,nr_collect_tend,ni_selfcollect_tend,   &
   qidep,nr2ni_immers_freeze_tend,ni_sublim_tend,qinuc,ni_nucleat_tend,qiberg)

   ! Here we map the microphysics tendency rates back to CELL-AVERAGE quantities for updating
   ! cell-average quantities.

   implicit none

   ! Intersection of cloud fractions for combination of ice (i), rain (r) and liquid (l)
   real(rtype), intent(in) :: cld_frac_l
   real(rtype), intent(in) :: cld_frac_r
   real(rtype), intent(in) :: cld_frac_i

   real(rtype), intent(inout) :: qc2qr_accret_tend, qr2qv_evap_tend, qc2qr_autoconv_tend, nc_accret_tend, nc_selfcollect_tend, nc2nr_autoconv_tend, nr_selfcollect_tend, nr_evap_tend, ncautr
   real(rtype), intent(inout) :: qi2qv_sublim_tend, nr_ice_shed_tend, qc2qi_hetero_freeze_tend, qrcol, qc2qr_ice_shed_tend, qi2qr_melt_tend, qccol, qr2qi_immers_freeze_tend, ni2nr_melt_tend, &
        nc_collect_tend, ncshdc, nc2ni_immers_freeze_tend, nr_collect_tend, ni_selfcollect_tend, qidep
   real(rtype), intent(inout) :: nr2ni_immers_freeze_tend, ni_sublim_tend, qinuc, ni_nucleat_tend, qiberg

   real(rtype) :: ir_cldm, il_cldm, lr_cldm

   ir_cldm = min(cld_frac_i,cld_frac_r)  ! Intersection of ICE and RAIN cloud
   il_cldm = min(cld_frac_i,cld_frac_l)  ! Intersection of ICE and LIQUID cloud
   lr_cldm = min(cld_frac_l,cld_frac_r)  ! Intersection of LIQUID and RAIN cloud

   ! Some process rates take place within the intersection of liquid, rain and ice cloud fractions.
   ! We calculate the intersection as the minimum between combinations of cloud fractions and use
   ! these values to map back to cell-average quantities where applicable.

          ! map warm-phase process rates to cell-avg
   qc2qr_accret_tend   = qc2qr_accret_tend*lr_cldm     ! Accretion of liquid to rain
   qr2qv_evap_tend   = qr2qv_evap_tend*cld_frac_r       ! Evaporation of rain
   qc2qr_autoconv_tend   = qc2qr_autoconv_tend*cld_frac_l       ! Autoconversion of liquid
   nc_accret_tend   = nc_accret_tend*lr_cldm     ! Number change due to accretion
   nc_selfcollect_tend   = nc_selfcollect_tend*cld_frac_l       ! Self collection occurs locally in liq. cloud
   nc2nr_autoconv_tend  = nc2nr_autoconv_tend*cld_frac_l      ! Impact of autoconversion on number
   nr_selfcollect_tend   = nr_selfcollect_tend*cld_frac_r       ! Self collection occurs locally in rain cloud
   nr_evap_tend   = nr_evap_tend*cld_frac_r       ! Change in rain number due to evaporation
   ncautr  = ncautr*lr_cldm    ! Autoconversion of rain drops within rain/liq cloud

   ! map ice-phase  process rates to cell-avg
   qi2qv_sublim_tend   = qi2qv_sublim_tend*cld_frac_i       ! Sublimation of ice in ice cloud
   nr_ice_shed_tend  = nr_ice_shed_tend*il_cldm    ! Rain # increase due to shedding from rain-ice collisions, occurs when ice and liquid interact
   qc2qi_hetero_freeze_tend  = qc2qi_hetero_freeze_tend*il_cldm    ! Immersion freezing of cloud drops
   qrcol   = qrcol*ir_cldm     ! Collection of rain mass by ice
   qc2qr_ice_shed_tend   = qc2qr_ice_shed_tend*il_cldm     ! Rain mass growth due to shedding of fain drops after collisions with ice, occurs when ice and liquid interact
   qi2qr_melt_tend   = qi2qr_melt_tend*cld_frac_i       ! Melting of ice
   qccol   = qccol*il_cldm     ! Collection of water by ice
   qr2qi_immers_freeze_tend  = qr2qi_immers_freeze_tend*cld_frac_r      ! Immersion freezing of rain
   ni2nr_melt_tend   = ni2nr_melt_tend*cld_frac_i       ! Change in number due to melting
   nc_collect_tend   = nc_collect_tend*il_cldm     ! Cloud # change due to collection of cld water by ice
   ncshdc  = ncshdc*il_cldm    ! Number change due to shedding, occurs when ice and liquid interact
   nc2ni_immers_freeze_tend  = nc2ni_immers_freeze_tend*cld_frac_l      ! Number change associated with freexzing of cld drops
   nr_collect_tend   = nr_collect_tend*ir_cldm     ! Rain number change due to collection from ice
   ni_selfcollect_tend   = ni_selfcollect_tend*cld_frac_i       ! Ice self collection
   qidep   = qidep*cld_frac_i       ! Vapor deposition to ice phase
   nr2ni_immers_freeze_tend  = nr2ni_immers_freeze_tend*cld_frac_r      ! Change in number due to immersion freezing of rain
   ni_sublim_tend   = ni_sublim_tend*cld_frac_i       ! Number change due to sublimation of ice
   qiberg  = qiberg*il_cldm    ! Bergeron process
     ! AaronDonahue: These variables are related to aerosol activation and their usage will be changed in a later PR.
   qinuc   = qinuc             ! Deposition and condensation-freezing nucleation, already cell-averaged
   ni_nucleat_tend   = ni_nucleat_tend             ! Number change due to deposition and condensation-freezing, already cell-averaged

end subroutine back_to_cell_average

subroutine prevent_ice_overdepletion(pres,t,qv,latent_heat_sublim,inv_dt,    &
   qidep,qi2qv_sublim_tend)

   !-- Limit ice process rates to prevent overdepletion of sources such that
   !   the subsequent adjustments are done with maximum possible rates for the
   !   time step.  (note: most ice rates are adjusted here since they must be done
   !   simultaneously (outside of iice-loops) to distribute reduction proportionally
   !   amongst categories.
   !PMC - might need to rethink above statement since only one category now.

   implicit none

   real(rtype), intent(in) :: pres
   real(rtype), intent(in) :: t
   real(rtype), intent(in) :: qv
   real(rtype), intent(in) :: latent_heat_sublim
   real(rtype), intent(in) :: inv_dt

   real(rtype), intent(inout) :: qidep
   real(rtype), intent(inout) :: qi2qv_sublim_tend

   real(rtype) :: dumqv_sat_i, qdep_satadj

   dumqv_sat_i = qv_sat(t,pres,1)
   qdep_satadj = (qv-dumqv_sat_i)/(1._rtype+bfb_square(latent_heat_sublim)*dumqv_sat_i/(cp*rv*bfb_square(t)))*inv_dt
   qidep  = qidep*min(1._rtype,max(0._rtype, qdep_satadj)/max(qidep, 1.e-20_rtype))
   qi2qv_sublim_tend  = qi2qv_sublim_tend*min(1._rtype,max(0._rtype,-qdep_satadj)/max(qi2qv_sublim_tend, 1.e-20_rtype))

end subroutine prevent_ice_overdepletion

subroutine cloud_water_conservation(qc,dt,    &
   qc2qr_autoconv_tend,qc2qr_accret_tend,qccol,qc2qi_hetero_freeze_tend,qc2qr_ice_shed_tend,qiberg,qi2qv_sublim_tend,qidep)

   implicit none

   real(rtype), intent(in) :: qc, dt
   real(rtype), intent(inout) :: qc2qr_autoconv_tend, qc2qr_accret_tend, qccol, qc2qi_hetero_freeze_tend, qc2qr_ice_shed_tend, qiberg, qi2qv_sublim_tend, qidep
   real(rtype) :: sinks, ratio

   sinks   = (qc2qr_autoconv_tend+qc2qr_accret_tend+qccol+qc2qi_hetero_freeze_tend+qc2qr_ice_shed_tend+qiberg)*dt
   if (sinks .gt. qc .and. sinks.ge.1.e-20_rtype) then
      ratio  = qc/sinks
      qc2qr_autoconv_tend  = qc2qr_autoconv_tend*ratio
      qc2qr_accret_tend  = qc2qr_accret_tend*ratio
      qccol  = qccol*ratio
      qc2qi_hetero_freeze_tend = qc2qi_hetero_freeze_tend*ratio
      qc2qr_ice_shed_tend  = qc2qr_ice_shed_tend*ratio
      qiberg = qiberg*ratio
   else
      ratio = 1.0 ! If not limiting sinks on qc then most likely did not run out of qc
   endif

   !PMC: ratio is also frac of step w/ liq. thus we apply qiberg for
   !"ratio" of timestep and vapor deposition and sublimation  for the
   !remaining frac of the timestep.  Only limit if there will be cloud
   !water to begin with.
   if (qc .gt. 1.e-20_rtype) then
      qidep  = qidep*(1._rtype-ratio)
      qi2qv_sublim_tend  = qi2qv_sublim_tend*(1._rtype-ratio)
   end if


end subroutine cloud_water_conservation

subroutine rain_water_conservation(qr,qc2qr_autoconv_tend,qc2qr_accret_tend,qi2qr_melt_tend,qc2qr_ice_shed_tend,dt,    &
   qr2qv_evap_tend,qrcol,qr2qi_immers_freeze_tend)

   implicit none

   real(rtype), intent(in) :: qr, qc2qr_autoconv_tend, qc2qr_accret_tend, qi2qr_melt_tend, qc2qr_ice_shed_tend, dt
   real(rtype), intent(inout) :: qr2qv_evap_tend, qrcol, qr2qi_immers_freeze_tend

   real(rtype) :: sinks, sources, ratio

   sinks   = (qr2qv_evap_tend+qrcol+qr2qi_immers_freeze_tend)*dt
   sources = qr + (qc2qr_autoconv_tend+qc2qr_accret_tend+qi2qr_melt_tend+qc2qr_ice_shed_tend)*dt
   if (sinks.gt.sources .and. sinks.ge.1.e-20_rtype) then
      ratio  = sources/sinks
      qr2qv_evap_tend  = qr2qv_evap_tend*ratio
      qrcol  = qrcol*ratio
      qr2qi_immers_freeze_tend = qr2qi_immers_freeze_tend*ratio
   endif

end subroutine rain_water_conservation

subroutine ice_water_conservation(qi,qidep,qinuc,qiberg,qrcol,qccol,qr2qi_immers_freeze_tend,qc2qi_hetero_freeze_tend,dt,    &
   qi2qv_sublim_tend,qi2qr_melt_tend)

   implicit none

   real(rtype), intent(in) :: qi, qidep, qinuc, qrcol, qccol, qr2qi_immers_freeze_tend, qc2qi_hetero_freeze_tend, qiberg, dt
   real(rtype), intent(inout) :: qi2qv_sublim_tend, qi2qr_melt_tend
   real(rtype) :: sinks, sources, ratio

   sinks   = (qi2qv_sublim_tend+qi2qr_melt_tend)*dt
   sources = qi + (qidep+qinuc+qrcol+qccol+  &
        qr2qi_immers_freeze_tend+qc2qi_hetero_freeze_tend+qiberg)*dt
   if (sinks.gt.sources .and. sinks.ge.1.e-20_rtype) then
      ratio = sources/sinks
      qi2qv_sublim_tend = qi2qv_sublim_tend*ratio
      qi2qr_melt_tend = qi2qr_melt_tend*ratio
   endif

end subroutine ice_water_conservation


subroutine update_prognostic_ice(qc2qi_hetero_freeze_tend,qccol,qc2qr_ice_shed_tend,    &
   nc_collect_tend,nc2ni_immers_freeze_tend,ncshdc,    &
   qrcol,nr_collect_tend,qr2qi_immers_freeze_tend,nr2ni_immers_freeze_tend,nr_ice_shed_tend,    &
   qi2qr_melt_tend,ni2nr_melt_tend,qi2qv_sublim_tend,qidep,qinuc,ni_nucleat_tend,ni_selfcollect_tend,ni_sublim_tend,qiberg,    &
   exner,latent_heat_sublim,xlf,    &
   do_predict_nc,log_wetgrowth,dt,nmltratio,rho_qm_cloud,    &
   th,qv,qi,ni,qm,bm,qc,nc,qr,nr)

   !-- ice-phase dependent processes:
   implicit none

   real(rtype), intent(in) :: qc2qi_hetero_freeze_tend
   real(rtype), intent(in) :: qccol
   real(rtype), intent(in) :: qc2qr_ice_shed_tend
   real(rtype), intent(in) :: nc_collect_tend
   real(rtype), intent(in) :: nc2ni_immers_freeze_tend
   real(rtype), intent(in) :: ncshdc

   real(rtype), intent(in) :: qrcol
   real(rtype), intent(in) :: nr_collect_tend
   real(rtype), intent(in) :: qr2qi_immers_freeze_tend
   real(rtype), intent(in) :: nr2ni_immers_freeze_tend
   real(rtype), intent(in) :: nr_ice_shed_tend

   real(rtype), intent(in) :: qi2qr_melt_tend
   real(rtype), intent(in) :: ni2nr_melt_tend
   real(rtype), intent(in) :: qi2qv_sublim_tend
   real(rtype), intent(in) :: qidep
   real(rtype), intent(in) :: qinuc
   real(rtype), intent(in) :: ni_nucleat_tend
   real(rtype), intent(in) :: ni_selfcollect_tend
   real(rtype), intent(in) :: ni_sublim_tend
   real(rtype), intent(in) :: qiberg
   real(rtype), intent(in) :: exner
   real(rtype), intent(in) :: xlf
   real(rtype), intent(in) :: latent_heat_sublim

   logical(btype), intent(in) :: do_predict_nc
   logical(btype), intent(in) :: log_wetgrowth
   real(rtype), intent(in) :: dt
   real(rtype), intent(in) :: nmltratio
   real(rtype), intent(in) :: rho_qm_cloud

   real(rtype), intent(inout) :: th
   real(rtype), intent(inout) :: qv
   real(rtype), intent(inout) :: qc
   real(rtype), intent(inout) :: nc
   real(rtype), intent(inout) :: qr
   real(rtype), intent(inout) :: nr
   real(rtype), intent(inout) :: qi
   real(rtype), intent(inout) :: ni
   real(rtype), intent(inout) :: qm
   real(rtype), intent(inout) :: bm

   real(rtype) :: dum

   qc = qc + (-qc2qi_hetero_freeze_tend-qccol-qc2qr_ice_shed_tend-qiberg)*dt
   if (do_predict_nc) then
      nc = nc + (-nc_collect_tend-nc2ni_immers_freeze_tend)*dt
   endif
   qr = qr + (-qrcol+qi2qr_melt_tend-qr2qi_immers_freeze_tend+qc2qr_ice_shed_tend)*dt

   ! apply factor to source for rain number from melting of ice, (ad-hoc
   ! but accounts for rapid evaporation of small melting ice particles)
   nr = nr + (-nr_collect_tend-nr2ni_immers_freeze_tend+nmltratio*ni2nr_melt_tend+nr_ice_shed_tend+ncshdc)*dt

   if (qi.ge.qsmall) then
      ! add sink terms, assume density stays constant for sink terms
      bm = bm - ((qi2qv_sublim_tend+qi2qr_melt_tend)/qi)*dt*bm
      qm = qm - ((qi2qv_sublim_tend+qi2qr_melt_tend)*qm/qi)*dt
      qi = qi - (qi2qv_sublim_tend+qi2qr_melt_tend)*dt
   endif

   dum = (qrcol+qccol+qr2qi_immers_freeze_tend+qc2qi_hetero_freeze_tend)*dt
   qi = qi + (qidep+qinuc+qiberg)*dt + dum
   qm = qm + dum

   bm = bm + (qrcol*inv_rho_rimeMax+qccol/rho_qm_cloud+(qr2qi_immers_freeze_tend+ &
        qc2qi_hetero_freeze_tend)*inv_rho_rimeMax)*dt

   ni = ni + (ni_nucleat_tend-ni2nr_melt_tend-ni_sublim_tend-ni_selfcollect_tend+nr2ni_immers_freeze_tend+nc2ni_immers_freeze_tend)*dt

   !PMC nCat deleted interactions_loop

   if (qm.lt.0._rtype) then
      qm = 0._rtype
      bm = 0._rtype
   endif

   ! densify under wet growth
   ! -- to be removed post-v2.1.  Densification automatically happens
   !    during wet growth due to parameterized rime density --
   if (log_wetgrowth) then
      qm = qi
      bm = qm*inv_rho_rimeMax
   endif

   ! densify in above freezing conditions and melting
   ! -- future work --
   !   Ideally, this will be treated with the predicted liquid fraction in ice.
   !   Alternatively, it can be simplified by tending qm -- qi
   !   and bm such that rho_rim (qm/bm) --> rho_liq during melting.
   ! ==

   qv = qv + (-qidep+qi2qv_sublim_tend-qinuc)*dt

   th = th + exner*((qidep-qi2qv_sublim_tend+qinuc)*latent_heat_sublim*inv_cp +(qrcol+qccol+   &
       qc2qi_hetero_freeze_tend+qr2qi_immers_freeze_tend-qi2qr_melt_tend+qiberg)* xlf*inv_cp)*dt
end subroutine update_prognostic_ice

subroutine update_prognostic_liquid(qc2qr_accret_tend,nc_accret_tend,qc2qr_autoconv_tend,nc2nr_autoconv_tend,ncautr,nc_selfcollect_tend,    &
    qr2qv_evap_tend,nr_evap_tend,nr_selfcollect_tend,                                                        &
    do_predict_nc,inv_rho,exner,latent_heat_vapor,dt,                                      &
    th,qv,qc,nc,qr,nr)

   !-- warm-phase only processes:
   implicit none

   real(rtype), intent(in) :: qc2qr_accret_tend
   real(rtype), intent(in) :: nc_accret_tend
   real(rtype), intent(in) :: qc2qr_autoconv_tend
   real(rtype), intent(in) :: nc2nr_autoconv_tend
   real(rtype), intent(in) :: ncautr
   real(rtype), intent(in) :: nc_selfcollect_tend
   real(rtype), intent(in) :: qr2qv_evap_tend
   real(rtype), intent(in) :: nr_evap_tend
   real(rtype), intent(in) :: nr_selfcollect_tend


   logical(btype), intent(in) :: do_predict_nc
   real(rtype), intent(in) :: inv_rho
   real(rtype), intent(in) :: exner
   real(rtype), intent(in) :: latent_heat_vapor
   real(rtype), intent(in) :: dt

   real(rtype), intent(inout) :: th
   real(rtype), intent(inout) :: qv
   real(rtype), intent(inout) :: qc
   real(rtype), intent(inout) :: nc
   real(rtype), intent(inout) :: qr
   real(rtype), intent(inout) :: nr

   qc = qc + (-qc2qr_accret_tend-qc2qr_autoconv_tend)*dt
   qr = qr + (qc2qr_accret_tend+qc2qr_autoconv_tend-qr2qv_evap_tend)*dt

   if (do_predict_nc) then
      nc = nc + (-nc_accret_tend-nc2nr_autoconv_tend+nc_selfcollect_tend)*dt
   else
      nc = nccnst*inv_rho
   endif
   if (iparam.eq.1 .or. iparam.eq.2) then
      nr = nr + (0.5_rtype*nc2nr_autoconv_tend-nr_selfcollect_tend-nr_evap_tend)*dt
   else
      nr = nr + (ncautr-nr_selfcollect_tend-nr_evap_tend)*dt
   endif

   qv = qv + qr2qv_evap_tend*dt
   th = th + exner*(-qr2qv_evap_tend*latent_heat_vapor*    &
        inv_cp)*dt

end subroutine update_prognostic_liquid



subroutine ice_deposition_sublimation(qi_incld,ni_incld,t,    &
qv_sat_l,qv_sat_i,epsi,abi,qv,    &
qidep,qi2qv_sublim_tend,ni_sublim_tend,qiberg)

   implicit none

   real(rtype), intent(in)  :: qi_incld
   real(rtype), intent(in)  :: ni_incld
   real(rtype), intent(in)  :: t
   real(rtype), intent(in)  :: qv_sat_l
   real(rtype), intent(in)  :: qv_sat_i
   real(rtype), intent(in)  :: epsi
   real(rtype), intent(in)  :: abi
   real(rtype), intent(in)  :: qv
   real(rtype), intent(out) :: qidep
   real(rtype), intent(out) :: qi2qv_sublim_tend
   real(rtype), intent(out) :: ni_sublim_tend
   real(rtype), intent(out) :: qiberg

   real(rtype) :: oabi

   oabi = 1._rtype/abi
   if (qi_incld>=qsmall) then
      !Compute deposition/sublimation
      qidep = epsi * oabi * (qv - qv_sat_i)
      !Split into deposition or sublimation.
      if (t < zerodegc .and. qidep>0._rtype) then
         qi2qv_sublim_tend=0._rtype
      else
      ! make qi2qv_sublim_tend positive for consistency with other evap/sub processes
         qi2qv_sublim_tend=-min(qidep,0._rtype)
         qidep=0._rtype
      end if
      !sublimation occurs @ any T. Not so for berg.
      if (t < zerodegc) then
         !Compute bergeron rate assuming cloud for whole step.
         qiberg = max(epsi*oabi*(qv_sat_l - qv_sat_i), 0._rtype)
      else !T>frz
         qiberg=0._rtype
      end if !T<frz
      ni_sublim_tend = qi2qv_sublim_tend*(ni_incld/qi_incld)
   else
      qiberg = 0._rtype
      qidep  = 0._rtype
      qi2qv_sublim_tend  = 0._rtype
      ni_sublim_tend  = 0._rtype
   end if

   return

end subroutine ice_deposition_sublimation


subroutine evaporate_sublimate_precip(qr_incld,qc_incld,nr_incld,qi_incld,    &
cld_frac_l,cld_frac_r,qv_sat_l,ab,epsr,qv,    &
qr2qv_evap_tend,nr_evap_tend)

   implicit none

   real(rtype), intent(in)  :: qr_incld
   real(rtype), intent(in)  :: qc_incld
   real(rtype), intent(in)  :: nr_incld
   real(rtype), intent(in)  :: qi_incld
   real(rtype), intent(in)  :: cld_frac_l
   real(rtype), intent(in)  :: cld_frac_r
   real(rtype), intent(in)  :: qv_sat_l
   real(rtype), intent(in)  :: ab
   real(rtype), intent(in)  :: epsr
   real(rtype), intent(in)  :: qv
   real(rtype), intent(out) :: qr2qv_evap_tend
   real(rtype), intent(out) :: nr_evap_tend

   real(rtype) :: qclr, cld

   ! It is assumed that macrophysics handles condensation/evaporation of qc and
   ! that there is no condensation of rain. Thus qccon, qrcon and qcevp have
   ! been removed from the original P3-WRF.

   ! Determine temporary cloud fraction, set to zero if cloud water + ice is
   ! very small.  This will ensure that evap/subl of precip occurs over entire
   ! grid cell, since min cloud fraction is specified otherwise.
   if (qc_incld + qi_incld < 1.e-6_rtype) then
      cld = 0._rtype
   else
      cld = cld_frac_l
   end if

   ! Only calculate if there is some rain fraction > cloud fraction
   qr2qv_evap_tend = 0.0_rtype
   if (cld_frac_r > cld) then
      ! calculate q for out-of-cloud region
      qclr = (qv-cld*qv_sat_l)/(1._rtype-cld)

      ! rain evaporation
      if (qr_incld.ge.qsmall) then
         qr2qv_evap_tend = epsr * (qclr-qv_sat_l)/ab
      end if

      ! only evap in out-of-cloud region
      qr2qv_evap_tend = -min(qr2qv_evap_tend*(cld_frac_r-cld),0._rtype)
      qr2qv_evap_tend = qr2qv_evap_tend/cld_frac_r
   end if ! rcld>cld
   if (qr_incld.gt.qsmall)  nr_evap_tend = qr2qv_evap_tend*(nr_incld/qr_incld)

   return

end subroutine evaporate_sublimate_precip

subroutine get_time_space_phys_variables( &
t,pres,rho,latent_heat_vapor,latent_heat_sublim,qv_sat_l,qv_sat_i, &
mu,dv,sc,dqsdt,dqsidt,ab,abi,kap,eii)

   implicit none

   real(rtype), intent(in)  :: t
   real(rtype), intent(in)  :: pres
   real(rtype), intent(in)  :: rho
   real(rtype), intent(in)  :: latent_heat_vapor
   real(rtype), intent(in)  :: latent_heat_sublim
   real(rtype), intent(in)  :: qv_sat_l
   real(rtype), intent(in)  :: qv_sat_i
   real(rtype), intent(out) :: mu
   real(rtype), intent(out) :: dv
   real(rtype), intent(out) :: sc
   real(rtype), intent(out) :: dqsdt
   real(rtype), intent(out) :: dqsidt
   real(rtype), intent(out) :: ab
   real(rtype), intent(out) :: abi
   real(rtype), intent(out) :: kap
   real(rtype), intent(out) :: eii

   real(rtype) :: dum

   !time/space varying physical variables
   mu     = 1.496e-6_rtype*bfb_pow(t,1.5_rtype)/(t+120._rtype)
   dv     = 8.794e-5_rtype*bfb_pow(t,1.81_rtype)/pres
   sc     = mu/(rho*dv)
   dum    = 1._rtype/(rv*bfb_square(t))
   dqsdt  = latent_heat_vapor*qv_sat_l*dum
   dqsidt = latent_heat_sublim*qv_sat_i*dum
   ab     = 1._rtype+dqsdt*latent_heat_vapor*inv_cp
   abi    = 1._rtype+dqsidt*latent_heat_sublim*inv_cp
   kap    = 1.414e+3_rtype*mu

   ! very simple temperature dependent aggregation efficiency
   if (t.lt.253.15_rtype) then
      eii=0.1_rtype
   else if (t.ge.253.15_rtype.and.t.lt.268.15_rtype) then
      eii=0.1_rtype+(t-253.15_rtype)/15._rtype*0.9_rtype  ! linear ramp from 0.1 to 1 between 253.15 and 268.15 K
   else
      eii=1._rtype
   end if

   return

end subroutine get_time_space_phys_variables

subroutine cloud_sedimentation(kts,kte,ktop,kbot,kdir,   &
   qc_incld,rho,inv_rho,cld_frac_l,acn,inv_dz,&
   dt,inv_dt,dnu,do_predict_nc, &
   qc, nc, nc_incld,mu_c,lamc,precip_liq_surf,qc_tend,nc_tend)

   implicit none
   integer, intent(in) :: kts, kte
   integer, intent(in) :: ktop, kbot, kdir

   real(rtype), intent(in), dimension(kts:kte) :: rho
   real(rtype), intent(in), dimension(kts:kte) :: inv_rho
   real(rtype), intent(in), dimension(kts:kte) :: cld_frac_l
   real(rtype), intent(in), dimension(kts:kte) :: acn
   real(rtype), intent(in), dimension(kts:kte) :: inv_dz
   real(rtype), intent(in) :: dt
   real(rtype), intent(in) :: inv_dt
   real(rtype), dimension(:), intent(in) :: dnu
   logical(btype), intent(in) :: do_predict_nc

   real(rtype), intent(inout), dimension(kts:kte), target :: qc
   real(rtype), intent(inout), dimension(kts:kte), target :: nc
   real(rtype), intent(inout), dimension(kts:kte) :: qc_incld
   real(rtype), intent(inout), dimension(kts:kte) :: nc_incld
   real(rtype), intent(inout), dimension(kts:kte) :: mu_c
   real(rtype), intent(inout), dimension(kts:kte) :: lamc
   real(rtype), intent(inout) :: precip_liq_surf
   real(rtype), intent(inout), dimension(kts:kte) :: qc_tend
   real(rtype), intent(inout), dimension(kts:kte) :: nc_tend

   logical(btype) :: log_qxpresent
   integer :: k
   integer :: k_qxtop, k_qxbot
   integer, parameter :: num_arrays = 2
   type(realptr), dimension(num_arrays) :: vs, fluxes, qnr

   real(rtype) :: dt_left
   real(rtype) :: prt_accum
   real(rtype) :: Co_max
   real(rtype) :: nu
   real(rtype), dimension(kts:kte), target :: V_qc
   real(rtype), dimension(kts:kte), target :: V_nc
   real(rtype), dimension(kts:kte), target :: flux_qx
   real(rtype), dimension(kts:kte), target :: flux_nx

   real(rtype) :: tmp1, tmp2, dum

   k_qxtop = kbot
   log_qxpresent = .false.

   vs(1)%p => V_qc
   vs(2)%p => V_nc
   fluxes(1)%p => flux_qx
   fluxes(2)%p => flux_nx
   qnr(1)%p => qc
   qnr(2)%p => nc

   !find top, determine qxpresent
   do k = ktop,kbot,-kdir
      if (qc(k).ge.qsmall) then
         log_qxpresent = .true.
         k_qxtop = k
         exit
      endif
   enddo

   qc_present: if (log_qxpresent) then

      dt_left   = dt  !time remaining for sedi over full model (mp) time step
      prt_accum = 0._rtype  !precip rate for individual category

      !find bottom
      do k = kbot,k_qxtop,kdir
         if (qc(k).ge.qsmall) then
            k_qxbot = k
            exit
         endif
      enddo

      two_moment: if (do_predict_nc) then  !2-moment cloud:
         substep_sedi_c2: do while (dt_left.gt.1.e-4_rtype)

            Co_max = 0._rtype
            V_qc = 0._rtype
            V_nc = 0._rtype

            kloop_sedi_c2: do k = k_qxtop,k_qxbot,-kdir

               qc_notsmall_c2: if (qc_incld(k)>qsmall) then
                  !-- compute Vq, Vn
                  call get_cloud_dsd2(qc_incld(k),nc_incld(k),mu_c(k),rho(k),nu,dnu,   &
                       lamc(k),tmp1,tmp2,cld_frac_l(k))

                  !get_cloud_dsd2 keeps the drop-size distribution within reasonable
                  !bounds by modifying nc_incld. The next line maintains consistency
                  !between nc_incld and nc
                  nc(k) = nc_incld(k)*cld_frac_l(k)

                  dum = 1._rtype / bfb_pow(lamc(k), bcn)
                  V_qc(k) = acn(k)*bfb_gamma(4._rtype+bcn+mu_c(k))*dum/(bfb_gamma(mu_c(k)+4._rtype))
                  V_nc(k) = acn(k)*bfb_gamma(1._rtype+bcn+mu_c(k))*dum/(bfb_gamma(mu_c(k)+1._rtype))

               endif qc_notsmall_c2
               Co_max = max(Co_max, V_qc(k)*dt_left*inv_dz(k))

            enddo kloop_sedi_c2

            call generalized_sedimentation(kts, kte, kdir, k_qxtop, k_qxbot, kbot, Co_max, dt_left, &
                 prt_accum, inv_dz, inv_rho, rho, num_arrays, vs, fluxes, qnr)

            !Update _incld values with end-of-step cell-ave values
            !Note that cld_frac_l is set in interface to have min of mincld=1e-4
            !so dividing by it is fine.
            qc_incld(:) = qc(:)/cld_frac_l(:)
            nc_incld(:) = nc(:)/cld_frac_l(:)

         enddo substep_sedi_c2
      else
         substep_sedi_c1: do while (dt_left.gt.1.e-4_rtype)

            Co_max  = 0._rtype
            V_qc = 0._rtype

            kloop_sedi_c1: do k = k_qxtop,k_qxbot,-kdir
               qc_notsmall_c1: if (qc_incld(k)>qsmall) then
                  call get_cloud_dsd2(qc_incld(k),nc_incld(k),mu_c(k),rho(k),nu,dnu,   &
                       lamc(k),tmp1,tmp2,cld_frac_l(k))

                  !get_cloud_dsd2 keeps the drop-size distribution within reasonable
                  !bounds by modifying nc_incld. The next line maintains consistency
                  !between nc_incld and nc
                  nc(k) = nc_incld(k)*cld_frac_l(k)

                  dum = 1._rtype / bfb_pow(lamc(k), bcn)
                  V_qc(k) = acn(k)*bfb_gamma(4._rtype+bcn+mu_c(k))*dum/(bfb_gamma(mu_c(k)+4._rtype))
               endif qc_notsmall_c1

               Co_max = max(Co_max, V_qc(k)*dt_left*inv_dz(k))
            enddo kloop_sedi_c1

            call generalized_sedimentation(kts, kte, kdir, k_qxtop, k_qxbot, kbot, Co_max, dt_left, &
                 prt_accum, inv_dz, inv_rho, rho, 1, vs, fluxes, qnr)

            !Update _incld values with end-of-step cell-ave values
            !Note that cld_frac_l is set in interface to have min of mincld=1e-4
            !so dividing by it is fine.
            qc_incld(:) = qc(:)/cld_frac_l(:)
            nc_incld(:) = nc(:)/cld_frac_l(:)

         enddo substep_sedi_c1

      endif two_moment

      ! JGF: Is precip_liq_surf intended to be inout or just out? Inconsistent with rain and ice sed.
      precip_liq_surf = prt_accum*inv_rho_h2o*inv_dt  !note, contribution from rain is added below

   endif qc_present

   qc_tend(:) = ( qc(:) - qc_tend(:) ) * inv_dt ! Liq. sedimentation tendency, measure
   nc_tend(:) = ( nc(:) - nc_tend(:) ) * inv_dt ! Liq. # sedimentation tendency, measure

end subroutine cloud_sedimentation

subroutine rain_sedimentation(kts,kte,ktop,kbot,kdir,   &
   qr_incld,rho,inv_rho,rhofacr,cld_frac_r,inv_dz,dt,inv_dt,  &
   qr,nr,nr_incld,mu_r,lamr,precip_liq_surf,precip_liq_flux,qr_tend,nr_tend)

   implicit none
   integer, intent(in) :: kts, kte
   integer, intent(in) :: ktop, kbot, kdir

   real(rtype), intent(in), dimension(kts:kte) :: rho
   real(rtype), intent(in), dimension(kts:kte) :: inv_rho
   real(rtype), intent(in), dimension(kts:kte) :: rhofacr
   real(rtype), intent(in), dimension(kts:kte) :: cld_frac_r
   real(rtype), intent(in), dimension(kts:kte) :: inv_dz
   real(rtype), intent(in) :: dt
   real(rtype), intent(in) :: inv_dt

   real(rtype), intent(inout), target, dimension(kts:kte) :: qr
   real(rtype), intent(inout), target, dimension(kts:kte) :: nr
   real(rtype), intent(inout), dimension(kts:kte) :: qr_incld
   real(rtype), intent(inout), dimension(kts:kte) :: nr_incld
   real(rtype), intent(inout), dimension(kts:kte) :: mu_r
   real(rtype), intent(inout), dimension(kts:kte) :: lamr
   real(rtype), intent(inout) :: precip_liq_surf
   real(rtype), intent(inout), dimension(kts:kte+1) :: precip_liq_flux
   real(rtype), intent(inout), dimension(kts:kte) :: qr_tend
   real(rtype), intent(inout), dimension(kts:kte) :: nr_tend

   logical(btype) :: log_qxpresent
   integer :: k
   integer :: k_qxtop, k_qxbot
   integer, parameter :: num_arrays = 2
   type(realptr), dimension(num_arrays) :: vs, fluxes, qnr

   real(rtype) :: dt_left
   real(rtype) :: prt_accum
   real(rtype) :: Co_max
   real(rtype), dimension(kts:kte), target :: V_qr
   real(rtype), dimension(kts:kte), target :: V_nr
   real(rtype), dimension(kts:kte), target :: flux_qx
   real(rtype), dimension(kts:kte), target :: flux_nx

   vs(1)%p => V_qr
   vs(2)%p => V_nr
   fluxes(1)%p => flux_qx
   fluxes(2)%p => flux_nx
   qnr(1)%p => qr
   qnr(2)%p => nr

   k_qxtop = kbot
   log_qxpresent = .false.

   !find top, determine qxpresent
   do k = ktop,kbot,-kdir
      if (qr(k).ge.qsmall) then
         log_qxpresent = .true.
         k_qxtop = k
         exit
      endif !
   enddo

   qr_present: if (log_qxpresent) then

      dt_left   = dt  !time remaining for sedi over full model (mp) time step
      prt_accum = 0._rtype  !precip rate for individual category

      !find bottom
      do k = kbot,k_qxtop,kdir
         if (qr(k).ge.qsmall) then
            k_qxbot = k
            exit
         endif
      enddo

      substep_sedi_r: do while (dt_left.gt.1.e-4_rtype)

         Co_max = 0._rtype
         V_qr = 0._rtype
         V_nr = 0._rtype

         kloop_sedi_r1: do k = k_qxtop,k_qxbot,-kdir

            qr_notsmall_r1: if (qr_incld(k)>qsmall) then

               call compute_rain_fall_velocity(qr_incld(k), cld_frac_r(k), rhofacr(k), nr_incld(k), &
                    mu_r(k), lamr(k), V_qr(k), V_nr(k))

               !in compute_rain_fall_velocity, get_rain_dsd2 keeps the drop-size
               !distribution within reasonable bounds by modifying nr_incld.
               !The next line maintains consistency between nr_incld and nr.
               nr(k) = nr_incld(k)*cld_frac_r(k)

            endif qr_notsmall_r1

            Co_max = max(Co_max, V_qr(k)*dt_left*inv_dz(k))
            !            Co_max = max(Co_max, max(V_nr(k),V_qr(k))*dt_left*inv_dz(i,k))

         enddo kloop_sedi_r1

         call generalized_sedimentation(kts, kte, kdir, k_qxtop, k_qxbot, kbot, Co_max, dt_left, &
              prt_accum, inv_dz, inv_rho, rho, num_arrays, vs, fluxes, qnr)

         !-- AaronDonahue, precip_liq_flux output
         do k = k_qxbot,k_qxtop,kdir
            precip_liq_flux(k+1) = precip_liq_flux(k+1) + flux_qx(k) ! AaronDonahue
         enddo

         !Update _incld values with end-of-step cell-ave values
         !Note that cld_frac_r is set in interface to have min of mincld=1e-4
         !so dividing by it is fine.
         qr_incld(:) = qr(:)/cld_frac_r(:)
         nr_incld(:) = nr(:)/cld_frac_r(:)

      enddo substep_sedi_r

      precip_liq_surf = precip_liq_surf + prt_accum*inv_rho_h2o*inv_dt

   endif qr_present

   qr_tend(:) = ( qr(:) - qr_tend(:) ) * inv_dt ! Rain sedimentation tendency, measure
   nr_tend(:) = ( nr(:) - nr_tend(:) ) * inv_dt ! Rain # sedimentation tendency, measure

end subroutine rain_sedimentation

subroutine compute_rain_fall_velocity(qr_incld, cld_frac_r, rhofacr, nr_incld, mu_r, lamr, V_qr, V_nr)

   real(rtype), intent(in) :: qr_incld
   real(rtype), intent(in) :: cld_frac_r
   real(rtype), intent(in) :: rhofacr
   real(rtype), intent(inout) :: nr_incld
   real(rtype), intent(out) :: mu_r
   real(rtype), intent(out) :: lamr
   real(rtype), intent(out) :: V_qr
   real(rtype), intent(out) :: V_nr

   real(rtype) :: tmp1, tmp2, dum1, dum2, inv_dum3, rdumii, rdumjj
   integer :: dumii, dumjj

   !Compute Vq, Vn:

   call get_rain_dsd2(qr_incld,nr_incld,mu_r,lamr,tmp1,tmp2,cld_frac_r)

   call find_lookupTable_indices_3(dumii,dumjj,dum1,rdumii,rdumjj,inv_dum3,mu_r,lamr)

   !mass-weighted fall speed:

   dum1 = vm_table(dumii,dumjj)+(rdumii-real(dumii))*                       &
      (vm_table(dumii+1,dumjj)-vm_table(dumii,dumjj))       !at mu_r
   dum2 = vm_table(dumii,dumjj+1)+(rdumii-real(dumii))*                     &
      (vm_table(dumii+1,dumjj+1)-vm_table(dumii,dumjj+1))   !at mu_r+1

   V_qr = dum1 + (rdumjj-real(dumjj))*(dum2-dum1)         !interpolated
   V_qr = V_qr*rhofacr                                    !corrected for air density

   ! number-weighted fall speed:
   dum1 = vn_table(dumii,dumjj)+(rdumii-real(dumii))*                       &
      (vn_table(dumii+1,dumjj)-vn_table(dumii,dumjj))       !at mu_r
   dum2 = vn_table(dumii,dumjj+1)+(rdumii-real(dumii))*                     &
      (vn_table(dumii+1,dumjj+1)-vn_table(dumii,dumjj+1))   !at mu_r+1

   V_nr = dum1+(rdumjj-real(dumjj))*(dum2-dum1)            !interpolated
   V_nr = V_nr*rhofacr               !corrected for air density
end subroutine compute_rain_fall_velocity

subroutine ice_sedimentation(kts,kte,ktop,kbot,kdir,    &
   rho,inv_rho,rhofaci,cld_frac_i,inv_dz,dt,inv_dt,  &
   qi,qi_incld,ni,qm,qm_incld,bm,bm_incld,ni_incld,precip_ice_surf,qi_tend,ni_tend)

   implicit none
   integer, intent(in) :: kts, kte
   integer, intent(in) :: ktop, kbot, kdir

   real(rtype), intent(in), dimension(kts:kte) :: rho
   real(rtype), intent(in), dimension(kts:kte) :: inv_rho
   real(rtype), intent(in), dimension(kts:kte) :: rhofaci
   real(rtype), intent(in), dimension(kts:kte) :: cld_frac_i
   real(rtype), intent(in), dimension(kts:kte) :: inv_dz
   real(rtype), intent(in) :: dt
   real(rtype), intent(in) :: inv_dt

   real(rtype), intent(inout), dimension(kts:kte), target :: qi
   real(rtype), intent(inout), dimension(kts:kte) :: qi_incld
   real(rtype), intent(inout), dimension(kts:kte), target :: ni
   real(rtype), intent(inout), dimension(kts:kte) :: ni_incld
   real(rtype), intent(inout), dimension(kts:kte), target :: qm
   real(rtype), intent(inout), dimension(kts:kte) :: qm_incld
   real(rtype), intent(inout), dimension(kts:kte), target :: bm
   real(rtype), intent(inout), dimension(kts:kte) :: bm_incld

   real(rtype), intent(inout) :: precip_ice_surf
   real(rtype), intent(inout), dimension(kts:kte) :: qi_tend
   real(rtype), intent(inout), dimension(kts:kte) :: ni_tend

   logical(btype) :: log_qxpresent
   integer :: k
   integer :: k_qxtop, k_qxbot
   integer, parameter :: num_arrays = 4
   type(realptr), dimension(num_arrays) :: vs, fluxes, qnr

   real(rtype) :: dt_left
   real(rtype) :: prt_accum
   real(rtype) :: Co_max
   real(rtype) :: rhop
   real(rtype), dimension(kts:kte), target :: V_qit
   real(rtype), dimension(kts:kte), target :: V_nit
   real(rtype), dimension(kts:kte), target :: flux_nit
   real(rtype), dimension(kts:kte), target :: flux_bir
   real(rtype), dimension(kts:kte), target :: flux_qir
   real(rtype), dimension(kts:kte), target :: flux_qit
   real(rtype) :: table_val_ni_fallspd ! number-weighted fallspeed            See lines  731 -  808  uns
   real(rtype) :: table_val_qi_fallspd ! mass-weighted fallspeed              See lines  731 -  808  ums
   real(rtype) :: table_val_ni_lammax ! minimum ice number (lambda limiter)  See lines  704 -  705  nlarge
   real(rtype) :: table_val_ni_lammin ! maximum ice number (lambda limiter)  See lines  704 -  705  nsmall

   real(rtype) :: dum1, dum4, dum5, dum6
   integer dumi, dumii, dumjj, dumzz

   log_qxpresent = .false.  !note: this applies to ice category 'iice' only
   k_qxtop       = kbot

   vs(1)%p => V_qit
   vs(2)%p => V_nit
   vs(3)%p => V_qit
   vs(4)%p => V_qit
   fluxes(1)%p => flux_qit
   fluxes(2)%p => flux_nit
   fluxes(3)%p => flux_qir
   fluxes(4)%p => flux_bir
   qnr(1)%p => qi
   qnr(2)%p => ni
   qnr(3)%p => qm
   qnr(4)%p => bm

   !find top, determine qxpresent
   do k = ktop,kbot,-kdir
      if (qi(k).ge.qsmall) then
         log_qxpresent = .true.
         k_qxtop = k
         exit
      endif !
   enddo  !k-loop

   qi_present: if (log_qxpresent) then

      dt_left   = dt  !time remaining for sedi over full model (mp) time step
      prt_accum = 0._rtype  !precip rate for individual category

      !find bottom
      do k = kbot,k_qxtop,kdir
         if (qi(k).ge.qsmall) then
            k_qxbot = k
            exit
         endif
      enddo

      substep_sedi_i: do while (dt_left.gt.1.e-4_rtype)

         Co_max = 0._rtype
         V_qit = 0._rtype
         V_nit = 0._rtype

         kloop_sedi_i1: do k = k_qxtop,k_qxbot,-kdir

            !-- compute Vq, Vn (get values from lookup table)
            qi_notsmall_i1: if (qi_incld(k)>qsmall) then

               !--Compute Vq, Vn:
               ni_incld(k) = max(ni_incld(k),nsmall) !impose lower limits to prevent log(<0)
               call calc_bulkRhoRime(qi_incld(k),qm_incld(k),bm_incld(k),rhop)
               qi(k)=qi_incld(k)*cld_frac_i(k)
               qm(k)=qm_incld(k)*cld_frac_i(k)
               bm(k)=bm_incld(k)*cld_frac_i(k)
               
               !if (.not. tripleMoment_on) zitot(i,k) = diag_mom6(qi(i,k),ni(i,k),rho(i,k))
               call find_lookupTable_indices_1a(dumi,dumjj,dumii,dumzz,dum1,dum4,    &
                    dum5,dum6,isize,rimsize,densize,          &
                    qi_incld(k),ni_incld(k),qm_incld(k),&
                    rhop)
               call access_lookup_table(dumjj,dumii,dumi, 1,dum1,dum4,dum5,table_val_ni_fallspd)
               call access_lookup_table(dumjj,dumii,dumi, 2,dum1,dum4,dum5,table_val_qi_fallspd)
               call access_lookup_table(dumjj,dumii,dumi, 7,dum1,dum4,dum5,table_val_ni_lammax)
               call access_lookup_table(dumjj,dumii,dumi, 8,dum1,dum4,dum5,table_val_ni_lammin)
               !-impose mean ice size bounds (i.e. apply lambda limiters)
               ! note that the Nmax and Nmin are normalized and thus need to be multiplied by existing N
               ni_incld(k) = min(ni_incld(k),table_val_ni_lammax*ni_incld(k))
               ni_incld(k) = max(ni_incld(k),table_val_ni_lammin*ni_incld(k))
               ni(k) = ni_incld(k)*cld_frac_i(k)
               !zitot(i,k) = min(zitot(i,k),table_val_qi_fallspd0)  !adjust Zi if needed to make sure mu_i is in bounds
               !zitot(i,k) = max(zitot(i,k),table_val_qi_fallspd1)
               V_qit(k) = table_val_qi_fallspd*rhofaci(k)     !mass-weighted  fall speed (with density factor)
               V_nit(k) = table_val_ni_fallspd*rhofaci(k)     !number-weighted    fall speed (with density factor)
               !==

            endif qi_notsmall_i1

            Co_max = max(Co_max, V_qit(k)*dt_left*inv_dz(k))

         enddo kloop_sedi_i1

         call generalized_sedimentation(kts, kte, kdir, k_qxtop, k_qxbot, kbot, Co_max, &
              dt_left, prt_accum, inv_dz, inv_rho, rho, num_arrays, vs, fluxes, qnr)

         !update _incld variables
         !Note that cld_frac_i is set in interface to have min of mincld=1e-4
         !so dividing by it is fine.
         qi_incld(:) = qi(:)/cld_frac_i(:)
         ni_incld(:) = ni(:)/cld_frac_i(:)
         qm_incld(:) = qm(:)/cld_frac_i(:)
         bm_incld(:) = bm(:)/cld_frac_i(:)

      enddo substep_sedi_i

      precip_ice_surf = precip_ice_surf + prt_accum*inv_rho_h2o*inv_dt

   endif qi_present

   qi_tend(:) = ( qi(:) - qi_tend(:) ) * inv_dt ! Ice sedimentation tendency, measure
   ni_tend(:) = ( ni(:) - ni_tend(:) ) * inv_dt ! Ice # sedimentation tendency, measure

end subroutine ice_sedimentation

subroutine generalized_sedimentation(kts, kte, kdir, k_qxtop, k_qxbot, kbot, Co_max, dt_left, &
     prt_accum, inv_dz, inv_rho, rho, num_arrays, vs, fluxes, qnx)

   implicit none

   integer, intent(in) :: kts, kte, kdir, k_qxtop, kbot, num_arrays
   integer, intent(inout) :: k_qxbot
   real(rtype), intent(in) :: Co_max
   real(rtype), intent(inout) :: dt_left, prt_accum
   real(rtype), dimension(kts:kte), intent(in) :: inv_dz
   real(rtype), dimension(kts:kte), intent(in) :: inv_rho
   real(rtype), dimension(kts:kte), intent(in) :: rho

   type(realptr), intent(in), dimension(num_arrays), target :: vs, fluxes, qnx

   integer :: tmpint1, k_temp, i
   real(rtype) :: dt_sub

   !-- compute dt_sub
   tmpint1 = int(Co_max+1._rtype)    !number of substeps remaining if dt_sub were constant
   dt_sub  = min(dt_left, dt_left/float(tmpint1))

   ! -- Move bottom cell down by 1 if not at ground already
   if (k_qxbot.eq.kbot) then
      k_temp = k_qxbot
   else
      k_temp = k_qxbot-kdir
   endif

   call calc_first_order_upwind_step(kts, kte, kdir, k_temp, k_qxtop, dt_sub, rho, inv_rho, inv_dz, num_arrays, fluxes, vs, qnx)

   !accumulated precip during time step
   if (k_qxbot.eq.kbot) prt_accum = prt_accum + fluxes(1)%p(kbot)*dt_sub

   dt_left = dt_left - dt_sub  !update time remaining for sedimentation
   if (k_qxbot.ne.kbot) k_qxbot = k_qxbot - kdir

end subroutine generalized_sedimentation

subroutine calc_first_order_upwind_step(kts, kte, kdir, kbot, k_qxtop, dt_sub, rho, inv_rho, inv_dz, num_arrays, fluxes, vs, qnx)

  implicit none

  integer, intent(in) :: kts, kte, kdir, kbot, k_qxtop, num_arrays
  real(rtype), intent(in) :: dt_sub
  real(rtype), dimension(kts:kte), intent(in) :: rho, inv_rho, inv_dz
  type(realptr), intent(in), dimension(num_arrays), target :: fluxes, vs, qnx

  integer :: i, k
  real(rtype) :: fluxdiv

  !-- calculate fluxes
  do k = kbot,k_qxtop,kdir
     do i = 1, num_arrays
        fluxes(i)%p(k) = vs(i)%p(k) * qnx(i)%p(k) * rho(k)
     end do
  enddo

  do i = 1, num_arrays
     k = k_qxtop

     !--- for top level only (since flux is 0 above)

     !- compute flux divergence
     fluxdiv = -fluxes(i)%p(k) * inv_dz(k)
     !- update prognostic variables
     qnx(i)%p(k) = qnx(i)%p(k) + fluxdiv*dt_sub*inv_rho(k)

     do k = k_qxtop-kdir,kbot,-kdir
        !-- compute flux divergence
        fluxdiv = (fluxes(i)%p(k+kdir) - fluxes(i)%p(k))*inv_dz(k)
        !-- update prognostic variables
        qnx(i)%p(k) = qnx(i)%p(k) + fluxdiv*dt_sub*inv_rho(k)
     end do
  end do

end subroutine calc_first_order_upwind_step

subroutine homogeneous_freezing(kts,kte,ktop,kbot,kdir,t,exner,xlf,    &
   qc,nc,qr,nr,qi,ni,qm,bm,th)

   !.......................................
   ! homogeneous freezing of cloud and rain

   implicit none
   integer, intent(in) :: kts, kte
   integer, intent(in) :: ktop, kbot, kdir
   real(rtype), intent(in), dimension(kts:kte) :: t
   real(rtype), intent(in), dimension(kts:kte) :: exner
   real(rtype), intent(in), dimension(kts:kte) :: xlf

   real(rtype), intent(inout), dimension(kts:kte) :: qc
   real(rtype), intent(inout), dimension(kts:kte) :: nc
   real(rtype), intent(inout), dimension(kts:kte) :: qr
   real(rtype), intent(inout), dimension(kts:kte) :: nr

   real(rtype), intent(inout), dimension(kts:kte) :: qi
   real(rtype), intent(inout), dimension(kts:kte) :: ni
   real(rtype), intent(inout), dimension(kts:kte) :: qm
   real(rtype), intent(inout), dimension(kts:kte) :: bm
   real(rtype), intent(inout), dimension(kts:kte) :: th

   real(rtype) :: Q_nuc
   real(rtype) :: N_nuc
   integer :: k

   k_loop_fz:  do k = kbot,ktop,kdir
      if (qc(k).ge.qsmall .and. t(k).lt.homogfrze) then
         Q_nuc = qc(k)
         N_nuc = max(nc(k),nsmall)

         qm(k) = qm(k) + Q_nuc
         qi(k) = qi(k) + Q_nuc
         bm(k) = bm(k) + Q_nuc*inv_rho_rimeMax
         ni(k) = ni(k) + N_nuc
         th(k) = th(k) + exner(k)*Q_nuc*xlf(k)*inv_cp
         qc(k) = 0._rtype
         nc(k) = 0._rtype

      endif

      if (qr(k).ge.qsmall .and. t(k).lt.homogfrze) then
         Q_nuc = qr(k)
         N_nuc = max(nr(k),nsmall)

         qm(k) = qm(k) + Q_nuc
         qi(k) = qi(k) + Q_nuc
         bm(k) = bm(k) + Q_nuc*inv_rho_rimeMax
         ni(k) = ni(k) + N_nuc
         th(k) = th(k) + exner(k)*Q_nuc*xlf(k)*inv_cp
         qr(k) = 0._rtype
         nr(k) = 0._rtype
      endif

   enddo k_loop_fz

end subroutine homogeneous_freezing

end module micro_p3<|MERGE_RESOLUTION|>--- conflicted
+++ resolved
@@ -958,17 +958,11 @@
    real(rtype)    :: table_val_ice_reflectivity   ! reflectivity                         See lines  731 -  808  refl
    real(rtype)    :: table_val_ice_mean_diam   ! mass-weighted mean diameter          See lines 1212 - 1279  dmm
    real(rtype)    :: table_val_ice_bulk_dens   ! mass-weighted mean particle density  See lines 1212 - 1279  rhomm
-<<<<<<< HEAD
-   real(rtype)    :: qc_incld
-   real(rtype)    :: nc_incld
-   real(rtype)    :: qr_incld
-   real(rtype)    :: nr_incld
-=======
+
    real(rtype)    :: qi_incld     !in-cloud qi
    real(rtype)    :: ni_incld     !in-cloud ni
    real(rtype)    :: qm_incld     !in-cloud qm
    real(rtype)    :: bm_incld     !in-cloud bm
->>>>>>> 97e82188
    
    k_loop_final_diagnostics:  do k = kbot,ktop,kdir
 
