<?xml version="1.0"?>
<config_pes>
  <!-- ===================================================================== -->
  <!-- ===================================================================== -->
  <grid name="any">
    <mach name="any">
      <pes compset="any" pesize="any">
        <comment>allactive: any grid, any compset, any machine, any pesize, 1 node</comment>
        <ntasks>
          <ntasks_atm>-1</ntasks_atm>
          <ntasks_lnd>-1</ntasks_lnd>
          <ntasks_rof>-1</ntasks_rof>
          <ntasks_ice>-1</ntasks_ice>
          <ntasks_ocn>-1</ntasks_ocn>
          <ntasks_glc>-1</ntasks_glc>
          <ntasks_wav>-1</ntasks_wav>
          <ntasks_cpl>-1</ntasks_cpl>
        </ntasks>
      </pes>
      <pes compset="any" pesize="T">
        <comment>allactive: any grid, any mach, any compset, pesize=threaded, 4x4</comment>
        <ntasks>
          <ntasks_atm>4</ntasks_atm>
          <ntasks_lnd>4</ntasks_lnd>
          <ntasks_rof>4</ntasks_rof>
          <ntasks_ice>4</ntasks_ice>
          <ntasks_ocn>4</ntasks_ocn>
          <ntasks_glc>4</ntasks_glc>
          <ntasks_wav>4</ntasks_wav>
          <ntasks_cpl>4</ntasks_cpl>
        </ntasks>
        <nthrds>
          <nthrds_atm>4</nthrds_atm>
          <nthrds_lnd>4</nthrds_lnd>
          <nthrds_rof>4</nthrds_rof>
          <nthrds_ice>4</nthrds_ice>
          <nthrds_ocn>4</nthrds_ocn>
          <nthrds_glc>4</nthrds_glc>
          <nthrds_wav>4</nthrds_wav>
          <nthrds_cpl>4</nthrds_cpl>
        </nthrds>
      </pes>
      <pes compset="any" pesize="FC">
        <comment>allactive: any grid, any mach, any compset, pesize=fully concurrent, 4x4</comment>
        <ntasks>
          <ntasks_atm>8</ntasks_atm>
          <ntasks_lnd>2</ntasks_lnd>
          <ntasks_rof>2</ntasks_rof>
          <ntasks_ice>4</ntasks_ice>
          <ntasks_ocn>8</ntasks_ocn>
          <ntasks_glc>4</ntasks_glc>
          <ntasks_wav>8</ntasks_wav>
          <ntasks_cpl>4</ntasks_cpl>
        </ntasks>
        <rootpe>
          <rootpe_atm>8</rootpe_atm>
          <rootpe_lnd>0</rootpe_lnd>
          <rootpe_rof>2</rootpe_rof>
          <rootpe_ice>4</rootpe_ice>
          <rootpe_ocn>24</rootpe_ocn>
          <rootpe_glc>20</rootpe_glc>
          <rootpe_wav>8</rootpe_wav>
          <rootpe_cpl>16</rootpe_cpl>
        </rootpe>
      </pes>
    </mach>
    <!-- machine-specific generic defaults -->
    <mach name="anvil|compy">
      <pes compset="any" pesize="any">
        <comment>allactive: default, 4 nodes x MAX_MPITASKS_PER_NODE mpi x 1 omp @ root 0</comment>
        <ntasks>
          <ntasks_atm>-4</ntasks_atm>
          <ntasks_lnd>-4</ntasks_lnd>
          <ntasks_rof>-4</ntasks_rof>
          <ntasks_ice>-4</ntasks_ice>
          <ntasks_ocn>-4</ntasks_ocn>
          <ntasks_glc>-4</ntasks_glc>
          <ntasks_wav>-4</ntasks_wav>
          <ntasks_cpl>-4</ntasks_cpl>
        </ntasks>
      </pes>
    </mach>
    <mach name="chrysalis">
      <pes compset="any" pesize="any">
        <comment>allactive+chrysalis: default, 4 nodes x 32 mpi x 2 omp @ root 0</comment>
        <MAX_MPITASKS_PER_NODE>32</MAX_MPITASKS_PER_NODE>
        <MAX_TASKS_PER_NODE>64</MAX_TASKS_PER_NODE>
        <ntasks>
          <ntasks_atm>-4</ntasks_atm>
          <ntasks_lnd>-4</ntasks_lnd>
          <ntasks_rof>-4</ntasks_rof>
          <ntasks_ice>-4</ntasks_ice>
          <ntasks_ocn>-4</ntasks_ocn>
          <ntasks_glc>-4</ntasks_glc>
          <ntasks_wav>-4</ntasks_wav>
          <ntasks_cpl>-4</ntasks_cpl>
        </ntasks>
        <nthrds>
          <nthrds_atm>2</nthrds_atm>
          <nthrds_lnd>2</nthrds_lnd>
          <nthrds_rof>2</nthrds_rof>
          <nthrds_ice>2</nthrds_ice>
          <nthrds_ocn>2</nthrds_ocn>
          <nthrds_glc>2</nthrds_glc>
          <nthrds_wav>2</nthrds_wav>
          <nthrds_cpl>2</nthrds_cpl>
        </nthrds>
      </pes>
    </mach>
    <mach name="theta|pm-cpu|muller-cpu|alvarez|pm-gpu|muller-gpu|jlse">
      <pes compset="any" pesize="any">
        <comment>allactive: default, 1 node x MAX_MPITASKS_PER_NODE mpi x 1 omp @ root 0</comment>
        <ntasks>
          <ntasks_atm>-1</ntasks_atm>
          <ntasks_lnd>-1</ntasks_lnd>
          <ntasks_rof>-1</ntasks_rof>
          <ntasks_ice>-1</ntasks_ice>
          <ntasks_ocn>-1</ntasks_ocn>
          <ntasks_glc>-1</ntasks_glc>
          <ntasks_wav>-1</ntasks_wav>
          <ntasks_cpl>-1</ntasks_cpl>
        </ntasks>
      </pes>
    </mach>
    <mach name="chicoma-cpu">
      <pes compset="any" pesize="any">
        <comment>allactive: default, 1 node x MAX_MPITASKS_PER_NODE mpi x 2 omp @ root 0</comment>
        <ntasks>
          <ntasks_atm>-1</ntasks_atm>
          <ntasks_lnd>-1</ntasks_lnd>
          <ntasks_rof>-1</ntasks_rof>
          <ntasks_ice>-1</ntasks_ice>
          <ntasks_ocn>-1</ntasks_ocn>
          <ntasks_glc>-1</ntasks_glc>
          <ntasks_wav>-1</ntasks_wav>
          <ntasks_cpl>-1</ntasks_cpl>
        </ntasks>
        <nthrds>
          <nthrds_atm>2</nthrds_atm>
          <nthrds_lnd>2</nthrds_lnd>
          <nthrds_rof>2</nthrds_rof>
          <nthrds_ice>2</nthrds_ice>
          <nthrds_ocn>2</nthrds_ocn>
          <nthrds_cpl>2</nthrds_cpl>
        </nthrds>
      </pes>
    </mach>
    <mach name="gcp12">
      <pes compset="any" pesize="any">
        <comment>allactive+gcp12: default 1 node 56x1</comment>
        <ntasks>
          <ntasks_atm>56</ntasks_atm>
          <ntasks_lnd>56</ntasks_lnd>
          <ntasks_rof>56</ntasks_rof>
          <ntasks_ice>56</ntasks_ice>
          <ntasks_ocn>56</ntasks_ocn>
          <ntasks_glc>16</ntasks_glc>
          <ntasks_wav>16</ntasks_wav>
          <ntasks_cpl>56</ntasks_cpl>
        </ntasks>
      </pes>
    </mach>
    <mach name="gcp10">
      <pes compset="any" pesize="any">
        <comment>allactive+gcp: default 1 node 30x1</comment>
        <ntasks>
          <ntasks_atm>30</ntasks_atm>
          <ntasks_lnd>30</ntasks_lnd>
          <ntasks_rof>30</ntasks_rof>
          <ntasks_ice>16</ntasks_ice>
          <ntasks_ocn>16</ntasks_ocn>
          <ntasks_glc>16</ntasks_glc>
          <ntasks_wav>30</ntasks_wav>
          <ntasks_cpl>30</ntasks_cpl>
        </ntasks>
      </pes>
    </mach>
    <mach name="lawrencium-lr3">
      <pes compset="any" pesize="any">
        <comment>allactive+lawrencium-lr3: default, 2 nodes</comment>
        <ntasks>
          <ntasks_atm>-2</ntasks_atm>
          <ntasks_lnd>-2</ntasks_lnd>
          <ntasks_rof>-2</ntasks_rof>
          <ntasks_ice>-2</ntasks_ice>
          <ntasks_ocn>-2</ntasks_ocn>
          <ntasks_glc>-2</ntasks_glc>
          <ntasks_wav>-2</ntasks_wav>
          <ntasks_cpl>-2</ntasks_cpl>
        </ntasks>
      </pes>
    </mach>
    <mach name="anlworkstation|anlgce">
      <pes compset="any" pesize="any">
        <comment>allactive+anlgce: default, 16 mpi x 1 omp @ root 0</comment>
        <ntasks>
          <ntasks_atm>16</ntasks_atm>
          <ntasks_lnd>16</ntasks_lnd>
          <ntasks_rof>16</ntasks_rof>
          <ntasks_ice>16</ntasks_ice>
          <ntasks_ocn>16</ntasks_ocn>
          <ntasks_glc>16</ntasks_glc>
          <ntasks_wav>16</ntasks_wav>
          <ntasks_cpl>16</ntasks_cpl>
        </ntasks>
      </pes>
    </mach>
    <!-- end machine-specific generic defaults -->
    <mach name="sandiatoss3">
      <pes compset="any" pesize="T">
        <comment>allactive+sandiatoss3: pesize=T</comment>
        <ntasks>
          <ntasks_atm>128</ntasks_atm>
          <ntasks_lnd>128</ntasks_lnd>
          <ntasks_rof>128</ntasks_rof>
          <ntasks_ice>128</ntasks_ice>
          <ntasks_ocn>128</ntasks_ocn>
          <ntasks_glc>128</ntasks_glc>
          <ntasks_wav>128</ntasks_wav>
          <ntasks_cpl>128</ntasks_cpl>
        </ntasks>
        <nthrds>
          <nthrds_atm>4</nthrds_atm>
          <nthrds_lnd>4</nthrds_lnd>
          <nthrds_rof>4</nthrds_rof>
          <nthrds_ice>1</nthrds_ice>
          <nthrds_ocn>1</nthrds_ocn>
          <nthrds_glc>4</nthrds_glc>
          <nthrds_wav>4</nthrds_wav>
          <nthrds_cpl>4</nthrds_cpl>
        </nthrds>
      </pes>
      <pes compset="any" pesize="S">
        <comment>allactive+sandiatoss3: pesize=S</comment>
        <ntasks>
          <ntasks_atm>64</ntasks_atm>
          <ntasks_lnd>64</ntasks_lnd>
          <ntasks_rof>64</ntasks_rof>
          <ntasks_ice>64</ntasks_ice>
          <ntasks_ocn>64</ntasks_ocn>
          <ntasks_glc>64</ntasks_glc>
          <ntasks_wav>64</ntasks_wav>
          <ntasks_cpl>64</ntasks_cpl>
        </ntasks>
      </pes>
    </mach>
    <mach name="mappy|sandiatoss3">
      <pes compset="2000_DATM%QIA_DLND%GPCC_SICE_SOCN_MOSART_SGLC_SWAV" pesize="any">
        <comment>allactive+mappy: any grid, active MOSART</comment>
        <ntasks>
          <ntasks_atm>-1</ntasks_atm>
          <ntasks_lnd>-1</ntasks_lnd>
          <ntasks_rof>-1</ntasks_rof>
          <ntasks_ice>-1</ntasks_ice>
          <ntasks_ocn>-1</ntasks_ocn>
          <ntasks_glc>-1</ntasks_glc>
          <ntasks_wav>-1</ntasks_wav>
          <ntasks_cpl>-1</ntasks_cpl>
        </ntasks>
      </pes>
    </mach>
  </grid> <!-- end grid name="any" -->
  <!-- 2000_DATM%JRA_ELM%SPBC_MPASSI_MPASO%DATMFORCED_MOSART_SGLC_SWAV_SIAC_SESP -->
  <!-- ATM_GRID is ne30np4.pg2  ICE_GRID is EC30to60E2r2 -->
  <grid name="a%ne30np4">
    <mach name="pm-cpu|muller-cpu|alvarez">
      <pes compset="JRA_ELM.+MPASSI.+MPASO.+MOSART.+SGLC.+SWAV" pesize="any">
        <comment>"pm-cpu 4 nodes, 256 partition, 128x1"</comment>
        <ntasks>
          <ntasks_atm>-4</ntasks_atm>
          <ntasks_lnd>-4</ntasks_lnd>
          <ntasks_rof>-4</ntasks_rof>
          <ntasks_ice>-4</ntasks_ice>
          <ntasks_ocn>-4</ntasks_ocn>
          <ntasks_glc>-1</ntasks_glc>
          <ntasks_wav>-1</ntasks_wav>
          <ntasks_cpl>-4</ntasks_cpl>
        </ntasks>
      </pes>
    </mach>
    <mach name="gcp12">
      <pes compset="JRA_ELM.+MPASSI.+MPASO.+MOSART.+SGLC.+SWAV" pesize="any">
        <comment>"gcp12, 5 nodes, 240 partition, 2 threads 56x2"</comment>
        <ntasks>
          <ntasks_atm>280</ntasks_atm>
          <ntasks_lnd>280</ntasks_lnd>
          <ntasks_rof>280</ntasks_rof>
          <ntasks_ice>256</ntasks_ice>
          <ntasks_ocn>256</ntasks_ocn>
          <ntasks_glc>-1</ntasks_glc>
          <ntasks_wav>-1</ntasks_wav>
          <ntasks_cpl>280</ntasks_cpl>
        </ntasks>
        <nthrds>
          <nthrds_atm>2</nthrds_atm>
          <nthrds_lnd>2</nthrds_lnd>
          <nthrds_rof>2</nthrds_rof>
          <nthrds_ice>2</nthrds_ice>
          <nthrds_ocn>2</nthrds_ocn>
          <nthrds_cpl>2</nthrds_cpl>
        </nthrds>
      </pes>
    </mach>
    <mach name="gcp10">
      <pes compset="JRA_ELM.+MPASSI.+MPASO.+MOSART.+SGLC.+SWAV" pesize="any">
        <comment>"gcp10, 8 nodes, 240 partition, 2 threads 30x2"</comment>
        <ntasks>
          <ntasks_atm>-8</ntasks_atm>
          <ntasks_lnd>-8</ntasks_lnd>
          <ntasks_rof>-8</ntasks_rof>
          <ntasks_ice>-8</ntasks_ice>
          <ntasks_ocn>-8</ntasks_ocn>
          <ntasks_glc>-1</ntasks_glc>
          <ntasks_wav>-1</ntasks_wav>
          <ntasks_cpl>-8</ntasks_cpl>
        </ntasks>
        <nthrds>
          <nthrds_atm>2</nthrds_atm>
          <nthrds_lnd>2</nthrds_lnd>
          <nthrds_rof>2</nthrds_rof>
          <nthrds_ice>2</nthrds_ice>
          <nthrds_ocn>2</nthrds_ocn>
          <nthrds_cpl>2</nthrds_cpl>
        </nthrds>
      </pes>
    </mach>
    <mach name="anvil">
      <pes compset="JRA_ELM.+MPASSI.+MPASO.+MOSART" pesize="any">
        <comment>"anvil, GPMPAS-JRA compset, 6 nodes"</comment>
        <ntasks>
          <ntasks_atm>-6</ntasks_atm>
          <ntasks_lnd>-6</ntasks_lnd>
          <ntasks_rof>-6</ntasks_rof>
          <ntasks_ice>-6</ntasks_ice>
          <ntasks_ocn>-6</ntasks_ocn>
          <ntasks_cpl>-6</ntasks_cpl>
        </ntasks>
      </pes>
    </mach>
    <mach name="crusher">
      <pes compset="JRA_ELM.+MPASSI.+MPASO.+MOSART" pesize="any">
        <comment>"crusher, GPMPAS-JRA compset, 2 nodes"</comment>
        <ntasks>
          <ntasks_atm>-4</ntasks_atm>
          <ntasks_lnd>-4</ntasks_lnd>
          <ntasks_rof>-4</ntasks_rof>
          <ntasks_ice>-4</ntasks_ice>
          <ntasks_ocn>-4</ntasks_ocn>
          <ntasks_cpl>-4</ntasks_cpl>
        </ntasks>
      </pes>
    </mach>
    <mach name="summit|ascent">
      <pes compset="JRA_ELM.+MPASSI.+MPASO.+MOSART" pesize="any">
        <comment>summit|ascent: GPMPAS-JRA compset on ne30np4 grid</comment>
        <ntasks>
          <ntasks_atm>-4</ntasks_atm>
          <ntasks_lnd>-4</ntasks_lnd>
          <ntasks_rof>-4</ntasks_rof>
          <ntasks_ice>-4</ntasks_ice>
          <ntasks_ocn>-4</ntasks_ocn>
          <ntasks_cpl>-4</ntasks_cpl>
        </ntasks>
      </pes>
    </mach>
  </grid>
  <grid name="a%ne30np4_l%.+_oi%oEC60to30v3">
    <mach name="anvil|bebop">
      <pes compset=".*EAM.+ELM.+MPASSI.+MPASO.+MOSART.+SGLC.+SWAV" pesize="S">
        <comment> A_WCYCL*/ne30_oECv3 on 29 nodes pure-MPI, sypd=2.88 </comment>
        <ntasks>
          <ntasks_atm>900</ntasks_atm>
          <ntasks_lnd>180</ntasks_lnd>
          <ntasks_rof>180</ntasks_rof>
          <ntasks_ice>720</ntasks_ice>
          <ntasks_cpl>720</ntasks_cpl>
          <ntasks_ocn>144</ntasks_ocn>
        </ntasks>
        <rootpe>
          <rootpe_lnd>720</rootpe_lnd>
          <rootpe_rof>720</rootpe_rof>
          <rootpe_ocn>900</rootpe_ocn>
        </rootpe>
      </pes>
      <pes compset=".*EAM.+ELM.+MPASSI.+MPASO.+MOSART.+SGLC.+SWAV" pesize="any">
        <comment> A_WCYCL*/ne30_oECv3 on 44 nodes pure-MPI, sypd=4.05 </comment>
        <ntasks>
          <ntasks_atm>1350</ntasks_atm>
          <ntasks_lnd>72</ntasks_lnd>
          <ntasks_rof>72</ntasks_rof>
          <ntasks_ice>1296</ntasks_ice>
          <ntasks_cpl>1296</ntasks_cpl>
          <ntasks_ocn>216</ntasks_ocn>
        </ntasks>
        <rootpe>
          <rootpe_lnd>1296</rootpe_lnd>
          <rootpe_rof>1296</rootpe_rof>
          <rootpe_ocn>1368</rootpe_ocn>
        </rootpe>
      </pes>
      <pes compset=".*EAM.+ELM.+MPASSI.+MPASO.+MOSART.+SGLC.+SWAV" pesize="L">
        <comment> A_WCYCL*/ne30_oECv3 on 84 nodes pure-MPI, sypd=5.40 </comment>
        <ntasks>
          <ntasks_atm>2700</ntasks_atm>
          <ntasks_lnd>108</ntasks_lnd>
          <ntasks_rof>108</ntasks_rof>
          <ntasks_ice>2592</ntasks_ice>
          <ntasks_cpl>2592</ntasks_cpl>
          <ntasks_ocn>324</ntasks_ocn>
        </ntasks>
        <rootpe>
          <rootpe_lnd>2592</rootpe_lnd>
          <rootpe_rof>2592</rootpe_rof>
          <rootpe_ocn>2700</rootpe_ocn>
        </rootpe>
      </pes>
    </mach>
    <mach name="theta">
      <pes compset=".*EAM.+ELM.+MPASSI.+MPASO.+MOSART.+SGLC.+SWAV" pesize="XS">
        <comment>ne30-wcycl on 8 nodes</comment>
        <MAX_TASKS_PER_NODE>128</MAX_TASKS_PER_NODE>
        <MAX_MPITASKS_PER_NODE>64</MAX_MPITASKS_PER_NODE>
        <ntasks>
          <ntasks_atm>338</ntasks_atm>
          <ntasks_lnd>128</ntasks_lnd>
          <ntasks_rof>128</ntasks_rof>
          <ntasks_ice>256</ntasks_ice>
          <ntasks_ocn>128</ntasks_ocn>
          <ntasks_cpl>256</ntasks_cpl>
          <ntasks_glc>1</ntasks_glc>
          <ntasks_wav>1</ntasks_wav>
        </ntasks>
        <rootpe>
          <rootpe_atm>0</rootpe_atm>
          <rootpe_lnd>256</rootpe_lnd>
          <rootpe_rof>256</rootpe_rof>
          <rootpe_ice>0</rootpe_ice>
          <rootpe_ocn>384</rootpe_ocn>
          <rootpe_cpl>0</rootpe_cpl>
          <rootpe_glc>0</rootpe_glc>
          <rootpe_wav>0</rootpe_wav>
        </rootpe>
      </pes>
      <pes compset=".*EAM.+ELM.+MPASSI.+MPASO.+MOSART.+SGLC.+SWAV" pesize="any">
        <comment>ne30-wcycl on 128 nodes</comment>
        <MAX_TASKS_PER_NODE>128</MAX_TASKS_PER_NODE>
        <MAX_MPITASKS_PER_NODE>64</MAX_MPITASKS_PER_NODE>
        <ntasks>
          <ntasks_atm>5400</ntasks_atm>
          <ntasks_lnd>640</ntasks_lnd>
          <ntasks_rof>640</ntasks_rof>
          <ntasks_ice>2752</ntasks_ice>
          <ntasks_ocn>2752</ntasks_ocn>
          <ntasks_cpl>5400</ntasks_cpl>
          <ntasks_glc>1</ntasks_glc>
          <ntasks_wav>1</ntasks_wav>
        </ntasks>
        <rootpe>
          <rootpe_atm>0</rootpe_atm>
          <rootpe_lnd>4800</rootpe_lnd>
          <rootpe_rof>4800</rootpe_rof>
          <rootpe_ice>0</rootpe_ice>
          <rootpe_ocn>5440</rootpe_ocn>
          <rootpe_cpl>0</rootpe_cpl>
          <rootpe_glc>0</rootpe_glc>
          <rootpe_wav>0</rootpe_wav>
        </rootpe>
      </pes>
    </mach>
    <mach name="compy">
      <pes compset=".*EAM.+ELM.+MPASSI.+MPASO.+MOSART.+SWAV.+" pesize="S">
        <comment> -compset A_WCYCL* -res ne30_oEC* on 27 nodes pure-MPI </comment>
        <ntasks>
          <ntasks_atm>900</ntasks_atm>
          <ntasks_lnd>900</ntasks_lnd>
          <ntasks_rof>900</ntasks_rof>
          <ntasks_ice>900</ntasks_ice>
          <ntasks_ocn>160</ntasks_ocn>
          <ntasks_cpl>900</ntasks_cpl>
        </ntasks>
        <rootpe>
          <rootpe_atm>0</rootpe_atm>
          <rootpe_lnd>0</rootpe_lnd>
          <rootpe_rof>0</rootpe_rof>
          <rootpe_ice>0</rootpe_ice>
          <rootpe_ocn>920</rootpe_ocn>
          <rootpe_cpl>0</rootpe_cpl>
        </rootpe>
      </pes>
      <pes compset=".*EAM.+ELM.+MPASSI.+MPASO.+MOSART.+SWAV.+" pesize="any">
        <comment> -compset A_WCYCL* -res ne30_oEC* on 40 nodes pure-MPI </comment>
        <ntasks>
          <ntasks_atm>1350</ntasks_atm>
          <ntasks_lnd>1350</ntasks_lnd>
          <ntasks_rof>1350</ntasks_rof>
          <ntasks_ice>1350</ntasks_ice>
          <ntasks_ocn>240</ntasks_ocn>
          <ntasks_cpl>1350</ntasks_cpl>
        </ntasks>
        <rootpe>
          <rootpe_atm>0</rootpe_atm>
          <rootpe_lnd>0</rootpe_lnd>
          <rootpe_rof>0</rootpe_rof>
          <rootpe_ice>0</rootpe_ice>
          <rootpe_ocn>1360</rootpe_ocn>
          <rootpe_cpl>0</rootpe_cpl>
        </rootpe>
      </pes>
      <pes compset=".*EAM.+ELM.+MPASSI.+MPASO.+MOSART.+SWAV.+" pesize="L">
        <comment> -compset A_WCYCL* -res ne30_oEC* on 80 nodes pure-MPI </comment>
        <ntasks>
          <ntasks_atm>2700</ntasks_atm>
          <ntasks_lnd>2700</ntasks_lnd>
          <ntasks_rof>2700</ntasks_rof>
          <ntasks_ice>2700</ntasks_ice>
          <ntasks_ocn>480</ntasks_ocn>
          <ntasks_cpl>2700</ntasks_cpl>
        </ntasks>
        <rootpe>
          <rootpe_atm>0</rootpe_atm>
          <rootpe_lnd>0</rootpe_lnd>
          <rootpe_rof>0</rootpe_rof>
          <rootpe_ice>0</rootpe_ice>
          <rootpe_ocn>2720</rootpe_ocn>
          <rootpe_cpl>0</rootpe_cpl>
        </rootpe>
      </pes>
      <pes compset=".*EAM.+ELM.+MPASSI.+MPASO.+MOSART.+SWAV.+" pesize="XL">
        <comment> -compset A_WCYCL* -res ne30_oEC* on 160 nodes pure-MPI </comment>
        <ntasks>
          <ntasks_atm>5400</ntasks_atm>
          <ntasks_lnd>5400</ntasks_lnd>
          <ntasks_rof>5400</ntasks_rof>
          <ntasks_ice>5400</ntasks_ice>
          <ntasks_ocn>1000</ntasks_ocn>
          <ntasks_cpl>5400</ntasks_cpl>
        </ntasks>
        <rootpe>
          <rootpe_atm>0</rootpe_atm>
          <rootpe_lnd>0</rootpe_lnd>
          <rootpe_rof>0</rootpe_rof>
          <rootpe_ice>0</rootpe_ice>
          <rootpe_ocn>5400</rootpe_ocn>
          <rootpe_cpl>0</rootpe_cpl>
        </rootpe>
      </pes>
    </mach>
  </grid>
  <grid name="a%ne120np4">
    <mach name="pm-cpu|muller-cpu|alvarez">
      <pes compset=".*EAM.+ELM.+MPASSI.+MPASO.+MOSART.+SWAV.*" pesize="any">
        <comment>ne120-wcycl on 42 nodes 128x1 ~0.7 sypd</comment>
        <MAX_MPITASKS_PER_NODE>128</MAX_MPITASKS_PER_NODE>
        <ntasks>
          <ntasks_atm>3072</ntasks_atm>
          <ntasks_cpl>3072</ntasks_cpl>
          <ntasks_ice>3072</ntasks_ice>
          <ntasks_lnd>2560</ntasks_lnd>
          <ntasks_rof>512</ntasks_rof>
          <ntasks_ocn>2304</ntasks_ocn>
          <ntasks_glc>1</ntasks_glc>
          <ntasks_wav>1</ntasks_wav>
        </ntasks>
        <nthrds>
          <nthrds_atm>1</nthrds_atm>
          <nthrds_cpl>1</nthrds_cpl>
          <nthrds_ice>1</nthrds_ice>
          <nthrds_lnd>1</nthrds_lnd>
          <nthrds_rof>1</nthrds_rof>
          <nthrds_ocn>1</nthrds_ocn>
          <nthrds_glc>1</nthrds_glc>
          <nthrds_wav>1</nthrds_wav>
        </nthrds>
        <rootpe>
          <rootpe_atm>0</rootpe_atm>
          <rootpe_cpl>0</rootpe_cpl>
          <rootpe_ice>0</rootpe_ice>
          <rootpe_lnd>0</rootpe_lnd>
          <rootpe_rof>2560</rootpe_rof>
          <rootpe_ocn>3072</rootpe_ocn>
          <rootpe_glc>0</rootpe_glc>
          <rootpe_wav>0</rootpe_wav>
        </rootpe>
      </pes>
    </mach>
    <mach name="theta">
      <pes compset=".*EAM.+ELM.+MPASSI.+MPASO.+MOSART.+SWAV.*" pesize="any">
        <comment>ne120-wcycl on 145 nodes, MPI-only</comment>
        <MAX_TASKS_PER_NODE>64</MAX_TASKS_PER_NODE>
        <MAX_MPITASKS_PER_NODE>64</MAX_MPITASKS_PER_NODE>
        <ntasks>
          <ntasks_atm>7200</ntasks_atm>
          <ntasks_cpl>7200</ntasks_cpl>
          <ntasks_ice>6400</ntasks_ice>
          <ntasks_lnd>832</ntasks_lnd>
          <ntasks_rof>832</ntasks_rof>
          <ntasks_ocn>2048</ntasks_ocn>
          <ntasks_glc>1</ntasks_glc>
          <ntasks_wav>1</ntasks_wav>
        </ntasks>
        <rootpe>
          <rootpe_atm>0</rootpe_atm>
          <rootpe_cpl>0</rootpe_cpl>
          <rootpe_ice>0</rootpe_ice>
          <rootpe_lnd>6400</rootpe_lnd>
          <rootpe_rof>6400</rootpe_rof>
          <rootpe_ocn>7232</rootpe_ocn>
          <rootpe_glc>0</rootpe_glc>
          <rootpe_wav>0</rootpe_wav>
        </rootpe>
      </pes>
      <pes compset=".*EAM.+ELM.+MPASSI.+MPASO.+MOSART.+SWAV.*" pesize="MT">
        <comment>ne120-wcycl on 145 nodes, threaded</comment>
        <MAX_TASKS_PER_NODE>256</MAX_TASKS_PER_NODE>
        <MAX_MPITASKS_PER_NODE>64</MAX_MPITASKS_PER_NODE>
        <ntasks>
          <ntasks_atm>7200</ntasks_atm>
          <ntasks_cpl>7200</ntasks_cpl>
          <ntasks_ice>6400</ntasks_ice>
          <ntasks_lnd>832</ntasks_lnd>
          <ntasks_rof>832</ntasks_rof>
          <ntasks_ocn>2048</ntasks_ocn>
          <ntasks_glc>1</ntasks_glc>
          <ntasks_wav>1</ntasks_wav>
        </ntasks>
        <nthrds>
          <nthrds_atm>4</nthrds_atm>
          <nthrds_cpl>1</nthrds_cpl>
          <nthrds_ice>2</nthrds_ice>
          <nthrds_lnd>4</nthrds_lnd>
          <nthrds_rof>4</nthrds_rof>
          <nthrds_ocn>4</nthrds_ocn>
          <nthrds_glc>1</nthrds_glc>
          <nthrds_wav>1</nthrds_wav>
        </nthrds>
        <rootpe>
          <rootpe_atm>0</rootpe_atm>
          <rootpe_cpl>0</rootpe_cpl>
          <rootpe_ice>0</rootpe_ice>
          <rootpe_lnd>6400</rootpe_lnd>
          <rootpe_rof>6400</rootpe_rof>
          <rootpe_ocn>7232</rootpe_ocn>
          <rootpe_glc>0</rootpe_glc>
          <rootpe_wav>0</rootpe_wav>
        </rootpe>
      </pes>
      <pes compset=".*EAM.+ELM.+MPASSI.+MPASO.+MOSART.+SWAV.*" pesize="L">
        <comment>ne120 coupled-compset on 466 nodes</comment>
        <MAX_TASKS_PER_NODE>64</MAX_TASKS_PER_NODE>
        <MAX_MPITASKS_PER_NODE>64</MAX_MPITASKS_PER_NODE>
        <ntasks>
          <ntasks_atm>21600</ntasks_atm>
          <ntasks_cpl>16384</ntasks_cpl>
          <ntasks_ice>16384</ntasks_ice>
          <ntasks_lnd>5248</ntasks_lnd>
          <ntasks_rof>5248</ntasks_rof>
          <ntasks_ocn>8192</ntasks_ocn>
          <ntasks_glc>1</ntasks_glc>
          <ntasks_wav>1</ntasks_wav>
        </ntasks>
        <rootpe>
          <rootpe_atm>0</rootpe_atm>
          <rootpe_cpl>0</rootpe_cpl>
          <rootpe_ice>0</rootpe_ice>
          <rootpe_lnd>16384</rootpe_lnd>
          <rootpe_rof>16384</rootpe_rof>
          <rootpe_ocn>21632</rootpe_ocn>
          <rootpe_glc>0</rootpe_glc>
          <rootpe_wav>0</rootpe_wav>
        </rootpe>
      </pes>
      <pes compset=".*EAM.+ELM.+MPASSI.+MPASO.+MOSART.+SWAV.*" pesize="XL">
        <comment>ne120-wcycl on 863 nodes, MPI-only</comment>
        <MAX_TASKS_PER_NODE>64</MAX_TASKS_PER_NODE>
        <MAX_MPITASKS_PER_NODE>64</MAX_MPITASKS_PER_NODE>
        <ntasks>
          <ntasks_atm>43200</ntasks_atm>
          <ntasks_cpl>43200</ntasks_cpl>
          <ntasks_ice>24000</ntasks_ice>
          <ntasks_lnd>4800</ntasks_lnd>
          <ntasks_rof>4800</ntasks_rof>
          <ntasks_ocn>12000</ntasks_ocn>
          <ntasks_glc>1</ntasks_glc>
          <ntasks_wav>1</ntasks_wav>
        </ntasks>
        <rootpe>
          <rootpe_atm>0</rootpe_atm>
          <rootpe_cpl>0</rootpe_cpl>
          <rootpe_ice>0</rootpe_ice>
          <rootpe_lnd>38400</rootpe_lnd>
          <rootpe_rof>33600</rootpe_rof>
          <rootpe_ocn>43200</rootpe_ocn>
          <rootpe_glc>0</rootpe_glc>
          <rootpe_wav>0</rootpe_wav>
        </rootpe>
      </pes>
      <pes compset=".*EAM.+ELM.+MPASSI.+MPASO.+MOSART.+SWAV.*" pesize="XLT">
        <comment>ne120-wcycl on 863 nodes, threaded</comment>
        <MAX_TASKS_PER_NODE>128</MAX_TASKS_PER_NODE>
        <MAX_MPITASKS_PER_NODE>64</MAX_MPITASKS_PER_NODE>
        <ntasks>
          <ntasks_atm>43200</ntasks_atm>
          <ntasks_cpl>43200</ntasks_cpl>
          <ntasks_ice>24000</ntasks_ice>
          <ntasks_lnd>4800</ntasks_lnd>
          <ntasks_rof>4800</ntasks_rof>
          <ntasks_ocn>12000</ntasks_ocn>
          <ntasks_glc>1</ntasks_glc>
          <ntasks_wav>1</ntasks_wav>
        </ntasks>
        <nthrds>
          <nthrds_atm>2</nthrds_atm>
          <nthrds_cpl>1</nthrds_cpl>
          <nthrds_ice>2</nthrds_ice>
          <nthrds_lnd>2</nthrds_lnd>
          <nthrds_rof>2</nthrds_rof>
          <nthrds_ocn>2</nthrds_ocn>
          <nthrds_glc>1</nthrds_glc>
          <nthrds_wav>1</nthrds_wav>
        </nthrds>
        <rootpe>
          <rootpe_atm>0</rootpe_atm>
          <rootpe_cpl>0</rootpe_cpl>
          <rootpe_ice>0</rootpe_ice>
          <rootpe_lnd>38400</rootpe_lnd>
          <rootpe_rof>33600</rootpe_rof>
          <rootpe_ocn>43200</rootpe_ocn>
          <rootpe_glc>0</rootpe_glc>
          <rootpe_wav>0</rootpe_wav>
        </rootpe>
      </pes>
      <pes compset=".*EAM.+ELM.+MPASSI.+MPASO.+MOSART.+SWAV.*" pesize="XLT2">
        <comment>ne120-wcycl on 825 nodes, threaded, 32 tasks/node</comment>
        <MAX_TASKS_PER_NODE>128</MAX_TASKS_PER_NODE>
        <MAX_MPITASKS_PER_NODE>32</MAX_MPITASKS_PER_NODE>
        <ntasks>
          <ntasks_atm>21600</ntasks_atm>
          <ntasks_cpl>21600</ntasks_cpl>
          <ntasks_ice>9600</ntasks_ice>
          <ntasks_lnd>4800</ntasks_lnd>
          <ntasks_rof>4800</ntasks_rof>
          <ntasks_ocn>4800</ntasks_ocn>
          <ntasks_glc>1</ntasks_glc>
          <ntasks_wav>1</ntasks_wav>
        </ntasks>
        <nthrds>
          <nthrds_atm>4</nthrds_atm>
          <nthrds_cpl>4</nthrds_cpl>
          <nthrds_ice>4</nthrds_ice>
          <nthrds_lnd>4</nthrds_lnd>
          <nthrds_rof>4</nthrds_rof>
          <nthrds_ocn>4</nthrds_ocn>
          <nthrds_glc>1</nthrds_glc>
          <nthrds_wav>1</nthrds_wav>
        </nthrds>
        <rootpe>
          <rootpe_atm>0</rootpe_atm>
          <rootpe_cpl>0</rootpe_cpl>
          <rootpe_ice>0</rootpe_ice>
          <rootpe_lnd>16800</rootpe_lnd>
          <rootpe_rof>12000</rootpe_rof>
          <rootpe_ocn>21600</rootpe_ocn>
          <rootpe_glc>0</rootpe_glc>
          <rootpe_wav>0</rootpe_wav>
        </rootpe>
      </pes>
      <pes compset=".*EAM.+ELM.+MPASSI.+MPASO.+MOSART.+SWAV.*" pesize="XLT3">
        <comment>ne120-wcycl on 800 nodes, threaded, 32 tasks/node</comment>
        <MAX_TASKS_PER_NODE>128</MAX_TASKS_PER_NODE>
        <MAX_MPITASKS_PER_NODE>32</MAX_MPITASKS_PER_NODE>
        <ntasks>
          <ntasks_atm>21600</ntasks_atm>
          <ntasks_cpl>21600</ntasks_cpl>
          <ntasks_ice>12000</ntasks_ice>
          <ntasks_lnd>4800</ntasks_lnd>
          <ntasks_rof>4800</ntasks_rof>
          <ntasks_ocn>4000</ntasks_ocn>
          <ntasks_glc>1</ntasks_glc>
          <ntasks_wav>1</ntasks_wav>
        </ntasks>
        <nthrds>
          <nthrds_atm>4</nthrds_atm>
          <nthrds_cpl>4</nthrds_cpl>
          <nthrds_ice>4</nthrds_ice>
          <nthrds_lnd>4</nthrds_lnd>
          <nthrds_rof>4</nthrds_rof>
          <nthrds_ocn>4</nthrds_ocn>
          <nthrds_glc>1</nthrds_glc>
          <nthrds_wav>1</nthrds_wav>
        </nthrds>
        <rootpe>
          <rootpe_atm>0</rootpe_atm>
          <rootpe_cpl>0</rootpe_cpl>
          <rootpe_ice>0</rootpe_ice>
          <rootpe_lnd>16800</rootpe_lnd>
          <rootpe_rof>12000</rootpe_rof>
          <rootpe_ocn>21600</rootpe_ocn>
          <rootpe_glc>0</rootpe_glc>
          <rootpe_wav>0</rootpe_wav>
        </rootpe>
      </pes>
    </mach>
    <mach name="compy">
      <pes compset=".*EAM.+ELM.+MPASSI.+MPASO.+MOSART.+SWAV.*" pesize="any">
        <comment>compy ne120 W-cycle on 310 nodes, 40x1, sypd=1.2</comment>
        <ntasks>
          <ntasks_atm>9600</ntasks_atm>
          <ntasks_cpl>9600</ntasks_cpl>
          <ntasks_ice>7200</ntasks_ice>
          <ntasks_ocn>2800</ntasks_ocn>
          <ntasks_lnd>2400</ntasks_lnd>
          <ntasks_rof>2400</ntasks_rof>
        </ntasks>
        <rootpe>
          <rootpe_atm>0</rootpe_atm>
          <rootpe_cpl>0</rootpe_cpl>
          <rootpe_ice>0</rootpe_ice>
          <rootpe_ocn>9600</rootpe_ocn>
          <rootpe_lnd>7200</rootpe_lnd>
          <rootpe_rof>7200</rootpe_rof>
        </rootpe>
      </pes>
    </mach>
  </grid>
  <grid name="a%ne30np4.pg2_l%.+_oi%EC30to60E2r2">
    <mach name="anvil">
      <pes compset=".*EAM.+ELM.+MPASSI.+MPASO.+MOSART.+SWAV.+_SESP$" pesize="S">
        <comment> --compset WCYCL* --res ne30pg2_EC30to60E2r2 on 25 nodes pure-MPI, ~5.4 sypd </comment>
        <ntasks>
          <ntasks_atm>675</ntasks_atm>
          <ntasks_lnd>36</ntasks_lnd>
          <ntasks_rof>36</ntasks_rof>
          <ntasks_ice>648</ntasks_ice>
          <ntasks_ocn>216</ntasks_ocn>
          <ntasks_cpl>684</ntasks_cpl>
        </ntasks>
        <rootpe>
          <rootpe_atm>0</rootpe_atm>
          <rootpe_lnd>648</rootpe_lnd>
          <rootpe_rof>648</rootpe_rof>
          <rootpe_ice>0</rootpe_ice>
          <rootpe_ocn>684</rootpe_ocn>
          <rootpe_cpl>0</rootpe_cpl>
        </rootpe>
      </pes>
      <pes compset=".*EAM.+ELM.+MPASSI.+MPASO.+MOSART.+SWAV.+_SESP$" pesize="M">
        <comment> --compset WCYCL* --res ne30pg2_EC30to60E2r2 on 48 nodes pure-MPI, ~9.4 sypd </comment>
        <ntasks>
          <ntasks_atm>1350</ntasks_atm>
          <ntasks_lnd>72</ntasks_lnd>
          <ntasks_rof>72</ntasks_rof>
          <ntasks_ice>1296</ntasks_ice>
          <ntasks_ocn>360</ntasks_ocn>
          <ntasks_cpl>1368</ntasks_cpl>
        </ntasks>
        <rootpe>
          <rootpe_atm>0</rootpe_atm>
          <rootpe_lnd>1296</rootpe_lnd>
          <rootpe_rof>1296</rootpe_rof>
          <rootpe_ice>0</rootpe_ice>
          <rootpe_ocn>1368</rootpe_ocn>
          <rootpe_cpl>0</rootpe_cpl>
        </rootpe>
      </pes>
      <pes compset=".*EAM.+ELM.+MPASSI.+MPASO.+MOSART.+SWAV.+_SESP$" pesize="L">
        <comment> --compset WCYCL* --res ne30pg2_EC30to60E2r2 on 90 nodes pure-MPI, ~12 sypd </comment>
        <ntasks>
          <ntasks_atm>2700</ntasks_atm>
          <ntasks_lnd>180</ntasks_lnd>
          <ntasks_rof>180</ntasks_rof>
          <ntasks_ice>2520</ntasks_ice>
          <ntasks_ocn>540</ntasks_ocn>
          <ntasks_cpl>2700</ntasks_cpl>
        </ntasks>
        <rootpe>
          <rootpe_atm>0</rootpe_atm>
          <rootpe_lnd>2520</rootpe_lnd>
          <rootpe_rof>2520</rootpe_rof>
          <rootpe_ice>0</rootpe_ice>
          <rootpe_ocn>2700</rootpe_ocn>
          <rootpe_cpl>0</rootpe_cpl>
        </rootpe>
      </pes>
      <pes compset=".*EAM.+ELM.+MPASSI.+MPASO.+SGLC_SWAV_SIAC_SESP_BGC.*" pesize="M">
        <comment>anvil: --compset BGC* --res ne30pg2_r05_EC30to60E2r2 on 30 nodes pure-MPI, ~3 sypd </comment>
        <ntasks>
          <ntasks_atm>675</ntasks_atm>
          <ntasks_lnd>684</ntasks_lnd>
          <ntasks_rof>684</ntasks_rof>
          <ntasks_ice>684</ntasks_ice>
          <ntasks_ocn>396</ntasks_ocn>
          <ntasks_cpl>684</ntasks_cpl>
        </ntasks>
        <rootpe>
          <rootpe_atm>0</rootpe_atm>
          <rootpe_lnd>0</rootpe_lnd>
          <rootpe_rof>0</rootpe_rof>
          <rootpe_ice>0</rootpe_ice>
          <rootpe_ocn>684</rootpe_ocn>
          <rootpe_cpl>0</rootpe_cpl>
        </rootpe>
      </pes>
    </mach>
    <mach name="crusher">
      <pes compset=".*EAM.+ELM.+MPASSI.+MPASO.+SGLC_SWAV_SIAC_SESP_BGC.*" pesize="any">
        <comment>crusher: --compset BGC* --res ne30pg2_r05_EC30to60E2r2 on 2 nodes pure-MPI</comment>
        <ntasks>
          <ntasks_atm>-2</ntasks_atm>
          <ntasks_lnd>-2</ntasks_lnd>
          <ntasks_rof>-2</ntasks_rof>
          <ntasks_ice>-2</ntasks_ice>
          <ntasks_ocn>-2</ntasks_ocn>
          <ntasks_cpl>-2</ntasks_cpl>
          <ntasks_glc>-2</ntasks_glc>
          <ntasks_wav>-2</ntasks_wav>
        </ntasks>
      </pes>
    </mach>
    <mach name="miller">
      <pes compset=".*EAM.+ELM.+MPASSI.+MPASO.+MOSART.+SWAV.+" pesize="M">
        <comment> -compset A_WCYCL* -res ne30pg2_EC30to60* on 27 nodes pure-MPI, ~15.5 sypd </comment>
        <ntasks>
          <ntasks_atm>2700</ntasks_atm>
          <ntasks_lnd>116</ntasks_lnd>
          <ntasks_rof>116</ntasks_rof>
          <ntasks_ice>2700</ntasks_ice>
          <ntasks_ocn>640</ntasks_ocn>
          <ntasks_cpl>2700</ntasks_cpl>
        </ntasks>
        <rootpe>
          <rootpe_atm>0</rootpe_atm>
          <rootpe_lnd>2700</rootpe_lnd>
          <rootpe_rof>2700</rootpe_rof>
          <rootpe_ice>0</rootpe_ice>
          <rootpe_ocn>2816</rootpe_ocn>
          <rootpe_cpl>0</rootpe_cpl>
        </rootpe>
      </pes>
      <pes compset=".*EAM.+ELM.+MPASSI.+MPASO.+MOSART.+SWAV.+" pesize="L">
        <comment> -compset A_WCYCL* -res ne30pg2_EC30to60* on 54 nodes pure-MPI, ~25.5 sypd </comment>
        <ntasks>
          <ntasks_atm>5400</ntasks_atm>
          <ntasks_lnd>232</ntasks_lnd>
          <ntasks_rof>232</ntasks_rof>
          <ntasks_ice>5400</ntasks_ice>
          <ntasks_ocn>1280</ntasks_ocn>
          <ntasks_cpl>5400</ntasks_cpl>
        </ntasks>
        <rootpe>
          <rootpe_atm>0</rootpe_atm>
          <rootpe_lnd>5400</rootpe_lnd>
          <rootpe_rof>5400</rootpe_rof>
          <rootpe_ice>0</rootpe_ice>
          <rootpe_ocn>5632</rootpe_ocn>
          <rootpe_cpl>0</rootpe_cpl>
        </rootpe>
      </pes>
    </mach>
    <mach name="compy">
      <pes compset=".*EAM.+ELM.+MPASSI.+MPASO.+MOSART.+SWAV.+" pesize="XS">
        <comment> -compset A_WCYCL* -res ne30pg2_EC30to60* on 11 nodes pure-MPI, ~2.8 sypd </comment>
        <ntasks>
          <ntasks_atm>320</ntasks_atm>
          <ntasks_lnd>80</ntasks_lnd>
          <ntasks_rof>80</ntasks_rof>
          <ntasks_ice>240</ntasks_ice>
          <ntasks_ocn>120</ntasks_ocn>
          <ntasks_cpl>320</ntasks_cpl>
        </ntasks>
        <rootpe>
          <rootpe_atm>0</rootpe_atm>
          <rootpe_lnd>240</rootpe_lnd>
          <rootpe_rof>240</rootpe_rof>
          <rootpe_ice>0</rootpe_ice>
          <rootpe_ocn>320</rootpe_ocn>
          <rootpe_cpl>0</rootpe_cpl>
        </rootpe>
      </pes>
      <pes compset=".*EAM.+ELM.+MPASSI.+MPASO.+MOSART.+SWAV.+" pesize="S">
        <comment> -compset A_WCYCL* -res ne30pg2_EC30to60* on 21 nodes pure-MPI, ~5.5 sypd </comment>
        <ntasks>
          <ntasks_atm>600</ntasks_atm>
          <ntasks_lnd>120</ntasks_lnd>
          <ntasks_rof>120</ntasks_rof>
          <ntasks_ice>480</ntasks_ice>
          <ntasks_ocn>240</ntasks_ocn>
          <ntasks_cpl>600</ntasks_cpl>
        </ntasks>
        <rootpe>
          <rootpe_atm>0</rootpe_atm>
          <rootpe_lnd>480</rootpe_lnd>
          <rootpe_rof>480</rootpe_rof>
          <rootpe_ice>0</rootpe_ice>
          <rootpe_ocn>600</rootpe_ocn>
          <rootpe_cpl>0</rootpe_cpl>
        </rootpe>
      </pes>
      <pes compset=".*EAM.+ELM.+MPASSI.+MPASO.+MOSART.+SWAV.+" pesize="M">
        <comment> -compset A_WCYCL* -res ne30pg2_EC30to60* on 46 nodes pure-MPI, ~11 sypd </comment>
        <ntasks>
          <ntasks_atm>1350</ntasks_atm>
          <ntasks_lnd>280</ntasks_lnd>
          <ntasks_rof>280</ntasks_rof>
          <ntasks_ice>1080</ntasks_ice>
          <ntasks_ocn>480</ntasks_ocn>
          <ntasks_cpl>1350</ntasks_cpl>
        </ntasks>
        <rootpe>
          <rootpe_atm>0</rootpe_atm>
          <rootpe_lnd>1080</rootpe_lnd>
          <rootpe_rof>1080</rootpe_rof>
          <rootpe_ice>0</rootpe_ice>
          <rootpe_ocn>1360</rootpe_ocn>
          <rootpe_cpl>0</rootpe_cpl>
        </rootpe>
      </pes>
      <pes compset=".*EAM.+ELM.+MPASSI.+MPASO.+MOSART.+SWAV.+" pesize="L">
        <comment> -compset A_WCYCL* -res ne30pg2_EC30to60* on 90 nodes pure-MPI, ~18 sypd </comment>
        <ntasks>
          <ntasks_atm>2700</ntasks_atm>
          <ntasks_lnd>520</ntasks_lnd>
          <ntasks_rof>520</ntasks_rof>
          <ntasks_ice>2200</ntasks_ice>
          <ntasks_ocn>880</ntasks_ocn>
          <ntasks_cpl>2700</ntasks_cpl>
        </ntasks>
        <rootpe>
          <rootpe_atm>0</rootpe_atm>
          <rootpe_lnd>2200</rootpe_lnd>
          <rootpe_rof>2200</rootpe_rof>
          <rootpe_ice>0</rootpe_ice>
          <rootpe_ocn>2720</rootpe_ocn>
          <rootpe_cpl>0</rootpe_cpl>
        </rootpe>
      </pes>
    </mach>
  </grid>
  <grid name="a%ne30np4.pg2_l%.+_oi%SOwISC12to60E2r4">
    <mach name="anvil">
      <pes compset=".*EAM.+ELM.+MPASSI.+MPASO.+MOSART.+SWAV.+" pesize="L">
        <comment> -compset WCYCL*/CRYO* -res SOwISC12to60E2r4* on 75 nodes pure-MPI, ~5 sypd </comment>
        <ntasks>
          <ntasks_atm>900</ntasks_atm>
          <ntasks_lnd>900</ntasks_lnd>
          <ntasks_rof>900</ntasks_rof>
          <ntasks_ice>900</ntasks_ice>
          <ntasks_ocn>1620</ntasks_ocn>
          <ntasks_cpl>900</ntasks_cpl>
        </ntasks>
        <rootpe>
          <rootpe_atm>0</rootpe_atm>
          <rootpe_lnd>0</rootpe_lnd>
          <rootpe_rof>0</rootpe_rof>
          <rootpe_ice>0</rootpe_ice>
          <rootpe_ocn>900</rootpe_ocn>
          <rootpe_cpl>0</rootpe_cpl>
        </rootpe>
      </pes>
    </mach>
    <mach name="chrysalis">
      <pes compset=".*EAM.+ELM.+MPASSI.+MPASO.+MOSART.+SWAV.+" pesize="L">
        <comment> -compset WCYCL*/CRYO* -res ne30pg*SOwISC12to60E2r4* on 105 nodes pure-MPI, ~18.5 sypd </comment>
        <MAX_MPITASKS_PER_NODE>64</MAX_MPITASKS_PER_NODE>
        <ntasks>
          <ntasks_atm>2700</ntasks_atm>
          <ntasks_lnd>128</ntasks_lnd>
          <ntasks_rof>128</ntasks_rof>
          <ntasks_ice>2624</ntasks_ice>
          <ntasks_ocn>3968</ntasks_ocn>
          <ntasks_cpl>2752</ntasks_cpl>
        </ntasks>
        <rootpe>
          <rootpe_atm>0</rootpe_atm>
          <rootpe_lnd>2624</rootpe_lnd>
          <rootpe_rof>2624</rootpe_rof>
          <rootpe_ice>0</rootpe_ice>
          <rootpe_ocn>2752</rootpe_ocn>
          <rootpe_cpl>0</rootpe_cpl>
        </rootpe>
      </pes>
      <pes compset=".*EAM.+ELM.+MPASSI.+MPASO.+MOSART.+SWAV.+" pesize="M">
        <comment> -compset WCYCL*/CRYO* -res ne30pg*SOwISC12to60E2r4* on 54 nodes pure-MPI, ~11 sypd </comment>
        <MAX_MPITASKS_PER_NODE>64</MAX_MPITASKS_PER_NODE>
        <ntasks>
          <ntasks_atm>1350</ntasks_atm>
          <ntasks_lnd>128</ntasks_lnd>
          <ntasks_rof>128</ntasks_rof>
          <ntasks_ice>1280</ntasks_ice>
          <ntasks_ocn>2048</ntasks_ocn>
          <ntasks_cpl>1408</ntasks_cpl>
        </ntasks>
        <rootpe>
          <rootpe_atm>0</rootpe_atm>
          <rootpe_lnd>1280</rootpe_lnd>
          <rootpe_rof>1280</rootpe_rof>
          <rootpe_ice>0</rootpe_ice>
          <rootpe_ocn>1408</rootpe_ocn>
          <rootpe_cpl>0</rootpe_cpl>
        </rootpe>
      </pes>
    </mach>
  </grid>
  <grid name="a%ne30np4.pg2_l%.+_oi%ECwISC30to60E2r1">
    <mach name="anvil">
      <pes compset=".*EAM.+ELM.+MPASSI.+MPASO.+MOSART.+SWAV.+" pesize="M">
        <comment> -compset WCYCL*/CRYO* -res ECwISC30to60E2r1* on 48 nodes pure-MPI, ~8.5 sypd </comment>
        <ntasks>
          <ntasks_atm>1350</ntasks_atm>
          <ntasks_lnd>108</ntasks_lnd>
          <ntasks_rof>108</ntasks_rof>
          <ntasks_ice>1260</ntasks_ice>
          <ntasks_ocn>360</ntasks_ocn>
          <ntasks_cpl>1368</ntasks_cpl>
        </ntasks>
        <rootpe>
          <rootpe_atm>0</rootpe_atm>
          <rootpe_lnd>1260</rootpe_lnd>
          <rootpe_rof>1260</rootpe_rof>
          <rootpe_ice>0</rootpe_ice>
          <rootpe_ocn>1368</rootpe_ocn>
          <rootpe_cpl>0</rootpe_cpl>
        </rootpe>
      </pes>
    </mach>
    <mach name="chrysalis">
      <pes compset=".*EAM.+ELM.+MPASSI.+MPASO.+MOSART.+SWAV.+" pesize="L">
        <comment> -compset WCYCL*/CRYO* -res ne30pg*ECwISC30to60E2r1* on 105 nodes pure-MPI, ~40 sypd </comment>
        <MAX_MPITASKS_PER_NODE>64</MAX_MPITASKS_PER_NODE>
        <ntasks>
          <ntasks_atm>5400</ntasks_atm>
          <ntasks_lnd>320</ntasks_lnd>
          <ntasks_rof>320</ntasks_rof>
          <ntasks_ice>4800</ntasks_ice>
          <ntasks_ocn>1280</ntasks_ocn>
          <ntasks_cpl>5440</ntasks_cpl>
        </ntasks>
        <rootpe>
          <rootpe_atm>0</rootpe_atm>
          <rootpe_lnd>5120</rootpe_lnd>
          <rootpe_rof>5120</rootpe_rof>
          <rootpe_ice>0</rootpe_ice>
          <rootpe_ocn>5440</rootpe_ocn>
          <rootpe_cpl>0</rootpe_cpl>
        </rootpe>
      </pes>
      <pes compset=".*EAM.+ELM.+MPASSI.+MPASO.+MOSART.+SWAV.+" pesize="M">
        <comment> -compset WCYCL*/CRYO* -res ne30pg*ECwISC30to60E2r1* on 55 nodes pure-MPI, ~25 sypd </comment>
        <MAX_MPITASKS_PER_NODE>64</MAX_MPITASKS_PER_NODE>
        <ntasks>
          <ntasks_atm>2700</ntasks_atm>
          <ntasks_lnd>128</ntasks_lnd>
          <ntasks_rof>128</ntasks_rof>
          <ntasks_ice>2624</ntasks_ice>
          <ntasks_ocn>768</ntasks_ocn>
          <ntasks_cpl>2752</ntasks_cpl>
        </ntasks>
        <rootpe>
          <rootpe_atm>0</rootpe_atm>
          <rootpe_lnd>2624</rootpe_lnd>
          <rootpe_rof>2624</rootpe_rof>
          <rootpe_ice>0</rootpe_ice>
          <rootpe_ocn>2752</rootpe_ocn>
          <rootpe_cpl>0</rootpe_cpl>
        </rootpe>
      </pes>
      <pes compset=".*EAM.+ELM.+MPASSI.+MPASO.+MOSART.+SWAV.+" pesize="S">
        <comment> -compset WCYCL*/CRYO* -res ne30pg*ECwISC30to60E2r1* on 28 nodes pure-MPI, ~15 sypd </comment>
        <MAX_MPITASKS_PER_NODE>64</MAX_MPITASKS_PER_NODE>
        <ntasks>
          <ntasks_atm>1350</ntasks_atm>
          <ntasks_lnd>128</ntasks_lnd>
          <ntasks_rof>128</ntasks_rof>
          <ntasks_ice>1280</ntasks_ice>
          <ntasks_ocn>384</ntasks_ocn>
          <ntasks_cpl>1408</ntasks_cpl>
        </ntasks>
        <rootpe>
          <rootpe_atm>0</rootpe_atm>
          <rootpe_lnd>1280</rootpe_lnd>
          <rootpe_rof>1280</rootpe_rof>
          <rootpe_ice>0</rootpe_ice>
          <rootpe_ocn>1408</rootpe_ocn>
          <rootpe_cpl>0</rootpe_cpl>
        </rootpe>
      </pes>
    </mach>
  </grid>
  <grid name="a%ne30.+_oi%.*EC.*to">
    <mach name="gcp12">
      <pes compset=".*EAM.+ELM.+MPASSI.+MPASO.+MOSART.+SWAV.+" pesize="any">
        <comment> gcp12 -compset A_WCYCL* -res ne30pg2_oECv3 with MPASO on 7 nodes </comment>
        <ntasks>
          <ntasks_atm>280</ntasks_atm>
          <ntasks_lnd>280</ntasks_lnd>
          <ntasks_rof>280</ntasks_rof>
          <ntasks_ice>256</ntasks_ice>
          <ntasks_ocn>112</ntasks_ocn>
          <ntasks_cpl>280</ntasks_cpl>
        </ntasks>
        <nthrds>
          <nthrds_atm>2</nthrds_atm>
          <nthrds_lnd>2</nthrds_lnd>
          <nthrds_rof>2</nthrds_rof>
          <nthrds_ice>2</nthrds_ice>
          <nthrds_ocn>2</nthrds_ocn>
          <nthrds_cpl>1</nthrds_cpl>
        </nthrds>
        <rootpe>
          <rootpe_atm>0</rootpe_atm>
          <rootpe_lnd>0</rootpe_lnd>
          <rootpe_rof>0</rootpe_rof>
          <rootpe_ice>0</rootpe_ice>
          <rootpe_ocn>280</rootpe_ocn>
          <rootpe_cpl>0</rootpe_cpl>
        </rootpe>
      </pes>
    </mach>
    <mach name="gcp10">
      <pes compset=".*EAM.+ELM.+MPASSI.+MPASO.+MOSART.+SWAV.+" pesize="any">
        <comment> gcp10 -compset A_WCYCL* -res ne30pg2_oECv3 with MPASO on 11 nodes </comment>
        <ntasks>
          <ntasks_atm>240</ntasks_atm>
          <ntasks_lnd>240</ntasks_lnd>
          <ntasks_rof>240</ntasks_rof>
          <ntasks_ice>240</ntasks_ice>
          <ntasks_ocn>84</ntasks_ocn>
          <ntasks_cpl>240</ntasks_cpl>
        </ntasks>
        <nthrds>
          <nthrds_atm>2</nthrds_atm>
          <nthrds_lnd>2</nthrds_lnd>
          <nthrds_rof>2</nthrds_rof>
          <nthrds_ice>2</nthrds_ice>
          <nthrds_ocn>2</nthrds_ocn>
          <nthrds_cpl>1</nthrds_cpl>
        </nthrds>
        <rootpe>
          <rootpe_atm>0</rootpe_atm>
          <rootpe_lnd>0</rootpe_lnd>
          <rootpe_rof>0</rootpe_rof>
          <rootpe_ice>0</rootpe_ice>
          <rootpe_ocn>240</rootpe_ocn>
          <rootpe_cpl>0</rootpe_cpl>
        </rootpe>
      </pes>
    </mach>
    <mach name="pm-cpu|muller-cpu|alvarez">
      <pes compset=".*EAM.+ELM.+MPASSI.+MPASO.+MOSART.+" pesize="any">
        <comment> -compset A_WCYCL* -res ne30pg2_oECv3 with MPASO on 7 nodes, 128x1 </comment>
        <MAX_MPITASKS_PER_NODE>128</MAX_MPITASKS_PER_NODE>
        <ntasks>
          <ntasks_atm>640</ntasks_atm>
          <ntasks_lnd>640</ntasks_lnd>
          <ntasks_rof>640</ntasks_rof>
          <ntasks_ice>640</ntasks_ice>
          <ntasks_ocn>256</ntasks_ocn>
          <ntasks_cpl>640</ntasks_cpl>
        </ntasks>
        <nthrds>
          <nthrds_atm>1</nthrds_atm>
          <nthrds_lnd>1</nthrds_lnd>
          <nthrds_rof>1</nthrds_rof>
          <nthrds_ice>1</nthrds_ice>
          <nthrds_ocn>1</nthrds_ocn>
          <nthrds_cpl>1</nthrds_cpl>
        </nthrds>
        <rootpe>
          <rootpe_atm>0</rootpe_atm>
          <rootpe_lnd>0</rootpe_lnd>
          <rootpe_rof>0</rootpe_rof>
          <rootpe_ice>0</rootpe_ice>
          <rootpe_ocn>640</rootpe_ocn>
          <rootpe_cpl>0</rootpe_cpl>
        </rootpe>
      </pes>
      <pes compset=".*EAM.+ELM.+MPASSI.+MPASO.+MOSART.+" pesize="L">
        <comment> -compset A_WCYCL* -res ne30pg2_oECv3 with MPASO on 58 nodes, 128x1, ~20 sypd</comment>
        <MAX_MPITASKS_PER_NODE>128</MAX_MPITASKS_PER_NODE>
        <ntasks>
          <ntasks_atm>5504</ntasks_atm>
          <ntasks_lnd>5248</ntasks_lnd>
          <ntasks_rof>256</ntasks_rof>
          <ntasks_ice>5248</ntasks_ice>
          <ntasks_ocn>1920</ntasks_ocn>
          <ntasks_cpl>5504</ntasks_cpl>
        </ntasks>
        <nthrds>
          <nthrds_atm>1</nthrds_atm>
          <nthrds_lnd>1</nthrds_lnd>
          <nthrds_rof>1</nthrds_rof>
          <nthrds_ice>1</nthrds_ice>
          <nthrds_ocn>1</nthrds_ocn>
          <nthrds_cpl>1</nthrds_cpl>
        </nthrds>
        <rootpe>
          <rootpe_atm>0</rootpe_atm>
          <rootpe_lnd>0</rootpe_lnd>
          <rootpe_rof>5248</rootpe_rof>
          <rootpe_ice>0</rootpe_ice>
          <rootpe_ocn>5504</rootpe_ocn>
          <rootpe_cpl>0</rootpe_cpl>
        </rootpe>
      </pes>
    </mach>
  </grid>
  <grid name="a%ne30np4">
    <mach name="summit|ascent">
      <pes compset="any" pesize="any">
        <comment>summit|ascent: any compset on ne30np4 grid</comment>
        <ntasks>
          <ntasks_atm>-2</ntasks_atm>
          <ntasks_lnd>-2</ntasks_lnd>
          <ntasks_rof>-2</ntasks_rof>
          <ntasks_ice>-2</ntasks_ice>
          <ntasks_ocn>-2</ntasks_ocn>
          <ntasks_cpl>-2</ntasks_cpl>
          <ntasks_glc>-2</ntasks_glc>
          <ntasks_wav>-2</ntasks_wav>
        </ntasks>
        <nthrds>
          <nthrds_atm>1</nthrds_atm>
          <nthrds_lnd>1</nthrds_lnd>
          <nthrds_rof>1</nthrds_rof>
          <nthrds_ice>1</nthrds_ice>
          <nthrds_ocn>1</nthrds_ocn>
          <nthrds_glc>1</nthrds_glc>
          <nthrds_wav>1</nthrds_wav>
          <nthrds_cpl>1</nthrds_cpl>
        </nthrds>
      </pes>
      <pes compset=".*EAM.+ELM.+MPASSI.+SGLC.+SWAV.+BGC.*" pesize="any">
        <comment>summit|ascent: BGC compset on ne30np4 grid</comment>
        <MAX_TASKS_PER_NODE>42</MAX_TASKS_PER_NODE>
        <MAX_MPITASKS_PER_NODE>42</MAX_MPITASKS_PER_NODE>
        <ntasks>
          <ntasks_atm>-4</ntasks_atm>
          <ntasks_lnd>-4</ntasks_lnd>
          <ntasks_rof>-4</ntasks_rof>
          <ntasks_ice>-4</ntasks_ice>
          <ntasks_ocn>-4</ntasks_ocn>
          <ntasks_cpl>-4</ntasks_cpl>
          <ntasks_glc>-4</ntasks_glc>
          <ntasks_wav>-4</ntasks_wav>
        </ntasks>
        <nthrds>
          <nthrds_atm>1</nthrds_atm>
          <nthrds_lnd>1</nthrds_lnd>
          <nthrds_rof>1</nthrds_rof>
          <nthrds_ice>1</nthrds_ice>
          <nthrds_ocn>1</nthrds_ocn>
          <nthrds_glc>1</nthrds_glc>
          <nthrds_wav>1</nthrds_wav>
          <nthrds_cpl>1</nthrds_cpl>
        </nthrds>
      </pes>
      <pes compset=".*SCREAM.*" pesize="any">
        <comment>summit|ascent: SCREAM atm compset on ne30np4 grid</comment>
        <MAX_TASKS_PER_NODE>42</MAX_TASKS_PER_NODE>
        <MAX_MPITASKS_PER_NODE>42</MAX_MPITASKS_PER_NODE>
        <ntasks>
          <ntasks_atm>-4</ntasks_atm>
          <ntasks_lnd>-4</ntasks_lnd>
          <ntasks_rof>-4</ntasks_rof>
          <ntasks_ice>-4</ntasks_ice>
          <ntasks_ocn>-4</ntasks_ocn>
          <ntasks_cpl>-4</ntasks_cpl>
          <ntasks_glc>-4</ntasks_glc>
          <ntasks_wav>-4</ntasks_wav>
        </ntasks>
        <nthrds>
          <nthrds_atm>1</nthrds_atm>
          <nthrds_lnd>1</nthrds_lnd>
          <nthrds_rof>1</nthrds_rof>
          <nthrds_ice>1</nthrds_ice>
          <nthrds_ocn>1</nthrds_ocn>
          <nthrds_glc>1</nthrds_glc>
          <nthrds_wav>1</nthrds_wav>
          <nthrds_cpl>1</nthrds_cpl>
        </nthrds>
      </pes>
    </mach>
  </grid>
  <grid name="a%ne30np4.pg2_l%.+_oi%oEC60to30v3">
    <mach name="compy">
      <pes compset=".*EAM.+ELM.+MPASSI.+MPASO.+MOSART.+SWAV.+" pesize="XS">
        <comment> -compset A_WCYCL* -res ne30pg2_oECv3 on 11 nodes pure-MPI, ~2.8 sypd </comment>
        <ntasks>
          <ntasks_atm>320</ntasks_atm>
          <ntasks_lnd>80</ntasks_lnd>
          <ntasks_rof>80</ntasks_rof>
          <ntasks_ice>240</ntasks_ice>
          <ntasks_ocn>120</ntasks_ocn>
          <ntasks_cpl>320</ntasks_cpl>
        </ntasks>
        <rootpe>
          <rootpe_atm>0</rootpe_atm>
          <rootpe_lnd>240</rootpe_lnd>
          <rootpe_rof>240</rootpe_rof>
          <rootpe_ice>0</rootpe_ice>
          <rootpe_ocn>320</rootpe_ocn>
          <rootpe_cpl>0</rootpe_cpl>
        </rootpe>
      </pes>
      <pes compset=".*EAM.+ELM.+MPASSI.+MPASO.+MOSART.+SWAV.+" pesize="S">
        <comment> -compset A_WCYCL* -res ne30pg2_oECv3 on 21 nodes pure-MPI, ~5.5 sypd </comment>
        <ntasks>
          <ntasks_atm>600</ntasks_atm>
          <ntasks_lnd>120</ntasks_lnd>
          <ntasks_rof>120</ntasks_rof>
          <ntasks_ice>480</ntasks_ice>
          <ntasks_ocn>240</ntasks_ocn>
          <ntasks_cpl>600</ntasks_cpl>
        </ntasks>
        <rootpe>
          <rootpe_atm>0</rootpe_atm>
          <rootpe_lnd>480</rootpe_lnd>
          <rootpe_rof>480</rootpe_rof>
          <rootpe_ice>0</rootpe_ice>
          <rootpe_ocn>600</rootpe_ocn>
          <rootpe_cpl>0</rootpe_cpl>
        </rootpe>
      </pes>
      <pes compset=".*EAM.+ELM.+MPASSI.+MPASO.+MOSART.+SWAV.+" pesize="M">
        <comment> -compset A_WCYCL* -res ne30pg2_oECv3 on 46 nodes pure-MPI, ~11 sypd </comment>
        <ntasks>
          <ntasks_atm>1350</ntasks_atm>
          <ntasks_lnd>280</ntasks_lnd>
          <ntasks_rof>280</ntasks_rof>
          <ntasks_ice>1080</ntasks_ice>
          <ntasks_ocn>480</ntasks_ocn>
          <ntasks_cpl>1350</ntasks_cpl>
        </ntasks>
        <rootpe>
          <rootpe_atm>0</rootpe_atm>
          <rootpe_lnd>1080</rootpe_lnd>
          <rootpe_rof>1080</rootpe_rof>
          <rootpe_ice>0</rootpe_ice>
          <rootpe_ocn>1360</rootpe_ocn>
          <rootpe_cpl>0</rootpe_cpl>
        </rootpe>
      </pes>
      <pes compset=".*EAM.+ELM.+MPASSI.+MPASO.+MOSART.+SWAV.+" pesize="L">
        <comment> -compset A_WCYCL* -res ne30pg2_oECv3 on 90 nodes pure-MPI, ~18 sypd </comment>
        <ntasks>
          <ntasks_atm>2700</ntasks_atm>
          <ntasks_lnd>540</ntasks_lnd>
          <ntasks_rof>540</ntasks_rof>
          <ntasks_ice>2160</ntasks_ice>
          <ntasks_ocn>880</ntasks_ocn>
          <ntasks_cpl>2700</ntasks_cpl>
        </ntasks>
        <rootpe>
          <rootpe_atm>0</rootpe_atm>
          <rootpe_lnd>2160</rootpe_lnd>
          <rootpe_rof>2160</rootpe_rof>
          <rootpe_ice>0</rootpe_ice>
          <rootpe_ocn>2720</rootpe_ocn>
          <rootpe_cpl>0</rootpe_cpl>
        </rootpe>
      </pes>
    </mach>
  </grid>
  <grid name="a%ne30np4.pg2_l%r05_oi%IcoswISC30E3r5_r%r05_.+">
    <mach name="chrysalis">
      <pes compset=".*EAM.+ELM.+MPASSI.+MPASO.+MOSART.+SWAV.+" pesize="T">
        <comment> --compset WCYCL* --res ne30pg2_r05_IcoswISC30E3r5 on 4 nodes pure-MPI, ~1.5 sypd </comment>
        <ntasks>
          <ntasks_atm>-4</ntasks_atm>
          <ntasks_cpl>-4</ntasks_cpl>
          <ntasks_ocn>-4</ntasks_ocn>
          <ntasks_ice>-4</ntasks_ice>
          <ntasks_rof>-4</ntasks_rof>
          <ntasks_lnd>-4</ntasks_lnd>
        </ntasks>
      </pes>
      <pes compset=".*EAM.+ELM.+MPASSI.+MPASO.+MOSART.+SWAV.+" pesize="S">
        <comment> --compset WCYCL* --res ne30pg2_r05_IcoswISC30E3r5 on 20 nodes pure-MPI, ~7.25 sypd </comment>
        <ntasks>
          <ntasks_atm>1024</ntasks_atm>
          <ntasks_cpl>1024</ntasks_cpl>
          <ntasks_ocn>256</ntasks_ocn>
          <ntasks_ice>640</ntasks_ice>
          <ntasks_rof>384</ntasks_rof>
          <ntasks_lnd>385</ntasks_lnd>
        </ntasks>
        <rootpe>
          <rootpe_atm>0</rootpe_atm>
          <rootpe_cpl>0</rootpe_cpl>
          <rootpe_ocn>1024</rootpe_ocn>
          <rootpe_ice>0</rootpe_ice>
          <rootpe_rof>640</rootpe_rof>
          <rootpe_lnd>640</rootpe_lnd>
        </rootpe>
      </pes>
      <pes compset=".*EAM.+ELM.+MPASSI.+MPASO.+MOSART.+SWAV.+" pesize="M">
        <comment> --compset WCYCL* --res ne30pg2_r05_IcoswISC30E3r5 on 54 nodes pure-MPI, ~17.5 sypd </comment>
        <ntasks>
          <ntasks_atm>2752</ntasks_atm>
          <ntasks_cpl>2752</ntasks_cpl>
          <ntasks_ocn>704</ntasks_ocn>
          <ntasks_ice>2048</ntasks_ice>
          <ntasks_rof>704</ntasks_rof>
          <ntasks_lnd>704</ntasks_lnd>
        </ntasks>
        <rootpe>
          <rootpe_atm>0</rootpe_atm>
          <rootpe_cpl>0</rootpe_cpl>
          <rootpe_ocn>2752</rootpe_ocn>
          <rootpe_ice>0</rootpe_ice>
          <rootpe_rof>2048</rootpe_rof>
          <rootpe_lnd>2048</rootpe_lnd>
        </rootpe>
      </pes>
      <pes compset=".*EAM.+ELM.+MPASSI.+MPASO.+MOSART.+SWAV.+" pesize="L">
        <comment> --compset WCYCL* --res ne30pg2_r05_IcoswISC30E3r5 on 105 nodes pure-MPI, ~27.7 sypd </comment>
        <ntasks>
          <ntasks_atm>5440</ntasks_atm>
          <ntasks_cpl>5440</ntasks_cpl>
          <ntasks_ocn>1280</ntasks_ocn>
          <ntasks_ice>4352</ntasks_ice>
          <ntasks_rof>1088</ntasks_rof>
          <ntasks_lnd>1088</ntasks_lnd>
        </ntasks>
        <rootpe>
          <rootpe_atm>0</rootpe_atm>
          <rootpe_cpl>0</rootpe_cpl>
          <rootpe_ocn>5440</rootpe_ocn>
          <rootpe_ice>0</rootpe_ice>
          <rootpe_rof>4352</rootpe_rof>
          <rootpe_lnd>4352</rootpe_lnd>
        </rootpe>
      </pes>
    </mach>
  </grid>
  <grid name="a%ne30np4.pg.+_oi%EC30to60E2r2">
    <mach name="chrysalis">
      <pes compset=".*EAM.+ELM.+MPASSI.+MPASO.+MOSART.+SWAV.+" pesize="XS">
        <comment> -compset WCYCL* -res ne30pg2_EC30to60E2r2 on 14 nodes pure-MPI, ~6 sypd </comment>
        <ntasks>
          <ntasks_atm>704</ntasks_atm>
          <ntasks_lnd>64</ntasks_lnd>
          <ntasks_rof>64</ntasks_rof>
          <ntasks_ice>640</ntasks_ice>
          <ntasks_ocn>192</ntasks_ocn>
          <ntasks_cpl>704</ntasks_cpl>
        </ntasks>
        <rootpe>
          <rootpe_atm>0</rootpe_atm>
          <rootpe_lnd>640</rootpe_lnd>
          <rootpe_rof>640</rootpe_rof>
          <rootpe_ice>0</rootpe_ice>
          <rootpe_ocn>704</rootpe_ocn>
          <rootpe_cpl>0</rootpe_cpl>
        </rootpe>
      </pes>
      <pes compset=".*EAM.+ELM.+MPASSI.+MPASO.+MOSART.+SWAV.+" pesize="S">
        <comment> -compset WCYCL* -res ne30pg2_EC30to60E2r2 on 27 nodes pure-MPI, ~12 sypd </comment>
        <ntasks>
          <ntasks_atm>1408</ntasks_atm>
          <ntasks_lnd>64</ntasks_lnd>
          <ntasks_rof>64</ntasks_rof>
          <ntasks_ice>1344</ntasks_ice>
          <ntasks_ocn>320</ntasks_ocn>
          <ntasks_cpl>1408</ntasks_cpl>
        </ntasks>
        <rootpe>
          <rootpe_atm>0</rootpe_atm>
          <rootpe_lnd>1344</rootpe_lnd>
          <rootpe_rof>1344</rootpe_rof>
          <rootpe_ice>0</rootpe_ice>
          <rootpe_ocn>1408</rootpe_ocn>
          <rootpe_cpl>0</rootpe_cpl>
        </rootpe>
      </pes>
      <pes compset=".*EAM.+ELM.+MPASSI.+MPASO.+MOSART.+SWAV.+" pesize="M">
        <comment> -compset WCYCL* -res ne30pg2_EC30to60E2r2 on 53 nodes pure-MPI, ~21 sypd </comment>
        <ntasks>
          <ntasks_atm>2752</ntasks_atm>
          <ntasks_lnd>192</ntasks_lnd>
          <ntasks_rof>192</ntasks_rof>
          <ntasks_ice>2560</ntasks_ice>
          <ntasks_ocn>640</ntasks_ocn>
          <ntasks_cpl>2752</ntasks_cpl>
        </ntasks>
        <rootpe>
          <rootpe_atm>0</rootpe_atm>
          <rootpe_lnd>2560</rootpe_lnd>
          <rootpe_rof>2560</rootpe_rof>
          <rootpe_ice>0</rootpe_ice>
          <rootpe_ocn>2752</rootpe_ocn>
          <rootpe_cpl>0</rootpe_cpl>
        </rootpe>
      </pes>
      <pes compset=".*EAM.+ELM.+MPASSI.+MPASO.+MOSART.+SWAV.+" pesize="ML">
        <comment> -compset WCYCL* -res ne30pg2_EC30to60E2r2 on 70 nodes pure-MPI, ~24 sypd </comment>
        <ntasks>
          <ntasks_atm>3648</ntasks_atm>
          <ntasks_lnd>192</ntasks_lnd>
          <ntasks_rof>192</ntasks_rof>
          <ntasks_ice>3456</ntasks_ice>
          <ntasks_ocn>832</ntasks_ocn>
          <ntasks_cpl>3648</ntasks_cpl>
        </ntasks>
        <rootpe>
          <rootpe_atm>0</rootpe_atm>
          <rootpe_lnd>3456</rootpe_lnd>
          <rootpe_rof>3456</rootpe_rof>
          <rootpe_ice>0</rootpe_ice>
          <rootpe_ocn>3648</rootpe_ocn>
          <rootpe_cpl>0</rootpe_cpl>
        </rootpe>
      </pes>
      <pes compset=".*EAM.+ELM.+MPASSI.+MPASO.+MOSART.+SWAV.+" pesize="L">
        <comment> -compset WCYCL* -res ne30pg2EC30to60E2r2 on 100 nodes pure-MPI, ~30 sypd </comment>
        <ntasks>
          <ntasks_atm>5440</ntasks_atm>
          <ntasks_lnd>320</ntasks_lnd>
          <ntasks_rof>320</ntasks_rof>
          <ntasks_ice>5120</ntasks_ice>
          <ntasks_ocn>960</ntasks_ocn>
          <ntasks_cpl>5440</ntasks_cpl>
        </ntasks>
        <rootpe>
          <rootpe_atm>0</rootpe_atm>
          <rootpe_lnd>5120</rootpe_lnd>
          <rootpe_rof>5120</rootpe_rof>
          <rootpe_ice>0</rootpe_ice>
          <rootpe_ocn>5440</rootpe_ocn>
          <rootpe_cpl>0</rootpe_cpl>
        </rootpe>
      </pes>
    </mach>
    <mach name="theta">
      <pes compset=".*EAM.+ELM.+MPASSI.+MPASO.+MOSART.+SWAV.+" pesize="XS">
        <comment> -compset A_WCYCL* -res ne30pg*EC30to60* on 8 debug Q nodes threaded, 0.8 sypd </comment>
        <ntasks>
          <ntasks_atm>384</ntasks_atm>
          <ntasks_lnd>64</ntasks_lnd>
          <ntasks_rof>64</ntasks_rof>
          <ntasks_ice>320</ntasks_ice>
          <ntasks_ocn>128</ntasks_ocn>
          <ntasks_cpl>384</ntasks_cpl>
        </ntasks>
        <nthrds>
          <nthrds_atm>2</nthrds_atm>
          <nthrds_lnd>2</nthrds_lnd>
          <nthrds_rof>2</nthrds_rof>
          <nthrds_ice>2</nthrds_ice>
          <nthrds_ocn>2</nthrds_ocn>
          <nthrds_cpl>2</nthrds_cpl>
        </nthrds>
        <rootpe>
          <rootpe_atm>0</rootpe_atm>
          <rootpe_lnd>320</rootpe_lnd>
          <rootpe_rof>320</rootpe_rof>
          <rootpe_ice>0</rootpe_ice>
          <rootpe_ocn>384</rootpe_ocn>
          <rootpe_cpl>0</rootpe_cpl>
        </rootpe>
      </pes>
      <pes compset=".*EAM.+ELM.+MPASSI.+MPASO.+MOSART.+SWAV.+" pesize="any">
        <comment> -compset A_WCYCL* -res ne30pg*EC30to60* on 128 default Q nodes pure-MPI, 3.8 sypd </comment>
        <ntasks>
          <ntasks_atm>5400</ntasks_atm>
          <ntasks_lnd>512</ntasks_lnd>
          <ntasks_rof>512</ntasks_rof>
          <ntasks_ice>6400</ntasks_ice>
          <ntasks_ocn>1280</ntasks_ocn>
          <ntasks_cpl>6912</ntasks_cpl>
        </ntasks>
        <rootpe>
          <rootpe_atm>0</rootpe_atm>
          <rootpe_lnd>6400</rootpe_lnd>
          <rootpe_rof>6400</rootpe_rof>
          <rootpe_ice>0</rootpe_ice>
          <rootpe_ocn>6912</rootpe_ocn>
          <rootpe_cpl>0</rootpe_cpl>
        </rootpe>
      </pes>
    </mach>
  </grid>
  <grid name="a%ne30np4.pg.+_oi%WCAtl12to45E2r4">
    <mach name="chrysalis">
      <pes compset=".*EAM.+ELM.+MPASSI.+MPASO.+MOSART.+SWAV.+" pesize="M">
        <comment> -compset WCYCL* -res ne30pg*WCAtl* on 80 nodes pure-MPI, ~8.5 sypd </comment>
        <ntasks>
          <ntasks_atm>2700</ntasks_atm>
          <ntasks_lnd>64</ntasks_lnd>
          <ntasks_rof>64</ntasks_rof>
          <ntasks_ice>2688</ntasks_ice>
          <ntasks_ocn>2880</ntasks_ocn>
          <ntasks_cpl>2752</ntasks_cpl>
        </ntasks>
        <rootpe>
          <rootpe_atm>0</rootpe_atm>
          <rootpe_lnd>2688</rootpe_lnd>
          <rootpe_rof>2688</rootpe_rof>
          <rootpe_ice>0</rootpe_ice>
          <rootpe_ocn>2752</rootpe_ocn>
          <rootpe_cpl>0</rootpe_cpl>
        </rootpe>
      </pes>
    </mach>
  </grid>
  <grid name="a%ne4np4_l%ne4np4_oi%oQU240_r%r05_m%oQU240_g%null_w%null">
    <mach name="sandiatoss3">
      <pes compset="EAM.+ELM.+MPASSI.+MPASO.+MOSART.+SGLC.+SWAV"  pesize="M">
        <comment>none</comment>
        <ntasks>
          <ntasks_atm>96</ntasks_atm>
          <ntasks_lnd>16</ntasks_lnd>
          <ntasks_rof>96</ntasks_rof>
          <ntasks_ice>96</ntasks_ice>
          <ntasks_ocn>16</ntasks_ocn>
          <ntasks_glc>96</ntasks_glc>
          <ntasks_wav>96</ntasks_wav>
          <ntasks_cpl>96</ntasks_cpl>
        </ntasks>
        <rootpe>
          <rootpe_atm>0</rootpe_atm>
          <rootpe_lnd>96</rootpe_lnd>
          <rootpe_rof>0</rootpe_rof>
          <rootpe_ice>0</rootpe_ice>
          <rootpe_ocn>96</rootpe_ocn>
          <rootpe_glc>0</rootpe_glc>
          <rootpe_wav>0</rootpe_wav>
          <rootpe_cpl>0</rootpe_cpl>
        </rootpe>
      </pes>
      <pes compset=".+EAM.+ELM.+MPASSI.+MPASO.+MOSART.+SGLC.+SWAV"  pesize="L">
        <comment>none</comment>
        <ntasks>
          <ntasks_atm>96</ntasks_atm>
          <ntasks_lnd>32</ntasks_lnd>
          <ntasks_rof>96</ntasks_rof>
          <ntasks_ice>96</ntasks_ice>
          <ntasks_ocn>32</ntasks_ocn>
          <ntasks_glc>96</ntasks_glc>
          <ntasks_wav>96</ntasks_wav>
          <ntasks_cpl>96</ntasks_cpl>
        </ntasks>
        <nthrds>
          <nthrds_atm>4</nthrds_atm>
          <nthrds_lnd>4</nthrds_lnd>
          <nthrds_rof>4</nthrds_rof>
          <nthrds_ice>4</nthrds_ice>
          <nthrds_ocn>4</nthrds_ocn>
          <nthrds_glc>4</nthrds_glc>
          <nthrds_wav>4</nthrds_wav>
          <nthrds_cpl>4</nthrds_cpl>
        </nthrds>
        <rootpe>
          <rootpe_atm>0</rootpe_atm>
          <rootpe_lnd>96</rootpe_lnd>
          <rootpe_rof>0</rootpe_rof>
          <rootpe_ice>0</rootpe_ice>
          <rootpe_ocn>96</rootpe_ocn>
          <rootpe_glc>0</rootpe_glc>
          <rootpe_wav>0</rootpe_wav>
          <rootpe_cpl>0</rootpe_cpl>
        </rootpe>
      </pes>
    </mach>
  </grid>
  <grid name="a%ne4np4.*">
    <mach name="chrysalis">
      <pes compset="any" pesize="any">
        <comment>allactive+chrysalis: default, 4 nodes x 32 mpi x 2 omp @ root 0</comment>
        <MAX_MPITASKS_PER_NODE>32</MAX_MPITASKS_PER_NODE>
        <MAX_TASKS_PER_NODE>64</MAX_TASKS_PER_NODE>
        <ntasks>
          <ntasks_atm>-1</ntasks_atm>
          <ntasks_lnd>-1</ntasks_lnd>
          <ntasks_rof>-1</ntasks_rof>
          <ntasks_ice>-1</ntasks_ice>
          <ntasks_ocn>-1</ntasks_ocn>
          <ntasks_glc>-1</ntasks_glc>
          <ntasks_wav>-1</ntasks_wav>
          <ntasks_cpl>-1</ntasks_cpl>
        </ntasks>
        <nthrds>
          <nthrds_atm>2</nthrds_atm>
          <nthrds_lnd>2</nthrds_lnd>
          <nthrds_rof>2</nthrds_rof>
          <nthrds_ice>2</nthrds_ice>
          <nthrds_ocn>2</nthrds_ocn>
          <nthrds_glc>2</nthrds_glc>
          <nthrds_wav>2</nthrds_wav>
          <nthrds_cpl>2</nthrds_cpl>
        </nthrds>
      </pes>
    </mach>
  </grid>
  <grid name="a%ne30np4">
    <mach name="pm-gpu|muller-gpu">
      <pes compset="any" pesize="any">
        <comment>"pm-gpu ne30np4 and ne30np4.pg2  2 nodes, 4x16"</comment>
        <ntasks>
          <ntasks_atm>-2</ntasks_atm>
          <ntasks_lnd>-2</ntasks_lnd>
          <ntasks_rof>-2</ntasks_rof>
          <ntasks_ice>-2</ntasks_ice>
          <ntasks_ocn>-2</ntasks_ocn>
          <ntasks_glc>-2</ntasks_glc>
          <ntasks_wav>-2</ntasks_wav>
          <ntasks_cpl>-2</ntasks_cpl>
        </ntasks>
        <nthrds>
          <nthrds_atm>16</nthrds_atm>
          <nthrds_lnd>16</nthrds_lnd>
          <nthrds_rof>8</nthrds_rof>
          <nthrds_ice>8</nthrds_ice>
          <nthrds_ocn>8</nthrds_ocn>
          <nthrds_cpl>8</nthrds_cpl>
        </nthrds>
      </pes>
    </mach>
    <mach name="pm-cpu|muller-cpu|alvarez">
      <pes compset="any" pesize="any">
        <comment>"pm-cpu ne30np4 and ne30np4.pg2 2 nodes 1 thread, 128x1"</comment>
        <ntasks>
          <ntasks_atm>-2</ntasks_atm>
          <ntasks_lnd>-2</ntasks_lnd>
          <ntasks_rof>-2</ntasks_rof>
          <ntasks_ice>-2</ntasks_ice>
          <ntasks_ocn>-2</ntasks_ocn>
          <ntasks_glc>-2</ntasks_glc>
          <ntasks_wav>-2</ntasks_wav>
          <ntasks_cpl>-2</ntasks_cpl>
        </ntasks>
      </pes>
    </mach>
    <mach name="crusher-scream-gpu">
      <pes compset="any" pesize="any">
        <comment>"crusher-gpu-scream ne30np4 and ne30np4.pg2"</comment>
        <ntasks>
          <ntasks_atm>-2</ntasks_atm>
          <ntasks_lnd>-2</ntasks_lnd>
          <ntasks_rof>-2</ntasks_rof>
          <ntasks_ice>-2</ntasks_ice>
          <ntasks_ocn>-2</ntasks_ocn>
          <ntasks_glc>-2</ntasks_glc>
          <ntasks_wav>-2</ntasks_wav>
          <ntasks_cpl>-2</ntasks_cpl>
        </ntasks>
        <nthrds>
          <nthrds_atm>1</nthrds_atm>
          <nthrds_lnd>8</nthrds_lnd>
          <nthrds_rof>1</nthrds_rof>
          <nthrds_ice>1</nthrds_ice>
          <nthrds_ocn>1</nthrds_ocn>
          <nthrds_cpl>1</nthrds_cpl>
        </nthrds>
      </pes>
    </mach>
    <mach name="frontier-scream-gpu">
      <pes compset="any" pesize="any">
        <comment>"crusher-gpu-scream ne30np4 and ne30np4.pg2"</comment>
        <ntasks>
          <ntasks_atm>-2</ntasks_atm>
          <ntasks_lnd>-2</ntasks_lnd>
          <ntasks_rof>-2</ntasks_rof>
          <ntasks_ice>-2</ntasks_ice>
          <ntasks_ocn>-2</ntasks_ocn>
          <ntasks_glc>-2</ntasks_glc>
          <ntasks_wav>-2</ntasks_wav>
          <ntasks_cpl>-2</ntasks_cpl>
        </ntasks>
        <nthrds>
          <nthrds_atm>1</nthrds_atm>
          <nthrds_lnd>7</nthrds_lnd>
          <nthrds_rof>1</nthrds_rof>
          <nthrds_ice>1</nthrds_ice>
          <nthrds_ocn>1</nthrds_ocn>
          <nthrds_cpl>1</nthrds_cpl>
        </nthrds>
      </pes>
    </mach>
  </grid>
  <grid name="a%ne0np4_northamericax4v1.pg2_l%.+_oi%WC14to60E2r3">
    <mach name="compy">
      <pes compset=".*EAM.+ELM.+MPASSI.+MPASO.+MOSART.+SWAV.+" pesize="S">
        <comment> rmod025a </comment>
        <MAX_MPITASKS_PER_NODE>40</MAX_MPITASKS_PER_NODE>
        <MAX_TASKS_PER_NODE>40</MAX_TASKS_PER_NODE>
        <ntasks>
          <ntasks_atm>760</ntasks_atm>
          <ntasks_lnd>760</ntasks_lnd>
          <ntasks_rof>760</ntasks_rof>
          <ntasks_ice>720</ntasks_ice>
          <ntasks_ocn>240</ntasks_ocn>
          <ntasks_cpl>760</ntasks_cpl>
        </ntasks>
        <rootpe>
          <rootpe_atm>0</rootpe_atm>
          <rootpe_lnd>0</rootpe_lnd>
          <rootpe_rof>0</rootpe_rof>
          <rootpe_ice>0</rootpe_ice>
          <rootpe_ocn>760</rootpe_ocn>
          <rootpe_cpl>0</rootpe_cpl>
        </rootpe>
      </pes>
      <pes compset=".*EAM.+ELM.+MPASSI.+MPASO.+MOSART.+SWAV.+" pesize="M">
        <comment> rmod077a </comment>
        <MAX_MPITASKS_PER_NODE>40</MAX_MPITASKS_PER_NODE>
        <MAX_TASKS_PER_NODE>40</MAX_TASKS_PER_NODE>
        <ntasks>
          <ntasks_atm>2440</ntasks_atm>
          <ntasks_lnd>1800</ntasks_lnd>
          <ntasks_rof>640</ntasks_rof>
          <ntasks_ice>1800</ntasks_ice>
          <ntasks_ocn>640</ntasks_ocn>
          <ntasks_cpl>2440</ntasks_cpl>
        </ntasks>
        <rootpe>
          <rootpe_atm>0</rootpe_atm>
          <rootpe_lnd>0</rootpe_lnd>
          <rootpe_rof>1800</rootpe_rof>
          <rootpe_ice>0</rootpe_ice>
          <rootpe_ocn>2440</rootpe_ocn>
          <rootpe_cpl>0</rootpe_cpl>
        </rootpe>
      </pes>
      <pes compset=".*EAM.+ELM.+MPASSI.+MPASO.+MOSART.+SWAV.+" pesize="L">
        <comment> rmod111a </comment>
        <MAX_MPITASKS_PER_NODE>40</MAX_MPITASKS_PER_NODE>
        <MAX_TASKS_PER_NODE>40</MAX_TASKS_PER_NODE>
        <ntasks>
          <ntasks_atm>3640</ntasks_atm>
          <ntasks_lnd>1840</ntasks_lnd>
          <ntasks_rof>240</ntasks_rof>
          <ntasks_ice>1800</ntasks_ice>
          <ntasks_ocn>800</ntasks_ocn>
          <ntasks_cpl>3640</ntasks_cpl>
        </ntasks>
        <rootpe>
          <rootpe_atm>0</rootpe_atm>
          <rootpe_lnd>1800</rootpe_lnd>
          <rootpe_rof>3400</rootpe_rof>
          <rootpe_ice>0</rootpe_ice>
          <rootpe_ocn>3640</rootpe_ocn>
          <rootpe_cpl>0</rootpe_cpl>
        </rootpe>
      </pes>
      <pes compset=".*EAM.+ELM.+MPASSI.+MPASO.+MOSART.+SWAV.+" pesize="ST">
        <comment> rmod037a </comment>
        <MAX_MPITASKS_PER_NODE>20</MAX_MPITASKS_PER_NODE>
        <MAX_TASKS_PER_NODE>40</MAX_TASKS_PER_NODE>
        <ntasks>
          <ntasks_atm>740</ntasks_atm>
          <ntasks_lnd>740</ntasks_lnd>
          <ntasks_rof>740</ntasks_rof>
          <ntasks_ice>720</ntasks_ice>
          <ntasks_ocn>720</ntasks_ocn>
          <ntasks_cpl>740</ntasks_cpl>
        </ntasks>
        <nthrds>
          <nthrds_atm>2</nthrds_atm>
          <nthrds_lnd>2</nthrds_lnd>
          <nthrds_rof>2</nthrds_rof>
          <nthrds_ice>2</nthrds_ice>
          <nthrds_ocn>2</nthrds_ocn>
          <nthrds_cpl>2</nthrds_cpl>
        </nthrds>
      </pes>
      <pes compset=".*EAM.+ELM.+MPASSI.+MPASO.+MOSART.+SWAV.+" pesize="MT">
        <comment> rmod074a </comment>
        <MAX_MPITASKS_PER_NODE>20</MAX_MPITASKS_PER_NODE>
        <MAX_TASKS_PER_NODE>40</MAX_TASKS_PER_NODE>
        <ntasks>
          <ntasks_atm>1120</ntasks_atm>
          <ntasks_lnd>1120</ntasks_lnd>
          <ntasks_rof>1120</ntasks_rof>
          <ntasks_ice>1080</ntasks_ice>
          <ntasks_ocn>360</ntasks_ocn>
          <ntasks_cpl>1120</ntasks_cpl>
        </ntasks>
        <nthrds>
          <nthrds_atm>2</nthrds_atm>
          <nthrds_lnd>2</nthrds_lnd>
          <nthrds_rof>2</nthrds_rof>
          <nthrds_ice>2</nthrds_ice>
          <nthrds_ocn>2</nthrds_ocn>
          <nthrds_cpl>2</nthrds_cpl>
        </nthrds>
        <rootpe>
          <rootpe_atm>0</rootpe_atm>
          <rootpe_lnd>0</rootpe_lnd>
          <rootpe_rof>0</rootpe_rof>
          <rootpe_ice>0</rootpe_ice>
          <rootpe_ocn>1120</rootpe_ocn>
          <rootpe_cpl>0</rootpe_cpl>
        </rootpe>
      </pes>
      <pes compset=".*EAM.+ELM.+MPASSI.+MPASO.+MOSART.+SWAV.+" pesize="LT">
        <comment> rmod115b </comment>
        <MAX_MPITASKS_PER_NODE>20</MAX_MPITASKS_PER_NODE>
        <MAX_TASKS_PER_NODE>40</MAX_TASKS_PER_NODE>
        <ntasks>
          <ntasks_atm>1820</ntasks_atm>
          <ntasks_lnd>1820</ntasks_lnd>
          <ntasks_rof>1820</ntasks_rof>
          <ntasks_ice>1800</ntasks_ice>
          <ntasks_ocn>480</ntasks_ocn>
          <ntasks_cpl>1820</ntasks_cpl>
        </ntasks>
        <nthrds>
          <nthrds_atm>2</nthrds_atm>
          <nthrds_lnd>2</nthrds_lnd>
          <nthrds_rof>2</nthrds_rof>
          <nthrds_ice>2</nthrds_ice>
          <nthrds_ocn>2</nthrds_ocn>
          <nthrds_cpl>2</nthrds_cpl>
        </nthrds>
        <rootpe>
          <rootpe_atm>0</rootpe_atm>
          <rootpe_lnd>0</rootpe_lnd>
          <rootpe_rof>0</rootpe_rof>
          <rootpe_ice>0</rootpe_ice>
          <rootpe_ocn>1820</rootpe_ocn>
          <rootpe_cpl>0</rootpe_cpl>
        </rootpe>
      </pes>
    </mach>
    <mach name="anvil">
      <pes compset=".*EAM.+ELM.+MPASSI.+MPASO.+MOSART.+SWAV.+" pesize="S">
        <comment> RRM-WCYCL: 64 nodes 2.133 sypd </comment>
        <ntasks>
          <ntasks_atm>1800</ntasks_atm>
          <ntasks_lnd>1800</ntasks_lnd>
          <ntasks_rof>1800</ntasks_rof>
          <ntasks_ice>1800</ntasks_ice>
          <ntasks_ocn>504</ntasks_ocn>
          <ntasks_cpl>1800</ntasks_cpl>
        </ntasks>
        <rootpe>
          <rootpe_atm>0</rootpe_atm>
          <rootpe_lnd>0</rootpe_lnd>
          <rootpe_rof>0</rootpe_rof>
          <rootpe_ice>0</rootpe_ice>
          <rootpe_ocn>1800</rootpe_ocn>
          <rootpe_cpl>0</rootpe_cpl>
        </rootpe>
      </pes>
    </mach>
    <mach name="chrysalis">
      <pes compset=".*EAM.+ELM.+MPASSI.+MPASO.+MOSART.+SWAV.+" pesize="T">
        <comment> cmod016b64x1 s=2.4 </comment>
        <MAX_MPITASKS_PER_NODE>64</MAX_MPITASKS_PER_NODE>
        <MAX_TASKS_PER_NODE>128</MAX_TASKS_PER_NODE>
        <ntasks>
          <ntasks_atm>768</ntasks_atm>
          <ntasks_lnd>768</ntasks_lnd>
          <ntasks_rof>768</ntasks_rof>
          <ntasks_ice>720</ntasks_ice>
          <ntasks_ocn>256</ntasks_ocn>
          <ntasks_cpl>768</ntasks_cpl>
        </ntasks>
        <rootpe>
          <rootpe_atm>0</rootpe_atm>
          <rootpe_lnd>0</rootpe_lnd>
          <rootpe_rof>0</rootpe_rof>
          <rootpe_ice>0</rootpe_ice>
          <rootpe_ocn>768</rootpe_ocn>
          <rootpe_cpl>0</rootpe_cpl>
        </rootpe>
      </pes>      
      <pes compset=".*EAM.+ELM.+MPASSI.+MPASO.+MOSART.+SWAV.+" pesize="XS">
        <comment> cmod040c64x1 s=5.6 </comment>
        <MAX_MPITASKS_PER_NODE>64</MAX_MPITASKS_PER_NODE>
        <MAX_TASKS_PER_NODE>128</MAX_TASKS_PER_NODE>
        <ntasks>
          <ntasks_atm>1920</ntasks_atm>
          <ntasks_lnd>1920</ntasks_lnd>
          <ntasks_rof>1920</ntasks_rof>
          <ntasks_ice>1920</ntasks_ice>
          <ntasks_ocn>640</ntasks_ocn>
          <ntasks_cpl>1920</ntasks_cpl>
        </ntasks>
        <rootpe>
          <rootpe_atm>0</rootpe_atm>
          <rootpe_lnd>0</rootpe_lnd>
          <rootpe_rof>0</rootpe_rof>
          <rootpe_ice>0</rootpe_ice>
          <rootpe_ocn>1920</rootpe_ocn>
          <rootpe_cpl>0</rootpe_cpl>
        </rootpe>
      </pes>      
      <pes compset=".*EAM.+ELM.+MPASSI.+MPASO.+MOSART.+SWAV.+" pesize="S">
        <comment> cmod060d64x1 s=8.0 </comment>
        <MAX_MPITASKS_PER_NODE>64</MAX_MPITASKS_PER_NODE>
        <MAX_TASKS_PER_NODE>128</MAX_TASKS_PER_NODE>
        <ntasks>
          <ntasks_atm>2944</ntasks_atm>
          <ntasks_lnd>512</ntasks_lnd>
          <ntasks_rof>2048</ntasks_rof>
          <ntasks_ice>2880</ntasks_ice>
          <ntasks_ocn>880</ntasks_ocn>
          <ntasks_cpl>2944</ntasks_cpl>
        </ntasks>
        <rootpe>
          <rootpe_atm>0</rootpe_atm>
          <rootpe_lnd>0</rootpe_lnd>
          <rootpe_rof>512</rootpe_rof>
          <rootpe_ice>0</rootpe_ice>
          <rootpe_ocn>2944</rootpe_ocn>
          <rootpe_cpl>0</rootpe_cpl>
        </rootpe>
      </pes>      
      <pes compset=".*EAM.+ELM.+MPASSI.+MPASO.+MOSART.+SWAV.+" pesize="M">
        <comment> cmod080c64x1 s=10.1 </comment>
        <MAX_MPITASKS_PER_NODE>64</MAX_MPITASKS_PER_NODE>
        <MAX_TASKS_PER_NODE>128</MAX_TASKS_PER_NODE>
        <ntasks>
          <ntasks_atm>3840</ntasks_atm>
          <ntasks_lnd>3840</ntasks_lnd>
          <ntasks_rof>3840</ntasks_rof>
          <ntasks_ice>3840</ntasks_ice>
          <ntasks_ocn>1280</ntasks_ocn>
          <ntasks_cpl>3840</ntasks_cpl>
        </ntasks>
        <rootpe>
          <rootpe_atm>0</rootpe_atm>
          <rootpe_lnd>0</rootpe_lnd>
          <rootpe_rof>0</rootpe_rof>
          <rootpe_ice>0</rootpe_ice>
          <rootpe_ocn>3840</rootpe_ocn>
          <rootpe_cpl>0</rootpe_cpl>
        </rootpe>
      </pes>      
      <pes compset=".*EAM.+ELM.+MPASSI.+MPASO.+MOSART.+SWAV.+" pesize="L">
        <comment> cmod100b64x1 s=12.3 </comment>
        <MAX_MPITASKS_PER_NODE>64</MAX_MPITASKS_PER_NODE>
        <MAX_TASKS_PER_NODE>128</MAX_TASKS_PER_NODE>
        <ntasks>
          <ntasks_atm>4864</ntasks_atm>
          <ntasks_lnd>448</ntasks_lnd>
          <ntasks_rof>2048</ntasks_rof>
          <ntasks_ice>4400</ntasks_ice>
          <ntasks_ocn>1536</ntasks_ocn>
          <ntasks_cpl>4864</ntasks_cpl>
        </ntasks>
        <rootpe>
          <rootpe_atm>0</rootpe_atm>
          <rootpe_lnd>4416</rootpe_lnd>
          <rootpe_rof>0</rootpe_rof>
          <rootpe_ice>0</rootpe_ice>
          <rootpe_ocn>4864</rootpe_ocn>
          <rootpe_cpl>0</rootpe_cpl>
        </rootpe>
      </pes>
    </mach>
    <mach name="pm-cpu|muller-cpu|alvarez">
      <pes compset=".*EAM.+ELM.+MPASSI.+MPASO.+MOSART.+" pesize="any">
        <comment> 8 nodes, 128x1</comment>
        <ntasks>
          <ntasks_atm>640</ntasks_atm>
          <ntasks_lnd>640</ntasks_lnd>
          <ntasks_rof>640</ntasks_rof>
          <ntasks_ice>640</ntasks_ice>
          <ntasks_ocn>384</ntasks_ocn>
          <ntasks_cpl>640</ntasks_cpl>
        </ntasks>
        <rootpe>
          <rootpe_atm>0</rootpe_atm>
          <rootpe_lnd>0</rootpe_lnd>
          <rootpe_rof>0</rootpe_rof>
          <rootpe_ice>0</rootpe_ice>
          <rootpe_ocn>640</rootpe_ocn>
          <rootpe_cpl>0</rootpe_cpl>
        </rootpe>
        <nthrds>
          <nthrds_atm>1</nthrds_atm>
          <nthrds_lnd>1</nthrds_lnd>
          <nthrds_rof>1</nthrds_rof>
          <nthrds_ice>1</nthrds_ice>
          <nthrds_ocn>1</nthrds_ocn>
          <nthrds_cpl>1</nthrds_cpl>
        </nthrds>
      </pes>
    </mach>
  </grid>
  <grid name="a%ne30np4_l%.+oi%oEC60to30.+w%wQU225EC60to30">
    <mach name="anvil|chrysalis">
      <pes compset=".*EAM.+ELM.+MPASSI.+MPASO.+MOSART.+SGLC.+WW3" pesize="any">
        <comment>none</comment>
        <ntasks>
          <ntasks_atm>1350</ntasks_atm>
          <ntasks_lnd>72</ntasks_lnd>
          <ntasks_rof>72</ntasks_rof>
          <ntasks_ice>1296</ntasks_ice>
          <ntasks_cpl>1296</ntasks_cpl>
          <ntasks_ocn>216</ntasks_ocn>
          <ntasks_wav>612</ntasks_wav>
        </ntasks>
        <rootpe>
          <rootpe_lnd>1296</rootpe_lnd>
          <rootpe_rof>1296</rootpe_rof>
          <rootpe_ocn>1368</rootpe_ocn>
          <rootpe_wav>1584</rootpe_wav>
        </rootpe>
      </pes>
    </mach>
  </grid>
  <grid name="a%ne30np4.pg2_l%.+_oi%EC30to60E2r2.+w%wQU225EC30to60E2r2">
    <mach name="anvil">
      <pes compset=".*EAM.+ELM.+MPASSI.+MPASO.+MOSART.+WW3." pesize="M">
        <comment> --compset WCYCL* --res ne30pg2_EC30to60E2r2_wQU225EC30to60E2r2 on 48 nodes pure-MPI, ~8.8 sypd </comment>
        <ntasks>
          <ntasks_atm>1350</ntasks_atm>
          <ntasks_lnd>288</ntasks_lnd>
          <ntasks_rof>288</ntasks_rof>
          <ntasks_ice>1080</ntasks_ice>
          <ntasks_ocn>360</ntasks_ocn>
          <ntasks_cpl>1080</ntasks_cpl>
          <ntasks_wav>612</ntasks_wav>
        </ntasks>
        <nthrds>
          <nthrds_atm>1</nthrds_atm>
          <nthrds_lnd>1</nthrds_lnd>
          <nthrds_rof>1</nthrds_rof>
          <nthrds_ice>1</nthrds_ice>
          <nthrds_ocn>1</nthrds_ocn>
          <nthrds_cpl>1</nthrds_cpl>
          <nthrds_wav>1</nthrds_wav>
        </nthrds>
        <rootpe>
          <rootpe_atm>0</rootpe_atm>
          <rootpe_lnd>1080</rootpe_lnd>
          <rootpe_rof>1080</rootpe_rof>
          <rootpe_ice>0</rootpe_ice>
          <rootpe_ocn>1368</rootpe_ocn>
          <rootpe_cpl>0</rootpe_cpl>
          <rootpe_wav>1728</rootpe_wav>
        </rootpe>
      </pes>
    </mach>
  </grid>
  <grid name="a%ne30.+oi%oARRM60to10|a%ne30.+oi%ARRM10to60">
    <mach name="onyx|warhawk|narwhal">
      <pes compset=".*EAM.+ELM.+MPASSI.+MPASO.+MOSART.*" pesize="any">
        <comment>none</comment>
        <ntasks>
          <ntasks_atm>924</ntasks_atm>
          <ntasks_lnd>164</ntasks_lnd>
          <ntasks_rof>20</ntasks_rof>
          <ntasks_ice>840</ntasks_ice>
          <ntasks_ocn>2400</ntasks_ocn>
          <ntasks_glc>1</ntasks_glc>
          <ntasks_wav>1</ntasks_wav>
          <ntasks_cpl>924</ntasks_cpl>
        </ntasks>
        <nthrds>
          <nthrds_atm>1</nthrds_atm>
          <nthrds_lnd>1</nthrds_lnd>
          <nthrds_rof>1</nthrds_rof>
          <nthrds_ice>1</nthrds_ice>
          <nthrds_ocn>1</nthrds_ocn>
          <nthrds_glc>1</nthrds_glc>
          <nthrds_wav>1</nthrds_wav>
          <nthrds_cpl>1</nthrds_cpl>
        </nthrds>
        <rootpe>
          <rootpe_atm>0</rootpe_atm>
          <rootpe_lnd>840</rootpe_lnd>
          <rootpe_rof>904</rootpe_rof>
          <rootpe_ice>0</rootpe_ice>
          <rootpe_ocn>924</rootpe_ocn>
          <rootpe_glc>0</rootpe_glc>
          <rootpe_wav>0</rootpe_wav>
          <rootpe_cpl>0</rootpe_cpl>
        </rootpe>
      </pes>
    </mach>
  </grid>
  <grid name="a%ne0np4_arcticx4.+oi%oARRM60to10|a%ne0np4_arcticx4.+oi%ARRM10to60">
    <mach name="onyx|warhawk|narwhal">
      <pes compset=".*EAM.+ELM.+MPASSI.+MPASO.+MOSART.*" pesize="any">
        <comment>none</comment>
        <ntasks>
          <ntasks_atm>2768</ntasks_atm>
          <ntasks_lnd>160</ntasks_lnd>
          <ntasks_rof>208</ntasks_rof>
          <ntasks_ice>2400</ntasks_ice>
          <ntasks_ocn>1200</ntasks_ocn>
          <ntasks_glc>1</ntasks_glc>
          <ntasks_wav>1</ntasks_wav>
          <ntasks_cpl>2768</ntasks_cpl>
        </ntasks>
        <nthrds>
          <nthrds_atm>1</nthrds_atm>
          <nthrds_lnd>1</nthrds_lnd>
          <nthrds_rof>1</nthrds_rof>
          <nthrds_ice>1</nthrds_ice>
          <nthrds_ocn>1</nthrds_ocn>
          <nthrds_glc>1</nthrds_glc>
          <nthrds_wav>1</nthrds_wav>
          <nthrds_cpl>1</nthrds_cpl>
        </nthrds>
        <rootpe>
          <rootpe_atm>0</rootpe_atm>
          <rootpe_lnd>0</rootpe_lnd>
          <rootpe_rof>160</rootpe_rof>
          <rootpe_ice>368</rootpe_ice>
          <rootpe_ocn>2768</rootpe_ocn>
          <rootpe_glc>0</rootpe_glc>
          <rootpe_wav>0</rootpe_wav>
          <rootpe_cpl>0</rootpe_cpl>
        </rootpe>
      </pes>
    </mach>
  </grid>
  <grid name="a%ne0np4_conus_x4v1_lowcon.pg2_l%r05_oi%oEC60to30v3_r%null_g%null_w%null_z%null_m%oEC60to30v3">
    <mach name="ascent">
      <pes compset="any" pesize="any">
        <MAX_MPITASKS_PER_NODE>6</MAX_MPITASKS_PER_NODE>
        <MAX_TASKS_PER_NODE>84</MAX_TASKS_PER_NODE>
        <ntasks>
          <ntasks_atm>-2</ntasks_atm>
          <ntasks_lnd>-2</ntasks_lnd>
          <ntasks_rof>-2</ntasks_rof>
          <ntasks_ice>-2</ntasks_ice>
          <ntasks_ocn>-2</ntasks_ocn>
          <ntasks_glc>-2</ntasks_glc>
          <ntasks_wav>-2</ntasks_wav>
          <ntasks_cpl>-2</ntasks_cpl>
        </ntasks>
        <nthrds>
          <nthrds_atm>1</nthrds_atm>
          <nthrds_lnd>14</nthrds_lnd>
          <nthrds_rof>1</nthrds_rof>
          <nthrds_ice>1</nthrds_ice>
          <nthrds_ocn>1</nthrds_ocn>
          <nthrds_cpl>1</nthrds_cpl>
        </nthrds>
      </pes>
    </mach>
    <mach name="crusher-scream-gpu">
      <pes compset="any" pesize="any">
        <MAX_MPITASKS_PER_NODE>8</MAX_MPITASKS_PER_NODE>
        <MAX_TASKS_PER_NODE>56</MAX_TASKS_PER_NODE>
        <ntasks>
          <ntasks_atm>-6</ntasks_atm>
          <ntasks_lnd>-6</ntasks_lnd>
          <ntasks_rof>-6</ntasks_rof>
          <ntasks_ice>-6</ntasks_ice>
          <ntasks_ocn>-6</ntasks_ocn>
          <ntasks_glc>-6</ntasks_glc>
          <ntasks_wav>-6</ntasks_wav>
          <ntasks_cpl>-6</ntasks_cpl>
        </ntasks>
        <nthrds>
          <nthrds_atm>1</nthrds_atm>
          <nthrds_lnd>7</nthrds_lnd>
          <nthrds_rof>1</nthrds_rof>
          <nthrds_ice>1</nthrds_ice>
          <nthrds_ocn>1</nthrds_ocn>
          <nthrds_cpl>1</nthrds_cpl>
        </nthrds>
      </pes>
    </mach>
<<<<<<< HEAD
    <mach name="frontier-scream-gpu">
      <pes compset="any" pesize="any">
        <MAX_MPITASKS_PER_NODE>8</MAX_MPITASKS_PER_NODE>
        <MAX_TASKS_PER_NODE>56</MAX_TASKS_PER_NODE>
        <ntasks>
          <ntasks_atm>-6</ntasks_atm>
          <ntasks_lnd>-6</ntasks_lnd>
          <ntasks_rof>-6</ntasks_rof>
          <ntasks_ice>-6</ntasks_ice>
          <ntasks_ocn>-6</ntasks_ocn>
          <ntasks_glc>-6</ntasks_glc>
          <ntasks_wav>-6</ntasks_wav>
          <ntasks_cpl>-6</ntasks_cpl>
        </ntasks>
        <nthrds>
          <nthrds_atm>1</nthrds_atm>
          <nthrds_lnd>7</nthrds_lnd>
          <nthrds_rof>1</nthrds_rof>
          <nthrds_ice>1</nthrds_ice>
          <nthrds_ocn>1</nthrds_ocn>
          <nthrds_cpl>1</nthrds_cpl>
        </nthrds>
      </pes>
    </mach>
    <mach name="pm-gpu|muller">
=======
    <mach name="pm-gpu|muller-gpu">
>>>>>>> 9cc027fe
      <pes compset="any" pesize="any">
        <comment>pm-gpu conus 2 nodes, 4x1 except 16 threads in LND</comment>
        <MAX_MPITASKS_PER_NODE>4</MAX_MPITASKS_PER_NODE>
        <MAX_TASKS_PER_NODE>16</MAX_TASKS_PER_NODE>
        <ntasks>
          <ntasks_atm>-2</ntasks_atm>
          <ntasks_lnd>-2</ntasks_lnd>
          <ntasks_rof>-2</ntasks_rof>
          <ntasks_ice>-2</ntasks_ice>
          <ntasks_ocn>-2</ntasks_ocn>
          <ntasks_cpl>-2</ntasks_cpl>
        </ntasks>
        <nthrds>
          <nthrds_atm>1</nthrds_atm>
          <nthrds_lnd>16</nthrds_lnd>
          <nthrds_rof>1</nthrds_rof>
          <nthrds_ice>1</nthrds_ice>
          <nthrds_ocn>1</nthrds_ocn>
          <nthrds_cpl>1</nthrds_cpl>
        </nthrds>
      </pes>
    </mach>
    <mach name="ruby">
      <pes compset="any" pesize="any">
        <ntasks>
          <ntasks_atm>-4</ntasks_atm>
          <ntasks_lnd>-4</ntasks_lnd>
          <ntasks_rof>-4</ntasks_rof>
          <ntasks_ice>-4</ntasks_ice>
          <ntasks_ocn>-4</ntasks_ocn>
          <ntasks_glc>-4</ntasks_glc>
          <ntasks_wav>-4</ntasks_wav>
          <ntasks_cpl>-4</ntasks_cpl>
        </ntasks>
        <nthrds>
          <nthrds_atm>1</nthrds_atm>
          <nthrds_lnd>1</nthrds_lnd>
          <nthrds_rof>1</nthrds_rof>
          <nthrds_ice>1</nthrds_ice>
          <nthrds_ocn>1</nthrds_ocn>
          <nthrds_cpl>1</nthrds_cpl>
        </nthrds>
      </pes>
    </mach>
    <mach name="quartz">
      <pes compset="any" pesize="any">
        <ntasks>
          <ntasks_atm>-4</ntasks_atm>
          <ntasks_lnd>-4</ntasks_lnd>
          <ntasks_rof>-4</ntasks_rof>
          <ntasks_ice>-4</ntasks_ice>
          <ntasks_ocn>-4</ntasks_ocn>
          <ntasks_glc>-4</ntasks_glc>
          <ntasks_wav>-4</ntasks_wav>
          <ntasks_cpl>-4</ntasks_cpl>
        </ntasks>
        <nthrds>
          <nthrds_atm>1</nthrds_atm>
          <nthrds_lnd>1</nthrds_lnd>
          <nthrds_rof>1</nthrds_rof>
          <nthrds_ice>1</nthrds_ice>
          <nthrds_ocn>1</nthrds_ocn>
          <nthrds_cpl>1</nthrds_cpl>
        </nthrds>
      </pes>
    </mach>
  </grid>
</config_pes><|MERGE_RESOLUTION|>--- conflicted
+++ resolved
@@ -2359,7 +2359,6 @@
         </nthrds>
       </pes>
     </mach>
-<<<<<<< HEAD
     <mach name="frontier-scream-gpu">
       <pes compset="any" pesize="any">
         <MAX_MPITASKS_PER_NODE>8</MAX_MPITASKS_PER_NODE>
@@ -2384,10 +2383,7 @@
         </nthrds>
       </pes>
     </mach>
-    <mach name="pm-gpu|muller">
-=======
     <mach name="pm-gpu|muller-gpu">
->>>>>>> 9cc027fe
       <pes compset="any" pesize="any">
         <comment>pm-gpu conus 2 nodes, 4x1 except 16 threads in LND</comment>
         <MAX_MPITASKS_PER_NODE>4</MAX_MPITASKS_PER_NODE>
