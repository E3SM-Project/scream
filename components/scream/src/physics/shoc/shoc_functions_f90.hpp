#ifndef SCREAM_SHOC_FUNCTIONS_F90_HPP
#define SCREAM_SHOC_FUNCTIONS_F90_HPP

#include "share/scream_types.hpp"
#include "physics/share/physics_test_data.hpp"

#include "shoc_functions.hpp"

#include <vector>
#include <array>
#include <utility>

//
// Bridge functions to call fortran version of shoc functions from C++
//

namespace scream {
namespace shoc {

//Create data structure to hold data for shoc_grid
struct SHOCGridData : public PhysicsTestData {
  // Inputs
  Real *zt_grid, *zi_grid, *pdel;

  // In/out
  Real *dz_zt, *dz_zi, *rho_zt;

  SHOCGridData(Int shcol_, Int nlev_, Int nlevi_) :
    PhysicsTestData(shcol_, nlev_, nlevi_, {&zt_grid, &dz_zt, &pdel, &rho_zt}, {&zi_grid, &dz_zi}) {}

  PTD_DATA_COPY_CTOR(SHOCGridData, 3);
  PTD_ASSIGN_OP(SHOCGridData, 0);
};

//Create data structure to hold data for integ_column_stability
struct SHOCColstabData : public PhysicsTestData {
  // Inputs
  Real *dz_zt, *pres, *brunt;

  // Output
  Real *brunt_int;

  SHOCColstabData(Int shcol_, Int nlev_) :
    PhysicsTestData(shcol_, nlev_, {&dz_zt, &pres, &brunt}, {&brunt_int}) {}

  PTD_DATA_COPY_CTOR(SHOCColstabData, 2);
  PTD_ASSIGN_OP(SHOCColstabData, 0);
};//SHOCColstabData

//Create data structure to hold data for compute_shr_prod
struct SHOCTkeshearData : public PhysicsTestData {
  // Inputs
  Real *dz_zi, *u_wind, *v_wind;

  // In/out
  Real *sterm;

  //functions to initialize data
  SHOCTkeshearData(Int shcol_, Int nlev_, Int nlevi_) :
    PhysicsTestData(shcol_, nlev_, nlevi_, {&u_wind, &v_wind}, {&dz_zi, &sterm}) {}

  PTD_DATA_COPY_CTOR(SHOCTkeshearData, 3);
  PTD_ASSIGN_OP(SHOCTkeshearData, 0);
};//SHOCTkeshearData

//Create data structure to hold data for isotropic_ts
struct SHOCIsotropicData : public PhysicsTestData {
  // Inputs
  Real *tke, *a_diss, *brunt, *brunt_int;

  // Output
  Real *isotropy;

  //functions to initialize data
  SHOCIsotropicData(Int shcol_, Int nlev_) :
    PhysicsTestData(shcol_, nlev_, {&tke, &a_diss, &brunt, &isotropy}, {&brunt_int}) {}

  PTD_DATA_COPY_CTOR(SHOCIsotropicData, 2);
  PTD_ASSIGN_OP(SHOCIsotropicData, 0);
};//SHOCIsotropicData

//Create data structure to hold data for adv_sgs_tke
struct SHOCAdvsgstkeData : public PhysicsTestData {
  // Inputs
  Real dtime;
  Real *shoc_mix, *wthv_sec, *sterm_zt, *tk;

  // In/out
  Real *tke;

  // Outputs
  Real *a_diss;

  //functions to initialize data
  SHOCAdvsgstkeData(Int shcol_, Int nlev_, Real dtime_) :
    PhysicsTestData(shcol_, nlev_, {&shoc_mix, &wthv_sec, &sterm_zt, &tk, &tke, &a_diss}), dtime(dtime_) {}

  PTD_DATA_COPY_CTOR(SHOCAdvsgstkeData, 3);
  PTD_ASSIGN_OP(SHOCAdvsgstkeData, 1, dtime);
};//SHOCAdvsgstkeData

//Create data structure to hold data for eddy_diffusivities
struct SHOCEddydiffData : public PhysicsTestData {
  // Inputs
  Real *pblh, *obklen, *zt_grid, *shoc_mix, *sterm_zt,
        *isotropy, *tke;

  // Output
  Real *tk, *tkh;

  //functions to initialize data
  SHOCEddydiffData(Int shcol_, Int nlev_) :
    PhysicsTestData(shcol_, nlev_, {&zt_grid, &shoc_mix, &isotropy, &tke, &tk, &tkh, &sterm_zt}, {&obklen, &pblh}) {}

  PTD_DATA_COPY_CTOR(SHOCEddydiffData, 2);
  PTD_ASSIGN_OP(SHOCEddydiffData, 0);
};//SHOCEddydiffData


//create data structure for update_host_dse
struct SHOCEnergydseData : public PhysicsTestData {
  // Inputs
  Real *thlm, *shoc_ql, *exner, *zt_grid, *phis;

  // Output
  Real *host_dse;

  //functions to initialize data
  SHOCEnergydseData(Int shcol_, Int nlev_) :
    PhysicsTestData(shcol_, nlev_, {&thlm, &shoc_ql, &exner, &zt_grid, &host_dse}, {&phis}) {}

  PTD_DATA_COPY_CTOR(SHOCEnergydseData, 2);
  PTD_ASSIGN_OP(SHOCEnergydseData, 0);
};//SHOCEnergydseData

//create data structure for shoc_energy_integrals
struct SHOCEnergyintData : public PhysicsTestData {
  // Inputs
  Real *host_dse, *pdel, *rtm, *rcm, *u_wind, *v_wind;

  // Output
  Real *se_int, *ke_int, *wv_int, *wl_int;

  //functions to initialize data
  SHOCEnergyintData(Int shcol_, Int nlev_) :
    PhysicsTestData(shcol_, nlev_, {&host_dse, &pdel, &rtm, &rcm, &u_wind, &v_wind}, {&se_int, &ke_int, &wv_int, &wl_int}) {}

  PTD_DATA_COPY_CTOR(SHOCEnergyintData, 2);
  PTD_ASSIGN_OP(SHOCEnergyintData, 0);
};//SHOCEnergyintData

//Create data structure for shoc_energy_total_fixer
struct SHOCEnergytotData : public PhysicsTestData {
  // Inputs
  Int nadv;
  Real dtime;
  Real *zt_grid, *zi_grid, *se_b, *ke_b, *wv_b, *wl_b, *se_a;
  Real *ke_a, *wv_a, *wl_a, *wthl_sfc, *wqw_sfc, *rho_zt;

  // Output
  Real *te_a, *te_b;

  //functions to initialize data for shoc_energy_total_fixer
  SHOCEnergytotData(Int shcol_, Int nlev_, Int nlevi_, Real dtime_, Int nadv_) :
    PhysicsTestData(shcol_, nlev_, nlevi_, {&zt_grid, &rho_zt}, {&zi_grid}, {&se_b, &ke_b, &wv_b, &wl_b, &se_a, &ke_a, &wv_a, &wl_a, &wthl_sfc, &wqw_sfc, &te_a, &te_b}), nadv(nadv_), dtime(dtime_) {}

  PTD_DATA_COPY_CTOR(SHOCEnergytotData, 5);
  PTD_ASSIGN_OP(SHOCEnergytotData, 2, dtime, nadv);
};//SHOCEnergytotData

//create data structure for shoc_energy_threshold_fixer
struct SHOCEnergythreshfixerData : public PhysicsTestData {
  // Inputs
  Real *pint, *tke, *te_a, *te_b;

  // In/out
  Real *se_dis;
  Int *shoctop;

  //functions to initialize data
  SHOCEnergythreshfixerData(Int shcol_, Int nlev_, Int nlevi_) :
    PhysicsTestData(shcol_, nlev_, nlevi_, {&tke}, {&pint}, {&se_dis, &te_a, &te_b}, {&shoctop}) {}

  PTD_DATA_COPY_CTOR(SHOCEnergythreshfixerData, 3);
  PTD_ASSIGN_OP(SHOCEnergythreshfixerData, 0);
};//SHOCEnergythreshfixerData

//create data structure for shoc_energy_dse_fixer
struct SHOCEnergydsefixerData : public PhysicsTestData {
  // Inputs
  Real *se_dis;
  Int *shoctop;

  // In/out
  Real *host_dse;

  //functions to initialize data
  SHOCEnergydsefixerData(Int shcol_, Int nlev_) :
    PhysicsTestData(shcol_, nlev_, {&host_dse}, {&se_dis}, {&shoctop}) {}

  PTD_DATA_COPY_CTOR(SHOCEnergydsefixerData, 2);
  PTD_ASSIGN_OP(SHOCEnergydsefixerData, 0);
};//SHOCEnergydsefixerData

//Create data structure to hold data for calc_shoc_vertflux
struct SHOCVertfluxData : public PhysicsTestData {
  // Inputs
  Real *tkh_zi, *dz_zi, *invar;

  // In/out
  Real *vertflux;

  SHOCVertfluxData(Int shcol_, Int nlev_, Int nlevi_) :
    PhysicsTestData(shcol_, nlev_, nlevi_, {&invar}, {&tkh_zi, &dz_zi, &vertflux}) {}

  PTD_DATA_COPY_CTOR(SHOCVertfluxData, 3);
  PTD_ASSIGN_OP(SHOCVertfluxData, 0);
}; //SHOCVertfluxData

//Create data structure to hold data for calc_shoc_varorcovar
struct SHOCVarorcovarData : public PhysicsTestData {
  // Inputs
  Real tunefac;
  Real *tkh_zi, *dz_zi, *isotropy_zi, *invar1, *invar2;

  // In/out
  Real *varorcovar;

  SHOCVarorcovarData(Int shcol_, Int nlev_, Int nlevi_, Real tunefac_) :
    PhysicsTestData(shcol_, nlev_, nlevi_, {&invar1, &invar2}, {&tkh_zi, &dz_zi, &isotropy_zi, &varorcovar}), tunefac(tunefac_) {}

  PTD_DATA_COPY_CTOR(SHOCVarorcovarData, 4);
  PTD_ASSIGN_OP(SHOCVarorcovarData, 1, tunefac);
};//SHOCVarorcovarData

//Create data structure to hold data for compute_brunt_shoc_length
struct SHOCBruntlengthData : public PhysicsTestData {
  // Inputs
  Real *dz_zt, *thv, *thv_zi;

  // In/out
  Real *brunt;

  SHOCBruntlengthData(Int shcol_, Int nlev_, Int nlevi_) :
    PhysicsTestData(shcol_, nlev_, nlevi_, {&dz_zt, &thv, &brunt}, {&thv_zi}) {}

  PTD_DATA_COPY_CTOR(SHOCBruntlengthData, 3);
  PTD_ASSIGN_OP(SHOCBruntlengthData, 0)
};//SHOCBruntlengthData

//Create data structure to hold data for compute_l_inf_shoc_length
struct SHOCInflengthData : public PhysicsTestData {
  // Inputs
  Real *zt_grid, *dz_zt, *tke;

  // In/out
  Real *l_inf;

  SHOCInflengthData(Int shcol_, Int nlev_) :
    PhysicsTestData(shcol_, nlev_, {&zt_grid, &dz_zt, &tke}, {&l_inf}) {}

  PTD_DATA_COPY_CTOR(SHOCInflengthData, 2);
  PTD_ASSIGN_OP(SHOCInflengthData, 0);
};//SHOCInflengthData

//Create data structure to hold data for compute_vel_shoc_length
struct SHOCConvvelData : public PhysicsTestData {
  // Inputs
  Real *pblh, *zt_grid, *dz_zt, *thv, *wthv_sec;

  // In/out
  Real *conv_vel;

  SHOCConvvelData(Int shcol_, Int nlev_) :
    PhysicsTestData(shcol_, nlev_, {&zt_grid, &dz_zt, &thv, &wthv_sec}, {&conv_vel, &pblh}) {}

  PTD_DATA_COPY_CTOR(SHOCConvvelData, 2);
  PTD_ASSIGN_OP(SHOCConvvelData, 0);
};//SHOCConvvelData

//Create data structure to hold data for compute_conv_time_shoc_length
struct SHOCConvtimeData : public PhysicsTestData {
  // Inputs
  Real *pblh, *conv_vel;

  // In/out
  Real *tscale;

  SHOCConvtimeData(Int shcol_) :
    PhysicsTestData(shcol_, {&conv_vel, &pblh, &tscale}) {}

  PTD_DATA_COPY_CTOR(SHOCConvtimeData, 1);
  PTD_ASSIGN_OP(SHOCConvtimeData, 0);
};//SHOCConvtimeData

//Create data structure to hold data for compute_shoc_mix_shoc_length
struct SHOCMixlengthData : public PhysicsTestData {
  // Inputs
  Real *tke, *brunt, *tscale, *zt_grid, *l_inf;

  // In/out
  Real *shoc_mix;

  SHOCMixlengthData(Int shcol_, Int nlev_) :
    PhysicsTestData(shcol_, nlev_, {&tke, &brunt, &zt_grid, &shoc_mix}, {&l_inf, &tscale}) {}

  PTD_DATA_COPY_CTOR(SHOCMixlengthData, 2);
  PTD_ASSIGN_OP(SHOCMixlengthData, 0);
};//SHOCMixlengthData

//Create data structure to hold data for check_length_scale_shoc_length
struct SHOCMixcheckData : public PhysicsTestData {
  // Inputs
  Real *host_dx, *host_dy;

  // In/out
  Real *shoc_mix;

  SHOCMixcheckData(Int shcol_, Int nlev_) :
    PhysicsTestData(shcol_, nlev_, {&shoc_mix}, {&host_dx, &host_dy}) {}

  PTD_DATA_COPY_CTOR(SHOCMixcheckData, 2);
  PTD_ASSIGN_OP(SHOCMixcheckData, 0);
};//SHOCMixcheckData

<<<<<<< HEAD
//Create data structure to hold data for clipping_diag_third_shoc_moments
struct SHOCClipthirdmomsData : public SHOCDataBase {
  // Inputs
  Real *w_sec_zi;

  // In/out
  Real *w3;

  SHOCClipthirdmomsData(Int shcol_, Int nlevi_) :
    SHOCDataBase(shcol_, 0, nlevi_, {}, {&w_sec_zi, &w3}, {}) {}
  SHOCClipthirdmomsData(const SHOCClipthirdmomsData &rhs) :
    SHOCDataBase(rhs, {}, {&w_sec_zi, &w3}, {}) {}
  SHOCClipthirdmomsData &operator=(const SHOCClipthirdmomsData &rhs)
  { SHOCDataBase::operator=(rhs); return *this; }
};//SHOCClipthirdmomsData

struct SHOCAAdiagthirdmomsData
{
  // inputs
  Real omega0, omega1, omega2, x0, x1, y0, y1;
  
  // outputs
  Real aa0, aa1;

};

struct SHOCFtermdiagthirdmomsData
{
  // inputs
  Real thedz, thedz2, bet2, iso, isosqrd, wthl_sec, wthl_sec_kc;
  Real wthl_sec_kb, thl_sec, thl_sec_kc, thl_sec_kb, w_sec;
  Real w_sec_kc, w_sec_zi, tke, tke_kc;
  
  // outputs
  Real f0, f1, f2, f3, f4, f5;

};

struct SHOCOmegadiagthirdmomsData
{
  // inputs
  Real buoy_sgs2, f3, f4;
  
  // outputs
  Real omega0, omega1, omega2;

};

struct SHOCXYdiagthirdmomsData
{
  // inputs
  Real buoy_sgs2, f0, f1, f2;
  
  // outputs
  Real x0, y0, x1, y1;

};

struct SHOCW3diagthirdmomsData
{
  // inputs
  Real aa0, aa1, x0, x1, f5;
  
  // outputs
  Real w3;

};

struct SHOCFterminputthirdmomsData
{
  // inputs
  Real dz_zi, dz_zt, dz_zt_kc, isotropy_zi, brunt_zi, thetal_zi;
  
  // outputs
  Real thedz, thedz2, iso, isosqrd, buoy_sgs2, bet2;

};

struct SHOCSecondMomentSrfData : public SHOCDataBase {
=======
struct SHOCSecondMomentSrfData : public PhysicsTestData {
>>>>>>> 52d195b4
  // Inputs
  Real *wthl, *uw, *vw;

  // out
  Real *ustar2, *wstar;

  SHOCSecondMomentSrfData(Int shcol_) :
    PhysicsTestData(shcol_, {&wthl, &uw, &vw, &ustar2, &wstar}) {}

  PTD_DATA_COPY_CTOR(SHOCSecondMomentSrfData, 1);
  PTD_ASSIGN_OP(SHOCSecondMomentSrfData, 0);
};

//Create data structure to hold data for linear_interp
struct SHOCLinearintData : public PhysicsTestData {
  // Inputs
  Real minthresh;
  Real *x1, *x2, *y1;

  // In/out
  Real *y2;

  SHOCLinearintData(Int shcol_, Int nlev_, Int nlevi_, Real minthresh_) :
    PhysicsTestData(shcol_, nlev_, nlevi_, {&x1, &y1}, {&x2, &y2}), minthresh(minthresh_) {}

  PTD_DATA_COPY_CTOR(SHOCLinearintData, 4);
  PTD_ASSIGN_OP(SHOCLinearintData, 1, minthresh);
};//SHOCLinearintData

//Create data structure to hold data for shoc_assumed_pdf_tilda_to_real
struct SHOCPDFtildaData
{
  // inputs
  Real w_first, sqrtw2;

  // outputs
  Real w1;
};

// Create data structure to hold data for shoc_assumed_pdf_vv_parameters
struct SHOCPDFvvparamData
{
  // inputs
  Real w_first, w_sec, w3var;

  // outputs
  Real Skew_w, w1_1, w1_2, w2_1, w2_2, a;
};

// Create data structure to hold data for shoc_assumed_pdf_thl_parameters
struct SHOCPDFthlparamData
{
  // inputs
  Real wthlsec, sqrtw2, sqrtthl, thlsec, thl_first, w1_1, w1_2, Skew_w, a;
  bool dothetal_skew;

  // outputs
  Real thl1_1, thl1_2, thl2_1, thl2_2, sqrtthl2_1, sqrtthl2_2;
};

// Create data structure to hold data for shoc_assumed_pdf_qw_parameters
struct SHOCPDFqwparamData
{
  // inputs
  Real wqwsec, qwsec, sqrtw2, sqrtqt, qw_first, w1_1, w1_2, Skew_w, a;

  // outputs
  Real qw1_1, qw1_2, qw2_1, qw2_2, sqrtqw2_1, sqrtqw2_2;
};

// Create data structure to hold data for shoc_assumed_pdf_inplume_correlations
struct SHOCPDFinplumeData
{
  // inputs
  Real sqrtqw2_1,sqrtthl2_1,a,sqrtqw2_2,sqrtthl2_2;
  Real qwthlsec,qw1_1,qw_first,thl1_1,thl_first,qw1_2,thl1_2;

  // outputs
  Real r_qwthl_1;
};

//Create data structure to hold data for shoc_assumed_pdf_compute_temperature
struct SHOCPDFcomptempData
{
  // inputs
  Real thl1, basepres, pval;

  // outputs
  Real Tl1;
};

//Create data structure to hold data for shoc_assumed_pdf_compute_qs
struct SHOCPDFcompqsData
{
  // inputs
  Real Tl1_1, Tl1_2, pval;

  // outputs
  Real qs1, beta1, qs2, beta2;
};

//Create data structure to hold data for shoc_assumed_pdf_compute_s
struct SHOCPDFcompsData
{
  // inputs
  Real qw1, qs1, beta, pval, thl2, qw2, sqrtthl2, sqrtqw2, r_qwthl;

  // outputs
  Real s, std_s, qn, C;
};

//Create data structure to hold data for shoc_assumed_pdf_compute_sgs_liquid
struct SHOCPDFcompsgsliqData
{
  // inputs
  Real a, ql1, ql2;

  // outputs
  Real shoc_ql;
};

//Create data structure to hold data for shoc_assumed_pdf_compute_cloud_liquid_variance
struct SHOCPDFcompcloudvarData
{
  // inputs
  Real a, s1, ql1, C1, std_s1, s2, ql2, C2, std_s2, shoc_ql;

  // outputs
  Real shoc_ql2;
};

//Create data structure to hold data for shoc_assumed_pdf_compute_liquid_water_flux
struct SHOCPDFcompliqfluxData
{
  // inputs
  Real a, w1_1, w_first, ql1, w1_2, ql2;

  // outputs
  Real wqls;
};

//Create data structure to hold data for shoc_assumed_pdf_compute_buoyancy_flux
struct SHOCPDFcompbuoyfluxData
{
  // inputs
  Real wthlsec, epsterm, wqwsec, pval, wqls;

  // outputs
  Real wthv_sec;
};

struct SHOCSecondMomentUbycondData : public PhysicsTestData {
  // Outputs
  Real *thl, *qw, *wthl, *wqw, *qwthl, *uw, *vw, *wtke;

  SHOCSecondMomentUbycondData(Int shcol_) :
    PhysicsTestData(shcol_, {&thl, &qw, &wthl, &wqw, &qwthl, &uw, &vw, &wtke}) {}

  PTD_DATA_COPY_CTOR(SHOCSecondMomentUbycondData, 1);
  PTD_ASSIGN_OP(SHOCSecondMomentUbycondData, 0);
};

//
// Glue functions to call fortran from from C++ with the Data struct
//

// This function initialzes the grid used by shoc. Given the
// locations of the cell center (location of thermodynaics quantities), cell
// interfaces, and pressure gradient the functon returns dz_zi, dz_zt,
// and density.
<<<<<<< HEAD
void shoc_grid(SHOCGridData &d);
void update_host_dse(SHOCEnergydseData &d);
void shoc_energy_integrals(SHOCEnergyintData &d);
void shoc_energy_total_fixer(SHOCEnergytotData &d);
void shoc_energy_threshold_fixer(SHOCEnergythreshfixerData &d);
void shoc_energy_dse_fixer(SHOCEnergydsefixerData &d);
void calc_shoc_vertflux(SHOCVertfluxData &d);
void calc_shoc_varorcovar(SHOCVarorcovarData &d);
void integ_column_stability(SHOCColstabData &d);
void compute_shr_prod(SHOCTkeshearData &d);
void isotropic_ts(SHOCIsotropicData &d);
void adv_sgs_tke(SHOCAdvsgstkeData &d);
void eddy_diffusivities(SHOCEddydiffData &d);
void compute_brunt_shoc_length(SHOCBruntlengthData &d);
void compute_l_inf_shoc_length(SHOCInflengthData &d);
void compute_conv_vel_shoc_length(SHOCConvvelData &d);
void compute_conv_time_shoc_length(SHOCConvtimeData &d);
void compute_shoc_mix_shoc_length(SHOCMixlengthData &d);
void check_length_scale_shoc_length(SHOCMixcheckData &d);
void fterms_input_for_diag_third_shoc_moment(SHOCFterminputthirdmomsData &d);
void aa_terms_diag_third_shoc_moment(SHOCAAdiagthirdmomsData &d);
void f0_to_f5_diag_third_shoc_moment(SHOCFtermdiagthirdmomsData &d);
void omega_terms_diag_third_shoc_moment(SHOCOmegadiagthirdmomsData &d);
void x_y_terms_diag_third_shoc_moment(SHOCXYdiagthirdmomsData &d);
void w3_diag_third_shoc_moment(SHOCW3diagthirdmomsData &d);
void clipping_diag_third_shoc_moments(SHOCClipthirdmomsData &d);
void shoc_diag_second_moments_srf(SHOCSecondMomentSrfData& d);
void linear_interp(SHOCLinearintData &d);
void shoc_diag_second_moments_ubycond(SHOCSecondMomentUbycondData& d);
=======
void shoc_grid                                      (SHOCGridData &d);
void update_host_dse                                (SHOCEnergydseData &d);
void shoc_energy_integrals                          (SHOCEnergyintData &d);
void shoc_energy_total_fixer                        (SHOCEnergytotData &d);
void shoc_energy_threshold_fixer                    (SHOCEnergythreshfixerData &d);
void shoc_energy_dse_fixer                          (SHOCEnergydsefixerData &d);
void calc_shoc_vertflux                             (SHOCVertfluxData &d);
void calc_shoc_varorcovar                           (SHOCVarorcovarData &d);
void integ_column_stability                         (SHOCColstabData &d);
void compute_shr_prod                               (SHOCTkeshearData &d);
void isotropic_ts                                   (SHOCIsotropicData &d);
void adv_sgs_tke                                    (SHOCAdvsgstkeData &d);
void eddy_diffusivities                             (SHOCEddydiffData &d);
void compute_brunt_shoc_length                      (SHOCBruntlengthData &d);
void compute_l_inf_shoc_length                      (SHOCInflengthData &d);
void compute_conv_vel_shoc_length                   (SHOCConvvelData &d);
void compute_conv_time_shoc_length                  (SHOCConvtimeData &d);
void compute_shoc_mix_shoc_length                   (SHOCMixlengthData &d);
void check_length_scale_shoc_length                 (SHOCMixcheckData &d);
void shoc_diag_second_moments_srf                   (SHOCSecondMomentSrfData& d);
void linear_interp                                  (SHOCLinearintData &d);
void shoc_assumed_pdf_tilda_to_real                 (SHOCPDFtildaData &d);
void shoc_assumed_pdf_vv_parameters                 (SHOCPDFvvparamData &d);
void shoc_assumed_pdf_thl_parameters                (SHOCPDFthlparamData &d);
void shoc_assumed_pdf_qw_parameters                 (SHOCPDFqwparamData &d);
void shoc_assumed_pdf_inplume_correlations          (SHOCPDFinplumeData &d);
void shoc_assumed_pdf_compute_temperature           (SHOCPDFcomptempData &d);
void shoc_assumed_pdf_compute_qs                    (SHOCPDFcompqsData &d);
void shoc_assumed_pdf_compute_s                     (SHOCPDFcompsData &d);
void shoc_assumed_pdf_compute_sgs_liquid            (SHOCPDFcompsgsliqData &d);
void shoc_assumed_pdf_compute_cloud_liquid_variance (SHOCPDFcompcloudvarData &d);
void shoc_assumed_pdf_compute_liquid_water_flux     (SHOCPDFcompliqfluxData &d);
void shoc_assumed_pdf_compute_buoyancy_flux         (SHOCPDFcompbuoyfluxData &d);
void shoc_diag_second_moments_ubycond               (SHOCSecondMomentUbycondData& d);
>>>>>>> 52d195b4

//
// _f functions decls
//
extern "C" {

void calc_shoc_vertflux_f(Int shcol, Int nlev, Int nlevi, Real *tkh_zi,
			  Real *dz_zi, Real *invar, Real *vertflux);
void shoc_diag_second_moments_srf_f(Int shcol, Real* wthl, Real* uw, Real* vw,
                          Real* ustar2, Real* wstar);
void shoc_diag_second_moments_ubycond_f(Int shcol, Real* thl, Real* qw, Real* wthl,
                          Real* wqw, Real* qwthl, Real* uw, Real* vw, Real* wtke);

}

}  // namespace shoc
}  // namespace scream

#endif // SCREAM_SHOC_FUNCTIONS_F90_HPP<|MERGE_RESOLUTION|>--- conflicted
+++ resolved
@@ -323,21 +323,20 @@
   PTD_ASSIGN_OP(SHOCMixcheckData, 0);
 };//SHOCMixcheckData
 
-<<<<<<< HEAD
 //Create data structure to hold data for clipping_diag_third_shoc_moments
-struct SHOCClipthirdmomsData : public SHOCDataBase {
+struct SHOCClipthirdmomsData : public PhysicsTestData {
   // Inputs
   Real *w_sec_zi;
 
   // In/out
   Real *w3;
 
-  SHOCClipthirdmomsData(Int shcol_, Int nlevi_) :
-    SHOCDataBase(shcol_, 0, nlevi_, {}, {&w_sec_zi, &w3}, {}) {}
-  SHOCClipthirdmomsData(const SHOCClipthirdmomsData &rhs) :
-    SHOCDataBase(rhs, {}, {&w_sec_zi, &w3}, {}) {}
-  SHOCClipthirdmomsData &operator=(const SHOCClipthirdmomsData &rhs)
-  { SHOCDataBase::operator=(rhs); return *this; }
+  SHOCClipthirdmomsData(Int shcol_, Int nlev_, Int nlevi_) :
+    PhysicsTestData(shcol_, nlev_, nlevi_,{},{&w_sec_zi, &w3}){}
+
+  PTD_DATA_COPY_CTOR(SHOCClipthirdmomsData, 3);
+  PTD_ASSIGN_OP(SHOCClipthirdmomsData, 0);
+
 };//SHOCClipthirdmomsData
 
 struct SHOCAAdiagthirdmomsData
@@ -402,10 +401,7 @@
 
 };
 
-struct SHOCSecondMomentSrfData : public SHOCDataBase {
-=======
 struct SHOCSecondMomentSrfData : public PhysicsTestData {
->>>>>>> 52d195b4
   // Inputs
   Real *wthl, *uw, *vw;
 
@@ -576,37 +572,7 @@
 // locations of the cell center (location of thermodynaics quantities), cell
 // interfaces, and pressure gradient the functon returns dz_zi, dz_zt,
 // and density.
-<<<<<<< HEAD
-void shoc_grid(SHOCGridData &d);
-void update_host_dse(SHOCEnergydseData &d);
-void shoc_energy_integrals(SHOCEnergyintData &d);
-void shoc_energy_total_fixer(SHOCEnergytotData &d);
-void shoc_energy_threshold_fixer(SHOCEnergythreshfixerData &d);
-void shoc_energy_dse_fixer(SHOCEnergydsefixerData &d);
-void calc_shoc_vertflux(SHOCVertfluxData &d);
-void calc_shoc_varorcovar(SHOCVarorcovarData &d);
-void integ_column_stability(SHOCColstabData &d);
-void compute_shr_prod(SHOCTkeshearData &d);
-void isotropic_ts(SHOCIsotropicData &d);
-void adv_sgs_tke(SHOCAdvsgstkeData &d);
-void eddy_diffusivities(SHOCEddydiffData &d);
-void compute_brunt_shoc_length(SHOCBruntlengthData &d);
-void compute_l_inf_shoc_length(SHOCInflengthData &d);
-void compute_conv_vel_shoc_length(SHOCConvvelData &d);
-void compute_conv_time_shoc_length(SHOCConvtimeData &d);
-void compute_shoc_mix_shoc_length(SHOCMixlengthData &d);
-void check_length_scale_shoc_length(SHOCMixcheckData &d);
-void fterms_input_for_diag_third_shoc_moment(SHOCFterminputthirdmomsData &d);
-void aa_terms_diag_third_shoc_moment(SHOCAAdiagthirdmomsData &d);
-void f0_to_f5_diag_third_shoc_moment(SHOCFtermdiagthirdmomsData &d);
-void omega_terms_diag_third_shoc_moment(SHOCOmegadiagthirdmomsData &d);
-void x_y_terms_diag_third_shoc_moment(SHOCXYdiagthirdmomsData &d);
-void w3_diag_third_shoc_moment(SHOCW3diagthirdmomsData &d);
-void clipping_diag_third_shoc_moments(SHOCClipthirdmomsData &d);
-void shoc_diag_second_moments_srf(SHOCSecondMomentSrfData& d);
-void linear_interp(SHOCLinearintData &d);
-void shoc_diag_second_moments_ubycond(SHOCSecondMomentUbycondData& d);
-=======
+
 void shoc_grid                                      (SHOCGridData &d);
 void update_host_dse                                (SHOCEnergydseData &d);
 void shoc_energy_integrals                          (SHOCEnergyintData &d);
@@ -626,6 +592,13 @@
 void compute_conv_time_shoc_length                  (SHOCConvtimeData &d);
 void compute_shoc_mix_shoc_length                   (SHOCMixlengthData &d);
 void check_length_scale_shoc_length                 (SHOCMixcheckData &d);
+void fterms_input_for_diag_third_shoc_moment        (SHOCFterminputthirdmomsData &d);
+void aa_terms_diag_third_shoc_moment                (SHOCAAdiagthirdmomsData &d);
+void f0_to_f5_diag_third_shoc_moment                (SHOCFtermdiagthirdmomsData &d);
+void omega_terms_diag_third_shoc_moment             (SHOCOmegadiagthirdmomsData &d);
+void x_y_terms_diag_third_shoc_moment               (SHOCXYdiagthirdmomsData &d);
+void w3_diag_third_shoc_moment                      (SHOCW3diagthirdmomsData &d);
+void clipping_diag_third_shoc_moments               (SHOCClipthirdmomsData &d);
 void shoc_diag_second_moments_srf                   (SHOCSecondMomentSrfData& d);
 void linear_interp                                  (SHOCLinearintData &d);
 void shoc_assumed_pdf_tilda_to_real                 (SHOCPDFtildaData &d);
@@ -641,7 +614,6 @@
 void shoc_assumed_pdf_compute_liquid_water_flux     (SHOCPDFcompliqfluxData &d);
 void shoc_assumed_pdf_compute_buoyancy_flux         (SHOCPDFcompbuoyfluxData &d);
 void shoc_diag_second_moments_ubycond               (SHOCSecondMomentUbycondData& d);
->>>>>>> 52d195b4
 
 //
 // _f functions decls
