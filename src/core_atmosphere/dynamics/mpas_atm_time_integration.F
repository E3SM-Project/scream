! Copyright (c) 2013,  Los Alamos National Security, LLC (LANS)
! and the University Corporation for Atmospheric Research (UCAR).
!
! Unless noted otherwise source code is licensed under the BSD license.
! Additional copyright and license information can be found in the LICENSE file
! distributed with this code, or at http://mpas-dev.github.com/license.html
!

#ifdef _GPTL
#define MPAS_GPTL_START(T) call gptlstart(T)
#define MPAS_GPTL_STOP(T) call gptlstop(T)
#define MPAS_GPTL_PRINT(T) call gptlpr(T)
#else
#define MPAS_GPTL_START(T) !!! call gptlstart(T)
#define MPAS_GPTL_STOP(T) !!! call gptlstop(T)
#define MPAS_GPTL_PRINT(T) !!! call gptlpr(T)
#endif

module atm_time_integration

   use mpas_derived_types
   use mpas_pool_routines
   use mpas_kind_types
   use mpas_constants
   use mpas_dmpar
   use mpas_vector_reconstruction
   ! Added only clause to keep xlf90 from getting confused from the overloaded abs intrinsic in mpas_timekeeping
   use mpas_timekeeping, only: MPAS_Time_type, MPAS_TimeInterval_type, &
                               mpas_set_time, mpas_set_timeInterval, mpas_get_time, operator(+), add_t_ti
   use mpas_timer
   use mpas_performance

#ifdef DO_PHYSICS
   use mpas_atmphys_driver_microphysics
   use mpas_atmphys_todynamics
   use mpas_atmphys_utilities
#endif

   integer :: timerid, secs, u_secs

   ! Used in compute_dyn_tend
   real (kind=RKIND), allocatable, dimension(:,:) :: qtot 
   real (kind=RKIND), allocatable, dimension(:,:) :: delsq_theta, delsq_w, delsq_divergence
   real (kind=RKIND), allocatable, dimension(:,:) :: delsq_u
!   real (kind=RKIND), allocatable, dimension(:,:) :: delsq_circulation    ! no longer used -> removed 
   real (kind=RKIND), allocatable, dimension(:,:) :: delsq_vorticity
   real (kind=RKIND), allocatable, dimension(:,:) :: dpdz

   ! Used in advance_acoustic_step
   real (kind=RKIND), allocatable, dimension(:,:) :: ts, rs
!   real (kind=RKIND), allocatable, dimension(:,:) :: drthetadz

   ! Used in atm_advance_scalars
   real (kind=RKIND), dimension(:,:,:), allocatable :: horiz_flux_array

   ! Used in atm_advance_scalars_mono
   real (kind=RKIND), dimension(:,:), allocatable :: scalar_old_arr, scalar_new_arr
   real (kind=RKIND), dimension(:,:), allocatable :: s_max_arr, s_min_arr
   real (kind=RKIND), dimension(:,:,:), allocatable :: scale_array
   real (kind=RKIND), dimension(:,:), allocatable :: flux_array
   real (kind=RKIND), dimension(:,:), allocatable :: flux_upwind_tmp_arr
   real (kind=RKIND), dimension(:,:), allocatable :: flux_tmp_arr
   real (kind=RKIND), dimension(:,:), allocatable :: wdtn_arr
   real (kind=RKIND), dimension(:,:), allocatable :: rho_zz_int
   real (kind=RKIND), dimension(:,:,:), allocatable :: scalar_tend_array

   ! Used in compute_solve_diagnostics
   real (kind=RKIND), allocatable, dimension(:,:) :: ke_vertex
   real (kind=RKIND), allocatable, dimension(:,:) :: ke_edge

   contains


   subroutine atm_timestep(domain, dt, timeStamp, itimestep)
   !!!!!!!!!!!!!!!!!!!!!!!!!!!!!!!!!!!!!!!!!!!!!!!!!!!!!!!!!!!!!!!!!!!!!!!!!!!!!!!! 
   ! Advance model state forward in time by the specified time step
   !
   ! Input: domain - current model state in time level 1 (e.g., time_levs(1)state%h(:,:)) 
   !                 plus grid meta-data
   ! Output: domain - upon exit, time level 2 (e.g., time_levs(2)%state%h(:,:)) contains 
   !                  model state advanced forward in time by dt seconds
   !!!!!!!!!!!!!!!!!!!!!!!!!!!!!!!!!!!!!!!!!!!!!!!!!!!!!!!!!!!!!!!!!!!!!!!!!!!!!!!! 

      implicit none

      type (domain_type), intent(inout) :: domain
      real (kind=RKIND), intent(in) :: dt
      character(len=*), intent(in) :: timeStamp
      integer, intent(in) :: itimestep


      type (block_type), pointer :: block
      type (MPAS_Time_type) :: currTime
      type (MPAS_TimeInterval_type) :: dtInterval
      character (len=StrKIND), pointer :: xtime
      character (len=StrKIND) :: xtime_new
      type (mpas_pool_type), pointer :: state
      character (len=StrKIND), pointer :: config_time_integration


      call mpas_pool_get_config(domain % blocklist % configs, 'config_time_integration', config_time_integration)

      if (trim(config_time_integration) == 'SRK3') then
         MPAS_GPTL_START('atm_srk3')
         call atm_srk3(domain, dt, itimestep)
         MPAS_GPTL_STOP('atm_srk3')
      else
         write(0,*) 'Unknown time integration option '//trim(config_time_integration)
         write(0,*) 'Currently, only ''SRK3'' is supported.'
         call mpas_dmpar_abort(domain % dminfo)
      end if

      call mpas_set_time(currTime, dateTimeString=timeStamp)
      call mpas_set_timeInterval(dtInterval, dt=dt)
      currTime = currTime + dtInterval
      call mpas_get_time(currTime, dateTimeString=xtime_new)

      block => domain % blocklist
      do while (associated(block))
         call mpas_pool_get_subpool(block % structs, 'state', state)
         call mpas_pool_get_array(state, 'xtime', xtime, 2)
         xtime = xtime_new
         block => block % next
      end do

   end subroutine atm_timestep


   subroutine atm_srk3(domain, dt, itimestep)
   !!!!!!!!!!!!!!!!!!!!!!!!!!!!!!!!!!!!!!!!!!!!!!!!!!!!!!!!!!!!!!!!!!!!!!!!!!!!!!!! 
   ! Advance model state forward in time by the specified time step using 
   !   time-split RK3 scheme
   !
   ! Nonhydrostatic atmospheric solver
   !
   ! Input: domain - current model state in time level 1 (e.g., time_levs(1)state%h(:,:)) 
   !                 plus grid meta-data and some diagnostics of state.
   ! Output: domain - upon exit, time level 2 (e.g., time_levs(2)%state%h(:,:)) contains 
   !                  model state advanced forward in time by dt seconds,
   !                  and some diagnostics in diag 
   !!!!!!!!!!!!!!!!!!!!!!!!!!!!!!!!!!!!!!!!!!!!!!!!!!!!!!!!!!!!!!!!!!!!!!!!!!!!!!!! 

      implicit none

      type (domain_type), intent(inout) :: domain
      real (kind=RKIND), intent(in) :: dt
      integer, intent(in) :: itimestep


      integer :: thread
      integer :: iCell, k, iEdge
      type (block_type), pointer :: block

      integer :: rk_step, number_of_sub_steps
      integer :: iScalar

      real (kind=RKIND), dimension(3) :: rk_timestep, rk_sub_timestep
      integer, dimension(3) :: number_sub_steps
      integer :: small_step

      !  additions for splitting scalar transport from dynamics, WCS 18 November 2014
      logical, pointer :: config_split_dynamics_transport
      integer, pointer :: config_dynamics_split
      integer :: dynamics_substep, dynamics_split
      real (kind=RKIND) :: dt_dynamics

      real (kind=RKIND) :: scalar_min, scalar_max
      real (kind=RKIND) :: global_scalar_min, global_scalar_max

      integer, pointer :: config_number_of_sub_steps
      integer, pointer :: config_time_integration_order
      logical, pointer :: config_scalar_advection
      logical, pointer :: config_positive_definite
      logical, pointer :: config_monotonic
      logical, pointer :: config_print_global_minmax_vel
      logical, pointer :: config_print_global_minmax_sca
      real (kind=RKIND), pointer :: config_dt
      character (len=StrKIND), pointer :: config_microp_scheme
      character (len=StrKIND), pointer :: config_convection_scheme

      integer, pointer :: num_scalars, index_qv, nCells, nCellsSolve, nEdges, nEdgesSolve, nVertices, nVerticesSolve, nVertLevels

      type (mpas_pool_type), pointer :: state
      type (mpas_pool_type), pointer :: diag
      type (mpas_pool_type), pointer :: diag_physics
      type (mpas_pool_type), pointer :: mesh
      type (mpas_pool_type), pointer :: tend
      type (mpas_pool_type), pointer :: tend_physics

      type (field2DReal), pointer :: theta_m_field
      type (field3DReal), pointer :: scalars_field
      type (field2DReal), pointer :: pressure_p_field
      type (field2DReal), pointer :: rtheta_p_field
      type (field2DReal), pointer :: rtheta_pp_field
      type (field2DReal), pointer :: tend_u_field
      type (field2DReal), pointer :: u_field
      type (field2DReal), pointer :: w_field
      type (field2DReal), pointer :: rw_p_field
      type (field2DReal), pointer :: ru_p_field
      type (field2DReal), pointer :: rho_pp_field
      type (field2DReal), pointer :: pv_edge_field
      type (field2DReal), pointer :: rho_edge_field

      real (kind=RKIND), dimension(:,:), pointer :: w
      real (kind=RKIND), dimension(:,:), pointer :: u, uReconstructZonal, uReconstructMeridional, uReconstructX, uReconstructY, uReconstructZ
      real (kind=RKIND), dimension(:,:,:), pointer :: scalars, scalars_1, scalars_2

      real (kind=RKIND), dimension(:,:), pointer :: rqvdynten


      !
      ! Retrieve configuration options
      !
      call mpas_pool_get_config(domain % blocklist % configs, 'config_number_of_sub_steps', config_number_of_sub_steps)
      call mpas_pool_get_config(domain % blocklist % configs, 'config_time_integration_order', config_time_integration_order)
      call mpas_pool_get_config(domain % blocklist % configs, 'config_scalar_advection', config_scalar_advection)
      call mpas_pool_get_config(domain % blocklist % configs, 'config_positive_definite', config_positive_definite)
      call mpas_pool_get_config(domain % blocklist % configs, 'config_monotonic', config_monotonic)
      call mpas_pool_get_config(domain % blocklist % configs, 'config_dt', config_dt)
      call mpas_pool_get_config(domain % blocklist % configs, 'config_microp_scheme', config_microp_scheme)
      call mpas_pool_get_config(domain % blocklist % configs, 'config_convection_scheme', config_convection_scheme)
      call mpas_pool_get_config(domain % blocklist % configs, 'config_print_global_minmax_vel', config_print_global_minmax_vel)
      call mpas_pool_get_config(domain % blocklist % configs, 'config_print_global_minmax_sca', config_print_global_minmax_sca)

      !  config variables for dynamics-transport splitting, WCS 18 November 2014
      call mpas_pool_get_config(domain % blocklist % configs, 'config_split_dynamics_transport', config_split_dynamics_transport)
      call mpas_pool_get_config(domain % blocklist % configs, 'config_dynamics_split_steps', config_dynamics_split)

      !
      ! Retrieve field structures
      !
      call mpas_pool_get_subpool(domain % blocklist % structs, 'state', state)
      call mpas_pool_get_subpool(domain % blocklist % structs, 'diag', diag)

      !
      ! Retrieve fields
      !
      call mpas_pool_get_field(state, 'theta_m', theta_m_field, 1)
      call mpas_pool_get_field(state, 'scalars', scalars_field, 1)
      call mpas_pool_get_field(diag, 'pressure_p', pressure_p_field)
      call mpas_pool_get_field(diag, 'rtheta_p', rtheta_p_field)

      !
      ! Initialize RK weights
      !

      dynamics_split = config_dynamics_split
      if (config_split_dynamics_transport) then
        dt_dynamics = dt/real(dynamics_split)
        write(0,*) ' split dynamics-transport integration ',dynamics_split
      else
        dynamics_split = 1
        dt_dynamics = dt
        write(0,*) ' coupled RK3 dynamics-transport integration '
      end if
      if (.not. config_scalar_advection )  write(0,*) ' scalar advection turned off '

      number_of_sub_steps = config_number_of_sub_steps

      if(config_time_integration_order == 3) then

        rk_timestep(1) = dt_dynamics/3.
        rk_timestep(2) = dt_dynamics/2.
        rk_timestep(3) = dt_dynamics

        rk_sub_timestep(1) = dt_dynamics/3.
        rk_sub_timestep(2) = dt_dynamics/real(number_of_sub_steps)
        rk_sub_timestep(3) = dt_dynamics/real(number_of_sub_steps)

        number_sub_steps(1) = 1
        number_sub_steps(2) = max(1,number_of_sub_steps/2)
        number_sub_steps(3) = number_of_sub_steps

      else if (config_time_integration_order == 2) then

        rk_timestep(1) = dt_dynamics/2.
        rk_timestep(2) = dt_dynamics/2.
        rk_timestep(3) = dt_dynamics

        rk_sub_timestep(1) = dt_dynamics/real(number_of_sub_steps)
        rk_sub_timestep(2) = dt_dynamics/real(number_of_sub_steps)
        rk_sub_timestep(3) = dt_dynamics/real(number_of_sub_steps)

        number_sub_steps(1) = max(1,number_of_sub_steps/2)
        number_sub_steps(2) = max(1,number_of_sub_steps/2)
        number_sub_steps(3) = number_of_sub_steps

      end if
        
! theta_m
      call mpas_dmpar_exch_halo_field(theta_m_field)
 
! scalars
      call mpas_dmpar_exch_halo_field(scalars_field)

! pressure_p
      call mpas_dmpar_exch_halo_field(pressure_p_field)

! rtheta_p
      call mpas_dmpar_exch_halo_field(rtheta_p_field)


      call mpas_timer_start('atm_rk_integration_setup')
      block => domain % blocklist
      do while (associated(block))
         call mpas_pool_get_subpool(block % structs, 'state', state)
         call mpas_pool_get_subpool(block % structs, 'diag', diag)
         ! mesh is needed for atm_compute_moist_coefficients
         call mpas_pool_get_subpool(block % structs, 'mesh', mesh)

!$OMP PARALLEL DO
         do thread=1,block % nThreads
            call atm_rk_integration_setup(state, diag, &
                                          block % cellThreadStart(thread), block % cellThreadEnd(thread), &
                                          block % vertexThreadStart(thread), block % vertexThreadEnd(thread), &
                                          block % edgeThreadStart(thread), block % edgeThreadEnd(thread), &
                                          block % cellSolveThreadStart(thread), block % cellSolveThreadEnd(thread), &
                                          block % vertexSolveThreadStart(thread), block % vertexSolveThreadEnd(thread), &
                                          block % edgeSolveThreadStart(thread), block % edgeSolveThreadEnd(thread))
         end do
!$OMP END PARALLEL DO

         block => block % next
      end do
      call mpas_timer_stop('atm_rk_integration_setup')

      call mpas_timer_start('atm_compute_moist_coefficients')
      block => domain % blocklist
      do while (associated(block))
         call mpas_pool_get_subpool(block % structs, 'state', state)
         call mpas_pool_get_subpool(block % structs, 'diag', diag)
         ! mesh is needed for atm_compute_moist_coefficients
         call mpas_pool_get_subpool(block % structs, 'mesh', mesh)

         call mpas_pool_get_dimension(state, 'nCells', nCells)
         call mpas_pool_get_dimension(state, 'nVertLevels', nVertLevels)

         allocate(qtot(nVertLevels,nCells+1))  ! new allocation of qtot

!$OMP PARALLEL DO
         do thread=1,block % nThreads
            call atm_compute_moist_coefficients( block % dimensions, state, diag, mesh, &     !MGD could do away with dimensions arg
                                                 block % cellThreadStart(thread), block % cellThreadEnd(thread), &
                                                 block % vertexThreadStart(thread), block % vertexThreadEnd(thread), &
                                                 block % edgeThreadStart(thread), block % edgeThreadEnd(thread), &
                                                 block % cellSolveThreadStart(thread), block % cellSolveThreadEnd(thread), &
                                                 block % vertexSolveThreadStart(thread), block % vertexSolveThreadEnd(thread), &
                                                 block % edgeSolveThreadStart(thread), block % edgeSolveThreadEnd(thread))
         end do
!$OMP END PARALLEL DO

         block => block % next
      end do
      call mpas_timer_stop('atm_compute_moist_coefficients')

      DYNAMICS_SUBSTEPS : do dynamics_substep = 1, dynamics_split

<<<<<<< HEAD
            !  Compute the coefficients for the vertically implicit solve in the acoustic step.
            !  These coefficients will work for the first acoustic step in all cases.
=======
            call mpas_timer_start('atm_compute_vert_imp_coefs')
>>>>>>> a3217741
            block => domain % blocklist
            do while (associated(block))
               call mpas_pool_get_subpool(block % structs, 'mesh', mesh)
               call mpas_pool_get_subpool(block % structs, 'state', state)
               call mpas_pool_get_subpool(block % structs, 'diag', diag)
               call mpas_pool_get_subpool(block % structs, 'tend', tend)
   
               call mpas_pool_get_dimension(mesh, 'nVertLevels', nVertLevels)

               rk_step = 1
!$OMP PARALLEL DO
               do thread=1,block % nThreads
                  call atm_compute_vert_imp_coefs( state, mesh, diag, block % configs, nVertLevels, rk_sub_timestep(rk_step), &
                                             block % cellThreadStart(thread), block % cellThreadEnd(thread), &
                                             block % edgeThreadStart(thread), block % edgeThreadEnd(thread), &
                                             block % cellSolveThreadStart(thread), block % cellSolveThreadEnd(thread), &
                                             block % edgeSolveThreadStart(thread), block % edgeSolveThreadEnd(thread))
               end do
!$OMP END PARALLEL DO
               block => block % next
            end do
            call mpas_timer_stop('atm_compute_vert_imp_coefs')


         !!!!!!!!!!!!!!!!!!!!!!!!!!!!!!!!!!!!!!!!!!!!!!!!!!!!!!!!!!!!!!!!!!!!!!!!!!!!!!!!!!!!!!!!!!!!!!!!!!!!!!!!!!!!! 
         ! BEGIN Runge-Kutta loop 
         !!!!!!!!!!!!!!!!!!!!!!!!!!!!!!!!!!!!!!!!!!!!!!!!!!!!!!!!!!!!!!!!!!!!!!!!!!!!!!!!!!!!!!!!!!!!!!!!!!!!!!!!!!!!! 

         RK3_DYNAMICS : do rk_step = 1, 3  ! Runge-Kutta loop

            ! recompute vertically implicit coefficients if necessary
            if( (config_time_integration_order == 3) .and. (rk_step == 2)) then

              !  Compute the coefficients for the vertically implicit solve in the acoustic step.
              !  These coefficients will work for the 2nd and 3rd acoustic steps (dt is the same for both).
              block => domain % blocklist
              do while (associated(block))
                 call mpas_pool_get_subpool(block % structs, 'mesh', mesh)
                 call mpas_pool_get_subpool(block % structs, 'state', state)
                 call mpas_pool_get_subpool(block % structs, 'diag', diag)
                 call mpas_pool_get_subpool(block % structs, 'tend', tend)
   
                 call mpas_pool_get_dimension(mesh, 'nVertLevels', nVertLevels)

!$OMP PARALLEL DO
                 do thread=1,block % nThreads
                    call atm_compute_vert_imp_coefs( state, mesh, diag, block % configs, nVertLevels, rk_sub_timestep(rk_step), &
                                                     block % cellThreadStart(thread), block % cellThreadEnd(thread), &
                                                     block % edgeThreadStart(thread), block % edgeThreadEnd(thread), &
                                                     block % cellSolveThreadStart(thread), block % cellSolveThreadEnd(thread), &
                                                     block % edgeSolveThreadStart(thread), block % edgeSolveThreadEnd(thread))
                 end do
!$OMP END PARALLEL DO
                 block => block % next
              end do
            end if  

            call mpas_timer_start('atm_compute_dyn_tend')
            block => domain % blocklist
            do while (associated(block))
               call mpas_pool_get_subpool(block % structs, 'state', state)
               call mpas_pool_get_subpool(block % structs, 'diag', diag)
               call mpas_pool_get_subpool(block % structs, 'mesh', mesh)
               call mpas_pool_get_subpool(block % structs, 'tend', tend)
   
               call mpas_pool_get_dimension(mesh, 'nCells', nCells)
               call mpas_pool_get_dimension(mesh, 'nEdges', nEdges)
               call mpas_pool_get_dimension(mesh, 'nVertices', nVertices)
               call mpas_pool_get_dimension(mesh, 'nVertLevels', nVertLevels)

               allocate(delsq_theta(nVertLevels,nCells+1))
               allocate(delsq_w(nVertLevels,nCells+1))
!!               allocate(qtot(nVertLevels,nCells+1))  ! initializing this earlier in solution sequence
               allocate(delsq_divergence(nVertLevels,nCells+1))
               allocate(delsq_u(nVertLevels,nEdges+1))
!!               allocate(delsq_circulation(nVertLevels,nVertices+1))  ! no longer used -> removed 
               allocate(delsq_vorticity(nVertLevels,nVertices+1))
               allocate(dpdz(nVertLevels,nCells+1))

MPAS_GPTL_START('dyn_tend')
!$OMP PARALLEL DO
               do thread=1,block % nThreads
                  call atm_compute_dyn_tend( tend, state, diag, mesh, block % configs, nVertLevels, rk_step, dt, & 
                                             block % cellThreadStart(thread), block % cellThreadEnd(thread), &
                                             block % vertexThreadStart(thread), block % vertexThreadEnd(thread), &
                                             block % edgeThreadStart(thread), block % edgeThreadEnd(thread), &
                                             block % cellSolveThreadStart(thread), block % cellSolveThreadEnd(thread), &
                                             block % vertexSolveThreadStart(thread), block % vertexSolveThreadEnd(thread), &
                                             block % edgeSolveThreadStart(thread), block % edgeSolveThreadEnd(thread))
               end do
!$OMP END PARALLEL DO
MPAS_GPTL_STOP('dyn_tend')

               deallocate(delsq_theta)
               deallocate(delsq_w)
!!               deallocate(qtot)  ! deallocation after dynamics step complete, see below
               deallocate(delsq_divergence)
               deallocate(delsq_u)
!!               deallocate(delsq_circulation)    ! no longer used -> removed 
               deallocate(delsq_vorticity)
               deallocate(dpdz)
   
               block => block % next
            end do
            call mpas_timer_stop('atm_compute_dyn_tend')

#ifdef DO_PHYSICS
            call mpas_timer_start('physics_addtend')
            block => domain % blocklist
            do while (associated(block))
               call mpas_pool_get_subpool(block % structs, 'mesh', mesh)
               call mpas_pool_get_subpool(block % structs, 'state', state)
               call mpas_pool_get_subpool(block % structs, 'diag', diag)
               call mpas_pool_get_subpool(block % structs, 'tend', tend)
               call mpas_pool_get_subpool(block % structs, 'tend_physics', tend_physics)
               call physics_addtend( block, &
                                      mesh, &
                                     state, &     
                                      diag, &
                                      tend, &
                              tend_physics, &
                           block % configs, &
                                   rk_step, &
                          dynamics_substep  )
               block => block % next
            end do
            call mpas_timer_stop('physics_addtend')
#endif

            !***********************************
            !  need tendencies at all edges of owned cells -
            !  we are solving for all edges of owned cells to minimize communications
            !  during the acoustic substeps
            !***********************************

! tend_u
            call mpas_pool_get_subpool(domain % blocklist % structs, 'tend', tend)
            call mpas_pool_get_field(tend, 'u', tend_u_field)
            call mpas_dmpar_exch_halo_field(tend_u_field, (/ 1 /))
   
            call mpas_timer_start('small_step_prep')

            block => domain % blocklist
            do while (associated(block))
               call mpas_pool_get_subpool(block % structs, 'mesh', mesh)
               call mpas_pool_get_subpool(block % structs, 'state', state)
               call mpas_pool_get_subpool(block % structs, 'diag', diag)
               call mpas_pool_get_subpool(block % structs, 'tend', tend)
   
               call mpas_pool_get_dimension(mesh, 'nVertLevels', nVertLevels)

!$OMP PARALLEL DO
               do thread=1,block % nThreads
                  call atm_set_smlstep_pert_variables( tend, diag, mesh, block % configs, &
                                             block % cellThreadStart(thread), block % cellThreadEnd(thread), &
                                             block % edgeThreadStart(thread), block % edgeThreadEnd(thread), &
                                             block % cellSolveThreadStart(thread), block % cellSolveThreadEnd(thread), &
                                             block % edgeSolveThreadStart(thread), block % edgeSolveThreadEnd(thread))
               end do
!$OMP END PARALLEL DO
               block => block % next
            end do
            call mpas_timer_stop('small_step_prep')

            !!!!!!!!!!!!!!!!!!!!!!!!!!!!!!!!!!
            ! begin acoustic steps loop
            !!!!!!!!!!!!!!!!!!!!!!!!!!!!!!!!!!

            do small_step = 1, number_sub_steps(rk_step)

               call mpas_pool_get_subpool(domain % blocklist % structs, 'diag', diag)
               call mpas_pool_get_field(diag, 'rho_pp', rho_pp_field)
               call mpas_dmpar_exch_halo_field(rho_pp_field, (/ 1 /))

               call mpas_timer_start('atm_advance_acoustic_step')
               block => domain % blocklist
               do while (associated(block))
                  call mpas_pool_get_subpool(block % structs, 'mesh', mesh)
                  call mpas_pool_get_subpool(block % structs, 'state', state)
                  call mpas_pool_get_subpool(block % structs, 'diag', diag)
                  call mpas_pool_get_subpool(block % structs, 'tend', tend)

                  call mpas_pool_get_dimension(mesh, 'nCells', nCells)
                  call mpas_pool_get_dimension(mesh, 'nVertLevels', nVertLevels)

! Would be more efficient to allocate these outside the acoustic loop...
                  allocate(ts(nVertLevels,nCells+1))
                  allocate(rs(nVertLevels,nCells+1))
!                  allocate(drthetadz(nVertLevels,nCells+1))

!$OMP PARALLEL DO
                  do thread=1,block % nThreads
                     call atm_advance_acoustic_step( state, diag, tend,  mesh, block % configs, nCells, nVertLevels, &
                                             rk_sub_timestep(rk_step), small_step, &
                                             block % cellThreadStart(thread), block % cellThreadEnd(thread), &
                                             block % vertexThreadStart(thread), block % vertexThreadEnd(thread), &
                                             block % edgeThreadStart(thread), block % edgeThreadEnd(thread), &
                                             block % cellSolveThreadStart(thread), block % cellSolveThreadEnd(thread), &
                                             block % vertexSolveThreadStart(thread), block % vertexSolveThreadEnd(thread), &
                                             block % edgeSolveThreadStart(thread), block % edgeSolveThreadEnd(thread))
                  end do
!$OMP END PARALLEL DO

                  deallocate(ts)
                  deallocate(rs)
!                  deallocate(drthetadz)

                  block => block % next
               end do
               call mpas_timer_stop('atm_advance_acoustic_step')

  
! rtheta_pp
! This is the only communications needed during the acoustic steps because we solve for u on all edges of owned cells

               call mpas_pool_get_subpool(domain % blocklist % structs, 'diag', diag)
               call mpas_pool_get_field(diag, 'rtheta_pp', rtheta_pp_field)
               call mpas_dmpar_exch_halo_field(rtheta_pp_field, (/ 1 /))
 
            end do  ! end of acoustic steps loop

            !CR: SMALLER STENCIL?: call mpas_dmpar_exch_halo_field(block % diag % rw_p, (/ 1 /))
            call mpas_pool_get_subpool(domain % blocklist % structs, 'diag', diag)
            call mpas_pool_get_field(diag, 'rw_p', rw_p_field)
            call mpas_dmpar_exch_halo_field(rw_p_field)

            !CR: SMALLER STENCIL?: call mpas_dmpar_exch_halo_field(block % diag % ru_p, (/ 2 /))
            call mpas_pool_get_field(diag, 'ru_p', ru_p_field)
            call mpas_dmpar_exch_halo_field(ru_p_field)

            call mpas_pool_get_field(diag, 'rho_pp', rho_pp_field)
            call mpas_dmpar_exch_halo_field(rho_pp_field)

            ! the second layer of halo cells must be exchanged before calling atm_recover_large_step_variables
            call mpas_pool_get_field(diag, 'rtheta_pp', rtheta_pp_field)
            call mpas_dmpar_exch_halo_field(rtheta_pp_field, (/ 2 /))

            call mpas_timer_start('atm_recover_large_step_variables')
            block => domain % blocklist
            do while (associated(block))

               call mpas_pool_get_subpool(block % structs, 'mesh', mesh)
               call mpas_pool_get_subpool(block % structs, 'state', state)
               call mpas_pool_get_subpool(block % structs, 'diag', diag)
               call mpas_pool_get_subpool(block % structs, 'tend', tend)

!$OMP PARALLEL DO
               do thread=1,block % nThreads
                  call atm_recover_large_step_variables( state, diag, tend, mesh, block % configs, rk_timestep(rk_step), &
                                             number_sub_steps(rk_step), rk_step, &
                                             block % cellThreadStart(thread), block % cellThreadEnd(thread), &
                                             block % vertexThreadStart(thread), block % vertexThreadEnd(thread), &
                                             block % edgeThreadStart(thread), block % edgeThreadEnd(thread), &
                                             block % cellSolveThreadStart(thread), block % cellSolveThreadEnd(thread), &
                                             block % vertexSolveThreadStart(thread), block % vertexSolveThreadEnd(thread), &
                                             block % edgeSolveThreadStart(thread), block % edgeSolveThreadEnd(thread))
               end do
!$OMP END PARALLEL DO

               block => block % next
            end do
            call mpas_timer_stop('atm_recover_large_step_variables')

            ! u
            !CR: SMALLER STENCIL?: call mpas_dmpar_exch_halo_field(block % state % time_levs(2) % state % u, (/ 3 /))
            call mpas_pool_get_subpool(domain % blocklist % structs, 'state', state)
            call mpas_pool_get_field(state, 'u', u_field, 2)
            call mpas_dmpar_exch_halo_field(u_field)

            ! scalar advection: RK3 scheme of Skamarock and Gassmann (2011). 
            ! PD or monotonicity constraints applied only on the final Runge-Kutta substep.

            if (config_scalar_advection .and. (.not. config_split_dynamics_transport) ) then

               if (rk_step < 3 .or. (.not. config_monotonic .and. .not. config_positive_definite)) then
                  call mpas_timer_start('atm_advance_scalars')
               else
                  call mpas_timer_start('atm_advance_scalars_mono')
MPAS_GPTL_START('atm_advance_scalars_mono')
               end if
               block => domain % blocklist
               do while (associated(block))
                  call mpas_pool_get_subpool(block % structs, 'tend', tend)
                  call mpas_pool_get_subpool(block % structs, 'state', state)
                  call mpas_pool_get_subpool(block % structs, 'diag', diag)
                  call mpas_pool_get_subpool(block % structs, 'mesh', mesh)

                  call mpas_pool_get_dimension(mesh, 'nCells', nCells)
                  call mpas_pool_get_dimension(mesh, 'nEdges', nEdges)
                  call mpas_pool_get_dimension(mesh, 'nVertLevels', nVertLevels)
                  call mpas_pool_get_dimension(state, 'num_scalars', num_scalars)

                  allocate(scalar_old_arr(nVertLevels,nCells+1))
                  allocate(scalar_new_arr(nVertLevels,nCells+1))
                  allocate(s_max_arr(nVertLevels,nCells+1))
                  allocate(s_min_arr(nVertLevels,nCells+1))
                  allocate(scale_array(nVertLevels,2,nCells+1))
                  allocate(flux_array(nVertLevels,nEdges+1))
                  allocate(wdtn_arr(nVertLevels+1,nCells+1))
                  if (rk_step < 3 .or. (.not. config_monotonic .and. .not. config_positive_definite)) then
                     allocate(horiz_flux_array(num_scalars,nVertLevels,nEdges+1))
                  else
                     allocate(flux_upwind_tmp_arr(nVertLevels,nEdges+1))
                     allocate(flux_tmp_arr(nVertLevels,nEdges+1))
                  end if

                  !
                  ! Note: The advance_scalars_mono routine can be used without limiting, and thus, encompasses 
                  !       the functionality of the advance_scalars routine; however, it is noticeably slower, 
                  !       so we use the advance_scalars routine for the first two RK substeps.
                  !
!$OMP PARALLEL DO
                  do thread=1,block % nThreads
                     if (rk_step < 3 .or. (.not. config_monotonic .and. .not. config_positive_definite)) then
                        call atm_advance_scalars( tend, state, diag, mesh, block % configs, num_scalars, nCells, nVertLevels, rk_timestep(rk_step), &
                                                block % cellThreadStart(thread), block % cellThreadEnd(thread), &
                                                block % vertexThreadStart(thread), block % vertexThreadEnd(thread), &
                                                block % edgeThreadStart(thread), block % edgeThreadEnd(thread), &
                                                block % cellSolveThreadStart(thread), block % cellSolveThreadEnd(thread), &
                                                block % vertexSolveThreadStart(thread), block % vertexSolveThreadEnd(thread), &
                                                block % edgeSolveThreadStart(thread), block % edgeSolveThreadEnd(thread), &
                                                horiz_flux_array, advance_density=.false. )
                     else
         
                        block % domain = domain 
                        call atm_advance_scalars_mono( block, tend, state, diag, mesh, block % configs, nCells, nEdges, nVertLevels, rk_timestep(rk_step), &
                                                block % cellThreadStart(thread), block % cellThreadEnd(thread), &
                                                block % vertexThreadStart(thread), block % vertexThreadEnd(thread), &
                                                block % edgeThreadStart(thread), block % edgeThreadEnd(thread), &
                                                block % cellSolveThreadStart(thread), block % cellSolveThreadEnd(thread), &
                                                block % vertexSolveThreadStart(thread), block % vertexSolveThreadEnd(thread), &
                                                block % edgeSolveThreadStart(thread), block % edgeSolveThreadEnd(thread), &
                                                scalar_old_arr, scalar_new_arr, s_max_arr, s_min_arr, wdtn_arr, &
                                                scale_array, flux_array, flux_upwind_tmp_arr, flux_tmp_arr, &
                                                advance_density=.false.)
                     end if
                  end do
!$OMP END PARALLEL DO

                  deallocate(scalar_old_arr)
                  deallocate(scalar_new_arr)
                  deallocate(s_max_arr)
                  deallocate(s_min_arr)
                  deallocate(scale_array)
                  deallocate(flux_array)
                  deallocate(wdtn_arr)
                  if (rk_step < 3 .or. (.not. config_monotonic .and. .not. config_positive_definite)) then
                     deallocate(horiz_flux_array)
                  else
                     deallocate(flux_upwind_tmp_arr)
                     deallocate(flux_tmp_arr)
                  end if

                  block => block % next
               end do
               if (rk_step < 3 .or. (.not. config_monotonic .and. .not. config_positive_definite)) then
                  call mpas_timer_stop('atm_advance_scalars')
               else
MPAS_GPTL_STOP('atm_advance_scalars_mono')
                  call mpas_timer_stop('atm_advance_scalars_mono')
               end if

            end if

            call mpas_timer_start('atm_compute_solve_diagnostics')
            block => domain % blocklist
            do while (associated(block))
               call mpas_pool_get_subpool(block % structs, 'state', state)
               call mpas_pool_get_subpool(block % structs, 'diag', diag)
               call mpas_pool_get_subpool(block % structs, 'mesh', mesh)
   
               call mpas_pool_get_dimension(state, 'nEdges', nEdges)
               call mpas_pool_get_dimension(state, 'nVertices', nVertices)
               call mpas_pool_get_dimension(state, 'nVertLevels', nVertLevels)

               allocate(ke_vertex(nVertLevels,nVertices+1))
               allocate(ke_edge(nVertLevels,nEdges+1))
   
!$OMP PARALLEL DO
               do thread=1,block % nThreads
                  call atm_compute_solve_diagnostics(dt, state, 2, diag, mesh, block % configs, &
                                                     block % cellThreadStart(thread), block % cellThreadEnd(thread), &
                                                     block % vertexThreadStart(thread), block % vertexThreadEnd(thread), &
                                                     block % edgeThreadStart(thread), block % edgeThreadEnd(thread), rk_step)
               end do
!$OMP END PARALLEL DO

               deallocate(ke_vertex)
               deallocate(ke_edge)

               block => block % next
            end do
            call mpas_timer_stop('atm_compute_solve_diagnostics')


            ! w
            call mpas_pool_get_subpool(domain % blocklist % structs, 'state', state)
            call mpas_pool_get_field(state, 'w', w_field, 2)
            call mpas_dmpar_exch_halo_field(w_field)

            ! pv_edge
            call mpas_pool_get_subpool(domain % blocklist % structs, 'diag', diag)
            call mpas_pool_get_field(diag, 'pv_edge', pv_edge_field)
            call mpas_dmpar_exch_halo_field(pv_edge_field)

            ! rho_edge
            call mpas_pool_get_field(diag, 'rho_edge', rho_edge_field)
            call mpas_dmpar_exch_halo_field(rho_edge_field)

            ! scalars
            if (config_scalar_advection .and. (.not. config_split_dynamics_transport) ) then
               call mpas_pool_get_field(state, 'scalars', scalars_field, 2)
               call mpas_dmpar_exch_halo_field(scalars_field)
            end if

         end do RK3_DYNAMICS

         if (dynamics_substep < dynamics_split) then
            call mpas_pool_get_subpool(domain % blocklist % structs, 'state', state)
            call mpas_pool_get_field(state, 'theta_m', theta_m_field, 2)

            call mpas_dmpar_exch_halo_field(theta_m_field)
            call mpas_dmpar_exch_halo_field(pressure_p_field)
            call mpas_dmpar_exch_halo_field(rtheta_p_field)
         end if

         !  dynamics-transport split, WCS 18 November 2014
         !  (1) time level 1 needs to be set to time level 2
         !  (2) need to accumulate ruAvg and wwAvg over the dynamics substeps, prepare for use in transport
         !  Notes:  physics tendencies for scalars should be OK coming out of dynamics

         call mpas_timer_start('atm_rk_dynamics_substep_finish')
         block => domain % blocklist
         do while (associated(block))
            call mpas_pool_get_subpool(block % structs, 'state', state)
            call mpas_pool_get_subpool(block % structs, 'diag', diag)

!$OMP PARALLEL DO
            do thread=1,block % nThreads
               call atm_rk_dynamics_substep_finish(state, diag, dynamics_substep, dynamics_split, &
                                                block % cellThreadStart(thread), block % cellThreadEnd(thread), &
                                                block % vertexThreadStart(thread), block % vertexThreadEnd(thread), &
                                                block % edgeThreadStart(thread), block % edgeThreadEnd(thread), &
                                                block % cellSolveThreadStart(thread), block % cellSolveThreadEnd(thread), &
                                                block % vertexSolveThreadStart(thread), block % vertexSolveThreadEnd(thread), &
                                                block % edgeSolveThreadStart(thread), block % edgeSolveThreadEnd(thread))
            end do
!$OMP END PARALLEL DO

            block => block % next
         end do
         call mpas_timer_stop('atm_rk_dynamics_substep_finish')

      end do DYNAMICS_SUBSTEPS


       deallocate(qtot)  !  we are finished with qtot now...

      !
      !  split transport, at present RK3
      !

      if (config_scalar_advection .and. config_split_dynamics_transport) then

         rk_timestep(1) = dt/3.
         rk_timestep(2) = dt/2.
         rk_timestep(3) = dt
         !  switch for 2nd order time integration for scalar transport
         if(config_time_integration_order == 2) rk_timestep(1) = dt/2.

         RK3_SPLIT_TRANSPORT : do rk_step = 1, 3  ! Runge-Kutta loop


            if (rk_step < 3 .or. (.not. config_monotonic .and. .not. config_positive_definite)) then
               call mpas_timer_start('atm_advance_scalars')
            else
               call mpas_timer_start('atm_advance_scalars_mono')
MPAS_GPTL_START('atm_advance_scalars_mono')
            end if
            block => domain % blocklist
            do while (associated(block))
               call mpas_pool_get_subpool(block % structs, 'tend', tend)
               call mpas_pool_get_subpool(block % structs, 'state', state)
               call mpas_pool_get_subpool(block % structs, 'diag', diag)
               call mpas_pool_get_subpool(block % structs, 'mesh', mesh)

               call mpas_pool_get_dimension(mesh, 'nCells', nCells)
               call mpas_pool_get_dimension(mesh, 'nEdges', nEdges)
               call mpas_pool_get_dimension(mesh, 'nVertLevels', nVertLevels)
               call mpas_pool_get_dimension(state, 'num_scalars', num_scalars)

               allocate(scalar_old_arr(nVertLevels,nCells+1))
               allocate(scalar_new_arr(nVertLevels,nCells+1))
               allocate(s_max_arr(nVertLevels,nCells+1))
               allocate(s_min_arr(nVertLevels,nCells+1))
               allocate(scale_array(nVertLevels,2,nCells+1))
               allocate(flux_array(nVertLevels,nEdges+1))
               allocate(wdtn_arr(nVertLevels+1,nCells+1))
               allocate(rho_zz_int(nVertLevels,nCells+1))
               allocate(scalar_tend_array(num_scalars,nVertLevels,nCells+1))
               if (rk_step < 3 .or. (.not. config_monotonic .and. .not. config_positive_definite)) then
                  allocate(horiz_flux_array(num_scalars,nVertLevels,nEdges+1))
               else
                  allocate(flux_upwind_tmp_arr(nVertLevels,nEdges+1))
                  allocate(flux_tmp_arr(nVertLevels,nEdges+1))
               end if

               !
               ! Note: The advance_scalars_mono routine can be used without limiting, and thus, encompasses 
               !       the functionality of the advance_scalars routine; however, it is noticeably slower, 
               !       so we use the advance_scalars routine for the first two RK substeps.
               !
!$OMP PARALLEL DO
               do thread=1,block % nThreads
                  if (rk_step < 3 .or. (.not. config_monotonic .and. .not. config_positive_definite)) then
                     call atm_advance_scalars( tend, state, diag, mesh, block % configs, num_scalars, nCells, nVertLevels, rk_timestep(rk_step), &
                                             block % cellThreadStart(thread), block % cellThreadEnd(thread), &
                                             block % vertexThreadStart(thread), block % vertexThreadEnd(thread), &
                                             block % edgeThreadStart(thread), block % edgeThreadEnd(thread), &
                                             block % cellSolveThreadStart(thread), block % cellSolveThreadEnd(thread), &
                                             block % vertexSolveThreadStart(thread), block % vertexSolveThreadEnd(thread), &
                                             block % edgeSolveThreadStart(thread), block % edgeSolveThreadEnd(thread), &
                                             horiz_flux_array, advance_density=.true., scalar_tend=scalar_tend_array, rho_zz_int=rho_zz_int )
                  else
      
                     block % domain = domain 
                     call atm_advance_scalars_mono( block, tend, state, diag, mesh, block % configs, nCells, nEdges, nVertLevels, rk_timestep(rk_step), &
                                             block % cellThreadStart(thread), block % cellThreadEnd(thread), &
                                             block % vertexThreadStart(thread), block % vertexThreadEnd(thread), &
                                             block % edgeThreadStart(thread), block % edgeThreadEnd(thread), &
                                             block % cellSolveThreadStart(thread), block % cellSolveThreadEnd(thread), &
                                             block % vertexSolveThreadStart(thread), block % vertexSolveThreadEnd(thread), &
                                             block % edgeSolveThreadStart(thread), block % edgeSolveThreadEnd(thread), &
                                             scalar_old_arr, scalar_new_arr, s_max_arr, s_min_arr, wdtn_arr, &
                                             scale_array, flux_array, flux_upwind_tmp_arr, flux_tmp_arr, &
                                             advance_density=.true., rho_zz_int=rho_zz_int)
                  end if
               end do
!$OMP END PARALLEL DO

               deallocate(scalar_old_arr)
               deallocate(scalar_new_arr)
               deallocate(s_max_arr)
               deallocate(s_min_arr)
               deallocate(scale_array)
               deallocate(flux_array)
               deallocate(wdtn_arr)
               deallocate(rho_zz_int)
               deallocate(scalar_tend_array)
               if (rk_step < 3 .or. (.not. config_monotonic .and. .not. config_positive_definite)) then
                  deallocate(horiz_flux_array)
               else
                  deallocate(flux_upwind_tmp_arr)
                  deallocate(flux_tmp_arr)
               end if

               block => block % next
            end do
            if (rk_step < 3 .or. (.not. config_monotonic .and. .not. config_positive_definite)) then
               call mpas_timer_stop('atm_advance_scalars')
            else
MPAS_GPTL_STOP('atm_advance_scalars_mono')
               call mpas_timer_stop('atm_advance_scalars_mono')
            end if

            if (rk_step < 3) then
               call mpas_pool_get_field(state, 'scalars', scalars_field, 2)
               call mpas_dmpar_exch_halo_field(scalars_field)
            end if

         end do RK3_SPLIT_TRANSPORT

      end if

      !
      ! reconstruct full velocity vectors at cell centers:
      !
      block => domain % blocklist
      do while (associated(block))
         call mpas_pool_get_subpool(block % structs, 'state', state)
         call mpas_pool_get_subpool(block % structs, 'diag', diag)
         call mpas_pool_get_subpool(block % structs, 'mesh', mesh)

         call mpas_pool_get_array(state, 'u', u, 2)
         call mpas_pool_get_array(diag, 'uReconstructX', uReconstructX)
         call mpas_pool_get_array(diag, 'uReconstructY', uReconstructY)
         call mpas_pool_get_array(diag, 'uReconstructZ', uReconstructZ)
         call mpas_pool_get_array(diag, 'uReconstructZonal', uReconstructZonal)
         call mpas_pool_get_array(diag, 'uReconstructMeridional', uReconstructMeridional)

         call mpas_reconstruct(mesh, u,                &
                               uReconstructX,          &
                               uReconstructY,          &
                               uReconstructZ,          &
                               uReconstructZonal,      &
                               uReconstructMeridional  &
                              )

         block => block % next
      end do

      !
      ! call to parameterizations of cloud microphysics. calculation of the tendency of water vapor to horizontal and
      ! vertical advection needed for the Tiedtke parameterization of convection.
      !

#ifdef DO_PHYSICS
      block => domain % blocklist
      do while(associated(block))

         call mpas_pool_get_subpool(block % structs, 'mesh', mesh)
         call mpas_pool_get_subpool(block % structs, 'state', state)
         call mpas_pool_get_subpool(block % structs, 'diag', diag)
         call mpas_pool_get_subpool(block % structs, 'diag_physics', diag_physics)
         call mpas_pool_get_subpool(block % structs, 'tend_physics', tend_physics)
         call mpas_pool_get_subpool(block % structs, 'tend', tend)
         call mpas_pool_get_array(state, 'scalars', scalars_1, 1)
         call mpas_pool_get_array(state, 'scalars', scalars_2, 2)
         call mpas_pool_get_dimension(state, 'index_qv', index_qv)

         if(config_convection_scheme == 'cu_tiedtke') then
            call mpas_pool_get_array(tend_physics, 'rqvdynten', rqvdynten)

            !NOTE: The calculation of the tendency due to horizontal and vertical advection for the water vapor mixing ratio
            !requires that the subroutine atm_advance_scalars_mono was called on the third Runge Kutta step, so that a halo
            !update for the scalars at time_levs(1) is applied. A halo update for the scalars at time_levs(2) is done above. 
            if (config_monotonic) then
               rqvdynten(:,:) = ( scalars_2(index_qv,:,:) - scalars_1(index_qv,:,:) ) / config_dt
            else
               rqvdynten(:,:) = 0._RKIND
            end if
         end if

         !simply set to zero negative mixing ratios of different water species (for now):
         where ( scalars_2(:,:,:) < 0.0)  &
            scalars_2(:,:,:) = 0.0

         !call microphysics schemes:
         if (trim(config_microp_scheme) /= 'off')  then
            call mpas_timer_start('microphysics')
!$OMP PARALLEL DO
            do thread=1,block % nThreads
               call microphysics_driver ( block % configs, mesh, state, 2, diag, diag_physics, tend, itimestep, &
                                          block % cellSolveThreadStart(thread), block % cellSolveThreadEnd(thread))
            end do
!$OMP END PARALLEL DO
            call mpas_timer_stop('microphysics')
         end if
         block => block % next
      end do
#endif

      !----------------------------------------------------
      !  compute convective diagnostics, WCS 201503
      block => domain % blocklist
      do while(associated(block))
         call mpas_pool_get_subpool(block % structs, 'mesh', mesh)
         call mpas_pool_get_subpool(block % structs, 'state', state)
         call mpas_pool_get_subpool(block % structs, 'diag', diag)
         call atm_compute_convective_diagnostics( block % dimensions, mesh, state, diag )
         block => block % next
      end do
      ! end convective diagnostics compute
      !-----------------------------------------------------

      if (config_print_global_minmax_vel) then
         write(0,*)

         block => domain % blocklist
         do while (associated(block))
            call mpas_pool_get_subpool(block % structs, 'state', state)

            call mpas_pool_get_array(state, 'w', w, 2)
            call mpas_pool_get_array(state, 'u', u, 2)
            call mpas_pool_get_dimension(state, 'nCellsSolve', nCellsSolve)
            call mpas_pool_get_dimension(state, 'nEdgesSolve', nEdgesSolve)
            call mpas_pool_get_dimension(state, 'nVertLevels', nVertLevels)

            scalar_min = 0.0
            scalar_max = 0.0
            do iCell = 1, nCellsSolve
            do k = 1, nVertLevels
               scalar_min = min(scalar_min, w(k,iCell))
               scalar_max = max(scalar_max, w(k,iCell))
            end do
            end do
            call mpas_dmpar_min_real(domain % dminfo, scalar_min, global_scalar_min)
            call mpas_dmpar_max_real(domain % dminfo, scalar_max, global_scalar_max)
            write(0,*) 'global min, max w ', global_scalar_min, global_scalar_max

            scalar_min = 0.0
            scalar_max = 0.0
            do iEdge = 1, nEdgesSolve
            do k = 1, nVertLevels
               scalar_min = min(scalar_min, u(k,iEdge))
               scalar_max = max(scalar_max, u(k,iEdge))
            end do
            end do
            call mpas_dmpar_min_real(domain % dminfo, scalar_min, global_scalar_min)
            call mpas_dmpar_max_real(domain % dminfo, scalar_max, global_scalar_max)
            write(0,*) 'global min, max u ', global_scalar_min, global_scalar_max

            block => block % next
         end do
      end if

      if (config_print_global_minmax_sca) then
         if (.not. config_print_global_minmax_vel) write(0,*)

         block => domain % blocklist
         do while (associated(block))
            call mpas_pool_get_subpool(block % structs, 'state', state)

            call mpas_pool_get_array(state, 'scalars', scalars, 2)
            call mpas_pool_get_dimension(state, 'nCellsSolve', nCellsSolve)
            call mpas_pool_get_dimension(state, 'nVertLevels', nVertLevels)
            call mpas_pool_get_dimension(state, 'num_scalars', num_scalars)

            do iScalar = 1, num_scalars
               scalar_min = 0.0
               scalar_max = 0.0
               do iCell = 1, nCellsSolve
               do k = 1, nVertLevels
                  scalar_min = min(scalar_min, scalars(iScalar,k,iCell))
                  scalar_max = max(scalar_max, scalars(iScalar,k,iCell))
               end do
               end do
               call mpas_dmpar_min_real(domain % dminfo, scalar_min, global_scalar_min)
               call mpas_dmpar_max_real(domain % dminfo, scalar_max, global_scalar_max)
               write(0,'(a,i4,2(1x,e17.10))') ' global min, max scalar ', iScalar, global_scalar_min, global_scalar_max
            end do

            block => block % next
         end do
      end if

   end subroutine atm_srk3


   subroutine atm_rk_integration_setup( state, diag, &
                                   cellStart, cellEnd, vertexStart, vertexEnd, edgeStart, edgeEnd, &
                                   cellSolveStart, cellSolveEnd, vertexSolveStart, vertexSolveEnd, edgeSolveStart, edgeSolveEnd)

      implicit none

      type (mpas_pool_type), intent(inout) :: state
      type (mpas_pool_type), intent(inout) :: diag
      integer, intent(in) :: cellStart, cellEnd, vertexStart, vertexEnd, edgeStart, edgeEnd
      integer, intent(in) :: cellSolveStart, cellSolveEnd, vertexSolveStart, vertexSolveEnd, edgeSolveStart, edgeSolveEnd

      real (kind=RKIND), dimension(:,:), pointer :: ru
      real (kind=RKIND), dimension(:,:), pointer :: ru_save
      real (kind=RKIND), dimension(:,:), pointer :: rw
      real (kind=RKIND), dimension(:,:), pointer :: rw_save
      real (kind=RKIND), dimension(:,:), pointer :: rtheta_p
      real (kind=RKIND), dimension(:,:), pointer :: rtheta_p_save
      real (kind=RKIND), dimension(:,:), pointer :: rho_p
      real (kind=RKIND), dimension(:,:), pointer :: rho_p_save
      real (kind=RKIND), dimension(:,:), pointer :: rho_zz_old_split

      real (kind=RKIND), dimension(:,:), pointer :: u_1, u_2
      real (kind=RKIND), dimension(:,:), pointer :: w_1, w_2
      real (kind=RKIND), dimension(:,:), pointer :: theta_m_1, theta_m_2
      real (kind=RKIND), dimension(:,:), pointer :: rho_zz_1, rho_zz_2
      real (kind=RKIND), dimension(:,:,:), pointer :: scalars_1, scalars_2

      call mpas_pool_get_array(diag, 'ru', ru)
      call mpas_pool_get_array(diag, 'ru_save', ru_save)
      call mpas_pool_get_array(diag, 'rw', rw)
      call mpas_pool_get_array(diag, 'rw_save', rw_save)
      call mpas_pool_get_array(diag, 'rtheta_p', rtheta_p)
      call mpas_pool_get_array(diag, 'rtheta_p_save', rtheta_p_save)
      call mpas_pool_get_array(diag, 'rho_p', rho_p)
      call mpas_pool_get_array(diag, 'rho_p_save', rho_p_save)
      call mpas_pool_get_array(diag, 'rho_zz_old_split', rho_zz_old_split)

      call mpas_pool_get_array(state, 'u', u_1, 1)
      call mpas_pool_get_array(state, 'u', u_2, 2)
      call mpas_pool_get_array(state, 'w', w_1, 1)
      call mpas_pool_get_array(state, 'w', w_2, 2)
      call mpas_pool_get_array(state, 'theta_m', theta_m_1, 1)
      call mpas_pool_get_array(state, 'theta_m', theta_m_2, 2)
      call mpas_pool_get_array(state, 'rho_zz', rho_zz_1, 1)
      call mpas_pool_get_array(state, 'rho_zz', rho_zz_2, 2)
      call mpas_pool_get_array(state, 'scalars', scalars_1, 1)
      call mpas_pool_get_array(state, 'scalars', scalars_2, 2)

      ru_save(:,edgeStart:edgeEnd) = ru(:,edgeStart:edgeEnd)
      rw_save(:,cellStart:cellEnd) = rw(:,cellStart:cellEnd)
      rtheta_p_save(:,cellStart:cellEnd) = rtheta_p(:,cellStart:cellEnd)
      rho_p_save(:,cellStart:cellEnd) = rho_p(:,cellStart:cellEnd)

      u_2(:,edgeStart:edgeEnd) = u_1(:,edgeStart:edgeEnd)
      w_2(:,cellStart:cellEnd) = w_1(:,cellStart:cellEnd)
      theta_m_2(:,cellStart:cellEnd) = theta_m_1(:,cellStart:cellEnd)
      rho_zz_2(:,cellStart:cellEnd) = rho_zz_1(:,cellStart:cellEnd)
      rho_zz_old_split(:,cellStart:cellEnd) =  rho_zz_1(:,cellStart:cellEnd)
      scalars_2(:,:,cellStart:cellEnd) = scalars_1(:,:,cellStart:cellEnd)

   end subroutine atm_rk_integration_setup


   subroutine atm_compute_moist_coefficients( dims, state, diag, mesh, &
                                   cellStart, cellEnd, vertexStart, vertexEnd, edgeStart, edgeEnd, &
                                   cellSolveStart, cellSolveEnd, vertexSolveStart, vertexSolveEnd, edgeSolveStart, edgeSolveEnd)

      ! the moist coefficients cqu and cqw serve to transform the inverse dry density (1/rho_d) 
      ! into the inverse full (moist) density (1/rho_m).

      implicit none

      type (mpas_pool_type), intent(in) :: dims
      type (mpas_pool_type), intent(inout) :: state
      type (mpas_pool_type), intent(inout) :: diag
      type (mpas_pool_type), intent(inout) :: mesh
      integer, intent(in) :: cellStart, cellEnd, vertexStart, vertexEnd, edgeStart, edgeEnd
      integer, intent(in) :: cellSolveStart, cellSolveEnd, vertexSolveStart, vertexSolveEnd, edgeSolveStart, edgeSolveEnd

      integer :: iEdge, iCell, k, cell1, cell2, iq
      integer, pointer :: nCells, nEdges, nVertLevels, nCellsSolve
      real (kind=RKIND) :: qtotal
      integer, dimension(:,:), pointer :: cellsOnEdge
      integer, pointer :: moist_start, moist_end
      real (kind=RKIND), dimension(:,:,:), pointer :: scalars
      real (kind=RKIND), dimension(:,:), pointer :: cqw
      real (kind=RKIND), dimension(:,:), pointer :: cqu

      call mpas_pool_get_dimension(dims, 'nCells', nCells)
      call mpas_pool_get_dimension(dims, 'nEdges', nEdges)
      call mpas_pool_get_dimension(dims, 'nVertLevels', nVertLevels)
      call mpas_pool_get_dimension(dims, 'nCellsSolve', nCellsSolve)
      call mpas_pool_get_dimension(state, 'moist_start', moist_start)
      call mpas_pool_get_dimension(state, 'moist_end', moist_end)

      call mpas_pool_get_array(mesh, 'cellsOnEdge', cellsOnEdge)
      call mpas_pool_get_array(state, 'scalars', scalars, 2)
      call mpas_pool_get_array(diag, 'cqw', cqw)
      call mpas_pool_get_array(diag, 'cqu', cqu)

!      do iCell = cellSolveStart,cellSolveEnd
      do iCell = cellStart,cellEnd
         qtot(1:nVertLevels,iCell) = 0.0
         do k = 1,nVertLevels
            do iq = moist_start, moist_end
               qtot(k,iCell) = qtot(k,iCell) + scalars(iq, k, iCell)
            end do
         end do
      end do    

!      do iCell = cellSolveStart,cellSolveEnd
      do iCell = cellStart,cellEnd
         do k = 2, nVertLevels
            qtotal = 0.5*(qtot(k,iCell)+qtot(k-1,iCell))
            cqw(k,iCell) = 1.0 / (1.0 + qtotal)
         end do
      end do

!  would need to compute qtot for all cells and an openmp barrier to use qtot below.

      do iEdge = edgeStart,edgeEnd
         cell1 = cellsOnEdge(1,iEdge)
         cell2 = cellsOnEdge(2,iEdge)
         if (cell1 <= nCellsSolve .or. cell2 <= nCellsSolve) then
            do k = 1, nVertLevels
               qtotal = 0.0
               do iq = moist_start, moist_end
                  qtotal = qtotal + 0.5 * ( scalars(iq, k, cell1) + scalars(iq, k, cell2) )
               end do
               cqu(k,iEdge) = 1.0 / (1.0 + qtotal)
            end do
         end if
      end do

   end subroutine atm_compute_moist_coefficients


   subroutine atm_compute_vert_imp_coefs(state, mesh, diag, configs, nVertLevels, dts, &
                                   cellStart, cellEnd, edgeStart, edgeEnd, &
                                   cellSolveStart, cellSolveEnd, edgeSolveStart, edgeSolveEnd)
   !!!!!!!!!!!!!!!!!!!!!!!!!!!!!!!!!!!!!!!!!!!!!!!!!!!!!!!!!!!!!!!!!!!!!!!!!!!!!!!!!!
   ! Compute coefficients for vertically implicit gravity-wave/acoustic computations
   !
   ! Input: state - current model state
   !        mesh - grid metadata
   !
   ! Output: diag - cofrz, cofwr, cofwz, coftz, cofwt, a, alpha and gamma
   !!!!!!!!!!!!!!!!!!!!!!!!!!!!!!!!!!!!!!!!!!!!!!!!!!!!!!!!!!!!!!!!!!!!!!!!!!!!!!!!!!

      implicit none

      type (mpas_pool_type), intent(in)    :: state
      type (mpas_pool_type), intent(in)    :: mesh
      type (mpas_pool_type), intent(inout) :: diag
      type (mpas_pool_type), intent(in)    :: configs
      integer, intent(in)                  :: nVertLevels          ! for allocating stack variables
      real (kind=RKIND), intent(in)        :: dts
      integer, intent(in) :: cellStart, cellEnd, edgeStart, edgeEnd
      integer, intent(in) :: cellSolveStart, cellSolveEnd, edgeSolveStart, edgeSolveEnd


      real (kind=RKIND), dimension(:,:), pointer :: zz, cqw, p, t, rb, rtb, pb, rt
      real (kind=RKIND), dimension(:,:), pointer :: cofwr, cofwz, coftz, cofwt, a_tri, alpha_tri, gamma_tri
      real (kind=RKIND), dimension(:), pointer :: cofrz, rdzw, fzm, fzp, rdzu
      real (kind=RKIND), dimension(:,:,:), pointer :: scalars

      real (kind=RKIND), pointer :: epssm

      integer, pointer :: nCells, moist_start, moist_end


      call mpas_pool_get_config(configs, 'config_epssm', epssm)

      call mpas_pool_get_array(mesh, 'rdzu', rdzu)
      call mpas_pool_get_array(mesh, 'rdzw', rdzw)
      call mpas_pool_get_array(mesh, 'fzm', fzm)
      call mpas_pool_get_array(mesh, 'fzp', fzp)
      call mpas_pool_get_array(mesh, 'zz', zz)

      call mpas_pool_get_array(diag, 'cqw', cqw)
      call mpas_pool_get_array(diag, 'exner', p)
      call mpas_pool_get_array(diag, 'exner_base', pb)
      call mpas_pool_get_array(diag, 'rtheta_p', rt)
      call mpas_pool_get_array(diag, 'rtheta_base', rtb)
      call mpas_pool_get_array(diag, 'rho_base', rb)

      call mpas_pool_get_array(diag, 'alpha_tri', alpha_tri)
      call mpas_pool_get_array(diag, 'gamma_tri', gamma_tri)
      call mpas_pool_get_array(diag, 'a_tri', a_tri)
      call mpas_pool_get_array(diag, 'cofwr', cofwr)
      call mpas_pool_get_array(diag, 'cofwz', cofwz)
      call mpas_pool_get_array(diag, 'coftz', coftz)
      call mpas_pool_get_array(diag, 'cofwt', cofwt)
      call mpas_pool_get_array(diag, 'cofrz', cofrz)

      call mpas_pool_get_array(state, 'theta_m', t, 2)
      call mpas_pool_get_array(state, 'scalars', scalars, 2)

      call mpas_pool_get_dimension(state, 'nCells', nCells)
      call mpas_pool_get_dimension(state, 'moist_start', moist_start)
      call mpas_pool_get_dimension(state, 'moist_end', moist_end)


      call atm_compute_vert_imp_coefs_work(nCells, moist_start, moist_end, dts, epssm, &
                                   zz, cqw, p, t, rb, rtb, pb, rt, cofwr, cofwz, coftz, cofwt, &
                                   a_tri, alpha_tri, gamma_tri, cofrz, rdzw, fzm, fzp, rdzu, scalars, &
                                   cellStart, cellEnd, edgeStart, edgeEnd, &
                                   cellSolveStart, cellSolveEnd, edgeSolveStart, edgeSolveEnd)


   end subroutine atm_compute_vert_imp_coefs


   subroutine atm_compute_vert_imp_coefs_work(nCells, moist_start, moist_end, dts, epssm, &
                                   zz, cqw, p, t, rb, rtb, pb, rt, cofwr, cofwz, coftz, cofwt, &
                                   a_tri, alpha_tri, gamma_tri, cofrz, rdzw, fzm, fzp, rdzu, scalars, &
                                   cellStart, cellEnd, edgeStart, edgeEnd, &
                                   cellSolveStart, cellSolveEnd, edgeSolveStart, edgeSolveEnd)

      use mpas_atm_dimensions
 
      implicit none


      !
      ! Dummy arguments
      !
      integer, intent(in) :: nCells, moist_start, moist_end
      real (kind=RKIND), intent(in) :: dts
      real (kind=RKIND), intent(in) :: epssm

      real (kind=RKIND), dimension(nVertLevels,nCells+1) :: zz
      real (kind=RKIND), dimension(nVertLevels,nCells+1) :: cqw
      real (kind=RKIND), dimension(nVertLevels,nCells+1) :: p
      real (kind=RKIND), dimension(nVertLevels,nCells+1) :: t
      real (kind=RKIND), dimension(nVertLevels,nCells+1) :: rb
      real (kind=RKIND), dimension(nVertLevels,nCells+1) :: rtb
      real (kind=RKIND), dimension(nVertLevels,nCells+1) :: pb
      real (kind=RKIND), dimension(nVertLevels,nCells+1) :: rt
      real (kind=RKIND), dimension(nVertLevels,nCells+1) :: cofwr
      real (kind=RKIND), dimension(nVertLevels,nCells+1) :: cofwz
      real (kind=RKIND), dimension(nVertLevels+1,nCells+1) :: coftz
      real (kind=RKIND), dimension(nVertLevels,nCells+1) :: cofwt
      real (kind=RKIND), dimension(nVertLevels,nCells+1) :: a_tri
      real (kind=RKIND), dimension(nVertLevels,nCells+1) :: alpha_tri
      real (kind=RKIND), dimension(nVertLevels,nCells+1) :: gamma_tri
      real (kind=RKIND), dimension(nVertLevels) :: cofrz
      real (kind=RKIND), dimension(nVertLevels) :: rdzw
      real (kind=RKIND), dimension(nVertLevels) :: fzm
      real (kind=RKIND), dimension(nVertLevels) :: fzp
      real (kind=RKIND), dimension(nVertLevels) :: rdzu
      real (kind=RKIND), dimension(num_scalars,nVertLevels,nCells+1) :: scalars

      integer, intent(in) :: cellStart, cellEnd, edgeStart, edgeEnd
      integer, intent(in) :: cellSolveStart, cellSolveEnd, edgeSolveStart, edgeSolveEnd


      !
      ! Local variables
      !
      integer :: iCell, k, iq
      real (kind=RKIND) :: dtseps, c2, qtotal, rcv
      real (kind=RKIND), dimension( nVertLevels ) :: b_tri, c_tri


      !  set coefficients
      dtseps = .5*dts*(1.+epssm)
      rcv = rgas/(cp-rgas)
      c2 = cp*rcv

! MGD bad to have all threads setting this variable?
      do k=1,nVertLevels
         cofrz(k) = dtseps*rdzw(k)
      end do

      do iCell = cellSolveStart,cellSolveEnd  !  we only need to do cells we are solving for, not halo cells

!DIR$ IVDEP
         do k=2,nVertLevels
            cofwr(k,iCell) =.5*dtseps*gravity*(fzm(k)*zz(k,iCell)+fzp(k)*zz(k-1,iCell))
         end do
         coftz(1,iCell) = 0.0
!DIR$ IVDEP
         do k=2,nVertLevels
            cofwz(k,iCell) = dtseps*c2*(fzm(k)*zz(k,iCell)+fzp(k)*zz(k-1,iCell))  &
                 *rdzu(k)*cqw(k,iCell)*(fzm(k)*p (k,iCell)+fzp(k)*p (k-1,iCell))
            coftz(k,iCell) = dtseps*   (fzm(k)*t (k,iCell)+fzp(k)*t (k-1,iCell))
         end do
         coftz(nVertLevels+1,iCell) = 0.0
!DIR$ IVDEP
         do k=1,nVertLevels

!            qtotal = 0.
!            do iq = moist_start, moist_end
!               qtotal = qtotal + scalars(iq, k, iCell)
!            end do
            qtotal = qtot(k,iCell)

            cofwt(k,iCell) = .5*dtseps*rcv*zz(k,iCell)*gravity*rb(k,iCell)/(1.+qtotal)  &
                                *p(k,iCell)/((rtb(k,iCell)+rt(k,iCell))*pb(k,iCell))
!            cofwt(k,iCell) = 0.
         end do

         a_tri(1,iCell) = 0.  ! note, this value is never used
         b_tri(1) = 1.    ! note, this value is never used
         c_tri(1) = 0.    ! note, this value is never used
         gamma_tri(1,iCell) = 0.
         alpha_tri(1,iCell) = 0.  ! note, this value is never used

!DIR$ IVDEP
         do k=2,nVertLevels
            a_tri(k,iCell) = -cofwz(k  ,iCell)* coftz(k-1,iCell)*rdzw(k-1)*zz(k-1,iCell)   &
                         +cofwr(k  ,iCell)* cofrz(k-1  )                       &
                         -cofwt(k-1,iCell)* coftz(k-1,iCell)*rdzw(k-1)
            b_tri(k) = 1.                                                  &
                         +cofwz(k  ,iCell)*(coftz(k  ,iCell)*rdzw(k  )*zz(k  ,iCell)   &
                                      +coftz(k  ,iCell)*rdzw(k-1)*zz(k-1,iCell))   &
                         -coftz(k  ,iCell)*(cofwt(k  ,iCell)*rdzw(k  )             &
                                       -cofwt(k-1,iCell)*rdzw(k-1))            &
                         +cofwr(k,  iCell)*(cofrz(k    )-cofrz(k-1))
            c_tri(k) =   -cofwz(k  ,iCell)* coftz(k+1,iCell)*rdzw(k  )*zz(k  ,iCell)   &
                         -cofwr(k  ,iCell)* cofrz(k    )                       &
                         +cofwt(k  ,iCell)* coftz(k+1,iCell)*rdzw(k  )
         end do
!MGD VECTOR DEPENDENCE
         do k=2,nVertLevels
            alpha_tri(k,iCell) = 1./(b_tri(k)-a_tri(k,iCell)*gamma_tri(k-1,iCell))
            gamma_tri(k,iCell) = c_tri(k)*alpha_tri(k,iCell)
         end do

      end do ! loop over cells

   end subroutine atm_compute_vert_imp_coefs_work


   subroutine atm_set_smlstep_pert_variables( tend, diag, mesh, configs, &
                                   cellStart, cellEnd, edgeStart, edgeEnd, &
                                   cellSolveStart, cellSolveEnd, edgeSolveStart, edgeSolveEnd)

      ! following Klemp et al MWR 2007, we use preturbation variables
      ! in the acoustic-step integration.  This routine computes those 
      ! perturbation variables.  state variables are reconstituted after 
      ! the acousstic steps in subroutine atm_recover_large_step_variables


      implicit none

      type (mpas_pool_type), intent(inout) :: tend
      type (mpas_pool_type), intent(inout) :: diag
      type (mpas_pool_type), intent(inout) :: mesh
      type (mpas_pool_type), intent(in) :: configs
      integer, intent(in) :: cellStart, cellEnd, edgeStart, edgeEnd
      integer, intent(in) :: cellSolveStart, cellSolveEnd, edgeSolveStart, edgeSolveEnd

      integer, pointer :: nCells, nEdges, nCellsSolve
      real (kind=RKIND), pointer :: coef_3rd_order
      integer, dimension(:), pointer :: nEdgesOnCell
      integer, dimension(:,:), pointer :: cellsOnEdge, edgesOnCell
      real (kind=RKIND), dimension(:), pointer :: fzm, fzp
      real (kind=RKIND), dimension(:,:), pointer :: ruAvg, wwAvg
      real (kind=RKIND), dimension(:,:,:), pointer :: zb, zb3, zb_cell, zb3_cell
      real (kind=RKIND), dimension(:,:), pointer :: zz
      real (kind=RKIND), dimension(:,:), pointer :: w_tend, u_tend
      real (kind=RKIND), dimension(:,:), pointer :: rho_pp, rho_p_save, rho_p
      real (kind=RKIND), dimension(:,:), pointer :: ru_p, ru, ru_save
      real (kind=RKIND), dimension(:,:), pointer :: rtheta_pp, rtheta_p_save, rtheta_p, zz_rtheta_pp_old
      real (kind=RKIND), dimension(:,:), pointer :: rw_p, rw_save, rw
      real (kind=RKIND), dimension(:,:), pointer :: edgesOnCell_sign


      call mpas_pool_get_config(configs, 'config_coef_3rd_order', coef_3rd_order)

      call mpas_pool_get_dimension(mesh, 'nCells', nCells)
      call mpas_pool_get_dimension(mesh, 'nCellsSolve', nCellsSolve)
      call mpas_pool_get_dimension(mesh, 'nEdges', nEdges)

      call mpas_pool_get_array(mesh, 'zz', zz)
      call mpas_pool_get_array(mesh, 'zb', zb)
      call mpas_pool_get_array(mesh, 'zb3', zb3)
      call mpas_pool_get_array(mesh, 'zb_cell', zb_cell)
      call mpas_pool_get_array(mesh, 'zb3_cell', zb3_cell)
      call mpas_pool_get_array(mesh, 'fzm', fzm)
      call mpas_pool_get_array(mesh, 'fzp', fzp)
      call mpas_pool_get_array(mesh, 'cellsOnEdge', cellsOnEdge)
      call mpas_pool_get_array(mesh, 'nEdgesOnCell', nEdgesOnCell)
      call mpas_pool_get_array(mesh, 'edgesOnCell', edgesOnCell)
      call mpas_pool_get_array(mesh, 'edgesOnCell_sign', edgesOnCell_sign)

      call mpas_pool_get_array(tend, 'w', w_tend)
      call mpas_pool_get_array(tend, 'u', u_tend)

      call mpas_pool_get_array(diag, 'ruAvg', ruAvg)
      call mpas_pool_get_array(diag, 'wwAvg', wwAvg)

      call mpas_pool_get_array(diag, 'rho_pp', rho_pp)
      call mpas_pool_get_array(diag, 'rho_p_save', rho_p_save)
      call mpas_pool_get_array(diag, 'rho_p', rho_p)

      call mpas_pool_get_array(diag, 'ru_p', ru_p)
      call mpas_pool_get_array(diag, 'ru_save', ru_save)
      call mpas_pool_get_array(diag, 'ru', ru)

      call mpas_pool_get_array(diag, 'rtheta_pp', rtheta_pp)
      call mpas_pool_get_array(diag, 'rtheta_p_save', rtheta_p_save)
      call mpas_pool_get_array(diag, 'rtheta_p', rtheta_p)
      call mpas_pool_get_array(diag, 'zz_rtheta_pp_old', zz_rtheta_pp_old)

      call mpas_pool_get_array(diag, 'rw_p', rw_p)
      call mpas_pool_get_array(diag, 'rw_save', rw_save)
      call mpas_pool_get_array(diag, 'rw', rw)

      call atm_set_smlstep_pert_variables_work(nCells, nEdges, nCellsSolve, coef_3rd_order, &
                                   nEdgesOnCell, cellsOnEdge, edgesOnCell, fzm, fzp, ruAvg, wwAvg, zb, zb3, zb_cell, zb3_cell, &
                                   zz, w_tend, u_tend, rho_pp, rho_p_save, rho_p, ru_p, ru, ru_save, &
                                   rtheta_pp, rtheta_p_save, rtheta_p, zz_rtheta_pp_old, rw_p, rw_save, rw, edgesOnCell_sign, &
                                   cellStart, cellEnd, edgeStart, edgeEnd, &
                                   cellSolveStart, cellSolveEnd, edgeSolveStart, edgeSolveEnd)


   end subroutine atm_set_smlstep_pert_variables


   subroutine atm_set_smlstep_pert_variables_work(nCells, nEdges, nCellsSolve, coef_3rd_order, &
                                   nEdgesOnCell, cellsOnEdge, edgesOnCell, fzm, fzp, ruAvg, wwAvg, zb, zb3, zb_cell, zb3_cell, &
                                   zz, w_tend, u_tend, rho_pp, rho_p_save, rho_p, ru_p, ru, ru_save, &
                                   rtheta_pp, rtheta_p_save, rtheta_p, zz_rtheta_pp_old, rw_p, rw_save, rw, edgesOnCell_sign, &
                                   cellStart, cellEnd, edgeStart, edgeEnd, &
                                   cellSolveStart, cellSolveEnd, edgeSolveStart, edgeSolveEnd)

      use mpas_atm_dimensions

      implicit none


      !
      ! Dummy arguments
      !
      integer, intent(in) :: nCells, nEdges, nCellsSolve
      real (kind=RKIND), intent(in) :: coef_3rd_order

      integer, intent(in) :: cellStart, cellEnd, edgeStart, edgeEnd
      integer, intent(in) :: cellSolveStart, cellSolveEnd, edgeSolveStart, edgeSolveEnd

      integer, dimension(nCells+1) :: nEdgesOnCell
      integer, dimension(2,nEdges+1) :: cellsOnEdge
      integer, dimension(maxEdges,nCells+1) :: edgesOnCell
      real (kind=RKIND), dimension(nVertLevels) :: fzm
      real (kind=RKIND), dimension(nVertLevels) :: fzp
      real (kind=RKIND), dimension(nVertLevels,nEdges+1) :: ruAvg
      real (kind=RKIND), dimension(nVertLevels+1,nCells+1) :: wwAvg
      real (kind=RKIND), dimension(nVertLevels+1,2,nEdges+1) :: zb
      real (kind=RKIND), dimension(nVertLevels+1,2,nEdges+1) :: zb3
      real (kind=RKIND), dimension(nVertLevels+1,maxEdges,nCells+1) :: zb_cell
      real (kind=RKIND), dimension(nVertLevels+1,maxEdges,nCells+1) :: zb3_cell
      real (kind=RKIND), dimension(nVertLevels,nCells+1) :: zz
      real (kind=RKIND), dimension(nVertLevels+1,nCells+1) :: w_tend
      real (kind=RKIND), dimension(nVertLevels,nEdges+1) :: u_tend
      real (kind=RKIND), dimension(nVertLevels,nCells+1) :: rho_pp
      real (kind=RKIND), dimension(nVertLevels,nCells+1) :: rho_p_save
      real (kind=RKIND), dimension(nVertLevels,nCells+1) :: rho_p
      real (kind=RKIND), dimension(nVertLevels,nEdges+1) :: ru_p
      real (kind=RKIND), dimension(nVertLevels,nEdges+1) :: ru
      real (kind=RKIND), dimension(nVertLevels,nEdges+1) :: ru_save
      real (kind=RKIND), dimension(nVertLevels,nCells+1) :: rtheta_pp
      real (kind=RKIND), dimension(nVertLevels,nCells+1) :: rtheta_p_save
      real (kind=RKIND), dimension(nVertLevels,nCells+1) :: rtheta_p
      real (kind=RKIND), dimension(nVertLevels,nCells+1) :: zz_rtheta_pp_old
      real (kind=RKIND), dimension(nVertLevels+1,nCells+1) :: rw_p
      real (kind=RKIND), dimension(nVertLevels+1,nCells+1) :: rw_save
      real (kind=RKIND), dimension(nVertLevels+1,nCells+1) :: rw
      real (kind=RKIND), dimension(maxEdges,nCells+1) :: edgesOnCell_sign

      !
      ! Local variables
      !
      integer :: iCell, iEdge, i, k
      real (kind=RKIND) :: flux

      ! we solve for omega instead of w (see Klemp et al MWR 2007),
      ! so here we change the w_p tendency to an omega_p tendency

      ! here we need to compute the omega tendency in a manner consistent with our diagnosis of omega.
      ! this requires us to use the same flux divergence as is used in the theta eqn - see Klemp et al MWR 2003.

!!      do iCell=cellStart,cellEnd
      do iCell=cellSolveStart,cellSolveEnd
         do i=1,nEdgesOnCell(iCell)
            iEdge = edgesOnCell(i,iCell)
!DIR$ IVDEP
            do k = 2, nVertLevels
               flux = edgesOnCell_sign(i,iCell) * (fzm(k) * u_tend(k,iEdge) + fzp(k) * u_tend(k-1,iEdge))
               w_tend(k,iCell) = w_tend(k,iCell)   &
                        - (zb_cell(k,i,iCell) + coef_3rd_order * sign(1.0_RKIND, u_tend(k,iEdge)) * zb3_cell(k,i,iCell)) * flux
            end do
         end do
!DIR$ IVDEP
         do k = 2, nVertLevels
            w_tend(k,iCell) = ( fzm(k) * zz(k,iCell) + fzp(k) * zz(k-1,iCell)   ) * w_tend(k,iCell)
         end do
      end do

   end subroutine atm_set_smlstep_pert_variables_work


   subroutine atm_advance_acoustic_step( state, diag, tend, mesh, configs, nCells, nVertLevels, dts, small_step, &
                                   cellStart, cellEnd, vertexStart, vertexEnd, edgeStart, edgeEnd, &
                                   cellSolveStart, cellSolveEnd, vertexSolveStart, vertexSolveEnd, edgeSolveStart, edgeSolveEnd)

      !  This subroutine performs the entire acoustic step update, following Klemp et al MWR 2007,
      !  using forward-backward vertically implicit integration.  
      !  The gravity-waves are included in the acoustic-step integration.
      !  The input state variables that are updated are ru_p, rw_p (note that this is (rho*omega)_p here),
      !  rtheta_p, and rho_pp.  The time averaged mass flux is accumulated in ruAvg and wwAvg

      implicit none

      type (mpas_pool_type), intent(inout) :: state
      type (mpas_pool_type), intent(inout) :: diag
      type (mpas_pool_type), intent(inout) :: tend
      type (mpas_pool_type), intent(inout) :: mesh
      type (mpas_pool_type), intent(in)    :: configs
      integer, intent(in) :: small_step              ! acoustic step number
      integer, intent(in) :: nCells                  ! for allocating stack variables
      integer, intent(in) :: nVertLevels             ! for allocating stack variables
      real (kind=RKIND), intent(in) :: dts
      integer, intent(in) :: cellStart, cellEnd, vertexStart, vertexEnd, edgeStart, edgeEnd
      integer, intent(in) :: cellSolveStart, cellSolveEnd, vertexSolveStart, vertexSolveEnd, edgeSolveStart, edgeSolveEnd


      real (kind=RKIND), dimension(nVertLevels) :: du
      real (kind=RKIND), dimension(nVertLevels+1) :: dpzx

      real (kind=RKIND), dimension(:,:), pointer :: rho_zz, theta_m, ru_p, rw_p, rtheta_pp,  &
                                                    zz_rtheta_pp_old, zz, exner, cqu, ruAvg, &
                                                    wwAvg, rho_pp, cofwt, coftz, zxu,        &
                                                    a_tri, alpha_tri, gamma_tri, dss,        &
                                                    tend_ru, tend_rho, tend_rt, tend_rw,     &
                                                    zgrid, cofwr, cofwz, w

! redefine ru_p to be perturbation from time t, change 3a  ! temporary
      real (kind=RKIND), dimension(:,:), pointer :: ru
      real (kind=RKIND), dimension(:,:), pointer :: ru_save
! redefine rw_p to be perturbation from time t, change 3a  ! temporary
      real (kind=RKIND), dimension(:,:), pointer :: rw
      real (kind=RKIND), dimension(:,:), pointer :: rw_save

      real (kind=RKIND), dimension(:), pointer :: fzm, fzp, rdzw, dcEdge, invDcEdge, invAreaCell, cofrz, dvEdge

      real (kind=RKIND), dimension(:,:), pointer :: pzp, pzm
      integer, dimension(:), pointer :: nEdgesOnCell
      integer, dimension(:,:), pointer :: cellsOnEdge, edgesOnCell
      real (kind=RKIND), dimension(:,:), pointer :: edgesOnCell_sign

      real (kind=RKIND), pointer :: epssm, smdiv, smdiv_p_forward

      real (kind=RKIND), pointer :: cf1, cf2, cf3

      integer, pointer :: nEdges, nCellsSolve

      call mpas_pool_get_array(mesh, 'cellsOnEdge', cellsOnEdge)
      call mpas_pool_get_array(mesh, 'edgesOnCell', edgesOnCell)
      call mpas_pool_get_array(mesh, 'nEdgesOnCell', nEdgesOnCell)
      call mpas_pool_get_array(mesh, 'edgesOnCell_sign', edgesOnCell_sign)

      call mpas_pool_get_array(state, 'rho_zz', rho_zz, 2)
!      call mpas_pool_get_array(state, 'theta_m', theta_m, 2)
      call mpas_pool_get_array(state, 'theta_m', theta_m, 1)
!  change needed for rw_p, change 6 (see rayleigh damping)
      call mpas_pool_get_array(state, 'w', w, 2)
!      call mpas_pool_get_array(state, 'w', w, 1)

      call mpas_pool_get_array(diag, 'rtheta_pp', rtheta_pp)
      call mpas_pool_get_array(diag, 'zz_rtheta_pp_old', zz_rtheta_pp_old)
      call mpas_pool_get_array(diag, 'ru_p', ru_p)
      call mpas_pool_get_array(diag, 'rw_p', rw_p)
      call mpas_pool_get_array(diag, 'exner', exner)
      call mpas_pool_get_array(diag, 'cqu', cqu)
      call mpas_pool_get_array(diag, 'ruAvg', ruAvg)
      call mpas_pool_get_array(diag, 'wwAvg', wwAvg)
      call mpas_pool_get_array(diag, 'rho_pp', rho_pp)
      call mpas_pool_get_array(diag, 'cofwt', cofwt)
      call mpas_pool_get_array(diag, 'coftz', coftz)
      call mpas_pool_get_array(diag, 'cofrz', cofrz)
      call mpas_pool_get_array(diag, 'cofwr', cofwr)
      call mpas_pool_get_array(diag, 'cofwz', cofwz)
      call mpas_pool_get_array(diag, 'a_tri', a_tri)
      call mpas_pool_get_array(diag, 'alpha_tri', alpha_tri)
      call mpas_pool_get_array(diag, 'gamma_tri', gamma_tri)

      call mpas_pool_get_array(mesh, 'dss', dss)
      call mpas_pool_get_array(mesh, 'pzp', pzp)
      call mpas_pool_get_array(mesh, 'pzm', pzm)

      call mpas_pool_get_array(tend, 'u', tend_ru)
      call mpas_pool_get_array(tend, 'rho_zz', tend_rho)
      call mpas_pool_get_array(tend, 'theta_m', tend_rt)
      call mpas_pool_get_array(tend, 'w', tend_rw)

      call mpas_pool_get_array(mesh, 'zz', zz)
      call mpas_pool_get_array(mesh, 'zxu', zxu)
      call mpas_pool_get_array(mesh, 'zgrid', zgrid)
      call mpas_pool_get_array(mesh, 'fzm', fzm)
      call mpas_pool_get_array(mesh, 'fzp', fzp)
      call mpas_pool_get_array(mesh, 'rdzw', rdzw)
      call mpas_pool_get_array(mesh, 'dcEdge', dcEdge)
      call mpas_pool_get_array(mesh, 'invDcEdge', invDcEdge)
      call mpas_pool_get_array(mesh, 'dvEdge', dvEdge)
      call mpas_pool_get_array(mesh, 'invAreaCell', invAreaCell)

      call mpas_pool_get_dimension(mesh, 'nEdges', nEdges)
      call mpas_pool_get_dimension(mesh, 'nCellsSolve', nCellsSolve)

      call mpas_pool_get_array(mesh, 'cf1', cf1)
      call mpas_pool_get_array(mesh, 'cf2', cf2)
      call mpas_pool_get_array(mesh, 'cf3', cf3)

! redefine ru_p to be perturbation from time t, change 3b ! temporary
      call mpas_pool_get_array(diag, 'ru', ru)
      call mpas_pool_get_array(diag, 'ru_save', ru_save)
! redefine rw_p to be perturbation from time t, change 3b ! temporary
      call mpas_pool_get_array(diag, 'rw', rw)
      call mpas_pool_get_array(diag, 'rw_save', rw_save)

      ! epssm is the offcentering coefficient for the vertically implicit integration.
      ! smdiv is the 3D divergence-damping coefficients.
      call mpas_pool_get_config(configs, 'config_epssm', epssm) 
      call mpas_pool_get_config(configs, 'config_smdiv', smdiv) 
      call mpas_pool_get_config(configs, 'config_smdiv_p_forward', smdiv_p_forward) 

      call atm_advance_acoustic_step_work(nCells, nEdges, nCellsSolve, cellStart, cellEnd, vertexStart, vertexEnd, edgeStart, edgeEnd, &
                                   cellSolveStart, cellSolveEnd, vertexSolveStart, vertexSolveEnd, edgeSolveStart, edgeSolveEnd, &
                                   rho_zz, theta_m, ru_p, rw_p, rtheta_pp, zz_rtheta_pp_old, zz, exner, cqu, ruAvg, wwAvg, &
                                   rho_pp, cofwt, coftz, zxu, a_tri, alpha_tri, gamma_tri, dss, tend_ru, tend_rho, tend_rt, &
                                   tend_rw, zgrid, cofwr, cofwz, w, ru, ru_save, rw, rw_save, fzm, fzp, rdzw, dcEdge, invDcEdge, &
                                   invAreaCell, cofrz, dvEdge, pzp, pzm, nEdgesOnCell, cellsOnEdge, edgesOnCell, edgesOnCell_sign, &
                                   dts, small_step, epssm, smdiv, smdiv_p_forward, cf1, cf2, cf3 &
                                   )

   end subroutine atm_advance_acoustic_step


   subroutine atm_advance_acoustic_step_work(nCells, nEdges, nCellsSolve, cellStart, cellEnd, vertexStart, vertexEnd, edgeStart, edgeEnd, &
                                   cellSolveStart, cellSolveEnd, vertexSolveStart, vertexSolveEnd, edgeSolveStart, edgeSolveEnd, &
                                   rho_zz, theta_m, ru_p, rw_p, rtheta_pp, zz_rtheta_pp_old, zz, exner, cqu, ruAvg, wwAvg, &
                                   rho_pp, cofwt, coftz, zxu, a_tri, alpha_tri, gamma_tri, dss, tend_ru, tend_rho, tend_rt, &
                                   tend_rw, zgrid, cofwr, cofwz, w, ru, ru_save, rw, rw_save, fzm, fzp, rdzw, dcEdge, invDcEdge, &
                                   invAreaCell, cofrz, dvEdge, pzp, pzm, nEdgesOnCell, cellsOnEdge, edgesOnCell, edgesOnCell_sign, &
                                   dts, small_step, epssm, smdiv, smdiv_p_forward, cf1, cf2, cf3 &
                                   )

      use mpas_atm_dimensions

      implicit none


      !
      ! Dummy arguments
      !
      integer, intent(in) :: nCells, nEdges, nCellsSolve
      integer, intent(in) :: cellStart, cellEnd, vertexStart, vertexEnd, edgeStart, edgeEnd
      integer, intent(in) :: cellSolveStart, cellSolveEnd, vertexSolveStart, vertexSolveEnd, edgeSolveStart, edgeSolveEnd

      real (kind=RKIND), dimension(nVertLevels,nCells+1) :: rho_zz
      real (kind=RKIND), dimension(nVertLevels,nCells+1) :: theta_m
      real (kind=RKIND), dimension(nVertLevels,nEdges+1) :: ru_p
      real (kind=RKIND), dimension(nVertLevels+1,nCells+1) :: rw_p
      real (kind=RKIND), dimension(nVertLevels,nCells+1) :: rtheta_pp

      real (kind=RKIND), dimension(nVertLevels,nCells+1) :: zz_rtheta_pp_old
      real (kind=RKIND), dimension(nVertLevels,nCells+1) :: zz
      real (kind=RKIND), dimension(nVertLevels,nCells+1) :: exner
      real (kind=RKIND), dimension(nVertLevels,nEdges+1) :: cqu
      real (kind=RKIND), dimension(nVertLevels,nEdges+1) :: ruAvg
      real (kind=RKIND), dimension(nVertLevels+1,nCells+1) :: wwAvg
      real (kind=RKIND), dimension(nVertLevels,nCells+1) :: rho_pp
      real (kind=RKIND), dimension(nVertLevels,nCells+1) :: cofwt
      real (kind=RKIND), dimension(nVertLevels+1,nCells+1) :: coftz
      real (kind=RKIND), dimension(nVertLevels,nEdges+1) :: zxu

      real (kind=RKIND), dimension(nVertLevels,nCells+1) :: a_tri
      real (kind=RKIND), dimension(nVertLevels,nCells+1) :: alpha_tri
      real (kind=RKIND), dimension(nVertLevels,nCells+1) :: gamma_tri
      real (kind=RKIND), dimension(nVertLevels,nCells+1) :: dss
      real (kind=RKIND), dimension(nVertLevels,nEdges+1) :: tend_ru
      real (kind=RKIND), dimension(nVertLevels,nCells+1) :: tend_rho
      real (kind=RKIND), dimension(nVertLevels,nCells+1) :: tend_rt
      real (kind=RKIND), dimension(nVertLevels+1,nCells+1) :: tend_rw
      real (kind=RKIND), dimension(nVertLevels+1,nCells+1) :: zgrid
      real (kind=RKIND), dimension(nVertLevels,nCells+1) :: cofwr
      real (kind=RKIND), dimension(nVertLevels,nCells+1) :: cofwz

      real (kind=RKIND), dimension(nVertLevels+1,nCells+1) :: w
      real (kind=RKIND), dimension(nVertLevels,nEdges+1) :: ru
      real (kind=RKIND), dimension(nVertLevels,nEdges+1) :: ru_save
      real (kind=RKIND), dimension(nVertLevels+1,nCells+1) :: rw
      real (kind=RKIND), dimension(nVertLevels+1,nCells+1) :: rw_save

      real (kind=RKIND), dimension(nVertLevels) :: fzm
      real (kind=RKIND), dimension(nVertLevels) :: fzp
      real (kind=RKIND), dimension(nVertLevels) :: rdzw
      real (kind=RKIND), dimension(nEdges+1) :: dcEdge
      real (kind=RKIND), dimension(nEdges+1) :: invDcEdge
      real (kind=RKIND), dimension(nCells+1) :: invAreaCell
      real (kind=RKIND), dimension(nVertLevels) :: cofrz
      real (kind=RKIND), dimension(nEdges+1) :: dvEdge

      real (kind=RKIND), dimension(nVertLevels,nCells+1) :: pzp
      real (kind=RKIND), dimension(nVertLevels,nCells+1) :: pzm

      integer, dimension(nCells+1) :: nEdgesOnCell
      integer, dimension(2,nEdges+1) :: cellsOnEdge
      integer, dimension(maxEdges,nCells+1) :: edgesOnCell
      real (kind=RKIND), dimension(maxEdges,nCells+1) :: edgesOnCell_sign

      integer, intent(in) :: small_step
      real (kind=RKIND), intent(in) :: dts, epssm, smdiv, smdiv_p_forward, cf1, cf2, cf3

  
      !
      ! Local variables
      !
      integer :: cell1, cell2, iEdge, iCell, i, k
      real (kind=RKIND) :: c2, rcv, rtheta_pp_tmp
      real (kind=RKIND) :: pgrad, flux, resm


      rcv = rgas / (cp - rgas)
      c2 = cp * rcv
      resm = (1.0 - epssm) / (1.0 + epssm)

      if(small_step /= 1) then  !  not needed on first small step 

         do iCell = cellStart,cellEnd
           ! acoustic step divergence damping - forward weight rtheta_pp - see Klemp et al MWR 2007
           do k = 1,nVertLevels
              rtheta_pp_tmp = rtheta_pp(k,iCell)
              rtheta_pp(k,iCell) = (rtheta_pp(k,iCell) + smdiv_p_forward * (rtheta_pp(k,iCell)-zz_rtheta_pp_old(k,iCell)))*zz(k,iCell)
              zz_rtheta_pp_old(k,iCell) = rtheta_pp_tmp
           end do
        end do
        
!$OMP BARRIER

        ! forward-backward acoustic step integration.
        ! begin by updating the horizontal velocity u, 
        ! and accumulating the contribution from the updated u to the other tendencies.

        ! we are looping over all edges, but only computing on edges of owned cells. This will include updates of
        ! all owned edges plus some edges that are owned by other blocks.  We perform these redundant computations
        ! so that we do not have to communicate updates of u to update the cell variables (rho, w, and theta). 

        !MGD this loop will not be very load balanced with if-test below

        do iEdge=edgeStart,edgeEnd ! MGD do we really just need edges touching owned cells?
 
           cell1 = cellsOnEdge(1,iEdge)
           cell2 = cellsOnEdge(2,iEdge)

           ! update edges for block-owned cells
           if (cell1 <= nCellsSolve .or. cell2 <= nCellsSolve ) then

!DIR$ IVDEP
              do k=1,nVertLevels
!!                 pgrad = ((zz_rtheta_pp(k,cell2)-zz_rtheta_pp_old(k,cell1))*invDcEdge(iEdge) )/(.5*(zz(k,cell2)+zz(k,cell1)))
                 pgrad = ((rtheta_pp(k,cell2)-rtheta_pp(k,cell1))*invDcEdge(iEdge) )/(.5*(zz(k,cell2)+zz(k,cell1)))
                 pgrad = cqu(k,iEdge)*0.5*c2*(exner(k,cell1)+exner(k,cell2))*pgrad
                 pgrad = pgrad + 0.5*zxu(k,iEdge)*gravity*(rho_pp(k,cell1)+rho_pp(k,cell2))
                 ru_p(k,iEdge) = ru_p(k,iEdge) + dts*(tend_ru(k,iEdge) - pgrad) 
              end do

              ! accumulate ru_p for use later in scalar transport
!DIR$ IVDEP
              do k=1,nVertLevels
                 ruAvg(k,iEdge) = ruAvg(k,iEdge) + ru_p(k,iEdge)
              end do

           end if ! end test for block-owned cells

        end do ! end loop over edges

      else !  this is all that us needed for ru_p update for first acoustic step in RK substep

        do iEdge=edgeStart,edgeEnd ! MGD do we really just need edges touching owned cells?

           cell1 = cellsOnEdge(1,iEdge)
           cell2 = cellsOnEdge(2,iEdge)

           ! update edges for block-owned cells
           if (cell1 <= nCellsSolve .or. cell2 <= nCellsSolve ) then

!DIR$ IVDEP
              do k=1,nVertLevels
                 ru_p(k,iEdge) = dts*tend_ru(k,iEdge) - smdiv*dcEdge(iEdge)*(tend_rho(k,cell2)-tend_rho(k,cell1))
              end do
!DIR$ IVDEP
              do k=1,nVertLevels
!!                 ruAvg(k,iEdge) = ruAvg(k,iEdge) + ru_p(k,iEdge)
                 ruAvg(k,iEdge) = ru_p(k,iEdge)                 
              end do

           end if ! end test for block-owned cells
        end do ! end loop over edges

      end if ! test for first acoustic step

!$OMP BARRIER

      do iCell=cellSolveStart,cellSolveEnd  ! loop over all owned cells to solve

         ts(:,iCell) = 0.0
         rs(:,iCell) = 0.0

         if(small_step == 1) then  ! initialize here on first small timestep.
            wwAvg(1:nVertLevels+1,iCell) = 0.0            
            rho_pp(1:nVertLevels,iCell) = 0.0            
            rtheta_pp(1:nVertLevels,iCell) = 0.0            
            zz_rtheta_pp_old(1:nVertLevels,iCell) = 0.0
            rw_p(:,iCell) = 0.0
         else  ! reset rtheta_pp to input value;
               !  rtheta_pp_old stores input value for use in div damping on next acoustic step
            rtheta_pp(1:nVertLevels,iCell) = zz_rtheta_pp_old(1:nVertLevels,iCell)  
         end if
            
         do i=1,nEdgesOnCell(iCell) 
            iEdge = edgesOnCell(i,iCell)
            cell1 = cellsOnEdge(1,iEdge)
            cell2 = cellsOnEdge(2,iEdge)
!DIR$ IVDEP
            do k=1,nVertLevels
               flux = edgesOnCell_sign(i,iCell)*dts*dvEdge(iEdge)*ru_p(k,iEdge) * invAreaCell(iCell)
               rs(k,iCell) = rs(k,iCell)-flux
               ts(k,iCell) = ts(k,iCell)-flux*0.5*(theta_m(k,cell2)+theta_m(k,cell1))
            end do
         end do

      ! vertically implicit acoustic and gravity wave integration.
      ! this follows Klemp et al MWR 2007, with the addition of an implicit Rayleigh damping of w
      ! serves as a gravity-wave absorbing layer, from Klemp et al 2008.

!DIR$ IVDEP
         do k=1, nVertLevels
            rs(k,iCell) = rho_pp(k,iCell) + dts*tend_rho(k,iCell) + rs(k,iCell)      &
                            - cofrz(k)*resm*(rw_p(k+1,iCell)-rw_p(k,iCell)) 
            ts(k,iCell) = rtheta_pp(k,iCell) + dts*tend_rt(k,iCell) + ts(k,iCell)    &
                               - resm*rdzw(k)*( coftz(k+1,iCell)*rw_p(k+1,iCell)     &
                                               -coftz(k,iCell)*rw_p(k,iCell))
         end do

!DIR$ IVDEP
         do k=2, nVertLevels
            wwavg(k,iCell) = wwavg(k,iCell) + 0.5*(1.0-epssm)*rw_p(k,iCell)
         end do

!DIR$ IVDEP
         do k=2, nVertLevels
            rw_p(k,iCell) = rw_p(k,iCell) +  dts*tend_rw(k,iCell)                       &
                       - cofwz(k,iCell)*((zz(k  ,iCell)*ts (k  ,iCell)                  &
                                     -zz(k-1,iCell)*ts (k-1,iCell))                     &
                               +resm*(zz(k  ,iCell)*rtheta_pp(k  ,iCell)                &
                                     -zz(k-1,iCell)*rtheta_pp(k-1,iCell)))              &
                       - cofwr(k,iCell)*((rs (k,iCell)+rs (k-1,iCell))                  &
                               +resm*(rho_pp(k,iCell)+rho_pp(k-1,iCell)))               &
                       + cofwt(k  ,iCell)*(ts (k  ,iCell)+resm*rtheta_pp(k  ,iCell))    &
                       + cofwt(k-1,iCell)*(ts (k-1,iCell)+resm*rtheta_pp(k-1,iCell))
         end do

         ! tridiagonal solve sweeping up and then down the column

!MGD VECTOR DEPENDENCE
         do k=2,nVertLevels
            rw_p(k,iCell) = (rw_p(k,iCell)-a_tri(k,iCell)*rw_p(k-1,iCell))*alpha_tri(k,iCell)
         end do

!MGD VECTOR DEPENDENCE
         do k=nVertLevels,1,-1
            rw_p(k,iCell) = rw_p(k,iCell) - gamma_tri(k,iCell)*rw_p(k+1,iCell)     
         end do

         ! the implicit Rayleigh damping on w (gravity-wave absorbing) 

!DIR$ IVDEP
         do k=2,nVertLevels
            rw_p(k,iCell) = (rw_p(k,iCell) + (rw_save(k  ,iCell) - rw(k  ,iCell)) -dts*dss(k,iCell)*               &
                        (fzm(k)*zz (k,iCell)+fzp(k)*zz (k-1,iCell))        &
                        *(fzm(k)*rho_zz(k,iCell)+fzp(k)*rho_zz(k-1,iCell))       &
                                 *w(k,iCell)    )/(1.0+dts*dss(k,iCell)) &
                         - (rw_save(k  ,iCell) - rw(k  ,iCell))
         end do

         ! accumulate (rho*omega)' for use later in scalar transport
!DIR$ IVDEP
         do k=2,nVertLevels
            wwAvg(k,iCell) = wwAvg(k,iCell) + 0.5*(1.0+epssm)*rw_p(k,iCell)
         end do

         ! update rho_pp and theta_pp given updated rw_p

!DIR$ IVDEP
         do k=1,nVertLevels
            rho_pp(k,iCell) = rs(k,iCell) - cofrz(k) *(rw_p(k+1,iCell)-rw_p(k  ,iCell))
            rtheta_pp(k,iCell) = ts(k,iCell) - rdzw(k)*(coftz(k+1,iCell)*rw_p(k+1,iCell)  &
                               -coftz(k  ,iCell)*rw_p(k  ,iCell))
         end do

      end do !  end of loop over cells

   end subroutine atm_advance_acoustic_step_work


   subroutine atm_recover_large_step_variables( state, diag, tend, mesh, configs, dt, ns, rk_step, &
                                       cellStart, cellEnd, vertexStart, vertexEnd, edgeStart, edgeEnd, &
                                       cellSolveStart, cellSolveEnd, vertexSolveStart, vertexSolveEnd, edgeSolveStart, edgeSolveEnd)

      ! reconstitute state variables from acoustic-step perturbation variables 
      ! after the acoustic steps.  The perturbation variables were originally set in
      ! subroutine atm_set_smlstep_pert_variables prior to their acoustic-steps update.
      ! we are also computing a few other state-derived variables here.

      implicit none

      type (mpas_pool_type), intent(inout) :: state
      type (mpas_pool_type), intent(inout) :: diag
      type (mpas_pool_type), intent(inout) :: tend
      type (mpas_pool_type), intent(inout) :: mesh
      type (mpas_pool_type), intent(in) :: configs
      integer, intent(in) :: ns, rk_step
      real (kind=RKIND), intent(in) :: dt
      integer, intent(in) :: cellStart, cellEnd, vertexStart, vertexEnd, edgeStart, edgeEnd
      integer, intent(in) :: cellSolveStart, cellSolveEnd, vertexSolveStart, vertexSolveEnd, edgeSolveStart, edgeSolveEnd


      real (kind=RKIND), dimension(:,:), pointer :: wwAvg, rw_save, w, rw, rw_p, rtheta_p, rtheta_pp,   &
                                                    rtheta_p_save, rt_diabatic_tend, rho_p, rho_p_save, &
                                                    rho_pp, rho_zz, rho_base, ruAvg, ru_save, ru_p, u, ru, &
                                                    exner, exner_base, rtheta_base, pressure_p,         &
                                                    zz, theta_m, pressure_b
      real (kind=RKIND), dimension(:,:,:), pointer :: scalars
      real (kind=RKIND), dimension(:), pointer :: fzm, fzp
      real (kind=RKIND), dimension(:,:,:), pointer :: zb, zb3, zb_cell, zb3_cell
      real (kind=RKIND), dimension(:,:), pointer :: edgesOnCell_sign
      integer, dimension(:,:), pointer :: cellsOnEdge, edgesOnCell
      integer, dimension(:), pointer :: nEdgesOnCell

      integer :: i, iCell, iEdge, k, cell1, cell2
      integer, pointer :: nVertLevels, nCells, nCellsSolve, nEdges, nEdgesSolve
      real (kind=RKIND) :: invNs, rcv, p0, flux
      real (kind=RKIND), pointer :: cf1, cf2, cf3, coef_3rd_order


      call mpas_pool_get_array(diag, 'wwAvg', wwAvg)
      call mpas_pool_get_array(diag, 'rw_save', rw_save)
      call mpas_pool_get_array(diag, 'rw', rw)
      call mpas_pool_get_array(diag, 'rw_p', rw_p)
      call mpas_pool_get_array(state, 'w', w, 2)

      call mpas_pool_get_array(diag, 'rtheta_p', rtheta_p)
      call mpas_pool_get_array(diag, 'rtheta_p_save', rtheta_p_save)
      call mpas_pool_get_array(diag, 'rtheta_pp', rtheta_pp)
      call mpas_pool_get_array(diag, 'rtheta_base', rtheta_base)
      call mpas_pool_get_array(tend, 'rt_diabatic_tend', rt_diabatic_tend)
      call mpas_pool_get_array(state, 'theta_m', theta_m, 2)
      call mpas_pool_get_array(state, 'scalars', scalars, 2)

      call mpas_pool_get_array(state, 'rho_zz', rho_zz, 2)
      call mpas_pool_get_array(diag, 'rho_p', rho_p)
      call mpas_pool_get_array(diag, 'rho_p_save', rho_p_save)
      call mpas_pool_get_array(diag, 'rho_pp', rho_pp)
      call mpas_pool_get_array(diag, 'rho_base', rho_base)

      call mpas_pool_get_array(diag, 'ruAvg', ruAvg)
      call mpas_pool_get_array(diag, 'ru_save', ru_save)
      call mpas_pool_get_array(diag, 'ru_p', ru_p)
      call mpas_pool_get_array(diag, 'ru', ru)
      call mpas_pool_get_array(state, 'u', u, 2)

      call mpas_pool_get_array(diag, 'exner', exner)
      call mpas_pool_get_array(diag, 'exner_base', exner_base)

      call mpas_pool_get_array(diag, 'pressure_p', pressure_p)
      call mpas_pool_get_array(diag, 'pressure_base', pressure_b)

      call mpas_pool_get_array(mesh, 'zz', zz)
      call mpas_pool_get_array(mesh, 'zb', zb)
      call mpas_pool_get_array(mesh, 'zb3', zb3)
      call mpas_pool_get_array(mesh, 'zb_cell', zb_cell)
      call mpas_pool_get_array(mesh, 'zb3_cell', zb3_cell)
      call mpas_pool_get_array(mesh, 'fzm', fzm)
      call mpas_pool_get_array(mesh, 'fzp', fzp)
      call mpas_pool_get_array(mesh, 'cellsOnEdge', cellsOnEdge)
      call mpas_pool_get_array(mesh, 'edgesOnCell', edgesOnCell)
      call mpas_pool_get_array(mesh, 'edgesOnCell_sign', edgesOnCell_sign)
      call mpas_pool_get_array(mesh, 'nEdgesOnCell', nEdgesOnCell)

      call mpas_pool_get_dimension(mesh, 'nVertLevels', nVertLevels)
      call mpas_pool_get_dimension(mesh, 'nCells', nCells)
      call mpas_pool_get_dimension(mesh, 'nCellsSolve', nCellsSolve)
      call mpas_pool_get_dimension(mesh, 'nEdges', nEdges)
      call mpas_pool_get_dimension(mesh, 'nEdgesSolve', nEdgesSolve)

      call mpas_pool_get_array(mesh, 'cf1', cf1)
      call mpas_pool_get_array(mesh, 'cf2', cf2)
      call mpas_pool_get_array(mesh, 'cf3', cf3)

      call mpas_pool_get_config(configs, 'config_coef_3rd_order', coef_3rd_order)

      call atm_recover_large_step_variables_work(nCells, nEdges, nCellsSolve, nEdgesSolve, dt, ns, rk_step, &
                             wwAvg, rw_save, w, rw, rw_p, rtheta_p, rtheta_pp, rtheta_p_save, rt_diabatic_tend, rho_p, &
                             rho_p_save, rho_pp, rho_zz, rho_base, ruAvg, ru_save, ru_p, u, ru, exner, exner_base, &
                             rtheta_base, pressure_p, zz, theta_m, pressure_b, scalars, fzm, fzp, &
                             zb, zb3, zb_cell, zb3_cell, edgesOnCell_sign, cellsOnEdge, edgesOnCell, nEdgesOnCell, &
                             cf1, cf2, cf3, coef_3rd_order, &
                             cellStart, cellEnd, vertexStart, vertexEnd, edgeStart, edgeEnd, &
                             cellSolveStart, cellSolveEnd, vertexSolveStart, vertexSolveEnd, edgeSolveStart, edgeSolveEnd)

   end subroutine atm_recover_large_step_variables


   subroutine atm_recover_large_step_variables_work(nCells, nEdges, nCellsSolve, nEdgesSolve, dt, ns, rk_step, &
                             wwAvg, rw_save, w, rw, rw_p, rtheta_p, rtheta_pp, rtheta_p_save, rt_diabatic_tend, rho_p, &
                             rho_p_save, rho_pp, rho_zz, rho_base, ruAvg, ru_save, ru_p, u, ru, exner, exner_base, &
                             rtheta_base, pressure_p, zz, theta_m, pressure_b, scalars, fzm, fzp, &
                             zb, zb3, zb_cell, zb3_cell, edgesOnCell_sign, cellsOnEdge, edgesOnCell, nEdgesOnCell, &
                             cf1, cf2, cf3, coef_3rd_order, &
                             cellStart, cellEnd, vertexStart, vertexEnd, edgeStart, edgeEnd, &
                             cellSolveStart, cellSolveEnd, vertexSolveStart, vertexSolveEnd, edgeSolveStart, edgeSolveEnd)

      use mpas_atm_dimensions

      implicit none


      !
      ! Dummy arguments
      !
      integer, intent(in) :: nCells, nEdges, nCellsSolve, nEdgesSolve
      integer, intent(in) :: ns, rk_step
      real (kind=RKIND), intent(in) :: dt

      real (kind=RKIND), dimension(nVertLevels+1,nCells+1) :: wwAvg
      real (kind=RKIND), dimension(nVertLevels+1,nCells+1) :: rw_save
      real (kind=RKIND), dimension(nVertLevels+1,nCells+1) :: w
      real (kind=RKIND), dimension(nVertLevels+1,nCells+1) :: rw
      real (kind=RKIND), dimension(nVertLevels+1,nCells+1) :: rw_p
      real (kind=RKIND), dimension(nVertLevels,nCells+1) :: rtheta_p
      real (kind=RKIND), dimension(nVertLevels,nCells+1) :: rtheta_pp
      real (kind=RKIND), dimension(nVertLevels,nCells+1) :: rtheta_p_save
      real (kind=RKIND), dimension(nVertLevels,nCells+1) :: rt_diabatic_tend
      real (kind=RKIND), dimension(nVertLevels,nCells+1) :: rho_p
      real (kind=RKIND), dimension(nVertLevels,nCells+1) :: rho_p_save
      real (kind=RKIND), dimension(nVertLevels,nCells+1) :: rho_pp
      real (kind=RKIND), dimension(nVertLevels,nCells+1) :: rho_zz
      real (kind=RKIND), dimension(nVertLevels,nCells+1) :: rho_base
      real (kind=RKIND), dimension(nVertLevels,nEdges+1) :: ruAvg
      real (kind=RKIND), dimension(nVertLevels,nEdges+1) :: ru_save
      real (kind=RKIND), dimension(nVertLevels,nEdges+1) :: ru_p
      real (kind=RKIND), dimension(nVertLevels,nEdges+1) :: u
      real (kind=RKIND), dimension(nVertLevels,nEdges+1) :: ru
      real (kind=RKIND), dimension(nVertLevels,nCells+1) :: exner
      real (kind=RKIND), dimension(nVertLevels,nCells+1) :: exner_base
      real (kind=RKIND), dimension(nVertLevels,nCells+1) :: rtheta_base
      real (kind=RKIND), dimension(nVertLevels,nCells+1) :: pressure_p
      real (kind=RKIND), dimension(nVertLevels,nCells+1) :: zz
      real (kind=RKIND), dimension(nVertLevels,nCells+1) :: theta_m
      real (kind=RKIND), dimension(nVertLevels,nCells+1) :: pressure_b
      real (kind=RKIND), dimension(num_scalars,nVertLevels,nCells+1) :: scalars
      real (kind=RKIND), dimension(nVertLevels) :: fzm
      real (kind=RKIND), dimension(nVertLevels) :: fzp
      real (kind=RKIND), dimension(nVertLevels+1,2,nEdges+1) :: zb
      real (kind=RKIND), dimension(nVertLevels+1,2,nEdges+1) :: zb3
      real (kind=RKIND), dimension(nVertLevels+1,maxEdges,nCells+1) :: zb_cell
      real (kind=RKIND), dimension(nVertLevels+1,maxEdges,nCells+1) :: zb3_cell
      real (kind=RKIND), dimension(maxEdges,nCells+1) :: edgesOnCell_sign
      integer, dimension(2,nEdges+1) :: cellsOnEdge
      integer, dimension(maxEdges,nCells+1) :: edgesOnCell
      integer, dimension(nCells+1) :: nEdgesOnCell

      real (kind=RKIND) :: cf1, cf2, cf3, coef_3rd_order

      integer, intent(in) :: cellStart, cellEnd, vertexStart, vertexEnd, edgeStart, edgeEnd
      integer, intent(in) :: cellSolveStart, cellSolveEnd, vertexSolveStart, vertexSolveEnd, edgeSolveStart, edgeSolveEnd


      !
      ! Local variables
      !
      integer :: i, iCell, iEdge, k, cell1, cell2
      real (kind=RKIND) :: invNs, rcv, p0, flux


      rcv = rgas/(cp-rgas)
      p0 = 1.0e+05  ! this should come from somewhere else...

      ! Avoid FP errors caused by a potential division by zero below by 
      ! initializing the "garbage cell" of rho_zz to a non-zero value
      do k=1,nVertLevels
         rho_zz(k,nCells+1) = 1.0
      end do

      ! compute new density everywhere so we can compute u from ru.
      ! we will also need it to compute theta_m below

      invNs = 1 / real(ns,RKIND)

      do iCell=cellStart,cellEnd

!DIR$ IVDEP
         do k = 1, nVertLevels
            rho_p(k,iCell) = rho_p_save(k,iCell) + rho_pp(k,iCell)

            rho_zz(k,iCell) = rho_p(k,iCell) + rho_base(k,iCell)
         end do

         w(1,iCell) = 0.0

!DIR$ IVDEP
         do k = 2, nVertLevels
            wwAvg(k,iCell) = rw_save(k,iCell) + (wwAvg(k,iCell) * invNs)
            rw(k,iCell) = rw_save(k,iCell) + rw_p(k,iCell)

          ! pick up part of diagnosed w from omega - divide by density later
            w(k,iCell) = rw(k,iCell)/(fzm(k)*zz(k,iCell)+fzp(k)*zz(k-1,iCell))
                                      
         end do

         w(nVertLevels+1,iCell) = 0.0

         if (rk_step == 3) then
!DIR$ IVDEP
            do k = 1, nVertLevels
               rtheta_p(k,iCell) = rtheta_p_save(k,iCell) + rtheta_pp(k,iCell) &
                                 - dt * rho_zz(k,iCell) * rt_diabatic_tend(k,iCell)
               theta_m(k,iCell) = (rtheta_p(k,iCell) + rtheta_base(k,iCell))/rho_zz(k,iCell)
               exner(k,iCell) = (zz(k,iCell)*(rgas/p0)*(rtheta_p(k,iCell)+rtheta_base(k,iCell)))**rcv
               ! pressure_p is perturbation pressure
               pressure_p(k,iCell) = zz(k,iCell) * rgas * (exner(k,iCell)*rtheta_p(k,iCell)+rtheta_base(k,iCell)  &
                                                          * (exner(k,iCell)-exner_base(k,iCell)))
            end do
         else
!DIR$ IVDEP
            do k = 1, nVertLevels
               rtheta_p(k,iCell) = rtheta_p_save(k,iCell) + rtheta_pp(k,iCell)
               theta_m(k,iCell) = (rtheta_p(k,iCell) + rtheta_base(k,iCell))/rho_zz(k,iCell)
            end do
         end if

      end do

      ! recover time-averaged ruAvg on all edges of owned cells (for upcoming scalar transport).  
      ! we solved for these in the acoustic-step loop.  
      ! we will compute ru and u here also, given we are here, even though we only need them on nEdgesSolve

!$OMP BARRIER

      do iEdge=edgeStart,edgeEnd

         cell1 = cellsOnEdge(1,iEdge)
         cell2 = cellsOnEdge(2,iEdge)

!DIR$ IVDEP
         do k = 1, nVertLevels
            ruAvg(k,iEdge) = ru_save(k,iEdge) + (ruAvg(k,iEdge) * invNs)
            ru(k,iEdge) = ru_save(k,iEdge) + ru_p(k,iEdge)
            u(k,iEdge) = 2.*ru(k,iEdge)/(rho_zz(k,cell1)+rho_zz(k,cell2))
         end do
      end do

!$OMP BARRIER

      do iCell=cellStart,cellEnd

         !  finish recovering w from (rho*omega)_p.  as when we formed (rho*omega)_p from u and w, we need
         !  to use the same flux-divergence operator as is used for the horizontal theta transport
         !  (See Klemp et al 2003).

         do i=1,nEdgesOnCell(iCell)
            iEdge=edgesOnCell(i,iCell)

            flux = (cf1*ru(1,iEdge) + cf2*ru(2,iEdge) + cf3*ru(3,iEdge))
            w(1,iCell) = w(1,iCell) + edgesOnCell_sign(i,iCell) * &
                                   (zb_cell(1,i,iCell) + sign(1.0_RKIND,flux)*coef_3rd_order*zb3_cell(1,i,iCell))*flux

!DIR$ IVDEP
            do k = 2, nVertLevels
               flux = (fzm(k)*ru(k,iEdge)+fzp(k)*ru(k-1,iEdge))
               w(k,iCell) = w(k,iCell) + edgesOnCell_sign(i,iCell) * &
                                    (zb_cell(k,i,iCell)+sign(1.0_RKIND,flux)*coef_3rd_order*zb3_cell(k,i,iCell))*flux
            end do

         end do

         w(1,iCell) = w(1,iCell)/(cf1*rho_zz(1,iCell)+cf2*rho_zz(2,iCell)+cf3*rho_zz(3,iCell))
!DIR$ IVDEP
         do k = 2, nVertLevels
           w(k,iCell) = w(k,iCell)/(fzm(k)*rho_zz(k,iCell)+fzp(k)*rho_zz(k-1,iCell))
         end do

      end do

   end subroutine atm_recover_large_step_variables_work


   subroutine atm_advance_scalars( tend, state, diag, mesh, configs, num_scalars, nCells, nVertLevels, dt, &
                                   cellStart, cellEnd, vertexStart, vertexEnd, edgeStart, edgeEnd, &
                                   cellSolveStart, cellSolveEnd, vertexSolveStart, vertexSolveEnd, edgeSolveStart, edgeSolveEnd, &
                                   horiz_flux_arr, advance_density, scalar_tend, rho_zz_int)
   !!!!!!!!!!!!!!!!!!!!!!!!!!!!!!!!!!!!!!!!!!!!!!!!!!!!!!!!!!!!!!!!!!!!!!!!!!!!!!!! 
   !
   ! Integrate scalar equations - explicit transport plus other tendencies
   !
   !  Wrapper for atm_advance_scalars_work() to de-reference pointers
   !
   !!!!!!!!!!!!!!!!!!!!!!!!!!!!!!!!!!!!!!!!!!!!!!!!!!!!!!!!!!!!!!!!!!!!!!!!!!!!!!!! 

      implicit none

      type (mpas_pool_type), intent(in) :: tend
      type (mpas_pool_type), intent(inout) :: state
      type (mpas_pool_type), intent(in) :: diag
      type (mpas_pool_type), intent(in) :: mesh
      type (mpas_pool_type), intent(in) :: configs
      integer, intent(in) :: num_scalars      ! for allocating stack variables
      integer, intent(in) :: nCells           ! for allocating stack variables
      integer, intent(in) :: nVertLevels      ! for allocating stack variables
      real (kind=RKIND) :: dt
      integer, intent(in) :: cellStart, cellEnd, vertexStart, vertexEnd, edgeStart, edgeEnd
      integer, intent(in) :: cellSolveStart, cellSolveEnd, vertexSolveStart, vertexSolveEnd, edgeSolveStart, edgeSolveEnd
      logical, intent(in), optional :: advance_density
      real (kind=RKIND), dimension(:,:,:), intent(inout), optional :: scalar_tend
      real (kind=RKIND), dimension(:,:), intent(inout), optional :: rho_zz_int

      integer :: i, j, iCell, iAdvCell, iEdge, k, iScalar, cell1, cell2
      real (kind=RKIND), dimension(:), pointer :: invAreaCell
      real (kind=RKIND) :: rho_zz_new_inv

      real (kind=RKIND) :: scalar_weight

      real (kind=RKIND), dimension(:,:,:), pointer :: scalar_old, scalar_new, scalar_tend_save
      real (kind=RKIND), dimension(:,:,:), pointer :: deriv_two
      real (kind=RKIND), dimension(:,:), pointer :: uhAvg, rho_zz_old, rho_zz_new, wwAvg, rho_edge, zgrid, kdiff
      real (kind=RKIND), dimension(:), pointer :: dvEdge, qv_init
      integer, dimension(:,:), pointer :: cellsOnEdge
      real (kind=RKIND), dimension(:,:,:), intent(inout) :: horiz_flux_arr

      integer, dimension(:,:), pointer :: advCellsForEdge, edgesOnCell
      integer, dimension(:), pointer :: nAdvCellsForEdge, nEdgesOnCell
      real (kind=RKIND), dimension(:,:), pointer :: adv_coefs, adv_coefs_3rd, edgesOnCell_sign

      real (kind=RKIND), dimension( num_scalars, nVertLevels + 1 ) :: wdtn
      integer, pointer :: nCellsSolve, nEdges

      real (kind=RKIND), dimension(:), pointer :: fnm, fnp, rdnw, meshScalingDel2, meshScalingDel4
      real (kind=RKIND), pointer :: coef_3rd_order

      logical :: local_advance_density

      if (present(advance_density)) then
         local_advance_density = advance_density
      else
         local_advance_density = .true.
      end if

      call mpas_pool_get_config(configs, 'config_coef_3rd_order', coef_3rd_order)

      call mpas_pool_get_array(state, 'scalars', scalar_old, 1)
      call mpas_pool_get_array(state, 'scalars', scalar_new, 2)
      call mpas_pool_get_array(state, 'rho_zz', rho_zz_old, 1)
      call mpas_pool_get_array(state, 'rho_zz', rho_zz_new, 2)

      call mpas_pool_get_array(diag, 'kdiff', kdiff)
      call mpas_pool_get_array(diag, 'ruAvg', uhAvg)
      call mpas_pool_get_array(diag, 'wwAvg', wwAvg)

      call mpas_pool_get_array(mesh, 'deriv_two', deriv_two)
      call mpas_pool_get_array(mesh, 'dvEdge', dvEdge)
      call mpas_pool_get_array(mesh, 'cellsOnEdge', cellsOnEdge)
      call mpas_pool_get_array(mesh, 'edgesOnCell', edgesOnCell)
      call mpas_pool_get_array(mesh, 'nEdgesOnCell', nEdgesOnCell)
      call mpas_pool_get_array(mesh, 'edgesOnCell_sign', edgesOnCell_sign)
      call mpas_pool_get_array(mesh, 'invAreaCell', invAreaCell)
      call mpas_pool_get_array(tend, 'scalars_tend', scalar_tend_save)

      call mpas_pool_get_array(mesh, 'fzm', fnm)
      call mpas_pool_get_array(mesh, 'fzp', fnp)
      call mpas_pool_get_array(mesh, 'rdzw', rdnw)
      call mpas_pool_get_array(mesh, 'meshScalingDel2', meshScalingDel2)
      call mpas_pool_get_array(mesh, 'meshScalingDel4', meshScalingDel4)

      call mpas_pool_get_array(mesh, 'nAdvCellsForEdge', nAdvCellsForEdge)
      call mpas_pool_get_array(mesh, 'advCellsForEdge', advCellsForEdge)
      call mpas_pool_get_array(mesh, 'adv_coefs', adv_coefs)
      call mpas_pool_get_array(mesh, 'adv_coefs_3rd', adv_coefs_3rd)

      call mpas_pool_get_array(diag, 'rho_edge', rho_edge)
      call mpas_pool_get_array(mesh, 'qv_init', qv_init)
      call mpas_pool_get_array(mesh, 'zgrid', zgrid)

      call mpas_pool_get_dimension(mesh, 'nCellsSolve', nCellsSolve)
      call mpas_pool_get_dimension(mesh, 'nEdges', nEdges)

      if (local_advance_density) then
      call atm_advance_scalars_work(num_scalars, nCells, nVertLevels, dt, &
             cellStart, cellEnd, vertexStart, vertexEnd, edgeStart, edgeEnd, &
             cellSolveStart, cellSolveEnd, vertexSolveStart, vertexSolveEnd, edgeSolveStart, edgeSolveEnd, &
             coef_3rd_order, scalar_old, scalar_new, rho_zz_old, rho_zz_new, kdiff, &
             uhAvg, wwAvg, deriv_two, dvEdge, &
             cellsOnEdge, edgesOnCell, nEdgesOnCell, edgesOnCell_sign, invAreaCell, &
             scalar_tend_save, fnm, fnp, rdnw, meshScalingDel2, meshScalingDel4, &
             nAdvCellsForEdge, advCellsForEdge, adv_coefs, adv_coefs_3rd, rho_edge, qv_init, zgrid, &
             nCellsSolve, nEdges, horiz_flux_arr, &
             local_advance_density, scalar_tend, rho_zz_int)
      else
      call atm_advance_scalars_work(num_scalars, nCells, nVertLevels, dt, &
             cellStart, cellEnd, vertexStart, vertexEnd, edgeStart, edgeEnd, &
             cellSolveStart, cellSolveEnd, vertexSolveStart, vertexSolveEnd, edgeSolveStart, edgeSolveEnd, &
             coef_3rd_order, scalar_old, scalar_new, rho_zz_old, rho_zz_new, kdiff, &
             uhAvg, wwAvg, deriv_two, dvEdge, &
             cellsOnEdge, edgesOnCell, nEdgesOnCell, edgesOnCell_sign, invAreaCell, &
             scalar_tend_save, fnm, fnp, rdnw, meshScalingDel2, meshScalingDel4, &
             nAdvCellsForEdge, advCellsForEdge, adv_coefs, adv_coefs_3rd, rho_edge, qv_init, zgrid, &
             nCellsSolve, nEdges, horiz_flux_arr, &
             local_advance_density)
      end if

   end subroutine atm_advance_scalars


   subroutine atm_advance_scalars_work( num_scalars_dummy, nCells, nVertLevels_dummy, dt, &
             cellStart, cellEnd, vertexStart, vertexEnd, edgeStart, edgeEnd, &
             cellSolveStart, cellSolveEnd, vertexSolveStart, vertexSolveEnd, edgeSolveStart, edgeSolveEnd, &
             coef_3rd_order, scalar_old, scalar_new, rho_zz_old, rho_zz_new, kdiff, &
             uhAvg, wwAvg, deriv_two, dvEdge, &
             cellsOnEdge, edgesOnCell, nEdgesOnCell, edgesOnCell_sign, invAreaCell, &
             scalar_tend_save, fnm, fnp, rdnw, meshScalingDel2, meshScalingDel4, &
             nAdvCellsForEdge, advCellsForEdge, adv_coefs, adv_coefs_3rd, rho_edge, qv_init, zgrid, &
             nCellsSolve, nEdges, horiz_flux_arr, &
             advance_density, scalar_tend, rho_zz_int)
   !!!!!!!!!!!!!!!!!!!!!!!!!!!!!!!!!!!!!!!!!!!!!!!!!!!!!!!!!!!!!!!!!!!!!!!!!!!!!!!! 
   !
   ! Integrate scalar equations - explicit transport plus other tendencies
   !
   !  this transport routine is similar to the original atm_advance_scalars, except it also advances
   !  (re-integrates) the density.  This re-integration allows the scalar transport routine to use a different 
   !  timestep than the dry dynamics, and also makes possible a spatial splitting of the scalar transport integration
   !  (and density integration).  The current integration is, however, not spatially split.
   !
   !  WCS 18 November 2014
   !-----------------------
   ! Input: s - current model state, 
   !            including tendencies from sources other than resolved transport.
   !        grid - grid metadata
   !
   ! input scalars in state are uncoupled (i.e. not mulitplied by density)
   ! 
   ! Output: updated uncoupled scalars (scalars in state).
   ! Note: scalar tendencies are also modified by this routine.
   !
   ! This routine DOES NOT apply any positive definite or monotonic renormalizations.
   !
   ! The transport scheme is from Skamarock and Gassmann MWR 2011.
   !
   !!!!!!!!!!!!!!!!!!!!!!!!!!!!!!!!!!!!!!!!!!!!!!!!!!!!!!!!!!!!!!!!!!!!!!!!!!!!!!!! 

      use mpas_atm_dimensions

      implicit none

      integer, intent(in) :: num_scalars_dummy ! for allocating stack variables
      integer, intent(in) :: nCells           ! for allocating stack variables
      integer, intent(in) :: nVertLevels_dummy ! for allocating stack variables
      real (kind=RKIND), intent(in) :: dt
      integer, intent(in) :: cellStart, cellEnd, vertexStart, vertexEnd, edgeStart, edgeEnd
      integer, intent(in) :: cellSolveStart, cellSolveEnd, vertexSolveStart, vertexSolveEnd, edgeSolveStart, edgeSolveEnd
      logical, intent(in) :: advance_density
      real (kind=RKIND), dimension(:,:,:), intent(in) :: scalar_old
      real (kind=RKIND), dimension(:,:,:), intent(inout) :: scalar_new
      real (kind=RKIND), dimension(num_scalars,nVertLevels,nCells+1), intent(inout) :: scalar_tend_save
      real (kind=RKIND), dimension(:,:,:), intent(in) :: deriv_two
      real (kind=RKIND), dimension(:,:), intent(in) :: rho_zz_old
      real (kind=RKIND), dimension(:,:), intent(in) :: uhAvg, wwAvg, rho_edge, zgrid, rho_zz_new, kdiff
      real (kind=RKIND), dimension(:), intent(in) :: dvEdge, qv_init
      integer, dimension(:,:), intent(in) :: cellsOnEdge
      integer, dimension(:,:), intent(in) :: advCellsForEdge, edgesOnCell
      integer, dimension(:), intent(in) :: nAdvCellsForEdge, nEdgesOnCell
      real (kind=RKIND), dimension(:,:), intent(in) :: adv_coefs, adv_coefs_3rd, edgesOnCell_sign
      real (kind=RKIND), dimension(:), intent(in) :: fnm, fnp, rdnw, meshScalingDel2, meshScalingDel4
      real (kind=RKIND), intent(in) :: coef_3rd_order
      real (kind=RKIND), dimension(num_scalars,nVertLevels,nEdges+1), intent(inout) :: horiz_flux_arr
      real (kind=RKIND), dimension(num_scalars,nVertLevels,nCells+1), intent(inout), optional :: scalar_tend
      real (kind=RKIND), dimension(nVertLevels,nCells+1), intent(inout), optional :: rho_zz_int
      real (kind=RKIND), dimension(:), intent(in) :: invAreaCell
      integer, intent(in) :: nCellsSolve, nEdges

      integer :: i, j, iCell, iAdvCell, iEdge, k, iScalar, cell1, cell2
      real (kind=RKIND) :: rho_zz_new_inv

      real (kind=RKIND) :: scalar_weight

      real (kind=RKIND), dimension( num_scalars, nVertLevels + 1 ) :: wdtn

      real (kind=RKIND), dimension(nVertLevels,10) :: scalar_weight2
      integer, dimension(10) :: ica

      real (kind=RKIND) :: flux3, flux4
      real (kind=RKIND) :: q_im2, q_im1, q_i, q_ip1, ua, coef3

      logical :: local_advance_density

      integer, parameter :: hadv_opt = 2

      flux4(q_im2, q_im1, q_i, q_ip1, ua) =                     &
          ua*( 7.*(q_i + q_im1) - (q_ip1 + q_im2) )/12.0

      flux3(q_im2, q_im1, q_i, q_ip1, ua, coef3) =              &
                flux4(q_im2, q_im1, q_i, q_ip1, ua) +           &
                coef3*abs(ua)*((q_ip1 - q_im2)-3.*(q_i-q_im1))/12.0

      local_advance_density = advance_density

      !
      ! Runge Kutta integration, so we compute fluxes from scalar_new values, update starts from scalar_old
      !
      !  horizontal flux divergence, accumulate in scalar_tend


      !  horiz_flux_arr stores the value of the scalar at the edge.
      !  a better name perhaps would be scalarEdge

      do iEdge=edgeStart,edgeEnd

         select case(nAdvCellsForEdge(iEdge))

         case(10)

            do j=1,10
!DIR$ IVDEP
               do k=1,nVertLevels
                  scalar_weight2(k,j) = adv_coefs(j,iEdge) + sign(coef_3rd_order,uhAvg(k,iEdge))*adv_coefs_3rd(j,iEdge)
               end do
            end do
            do j=1,10
               ica(j) = advCellsForEdge(j,iEdge)
            end do
!DIR$ IVDEP
            do k = 1,nVertLevels
!DIR$ IVDEP
               do iScalar = 1,num_scalars
                  horiz_flux_arr(iScalar,k,iEdge) = &
                       scalar_weight2(k,1)  * scalar_new(iScalar,k,ica(1)) + &
                       scalar_weight2(k,2)  * scalar_new(iScalar,k,ica(2)) + &
                       scalar_weight2(k,3)  * scalar_new(iScalar,k,ica(3)) + &
                       scalar_weight2(k,4)  * scalar_new(iScalar,k,ica(4)) + &
                       scalar_weight2(k,5)  * scalar_new(iScalar,k,ica(5)) + &
                       scalar_weight2(k,6)  * scalar_new(iScalar,k,ica(6)) + &
                       scalar_weight2(k,7)  * scalar_new(iScalar,k,ica(7)) + &
                       scalar_weight2(k,8)  * scalar_new(iScalar,k,ica(8)) + &
                       scalar_weight2(k,9)  * scalar_new(iScalar,k,ica(9)) + &
                       scalar_weight2(k,10) * scalar_new(iScalar,k,ica(10))
               end do
            end do

         case default

            horiz_flux_arr(:,:,iEdge) = 0.0
            do j=1,nAdvCellsForEdge(iEdge)
               iAdvCell = advCellsForEdge(j,iEdge)
!DIR$ IVDEP
               do k=1,nVertLevels
                  scalar_weight = adv_coefs(j,iEdge) + sign(coef_3rd_order,uhAvg(k,iEdge))*adv_coefs_3rd(j,iEdge)   ! Assume coef_3rd_order always >= 0
!DIR$ IVDEP
                  do iScalar=1,num_scalars
                     horiz_flux_arr(iScalar,k,iEdge) = horiz_flux_arr(iScalar,k,iEdge) + scalar_weight * scalar_new(iScalar,k,iAdvCell)
                  end do
               end do
            end do

         end select
      end do

!$OMP BARRIER

      if (local_advance_density) then
         if ((.not.present(scalar_tend)) .or. (.not.present(rho_zz_int))) then
            call mpas_dmpar_global_abort('Error: rho_zz_int or scalar_tend not supplied to atm_advance_scalars( ) when advance_density=.true.')
         end if

         do iCell=cellSolveStart,cellSolveEnd
            scalar_tend(:,:,iCell) = scalar_tend_save(:,:,iCell)
#ifndef DO_PHYSICS
            scalar_tend(:,:,iCell) = 0.0  !  testing purposes - we have no sources or sinks
#endif

            rho_zz_int(:,iCell) = 0.0

            do i=1,nEdgesOnCell(iCell)
               iEdge = edgesOnCell(i,iCell)
   
               ! here we add the horizontal flux divergence into the scalar tendency.
               ! note that the scalar tendency is modified.
!DIR$ IVDEP
               do k=1,nVertLevels
                  rho_zz_int(k,iCell) = rho_zz_int(k,iCell) - edgesOnCell_sign(i,iCell) * uhAvg(k,iEdge)*dvEdge(iEdge) * invAreaCell(iCell)
!DIR$ IVDEP
                  do iScalar=1,num_scalars
                        scalar_tend(iScalar,k,iCell) = scalar_tend(iScalar,k,iCell) &
                               - edgesOnCell_sign(i,iCell) * uhAvg(k,iEdge)*horiz_flux_arr(iScalar,k,iEdge) * invAreaCell(iCell)
                  end do
               end do
               
            end do

!DIR$ IVDEP
            do k=1,nVertLevels
               rho_zz_int(k,iCell) = rho_zz_old(k,iCell) + dt*( rho_zz_int(k,iCell) - rdnw(k)*(wwAvg(k+1,iCell)-wwAvg(k,iCell)) )
            end do
         end do

      else

         do iCell=cellSolveStart,cellSolveEnd
#ifndef DO_PHYSICS
            scalar_tend_save(:,:,iCell) = 0.0  !  testing purposes - we have no sources or sinks
#endif

            do i=1,nEdgesOnCell(iCell)
               iEdge = edgesOnCell(i,iCell)

               ! here we add the horizontal flux divergence into the scalar tendency.
               ! note that the scalar tendency is modified.
!DIR$ IVDEP
               do k=1,nVertLevels
!DIR$ IVDEP
                  do iScalar=1,num_scalars
                        scalar_tend_save(iScalar,k,iCell) = scalar_tend_save(iScalar,k,iCell) &
                               - edgesOnCell_sign(i,iCell) * uhAvg(k,iEdge)*horiz_flux_arr(iScalar,k,iEdge) * invAreaCell(iCell)
                  end do
               end do
               
            end do
         end do

      end if

      !
      !  vertical flux divergence and update of the scalars
      !

      ! zero fluxes at top and bottom
      wdtn(:,1) = 0.0
      wdtn(:,nVertLevels+1) = 0.0


      do iCell=cellSolveStart,cellSolveEnd

         k = 2
         do iScalar=1,num_scalars
            wdtn(iScalar,k) = wwAvg(k,iCell)*(fnm(k)*scalar_new(iScalar,k,iCell)+fnp(k)*scalar_new(iScalar,k-1,iCell))
         end do
          
!DIR$ IVDEP
         do k=3,nVertLevels-1
!DIR$ IVDEP
            do iScalar=1,num_scalars
               wdtn(iScalar,k) = flux3( scalar_new(iScalar,k-2,iCell),scalar_new(iScalar,k-1,iCell),  &
                                        scalar_new(iScalar,k  ,iCell),scalar_new(iScalar,k+1,iCell),  &
                                        wwAvg(k,iCell), coef_3rd_order )
            end do
         end do
         k = nVertLevels
         do iScalar=1,num_scalars
            wdtn(iScalar,k) = wwAvg(k,iCell)*(fnm(k)*scalar_new(iScalar,k,iCell)+fnp(k)*scalar_new(iScalar,k-1,iCell))
         end do

      if (local_advance_density) then
!DIR$ IVDEP
         do k=1,nVertLevels
            rho_zz_new_inv = 1.0_RKIND / rho_zz_int(k,iCell)
!DIR$ IVDEP
            do iScalar=1,num_scalars
               scalar_new(iScalar,k,iCell) = (   scalar_old(iScalar,k,iCell)*rho_zz_old(k,iCell) &
                     + dt*( scalar_tend(iScalar,k,iCell) -rdnw(k)*(wdtn(iScalar,k+1)-wdtn(iScalar,k)) ) ) * rho_zz_new_inv
            end do
         end do
      else
!DIR$ IVDEP
         do k=1,nVertLevels
            rho_zz_new_inv = 1.0_RKIND / rho_zz_new(k,iCell)
!DIR$ IVDEP
            do iScalar=1,num_scalars
               scalar_new(iScalar,k,iCell) = (   scalar_old(iScalar,k,iCell)*rho_zz_old(k,iCell) &
                     + dt*( scalar_tend_save(iScalar,k,iCell) -rdnw(k)*(wdtn(iScalar,k+1)-wdtn(iScalar,k)) ) ) * rho_zz_new_inv
            end do
         end do
      end if

      end do

   end subroutine atm_advance_scalars_work


   subroutine atm_advance_scalars_mono(block, tend, state, diag, mesh, configs, nCells, nEdges, nVertLevels_dummy, dt, &
                                   cellStart, cellEnd, vertexStart, vertexEnd, edgeStart, edgeEnd, &
                                   cellSolveStart, cellSolveEnd, vertexSolveStart, vertexSolveEnd, edgeSolveStart, edgeSolveEnd, &
                                   scalar_old, scalar_new, s_max, s_min, wdtn, scale_arr, flux_arr, &
                                   flux_upwind_tmp, flux_tmp, advance_density, rho_zz_int)
   !!!!!!!!!!!!!!!!!!!!!!!!!!!!!!!!!!!!!!!!!!!!!!!!!!!!!!!!!!!!!!!!!!!!!!!!!!!!!!!! 
   !
   ! Integrate scalar equations - transport plus other tendencies
   !
   !  wrapper routine for atm_advance_scalars_mono_work
   !
   !!!!!!!!!!!!!!!!!!!!!!!!!!!!!!!!!!!!!!!!!!!!!!!!!!!!!!!!!!!!!!!!!!!!!!!!!!!!!!!! 

      use mpas_atm_dimensions

      implicit none

      type (block_type), intent(inout), target :: block
      type (mpas_pool_type), intent(in)    :: tend
      type (mpas_pool_type), intent(inout) :: state
      type (mpas_pool_type), intent(in)    :: diag
      type (mpas_pool_type), intent(in)    :: mesh
      type (mpas_pool_type), intent(in)    :: configs
      integer, intent(in)                  :: nCells           ! for allocating stack variables
      integer, intent(in)                  :: nEdges           ! for allocating stack variables
      integer, intent(in)                  :: nVertLevels_dummy      ! for allocating stack variables
      real (kind=RKIND), intent(in)        :: dt
      integer, intent(in) :: cellStart, cellEnd, vertexStart, vertexEnd, edgeStart, edgeEnd
      integer, intent(in) :: cellSolveStart, cellSolveEnd, vertexSolveStart, vertexSolveEnd, edgeSolveStart, edgeSolveEnd
      real (kind=RKIND), dimension(nVertLevels,nCells+1), intent(inout) :: scalar_old, scalar_new
      real (kind=RKIND), dimension(nVertLevels,nCells+1), intent(inout) :: s_max, s_min
      real (kind=RKIND), dimension(nVertLevels+1,nCells+1), intent(inout) :: wdtn
      real (kind=RKIND), dimension(nVertLevels,2,nCells+1), intent(inout) :: scale_arr
      real (kind=RKIND), dimension(nVertLevels,nEdges+1), intent(inout) :: flux_arr
      real (kind=RKIND), dimension(nVertLevels,nEdges+1), intent(inout) :: flux_upwind_tmp, flux_tmp
      logical, intent(in), optional :: advance_density
      real (kind=RKIND), dimension(nVertLevels,nCells+1), intent(inout), optional :: rho_zz_int

      real (kind=RKIND), dimension(:,:,:), pointer :: scalar_tend
      real (kind=RKIND), dimension(:,:), pointer :: uhAvg, rho_zz_old, rho_zz_new, wwAvg
      real (kind=RKIND), dimension(:), pointer :: dvEdge, invAreaCell
      integer, dimension(:,:), pointer :: cellsOnEdge, cellsOnCell, edgesOnCell
      real (kind=RKIND), dimension(:,:), pointer :: edgesOnCell_sign

      integer, dimension(:,:), pointer :: advCellsForEdge
      integer, dimension(:), pointer :: nAdvCellsForEdge
      real (kind=RKIND), dimension(:,:), pointer :: adv_coefs, adv_coefs_3rd
      real (kind=RKIND), dimension(:,:,:), pointer :: scalars_old, scalars_new

      integer, pointer :: nCellsSolve

      real (kind=RKIND), dimension(:), pointer :: fnm, fnp, rdnw
      integer, dimension(:), pointer :: nEdgesOnCell
      real (kind=RKIND), pointer :: coef_3rd_order

      call mpas_pool_get_config(configs, 'config_coef_3rd_order', coef_3rd_order)

      call mpas_pool_get_dimension(mesh, 'nCellsSolve', nCellsSolve)

      call mpas_pool_get_array(diag, 'ruAvg', uhAvg)
      call mpas_pool_get_array(diag, 'wwAvg', wwAvg)

      call mpas_pool_get_array(tend, 'scalars_tend', scalar_tend)

      call mpas_pool_get_array(state, 'rho_zz', rho_zz_old, 1)
      call mpas_pool_get_array(state, 'rho_zz', rho_zz_new, 2)
      call mpas_pool_get_array(state, 'scalars', scalars_old, 1)
      call mpas_pool_get_array(state, 'scalars', scalars_new, 2)

      call mpas_pool_get_array(mesh, 'invAreaCell', invAreaCell)
      call mpas_pool_get_array(mesh, 'dvEdge', dvEdge)
      call mpas_pool_get_array(mesh, 'cellsOnEdge', cellsOnEdge)
      call mpas_pool_get_array(mesh, 'cellsOnCell', cellsOnCell)
      call mpas_pool_get_array(mesh, 'edgesOnCell', edgesOnCell)
      call mpas_pool_get_array(mesh, 'edgesOnCell_sign', edgesOnCell_sign)
      call mpas_pool_get_array(mesh, 'nEdgesOnCell', nEdgesOnCell)
      call mpas_pool_get_array(mesh, 'fzm', fnm)
      call mpas_pool_get_array(mesh, 'fzp', fnp)
      call mpas_pool_get_array(mesh, 'rdzw', rdnw)
      call mpas_pool_get_array(mesh, 'nAdvCellsForEdge', nAdvCellsForEdge)
      call mpas_pool_get_array(mesh, 'advCellsForEdge', advCellsForEdge)
      call mpas_pool_get_array(mesh, 'adv_coefs', adv_coefs)
      call mpas_pool_get_array(mesh, 'adv_coefs_3rd', adv_coefs_3rd)

      call atm_advance_scalars_mono_work(block, state, nCells, nEdges, nVertLevels, dt, &
                                   cellStart, cellEnd, vertexStart, vertexEnd, edgeStart, edgeEnd, &
                                   cellSolveStart, cellSolveEnd, vertexSolveStart, vertexSolveEnd, edgeSolveStart, edgeSolveEnd, &
                                   coef_3rd_order, nCellsSolve, num_scalars, uhAvg, wwAvg, scalar_tend, rho_zz_old, &
                                   rho_zz_new, scalars_old, scalars_new, invAreaCell, dvEdge, cellsOnEdge, cellsOnCell, &
                                   edgesOnCell, edgesOnCell_sign, nEdgesOnCell, fnm, fnp, rdnw, nAdvCellsForEdge, &
                                   advCellsForEdge, adv_coefs, adv_coefs_3rd, scalar_old, scalar_new, s_max, s_min, &
                                   wdtn, scale_arr, flux_arr, flux_upwind_tmp, flux_tmp, &
                                   advance_density, rho_zz_int)

   end subroutine atm_advance_scalars_mono


   subroutine atm_advance_scalars_mono_work(block, state, nCells, nEdges, nVertLevels_dummy, dt, &
                                   cellStart, cellEnd, vertexStart, vertexEnd, edgeStart, edgeEnd, &
                                   cellSolveStart, cellSolveEnd, vertexSolveStart, vertexSolveEnd, edgeSolveStart, edgeSolveEnd, &
                                   coef_3rd_order, nCellsSolve, num_scalars_dummy, uhAvg, wwAvg, scalar_tend, rho_zz_old, &
                                   rho_zz_new, scalars_old, scalars_new, invAreaCell, dvEdge, cellsOnEdge, cellsOnCell, &
                                   edgesOnCell, edgesOnCell_sign, nEdgesOnCell, fnm, fnp, rdnw, nAdvCellsForEdge, &
                                   advCellsForEdge, adv_coefs, adv_coefs_3rd, scalar_old, scalar_new, s_max, s_min, &
                                   wdtn, scale_arr, flux_arr, flux_upwind_tmp, flux_tmp, &
                                   advance_density, rho_zz_int)
   !!!!!!!!!!!!!!!!!!!!!!!!!!!!!!!!!!!!!!!!!!!!!!!!!!!!!!!!!!!!!!!!!!!!!!!!!!!!!!!! 
   !
   ! Integrate scalar equations - transport plus other tendencies
   !
   !  this transport routine is similar to the original atm_advance_scalars_mono_work, except it also advances
   !  (re-integrates) the density.  This re-integration allows the scalar transport routine to use a different 
   !  timestep than the dry dynamics, and also makes possible a spatial splitting of the scalar transport integration
   !  (and density integration).  The current integration is, however, not spatially split.
   !
   !  WCS 18 November 2014
   !-----------------------
   !
   ! Input: s - current model state, 
   !            including tendencies from sources other than resolved transport.
   !        grid - grid metadata
   !
   ! input scalars in state are uncoupled (i.e. not mulitplied by density)
   ! 
   ! Output: updated uncoupled scalars (scalars in s_new).
   ! Note: scalar tendencies are also modified by this routine.
   !
   ! This routine DOES apply positive definite or monotonic renormalizations.
   !
   ! The transport scheme is from Skamarock and Gassmann MWR 2011.
   !
   ! The positive-definite or monotonic renormalization is from Zalesak JCP 1979
   !   as used in the RK3 scheme as described in Wang et al MWR 2009
   !!!!!!!!!!!!!!!!!!!!!!!!!!!!!!!!!!!!!!!!!!!!!!!!!!!!!!!!!!!!!!!!!!!!!!!!!!!!!!!! 

      use mpas_atm_dimensions

      implicit none

      type (block_type), intent(inout), target :: block
      type (mpas_pool_type), intent(inout) :: state
      integer, intent(in)                  :: nCells           ! for allocating stack variables
      integer, intent(in)                  :: nEdges           ! for allocating stack variables
      integer, intent(in)                  :: nVertLevels_dummy ! for allocating stack variables
      real (kind=RKIND), intent(in)        :: dt
      integer, intent(in) :: cellStart, cellEnd, vertexStart, vertexEnd, edgeStart, edgeEnd
      integer, intent(in) :: cellSolveStart, cellSolveEnd, vertexSolveStart, vertexSolveEnd, edgeSolveStart, edgeSolveEnd
      logical, intent(in), optional :: advance_density
      real (kind=RKIND), dimension(nVertLevels,nCells+1), intent(inout), optional :: rho_zz_int

      integer :: ii,jj
      integer, dimension(10) :: ica
      real (kind=RKIND), dimension(10,2) :: swa

      integer :: i, iCell, iEdge, k, iScalar, cell1, cell2
      real (kind=RKIND) :: flux, scalar_weight

      real (kind=RKIND), dimension(num_scalars,nVertLevels,nCells+1), intent(inout) :: scalar_tend
      real (kind=RKIND), dimension(nVertLevels,nEdges+1), intent(in) :: uhAvg
      real (kind=RKIND), dimension(nVertLevels,nCells+1), intent(in) :: rho_zz_old, rho_zz_new
      real (kind=RKIND), dimension(nVertLevels+1,nCells+1), intent(in) :: wwAvg
      real (kind=RKIND), dimension(:), intent(in) :: dvEdge, invAreaCell
      integer, dimension(:,:), intent(in) :: cellsOnEdge, cellsOnCell, edgesOnCell
      real (kind=RKIND), dimension(:,:), intent(in) :: edgesOnCell_sign

      integer, dimension(:,:), intent(in) :: advCellsForEdge
      integer, dimension(:), intent(in) :: nAdvCellsForEdge
      real (kind=RKIND), dimension(:,:), intent(in) :: adv_coefs, adv_coefs_3rd
      real (kind=RKIND), dimension(num_scalars,nVertLevels,nCells+1), intent(inout) :: scalars_old, scalars_new
      real (kind=RKIND), dimension(nVertLevels,nCells+1), intent(inout) :: scalar_old, scalar_new
      real (kind=RKIND), dimension(nVertLevels,nCells+1), intent(inout) :: s_max, s_min
      real (kind=RKIND), dimension(nVertLevels+1,nCells+1), intent(inout) :: wdtn
      real (kind=RKIND), dimension(nVertLevels,2,nCells+1), intent(inout), target :: scale_arr
      real (kind=RKIND), dimension(nVertLevels,nEdges+1), intent(inout) :: flux_arr
      real (kind=RKIND), dimension(nVertLevels,nEdges+1), intent(inout) :: flux_upwind_tmp, flux_tmp
      type (field3DReal), pointer :: scalars_old_field

      type (field3DReal), pointer :: tempField
      type (field3DReal), target :: tempFieldTarget


      integer, parameter :: SCALE_IN = 1, SCALE_OUT = 2

      integer, intent(in) :: nCellsSolve, num_scalars_dummy
      integer :: icellmax, kmax

      real (kind=RKIND), dimension(nVertLevels), intent(in) :: fnm, fnp, rdnw
      integer, dimension(:), intent(in) :: nEdgesOnCell
      real (kind=RKIND), intent(in) :: coef_3rd_order


      real (kind=RKIND), dimension(nVertLevels) :: flux_upwind_arr
      real (kind=RKIND) :: flux3, flux4, flux_upwind
      real (kind=RKIND) :: q_im2, q_im1, q_i, q_ip1, ua, coef3, scmin,scmax
      real (kind=RKIND) :: scale_factor

      logical :: local_advance_density

      integer, parameter :: hadv_opt = 2
      real (kind=RKIND), parameter :: eps=1.e-20

      flux4(q_im2, q_im1, q_i, q_ip1, ua) =                     &
          ua*( 7.*(q_i + q_im1) - (q_ip1 + q_im2) )/12.0

      flux3(q_im2, q_im1, q_i, q_ip1, ua, coef3) =              &
                flux4(q_im2, q_im1, q_i, q_ip1, ua) +           &
                coef3*abs(ua)*((q_ip1 - q_im2)-3.*(q_i-q_im1))/12.0

      if (present(advance_density)) then
         local_advance_density = advance_density
      else
         local_advance_density = .true.
      end if

      call mpas_pool_get_field(state, 'scalars', scalars_old_field, 1)

      !  for positive-definite or monotonic option, we first update scalars using the tendency from sources other than
      !  the resolved transport (these should constitute a positive definite update).  
      !  Note, however, that we enforce positive-definiteness in this update.
      !  The transport will maintain this positive definite solution and optionally, shape preservation (monotonicity).

      do iCell=cellSolveStart,cellSolveEnd
!DIR$ IVDEP
      do k = 1,nVertLevels
!DIR$ IVDEP
      do iScalar = 1,num_scalars

#ifndef DO_PHYSICS
!TBH:  Michael, would you please check this change?  Our test uses -DDO_PHYSICS
!TBH:  so this code is not executed.  The change avoids redundant work.  
         scalar_tend(iScalar,k,iCell) = 0.0  !  testing purposes - we have no sources or sinks
#endif
         scalars_old(iScalar,k,iCell) = scalars_old(iScalar,k,iCell)+dt*scalar_tend(iScalar,k,iCell) / rho_zz_old(k,iCell)
         scalar_tend(iScalar,k,iCell) = 0.0
      end do
      end do
      end do


!$OMP BARRIER
!$OMP MASTER
MPAS_GPTL_START('mono_exch_1')
      call mpas_dmpar_exch_halo_field(scalars_old_field)
MPAS_GPTL_STOP('mono_exch_1')
!$OMP END MASTER
!$OMP BARRIER

      !
      ! Runge Kutta integration, so we compute fluxes from scalar_new values, update starts from scalar_old
      !

      if (local_advance_density) then
         if (.not.present(rho_zz_int)) then
            call mpas_dmpar_global_abort('Error: rho_zz_int not supplied to atm_advance_scalars_mono_work( ) when advance_density=.true.')
         end if

         !  begin with update of density
         do iCell=cellStart,cellEnd
            rho_zz_int(:,iCell) = 0.0
         end do
!$OMP BARRIER
         do iCell=cellSolveStart,cellSolveEnd
            do i=1,nEdgesOnCell(iCell)
               iEdge = edgesOnCell(i,iCell)
   
!DIR$ IVDEP
               do k=1,nVertLevels
                  rho_zz_int(k,iCell) = rho_zz_int(k,iCell) - edgesOnCell_sign(i,iCell) * uhAvg(k,iEdge) * dvEdge(iEdge) * invAreaCell(iCell)
               end do
               
            end do
         end do
         do iCell=cellSolveStart,cellSolveEnd
!DIR$ IVDEP
            do k=1,nVertLevels
               rho_zz_int(k,iCell) = rho_zz_old(k,iCell) + dt*( rho_zz_int(k,iCell) - rdnw(k)*(wwAvg(k+1,iCell)-wwAvg(k,iCell)) )
            end do
         end do
!$OMP BARRIER
      end if

      ! next, do one scalar at a time

      do iScalar = 1, num_scalars

         do iCell=cellStart,cellEnd
!DIR$ IVDEP
            do k=1,nVertLevels
               scalar_old(k,iCell) = scalars_old(iScalar,k,iCell)
               scalar_new(k,iCell) = scalars_new(iScalar,k,iCell)
            end do
         end do

!$OMP BARRIER

#ifdef DEBUG_TRANSPORT
         scmin = scalar_old(1,1)
         scmax = scalar_old(1,1)
         do iCell = 1, nCells
         do k=1, nVertLevels
            scmin = min(scmin,scalar_old(k,iCell))
            scmax = max(scmax,scalar_old(k,iCell))
         end do
         end do
         write(0,*) ' scmin, scmin old in ',scmin,scmax

         scmin = scalar_new(1,1)
         scmax = scalar_new(1,1)
         do iCell = 1, nCells
         do k=1, nVertLevels
            scmin = min(scmin,scalar_new(k,iCell))
            scmax = max(scmax,scalar_new(k,iCell))
         end do
         end do
         write(0,*) ' scmin, scmin new in ',scmin,scmax
#endif


         !
         !  vertical flux divergence, and min and max bounds for flux limiter
         !
         do iCell=cellSolveStart,cellSolveEnd

            ! zero flux at top and bottom
            wdtn(1,iCell) = 0.0
            wdtn(nVertLevels+1,iCell) = 0.0

            k = 1
            s_max(k,iCell) = max(scalar_old(1,iCell),scalar_old(2,iCell))
            s_min(k,iCell) = min(scalar_old(1,iCell),scalar_old(2,iCell))

            k = 2
            wdtn(k,iCell) = wwAvg(k,iCell)*(fnm(k)*scalar_new(k,iCell)+fnp(k)*scalar_new(k-1,iCell))
            s_max(k,iCell) = max(scalar_old(k-1,iCell),scalar_old(k,iCell),scalar_old(k+1,iCell))
            s_min(k,iCell) = min(scalar_old(k-1,iCell),scalar_old(k,iCell),scalar_old(k+1,iCell))
             
!DIR$ IVDEP
            do k=3,nVertLevels-1
               wdtn(k,iCell) = flux3( scalar_new(k-2,iCell),scalar_new(k-1,iCell),  &
                                      scalar_new(k  ,iCell),scalar_new(k+1,iCell),  &
                                      wwAvg(k,iCell), coef_3rd_order )
               s_max(k,iCell) = max(scalar_old(k-1,iCell),scalar_old(k,iCell),scalar_old(k+1,iCell))
               s_min(k,iCell) = min(scalar_old(k-1,iCell),scalar_old(k,iCell),scalar_old(k+1,iCell))
            end do
 
            k = nVertLevels
            wdtn(k,iCell) = wwAvg(k,iCell)*(fnm(k)*scalar_new(k,iCell)+fnp(k)*scalar_new(k-1,iCell))
            s_max(k,iCell) = max(scalar_old(k,iCell),scalar_old(k-1,iCell))
            s_min(k,iCell) = min(scalar_old(k,iCell),scalar_old(k-1,iCell))

            !
            ! pull s_min and s_max from the (horizontal) surrounding cells
            !

            ! speclal treatment of calculations involving hexagonal cells
            ! original code retained in select "default" case
            select case(nEdgesOnCell(iCell))
            case(6)
!DIR$ IVDEP
               do k=1, nVertLevels
                  s_max(k,iCell) = max(s_max(k,iCell), &
                       scalar_old(k, cellsOnCell(1,iCell)), &
                       scalar_old(k, cellsOnCell(2,iCell)), &
                       scalar_old(k, cellsOnCell(3,iCell)), &
                       scalar_old(k, cellsOnCell(4,iCell)), &
                       scalar_old(k, cellsOnCell(5,iCell)), &
                       scalar_old(k, cellsOnCell(6,iCell)))
                  s_min(k,iCell) = min(s_min(k,iCell), &
                       scalar_old(k, cellsOnCell(1,iCell)), &
                       scalar_old(k, cellsOnCell(2,iCell)), &
                       scalar_old(k, cellsOnCell(3,iCell)), &
                       scalar_old(k, cellsOnCell(4,iCell)), &
                       scalar_old(k, cellsOnCell(5,iCell)), &
                       scalar_old(k, cellsOnCell(6,iCell)))
               enddo

            case default
               do i=1, nEdgesOnCell(iCell)
!DIR$ IVDEP
                  do k=1, nVertLevels
                     s_max(k,iCell) = max(s_max(k,iCell),scalar_old(k, cellsOnCell(i,iCell)))
                     s_min(k,iCell) = min(s_min(k,iCell),scalar_old(k, cellsOnCell(i,iCell)))
                  end do
               end do
            end select

         end do

!$OMP BARRIER

         !
         !  horizontal flux divergence
         !

         do iEdge=edgeStart,edgeEnd

            cell1 = cellsOnEdge(1,iEdge)
            cell2 = cellsOnEdge(2,iEdge)

            if (cell1 <= nCellsSolve .or. cell2 <= nCellsSolve) then  ! only for owned cells
  
               ! speclal treatment of calculations involving edges between hexagonal cells
               ! also took advantage of fact that coef_3rd_order is never negative
               ! original code retained in select "default" case
               ! be sure to see additional declarations near top of subroutine
               select case(nAdvCellsForEdge(iEdge))
               case(10)
                  do jj=1,10
                     ica(jj)    = advCellsForEdge(jj,iEdge)
                     swa(jj,1)  = adv_coefs(jj,iEdge)   + coef_3rd_order*adv_coefs_3rd(jj,iEdge)
                     swa(jj,2)  = adv_coefs(jj,iEdge)   - coef_3rd_order*adv_coefs_3rd(jj,iEdge)
                  enddo
                  do k=1,nVertLevels
                     ii = merge(1, 2, uhAvg(k,iEdge) > 0)
                     flux_arr(k,iEdge) = uhAvg(k,iEdge)*( &
                          swa(1,ii)*scalar_new(k,ica(1)) + swa(2,ii)*scalar_new(k,ica(2)) + &
                          swa(3,ii)*scalar_new(k,ica(3)) + swa(4,ii)*scalar_new(k,ica(4)) + &
                          swa(5,ii)*scalar_new(k,ica(5)) + swa(6,ii)*scalar_new(k,ica(6)) + &
                          swa(7,ii)*scalar_new(k,ica(7)) + swa(8,ii)*scalar_new(k,ica(8)) + &
                          swa(9,ii)*scalar_new(k,ica(9)) + swa(10,ii)*scalar_new(k,ica(10)))
                  enddo

               case default
                  do k=1,nVertLevels
                     flux_arr(k,iEdge) = 0.0_RKIND
                  enddo
                  do i=1,nAdvCellsForEdge(iEdge)
                     iCell = advCellsForEdge(i,iEdge)
!DIR$ IVDEP
                     do k=1,nVertLevels
                        scalar_weight = uhAvg(k,iEdge)*(adv_coefs(i,iEdge) + coef_3rd_order*sign(1.0_RKIND,uhAvg(k,iEdge))*adv_coefs_3rd(i,iEdge))
                        flux_arr(k,iEdge) = flux_arr(k,iEdge) + scalar_weight* scalar_new(k,iCell)
                     end do
                  end do
               end select

            end if

         end do

!$OMP BARRIER

         !
         !  vertical flux divergence for upwind update, we will put upwind update into scalar_new, and put factor of dt in fluxes
         !

         do iCell=cellSolveStart,cellSolveEnd

            k = 1
            scalar_new(k,iCell) = scalar_old(k,iCell) * rho_zz_old(k,iCell)

!DIR$ IVDEP
            do k = 2, nVertLevels
               scalar_new(k,iCell) = scalar_old(k,iCell)*rho_zz_old(k,iCell)
               flux_upwind_arr(k) = dt*(max(0.0_RKIND,wwAvg(k,iCell))*scalar_old(k-1,iCell) + min(0.0_RKIND,wwAvg(k,iCell))*scalar_old(k,iCell))
            end do
            do k = 1, nVertLevels-1
               scalar_new(k,iCell) = scalar_new(k,iCell) - flux_upwind_arr(k+1)*rdnw(k)
            end do
!DIR$ IVDEP
            do k = 2, nVertLevels
               scalar_new(k  ,iCell) = scalar_new(k  ,iCell) + flux_upwind_arr(k)*rdnw(k)
               wdtn(k,iCell) = dt*wdtn(k,iCell) - flux_upwind_arr(k)
            end do


            !
            ! scale_arr(SCALE_IN,:,:) and scale_arr(SCALE_OUT:,:) are used here to store the incoming and outgoing perturbation flux 
            ! contributions to the update:  first the vertical flux component, then the horizontal
            !

!DIR$ IVDEP
            do k=1,nVertLevels
               scale_arr(k,SCALE_IN, iCell) = - rdnw(k)*(min(0.0_RKIND,wdtn(k+1,iCell))-max(0.0_RKIND,wdtn(k,iCell)))
               scale_arr(k,SCALE_OUT,iCell) = - rdnw(k)*(max(0.0_RKIND,wdtn(k+1,iCell))-min(0.0_RKIND,wdtn(k,iCell)))
            end do

         end do

         !
         !  horizontal flux divergence for upwind update
         !

         !  upwind flux computation
         do iEdge=edgeStart,edgeEnd
            cell1 = cellsOnEdge(1,iEdge)
            cell2 = cellsOnEdge(2,iEdge)
!DIR$ IVDEP
            do k=1, nVertLevels
               flux_upwind_tmp(k,iEdge) = dvEdge(iEdge) * dt *   &
                      (max(0.0_RKIND,uhAvg(k,iEdge))*scalar_old(k,cell1) + min(0.0_RKIND,uhAvg(k,iEdge))*scalar_old(k,cell2))
               flux_tmp(k,iEdge) = dt * flux_arr(k,iEdge) - flux_upwind_tmp(k,iEdge)
            end do
         end do
!$OMP BARRIER
         do iCell=cellSolveStart,cellSolveEnd
            do i=1,nEdgesOnCell(iCell)
               iEdge = edgesOnCell(i,iCell)

!DIR$ IVDEP
               do k=1, nVertLevels
                  scalar_new(k,iCell) = scalar_new(k,iCell) - edgesOnCell_sign(i,iCell) * flux_upwind_tmp(k,iEdge) * invAreaCell(iCell)
 
                  scale_arr(k,SCALE_OUT,iCell) = scale_arr(k,SCALE_OUT,iCell) &
                                                 - max(0.0_RKIND,edgesOnCell_sign(i,iCell)*flux_tmp(k,iEdge)) * invAreaCell(iCell)
                  scale_arr(k,SCALE_IN, iCell) = scale_arr(k,SCALE_IN, iCell) &
                                                 - min(0.0_RKIND,edgesOnCell_sign(i,iCell)*flux_tmp(k,iEdge)) * invAreaCell(iCell)
               end do

            end do
         end do

         !
         !  next, the limiter
         !

         ! simplification of limiter calculations
         ! worked through algebra and found equivalent form
         ! added benefit that it should address ifort single prec overflow issue
      if (local_advance_density) then
         do iCell=cellSolveStart,cellSolveEnd
!DIR$ IVDEP
            do k = 1, nVertLevels

               scale_factor = (s_max(k,iCell)*rho_zz_int(k,iCell) - scalar_new(k,iCell)) / &
                    (scale_arr(k,SCALE_IN,iCell)  + eps)
               scale_arr(k,SCALE_IN,iCell) = min( 1.0_RKIND, max( 0.0_RKIND, scale_factor) )

               scale_factor = (s_min(k,iCell)*rho_zz_int(k,iCell) - scalar_new(k,iCell)) / &
                    (scale_arr(k,SCALE_OUT,iCell) - eps)
               scale_arr(k,SCALE_OUT,iCell) = min( 1.0_RKIND, max( 0.0_RKIND, scale_factor) )
            end do
         end do
      else
         do iCell=cellSolveStart,cellSolveEnd
!DIR$ IVDEP
            do k = 1, nVertLevels

               scale_factor = (s_max(k,iCell)*rho_zz_new(k,iCell) - scalar_new(k,iCell)) / &
                    (scale_arr(k,SCALE_IN,iCell)  + eps)
               scale_arr(k,SCALE_IN,iCell) = min( 1.0_RKIND, max( 0.0_RKIND, scale_factor) )

               scale_factor = (s_min(k,iCell)*rho_zz_new(k,iCell) - scalar_new(k,iCell)) / &
                    (scale_arr(k,SCALE_OUT,iCell) - eps)
               scale_arr(k,SCALE_OUT,iCell) = min( 1.0_RKIND, max( 0.0_RKIND, scale_factor) )
            end do
         end do
      end if

         !
         !  communicate scale factors here.
         !  communicate only first halo row in these next two exchanges
         !
!$OMP BARRIER
!$OMP MASTER
MPAS_GPTL_START('mono_exch_2')
         tempField => tempFieldTarget

         tempField % block => block
         tempField % dimSizes(1) = nVertLevels
         tempField % dimSizes(2) = 2
         tempField % dimSizes(3) = nCells
         tempField % sendList => block % parinfo % cellsToSend
         tempField % recvList => block % parinfo % cellsToRecv
         tempField % copyList => block % parinfo % cellsToCopy
         tempField % prev => null()
         tempField % next => null()
         tempField % isActive = .true.

         tempField % array => scale_arr
         call mpas_dmpar_exch_halo_field(tempField, (/ 1 /))
MPAS_GPTL_STOP('mono_exch_2')
!$OMP END MASTER
!$OMP BARRIER

         do iEdge=edgeStart,edgeEnd
            cell1 = cellsOnEdge(1,iEdge)
            cell2 = cellsOnEdge(2,iEdge)
            if (cell1 <= nCellsSolve .or. cell2 <= nCellsSolve) then  ! only for owned cells
!DIR$ IVDEP
               do k=1, nVertLevels
                  flux_upwind = dvEdge(iEdge) * dt *   &
                         (max(0.0_RKIND,uhAvg(k,iEdge))*scalar_old(k,cell1) + min(0.0_RKIND,uhAvg(k,iEdge))*scalar_old(k,cell2))
                  flux_arr(k,iEdge) = dt*flux_arr(k,iEdge) - flux_upwind
               end do
            end if
         end do

         !
         !  rescale the fluxes
         !

         ! moved assignment to scalar_new from separate loop (see commented code below)
         ! into the following loops. Avoids having to save elements of flux array
         do iEdge=edgeStart,edgeEnd
            cell1 = cellsOnEdge(1,iEdge)
            cell2 = cellsOnEdge(2,iEdge)
            if (cell1 <= nCellsSolve .or. cell2 <= nCellsSolve) then
!DIR$ IVDEP
               do k = 1, nVertLevels
                  flux = flux_arr(k,iEdge)
                  flux = max(0.0_RKIND,flux) * min(scale_arr(k,SCALE_OUT,cell1), scale_arr(k,SCALE_IN, cell2)) &
                       + min(0.0_RKIND,flux) * min(scale_arr(k,SCALE_IN, cell1), scale_arr(k,SCALE_OUT,cell2))
                  flux_arr(k,iEdge) = flux
               end do
            end if
         end do
 
        !
        ! rescale the vertical flux
        !
!$OMP BARRIER
 
         do iCell=cellSolveStart,cellSolveEnd
!DIR$ IVDEP
            do k = 2, nVertLevels
               flux = wdtn(k,iCell)
               flux = max(0.0_RKIND,flux) * min(scale_arr(k-1,SCALE_OUT,iCell), scale_arr(k  ,SCALE_IN,iCell)) &
                    + min(0.0_RKIND,flux) * min(scale_arr(k  ,SCALE_OUT,iCell), scale_arr(k-1,SCALE_IN,iCell))
               wdtn(k,iCell) = flux
            end do
         end do


         !
         !  do the scalar update now that we have the fluxes
         !
         do iCell=cellSolveStart,cellSolveEnd
            do i=1,nEdgesOnCell(iCell)
               iEdge = edgesOnCell(i,iCell)
!DIR$ IVDEP
               do k=1,nVertLevels
                  scalar_new(k,iCell) = scalar_new(k,iCell) - edgesOnCell_sign(i,iCell)*flux_arr(k,iEdge) * invAreaCell(iCell)
               end do
            end do

      if (local_advance_density) then
!DIR$ IVDEP
            do k=1,nVertLevels
               scalar_new(k,iCell) = (   scalar_new(k,iCell) + (-rdnw(k)*(wdtn(k+1,iCell)-wdtn(k,iCell)) ) )/rho_zz_int(k,iCell)
            end do
      else
!DIR$ IVDEP
            do k=1,nVertLevels
               scalar_new(k,iCell) = (   scalar_new(k,iCell) + (-rdnw(k)*(wdtn(k+1,iCell)-wdtn(k,iCell)) ) )/rho_zz_new(k,iCell)
            end do
      end if
         end do

#ifdef DEBUG_TRANSPORT
         scmin = scalar_new(1,1)
         scmax = scalar_new(1,1)
         do iCell = 1, nCellsSolve
         do k=1, nVertLevels
            scmax = max(scmax,scalar_new(k,iCell))
            scmin = min(scmin,scalar_new(k,iCell))
            if (s_max(k,iCell) < scalar_new(k,iCell)) then
               write(32,*) ' over - k,iCell,s_min,s_max,scalar_new ',k,iCell,s_min(k,iCell),s_max(k,iCell),scalar_new(k,iCell)
            end if
            if (s_min(k,iCell) > scalar_new(k,iCell)) then
               write(32,*) ' under - k,iCell,s_min,s_max,scalar_new ',k,iCell,s_min(k,iCell),s_max(k,iCell),scalar_new(k,iCell)
            end if
         end do
         end do
         write(0,*) ' scmin, scmax new out ',scmin,scmax
         write(0,*) ' icell_min, k_min ',icellmax, kmax
#endif

         ! the update should be positive definite. but roundoff can sometimes leave small negative values
         ! hence the enforcement of PD in the copy back to the model state.
!$OMP BARRIER

         do iCell=cellStart,cellEnd
            do k=1, nVertLevels
               scalars_new(iScalar,k,iCell) = max(0.0_RKIND,scalar_new(k,iCell))
            end do
         end do

      end do !  loop over scalars

   end subroutine atm_advance_scalars_mono_work


   subroutine atm_compute_dyn_tend(tend, state, diag, mesh, configs, nVertLevels, rk_step, dt, &
                                   cellStart, cellEnd, vertexStart, vertexEnd, edgeStart, edgeEnd, &
                                   cellSolveStart, cellSolveEnd, vertexSolveStart, vertexSolveEnd, edgeSolveStart, edgeSolveEnd)
   !!!!!!!!!!!!!!!!!!!!!!!!!!!!!!!!!!!!!!!!!!!!!!!!!!!!!!!!!!!!!!!!!!!!!!!!!!!!!!!! 
   ! Compute height and normal wind tendencies, as well as diagnostic variables
   !
   ! Input: state - current model state
   !        mesh - grid metadata
   !        diag - some grid diagnostics
   !
   ! Output: tend - tendencies: tend_u, tend_w, tend_theta and tend_rho
   !                these are all coupled-variable tendencies.
   !         various other quantities in diag: Smagorinsky eddy viscosity
   !                
   !!!!!!!!!!!!!!!!!!!!!!!!!!!!!!!!!!!!!!!!!!!!!!!!!!!!!!!!!!!!!!!!!!!!!!!!!!!!!!!! 

      implicit none

      !
      ! Dummy arguments
      !
      type (mpas_pool_type), intent(inout) :: tend
      type (mpas_pool_type), intent(in) :: state
      type (mpas_pool_type), intent(in) :: diag
      type (mpas_pool_type), intent(in) :: mesh
      type (mpas_pool_type), intent(in) :: configs
      integer, intent(in) :: nVertLevels              ! for allocating stack variables
      integer, intent(in) :: rk_step
      real (kind=RKIND), intent(in) :: dt
      integer, intent(in) :: cellStart, cellEnd, vertexStart, vertexEnd, edgeStart, edgeEnd
      integer, intent(in) :: cellSolveStart, cellSolveEnd, vertexSolveStart, vertexSolveEnd, edgeSolveStart, edgeSolveEnd

      !
      ! Local variables
      !
      integer, pointer :: nCells, nEdges, nVertices, nCellsSolve, nEdgesSolve, vertexDegree, maxEdges, maxEdges2
      integer, pointer :: moist_start, moist_end, num_scalars

      real (kind=RKIND), dimension(:), pointer ::  fEdge, dvEdge, dcEdge, invDcEdge, invDvEdge, invAreaCell, invAreaTriangle, &
                                                   meshScalingDel2, meshScalingDel4
      real (kind=RKIND), dimension(:,:), pointer :: weightsOnEdge, zgrid, rho_edge, rho_zz, ru, u, v, tend_u, &
                                                    divergence, vorticity, ke, pv_edge, theta_m, rw, tend_rho, &
                                                    rt_diabatic_tend, tend_theta, tend_w, w, cqw, rb, rr, pp, pressure_b, zz, zxu, cqu, & 
                                                    h_divergence, kdiff, edgesOnCell_sign, edgesOnVertex_sign, rw_save, ru_save

      real (kind=RKIND), dimension(:,:), pointer :: theta_m_save

      real (kind=RKIND), dimension(:,:), pointer :: exner

      real (kind=RKIND), dimension(:,:), pointer :: rr_save


      real (kind=RKIND), dimension(:,:), pointer :: tend_rtheta_adv  ! needed for Tiedtke convection scheme

      real (kind=RKIND), dimension(:,:,:), pointer :: scalars

      real (kind=RKIND), dimension(:,:), pointer :: tend_u_euler, tend_w_euler, tend_theta_euler

      real (kind=RKIND), dimension(:,:,:), pointer :: deriv_two
      integer, dimension(:,:), pointer :: cellsOnEdge, verticesOnEdge, edgesOnCell, edgesOnEdge, cellsOnCell, edgesOnVertex
      integer, dimension(:), pointer :: nEdgesOnCell, nEdgesOnEdge
      real (kind=RKIND), dimension(:), pointer :: latCell, latEdge, angleEdge, u_init

      integer, dimension(:,:), pointer :: advCellsForEdge
      integer, dimension(:), pointer :: nAdvCellsForEdge
      real (kind=RKIND), dimension(:,:), pointer :: adv_coefs, adv_coefs_3rd

      real (kind=RKIND), dimension(:), pointer :: rdzu, rdzw, fzm, fzp, qv_init
      real (kind=RKIND), dimension(:,:), pointer :: t_init 

      real (kind=RKIND), dimension(:,:), pointer :: pzp, pzm

      real (kind=RKIND), pointer :: cf1, cf2, cf3

      real (kind=RKIND), pointer :: r_earth
      real (kind=RKIND), dimension(:,:), pointer :: ur_cell, vr_cell

      real (kind=RKIND), dimension(:,:), pointer :: defc_a, defc_b

      real(kind=RKIND), dimension(:,:), pointer :: tend_w_pgf, tend_w_buoy

      real (kind=RKIND), pointer :: coef_3rd_order, c_s, smdiv
      logical, pointer :: config_mix_full
      character (len=StrKIND), pointer :: config_horiz_mixing
      real (kind=RKIND), pointer :: config_del4u_div_factor
      real (kind=RKIND), pointer :: config_h_theta_eddy_visc4
      real (kind=RKIND), pointer :: config_h_mom_eddy_visc4
      real (kind=RKIND), pointer :: config_visc4_2dsmag
      real (kind=RKIND), pointer :: config_len_disp


      call mpas_pool_get_config(mesh, 'sphere_radius', r_earth)
      call mpas_pool_get_config(configs, 'config_coef_3rd_order', coef_3rd_order)
      call mpas_pool_get_config(configs, 'config_mix_full', config_mix_full)
      call mpas_pool_get_config(configs, 'config_horiz_mixing', config_horiz_mixing)
      call mpas_pool_get_config(configs, 'config_del4u_div_factor', config_del4u_div_factor)
      call mpas_pool_get_config(configs, 'config_h_theta_eddy_visc4', config_h_theta_eddy_visc4)
      call mpas_pool_get_config(configs, 'config_h_mom_eddy_visc4', config_h_mom_eddy_visc4)
      call mpas_pool_get_config(configs, 'config_visc4_2dsmag', config_visc4_2dsmag)
      call mpas_pool_get_config(configs, 'config_len_disp', config_len_disp)
      call mpas_pool_get_config(configs, 'config_smagorinsky_coef', c_s)
      call mpas_pool_get_config(configs, 'config_smdiv', smdiv) 

      call mpas_pool_get_array(state, 'rho_zz', rho_zz, 2)
      call mpas_pool_get_array(state, 'u', u, 2)
      call mpas_pool_get_array(state, 'w', w, 2)
      call mpas_pool_get_array(state, 'theta_m', theta_m, 2)
      call mpas_pool_get_array(state, 'theta_m', theta_m_save, 1)
      call mpas_pool_get_array(state, 'scalars', scalars, 2)

      call mpas_pool_get_array(diag, 'uReconstructZonal', ur_cell)
      call mpas_pool_get_array(diag, 'uReconstructMeridional', vr_cell)
      call mpas_pool_get_array(diag, 'rho_edge', rho_edge)
      call mpas_pool_get_array(diag, 'rho_base', rb)
      call mpas_pool_get_array(diag, 'rho_p', rr)
      call mpas_pool_get_array(diag, 'rho_p_save', rr_save)
      call mpas_pool_get_array(diag, 'v', v)
      call mpas_pool_get_array(diag, 'kdiff', kdiff)
      call mpas_pool_get_array(diag, 'ru', ru)
      call mpas_pool_get_array(diag, 'ru_save', ru_save)
      call mpas_pool_get_array(diag, 'rw', rw)
      call mpas_pool_get_array(diag, 'rw_save', rw_save)
      call mpas_pool_get_array(diag, 'divergence', divergence)
      call mpas_pool_get_array(diag, 'vorticity', vorticity)
      call mpas_pool_get_array(diag, 'ke', ke)
      call mpas_pool_get_array(diag, 'pv_edge', pv_edge)
      call mpas_pool_get_array(diag, 'pressure_p', pp)
      call mpas_pool_get_array(diag, 'pressure_base', pressure_b)
      call mpas_pool_get_array(diag, 'h_divergence', h_divergence)
      call mpas_pool_get_array(diag, 'exner', exner)

      call mpas_pool_get_array(diag, 'tend_rtheta_adv', tend_rtheta_adv)

      call mpas_pool_get_array(mesh, 'pzp', pzp)
      call mpas_pool_get_array(mesh, 'pzm', pzm)
      call mpas_pool_get_array(mesh, 'weightsOnEdge', weightsOnEdge)
      call mpas_pool_get_array(mesh, 'cellsOnEdge', cellsOnEdge)
      call mpas_pool_get_array(mesh, 'cellsOnCell', cellsOnCell)
      call mpas_pool_get_array(mesh, 'verticesOnEdge', verticesOnEdge)
      call mpas_pool_get_array(mesh, 'nEdgesOnEdge', nEdgesOnEdge)
      call mpas_pool_get_array(mesh, 'edgesOnEdge', edgesOnEdge)
      call mpas_pool_get_array(mesh, 'edgesOnCell', edgesOnCell)
      call mpas_pool_get_array(mesh, 'edgesOnCell_sign', edgesOnCell_sign)
      call mpas_pool_get_array(mesh, 'edgesOnVertex', edgesOnVertex)
      call mpas_pool_get_array(mesh, 'edgesOnVertex_sign', edgesOnVertex_sign)
      call mpas_pool_get_array(mesh, 'dcEdge', dcEdge)
      call mpas_pool_get_array(mesh, 'dvEdge', dvEdge)
      call mpas_pool_get_array(mesh, 'invDcEdge', invDcEdge)
      call mpas_pool_get_array(mesh, 'invDvEdge', invDvEdge)
      call mpas_pool_get_array(mesh, 'invAreaCell', invAreaCell)
      call mpas_pool_get_array(mesh, 'invAreaTriangle', invAreaTriangle)
      call mpas_pool_get_array(mesh, 'fEdge', fEdge)
      call mpas_pool_get_array(mesh, 'deriv_two', deriv_two)
      call mpas_pool_get_array(mesh, 'zz', zz)
      call mpas_pool_get_array(mesh, 'zxu', zxu)
      call mpas_pool_get_array(mesh, 'latCell', latCell)
      call mpas_pool_get_array(mesh, 'latEdge', latEdge)
      call mpas_pool_get_array(mesh, 'angleEdge', angleEdge)
      call mpas_pool_get_array(mesh, 'defc_a', defc_a)
      call mpas_pool_get_array(mesh, 'defc_b', defc_b)
      call mpas_pool_get_array(mesh, 'meshScalingDel2', meshScalingDel2)
      call mpas_pool_get_array(mesh, 'meshScalingDel4', meshScalingDel4)
      call mpas_pool_get_array(mesh, 'u_init', u_init)
      call mpas_pool_get_array(mesh, 't_init', t_init)
      call mpas_pool_get_array(mesh, 'qv_init', qv_init)

      call mpas_pool_get_array(mesh, 'rdzu', rdzu)
      call mpas_pool_get_array(mesh, 'rdzw', rdzw)
      call mpas_pool_get_array(mesh, 'fzm', fzm)
      call mpas_pool_get_array(mesh, 'fzp', fzp)
      call mpas_pool_get_array(mesh, 'zgrid', zgrid)

      call mpas_pool_get_array(tend, 'u', tend_u)
      call mpas_pool_get_array(tend, 'theta_m', tend_theta)
      call mpas_pool_get_array(tend, 'w', tend_w)
      call mpas_pool_get_array(tend, 'rho_zz', tend_rho)
      call mpas_pool_get_array(tend, 'rt_diabatic_tend', rt_diabatic_tend)
      call mpas_pool_get_array(tend, 'u_euler', tend_u_euler)
      call mpas_pool_get_array(tend, 'theta_euler', tend_theta_euler)
      call mpas_pool_get_array(tend, 'w_euler', tend_w_euler)
      call mpas_pool_get_array(tend, 'w_pgf', tend_w_pgf)
      call mpas_pool_get_array(tend, 'w_buoy', tend_w_buoy)

      call mpas_pool_get_array(diag, 'cqw', cqw)
      call mpas_pool_get_array(diag, 'cqu', cqu)

      call mpas_pool_get_dimension(mesh, 'nCells', nCells)
      call mpas_pool_get_dimension(mesh, 'nEdges', nEdges)
      call mpas_pool_get_dimension(mesh, 'nVertices', nVertices)
      call mpas_pool_get_dimension(mesh, 'nCellsSolve', nCellsSolve)
      call mpas_pool_get_dimension(mesh, 'nEdgesSolve', nEdgesSolve)
      call mpas_pool_get_dimension(mesh, 'vertexDegree', vertexDegree)
      call mpas_pool_get_dimension(mesh, 'maxEdges', maxEdges)
      call mpas_pool_get_dimension(mesh, 'maxEdges2', maxEdges2)

      call mpas_pool_get_dimension(state, 'num_scalars', num_scalars)
      call mpas_pool_get_dimension(state, 'moist_start', moist_start)
      call mpas_pool_get_dimension(state, 'moist_end', moist_end)

      call mpas_pool_get_array(mesh, 'nEdgesOnCell', nEdgesOnCell)
      call mpas_pool_get_array(mesh, 'nAdvCellsForEdge', nAdvCellsForEdge)
      call mpas_pool_get_array(mesh, 'advCellsForEdge', advCellsForEdge)
      call mpas_pool_get_array(mesh, 'adv_coefs', adv_coefs)
      call mpas_pool_get_array(mesh, 'adv_coefs_3rd', adv_coefs_3rd)

      call mpas_pool_get_array(mesh, 'cf1', cf1)
      call mpas_pool_get_array(mesh, 'cf2', cf2)
      call mpas_pool_get_array(mesh, 'cf3', cf3)

      call atm_compute_dyn_tend_work(nCells, nEdges, nVertices, nVertLevels, &
         nCellsSolve, nEdgesSolve, vertexDegree, maxEdges, maxEdges2, num_scalars, moist_start, moist_end, &
         fEdge, dvEdge, dcEdge, invDcEdge, invDvEdge, invAreaCell, invAreaTriangle, meshScalingDel2, meshScalingDel4, &
         weightsOnEdge, zgrid, rho_edge, rho_zz, ru, u, v, tend_u, &
         divergence, vorticity, ke, pv_edge, theta_m, rw, tend_rho, &
         rt_diabatic_tend, tend_theta, tend_w, w, cqw, rb, rr, pp, pressure_b, zz, zxu, cqu, & 
         h_divergence, kdiff, edgesOnCell_sign, edgesOnVertex_sign, rw_save, ru_save, &
         theta_m_save, exner, rr_save, scalars, tend_u_euler, tend_w_euler, tend_theta_euler, deriv_two, &
         cellsOnEdge, verticesOnEdge, edgesOnCell, edgesOnEdge, cellsOnCell, edgesOnVertex, nEdgesOnCell, nEdgesOnEdge, &
         latCell, latEdge, angleEdge, u_init, advCellsForEdge, nAdvCellsForEdge, adv_coefs, adv_coefs_3rd, &
         rdzu, rdzw, fzm, fzp, qv_init, t_init , pzp, pzm, cf1, cf2, cf3, r_earth, ur_cell, vr_cell, defc_a, defc_b, &
         tend_w_pgf, tend_w_buoy, coef_3rd_order, c_s, smdiv, config_mix_full, config_horiz_mixing, config_del4u_div_factor, &
         config_h_theta_eddy_visc4, config_h_mom_eddy_visc4, config_visc4_2dsmag, config_len_disp, rk_step, dt, &
         tend_rtheta_adv, &
         cellStart, cellEnd, vertexStart, vertexEnd, edgeStart, edgeEnd, &
         cellSolveStart, cellSolveEnd, vertexSolveStart, vertexSolveEnd, edgeSolveStart, edgeSolveEnd)


   end subroutine atm_compute_dyn_tend


   subroutine atm_compute_dyn_tend_work(nCells, nEdges, nVertices, nVertLevels_dummy, &
      nCellsSolve, nEdgesSolve, vertexDegree, maxEdges_dummy, maxEdges2_dummy, num_scalars_dummy, moist_start, moist_end, &
      fEdge, dvEdge, dcEdge, invDcEdge, invDvEdge, invAreaCell, invAreaTriangle, meshScalingDel2, meshScalingDel4, &
      weightsOnEdge, zgrid, rho_edge, rho_zz, ru, u, v, tend_u, &
      divergence, vorticity, ke, pv_edge, theta_m, rw, tend_rho, &
      rt_diabatic_tend, tend_theta, tend_w, w, cqw, rb, rr, pp, pressure_b, zz, zxu, cqu, & 
      h_divergence, kdiff, edgesOnCell_sign, edgesOnVertex_sign, rw_save, ru_save, &
      theta_m_save, exner, rr_save, scalars, tend_u_euler, tend_w_euler, tend_theta_euler, deriv_two, &
      cellsOnEdge, verticesOnEdge, edgesOnCell, edgesOnEdge, cellsOnCell, edgesOnVertex, nEdgesOnCell, nEdgesOnEdge, &
      latCell, latEdge, angleEdge, u_init, advCellsForEdge, nAdvCellsForEdge, adv_coefs, adv_coefs_3rd, &
      rdzu, rdzw, fzm, fzp, qv_init, t_init , pzp, pzm, cf1, cf2, cf3, r_earth, ur_cell, vr_cell, defc_a, defc_b, &
      tend_w_pgf, tend_w_buoy, coef_3rd_order, c_s, smdiv, config_mix_full, config_horiz_mixing, config_del4u_div_factor, &
      config_h_theta_eddy_visc4, config_h_mom_eddy_visc4, config_visc4_2dsmag, config_len_disp, rk_step, dt, &
      tend_rtheta_adv, &
      cellStart, cellEnd, vertexStart, vertexEnd, edgeStart, edgeEnd, &
      cellSolveStart, cellSolveEnd, vertexSolveStart, vertexSolveEnd, edgeSolveStart, edgeSolveEnd)


      use mpas_atm_dimensions


      implicit none


      !
      ! Dummy arguments
      !
      integer :: nCells, nEdges, nVertices, nVertLevels_dummy, nCellsSolve, nEdgesSolve, vertexDegree, &
                 maxEdges_dummy, maxEdges2_dummy, num_scalars_dummy, moist_start, moist_end

      real (kind=RKIND), dimension(nEdges+1) :: fEdge
      real (kind=RKIND), dimension(nEdges+1) :: dvEdge
      real (kind=RKIND), dimension(nEdges+1) :: dcEdge
      real (kind=RKIND), dimension(nEdges+1) :: invDcEdge
      real (kind=RKIND), dimension(nEdges+1) :: invDvEdge
      real (kind=RKIND), dimension(nCells+1) :: invAreaCell
      real (kind=RKIND), dimension(nVertices+1) :: invAreaTriangle
      real (kind=RKIND), dimension(nEdges+1) :: meshScalingDel2
      real (kind=RKIND), dimension(nEdges+1) :: meshScalingDel4
      real (kind=RKIND), dimension(maxEdges2,nEdges+1) :: weightsOnEdge
      real (kind=RKIND), dimension(nVertLevels+1,nCells+1) :: zgrid
      real (kind=RKIND), dimension(nVertLevels,nEdges+1) :: rho_edge
      real (kind=RKIND), dimension(nVertLevels,nCells+1) :: rho_zz
      real (kind=RKIND), dimension(nVertLevels,nEdges+1) :: ru
      real (kind=RKIND), dimension(nVertLevels,nEdges+1) :: u
      real (kind=RKIND), dimension(nVertLevels,nEdges+1) :: v
      real (kind=RKIND), dimension(nVertLevels,nEdges+1) :: tend_u
      real (kind=RKIND), dimension(nVertLevels,nCells+1) :: divergence
      real (kind=RKIND), dimension(nVertLevels,nVertices+1) :: vorticity
      real (kind=RKIND), dimension(nVertLevels,nCells+1) :: ke
      real (kind=RKIND), dimension(nVertLevels,nEdges+1) :: pv_edge
      real (kind=RKIND), dimension(nVertLevels,nCells+1) :: theta_m
      real (kind=RKIND), dimension(nVertLevels+1,nCells+1) :: rw
      real (kind=RKIND), dimension(nVertLevels,nCells+1) :: tend_rho
      real (kind=RKIND), dimension(nVertLevels,nCells+1) :: rt_diabatic_tend
      real (kind=RKIND), dimension(nVertLevels,nCells+1) :: tend_theta
      real (kind=RKIND), dimension(nVertLevels+1,nCells+1) :: tend_w
      real (kind=RKIND), dimension(nVertLevels+1,nCells+1) :: w
      real (kind=RKIND), dimension(nVertLevels,nCells+1) :: cqw
      real (kind=RKIND), dimension(nVertLevels,nCells+1) :: rb
      real (kind=RKIND), dimension(nVertLevels,nCells+1) :: rr
      real (kind=RKIND), dimension(nVertLevels,nCells+1) :: pp
      real (kind=RKIND), dimension(nVertLevels,nCells+1) :: pressure_b
      real (kind=RKIND), dimension(nVertLevels,nCells+1) :: zz
      real (kind=RKIND), dimension(nVertLevels,nEdges+1) :: zxu
      real (kind=RKIND), dimension(nVertLevels,nEdges+1) :: cqu
      real (kind=RKIND), dimension(nVertLevels,nCells+1) :: h_divergence
      real (kind=RKIND), dimension(nVertLevels,nCells+1) :: kdiff
      real (kind=RKIND), dimension(maxEdges,nCells+1) :: edgesOnCell_sign
      real (kind=RKIND), dimension(vertexDegree,nVertices+1) :: edgesOnVertex_sign
      real (kind=RKIND), dimension(nVertLevels+1,nCells+1) :: rw_save
      real (kind=RKIND), dimension(nVertLevels,nEdges+1) :: ru_save

      real (kind=RKIND), dimension(nVertLevels,nCells+1) :: theta_m_save
      real (kind=RKIND), dimension(nVertLevels,nCells+1) :: exner
      real (kind=RKIND), dimension(nVertLevels,nCells+1) :: rr_save
      real (kind=RKIND), dimension(num_scalars,nVertLevels,nCells+1) :: scalars
      real (kind=RKIND), dimension(nVertLevels,nEdges+1) :: tend_u_euler
      real (kind=RKIND), dimension(nVertLevels+1,nCells+1) :: tend_w_euler
      real (kind=RKIND), dimension(nVertLevels,nCells+1) :: tend_theta_euler
      real (kind=RKIND), dimension(15,2,nEdges+1) :: deriv_two
      integer, dimension(2,nEdges+1) :: cellsOnEdge
      integer, dimension(2,nEdges+1) :: verticesOnEdge
      integer, dimension(maxEdges,nCells+1) :: edgesOnCell
      integer, dimension(maxEdges2,nEdges+1) :: edgesOnEdge
      integer, dimension(maxEdges,nCells+1) :: cellsOnCell
      integer, dimension(vertexDegree,nVertices+1) :: edgesOnVertex
      integer, dimension(nCells+1) :: nEdgesOnCell
      integer, dimension(nEdges+1) :: nEdgesOnEdge
      real (kind=RKIND), dimension(nCells+1) :: latCell
      real (kind=RKIND), dimension(nEdges+1) :: latEdge
      real (kind=RKIND), dimension(nEdges+1) :: angleEdge
      real (kind=RKIND), dimension(nVertLevels) :: u_init

      integer, dimension(15,nEdges+1) :: advCellsForEdge
      integer, dimension(nEdges+1) :: nAdvCellsForEdge
      real (kind=RKIND), dimension(15,nEdges+1) :: adv_coefs
      real (kind=RKIND), dimension(15,nEdges+1) :: adv_coefs_3rd

      real (kind=RKIND), dimension(nVertLevels) :: rdzu
      real (kind=RKIND), dimension(nVertLevels) :: rdzw
      real (kind=RKIND), dimension(nVertLevels) :: fzm
      real (kind=RKIND), dimension(nVertLevels) :: fzp
      real (kind=RKIND), dimension(nVertLevels) :: qv_init
      real (kind=RKIND), dimension(nVertLevels,nCells+1) :: t_init 

      real (kind=RKIND), dimension(nVertLevels,nCells+1) :: pzp
      real (kind=RKIND), dimension(nVertLevels,nCells+1) :: pzm

      real (kind=RKIND) :: cf1, cf2, cf3
      real (kind=RKIND) :: prandtl_inv, r_areaCell, rgas_cprcv

      real (kind=RKIND) :: r_earth
      real (kind=RKIND), dimension(nVertLevels,nCells+1) :: ur_cell
      real (kind=RKIND), dimension(nVertLevels,nCells+1) :: vr_cell

      real (kind=RKIND), dimension(maxEdges,nCells+1) :: defc_a
      real (kind=RKIND), dimension(maxEdges,nCells+1) :: defc_b

      real (kind=RKIND), dimension(nVertLevels+1,nCells+1) :: tend_w_pgf
      real (kind=RKIND), dimension(nVertLevels+1,nCells+1) :: tend_w_buoy

      real (kind=RKIND) :: coef_3rd_order, c_s, smdiv
      logical :: config_mix_full
      character (len=StrKIND) :: config_horiz_mixing
      real (kind=RKIND) :: config_del4u_div_factor
      real (kind=RKIND) :: config_h_theta_eddy_visc4
      real (kind=RKIND) :: config_h_mom_eddy_visc4
      real (kind=RKIND) :: config_visc4_2dsmag
      real (kind=RKIND) :: config_len_disp

      integer, intent(in) :: rk_step
      real (kind=RKIND), intent(in) :: dt

      real (kind=RKIND), dimension(nVertLevels,nCells+1) :: tend_rtheta_adv

      integer, intent(in) :: cellStart, cellEnd, vertexStart, vertexEnd, edgeStart, edgeEnd
      integer, intent(in) :: cellSolveStart, cellSolveEnd, vertexSolveStart, vertexSolveEnd, edgeSolveStart, edgeSolveEnd


      !
      ! Local variables
      !
      integer :: iEdge, iCell, iVertex, k, cell1, cell2, vertex1, vertex2, eoe, i, j, iq, iAdvCell

      !real (kind=RKIND), parameter :: c_s = 0.125
      real (kind=RKIND), dimension( nVertLevels+1 ) :: d_diag, d_off_diag, flux_arr
      real (kind=RKIND), dimension( nVertLevels + 1 ) :: wduz, wdwz, wdtz, dpzx
      real (kind=RKIND), dimension( nVertLevels ) :: ru_edge_w, q
      real (kind=RKIND) :: theta_turb_flux, w_turb_flux, r
      real (kind=RKIND) :: scalar_weight
      real (kind=RKIND) :: inv_r_earth

      real (kind=RKIND) :: invDt, flux, workpv
      real (kind=RKIND) :: edge_sign, pr_scale, r_dc, r_dv, u_mix_scale
      real (kind=RKIND) :: h_mom_eddy_visc4
      real (kind=RKIND) :: h_theta_eddy_visc4
      real (kind=RKIND) :: u_diffusion

      real (kind=RKIND) :: kdiffu

      real (kind=RKIND) :: flux3, flux4
      real (kind=RKIND) :: q_im2, q_im1, q_i, q_ip1, ua, coef3

      flux4(q_im2, q_im1, q_i, q_ip1, ua) =                     &
                ua*( 7.*(q_i + q_im1) - (q_ip1 + q_im2) )/12.0

      flux3(q_im2, q_im1, q_i, q_ip1, ua, coef3) =              &
                flux4(q_im2, q_im1, q_i, q_ip1, ua) +           &
                coef3*abs(ua)*((q_ip1 - q_im2)-3.*(q_i-q_im1))/12.0


      prandtl_inv = 1.0_RKIND / prandtl
      invDt = 1.0_RKIND / dt
      inv_r_earth = 1.0_RKIND / r_earth

      if (rk_step == 1) then

!         tend_u_euler(1:nVertLevels,edgeStart:edgeEnd) = 0.0

         ! Smagorinsky eddy viscosity, based on horizontal deformation (in this case on model coordinate surfaces).
         ! The integration coefficients were precomputed and stored in defc_a and defc_b

         do iCell = cellStart,cellEnd
            d_diag(1:nVertLevels) = 0.0
            d_off_diag(1:nVertLevels) = 0.0
            do iEdge=1,nEdgesOnCell(iCell)
               do k=1,nVertLevels
                  d_diag(k)     = d_diag(k)     + defc_a(iEdge,iCell)*u(k,EdgesOnCell(iEdge,iCell))  &
                                                - defc_b(iEdge,iCell)*v(k,EdgesOnCell(iEdge,iCell))
                  d_off_diag(k) = d_off_diag(k) + defc_b(iEdge,iCell)*u(k,EdgesOnCell(iEdge,iCell))  &
                                                + defc_a(iEdge,iCell)*v(k,EdgesOnCell(iEdge,iCell))
               end do
            end do
!DIR$ IVDEP
            do k=1, nVertLevels
               ! here is the Smagorinsky formulation, 
               ! followed by imposition of an upper bound on the eddy viscosity
               kdiff(k,iCell) = min((c_s * config_len_disp)**2 * sqrt(d_diag(k)**2 + d_off_diag(k)**2),(0.01*config_len_disp**2) * invDt)
            end do
         end do

         h_mom_eddy_visc4   = config_visc4_2dsmag * config_len_disp**3
         h_theta_eddy_visc4 = h_mom_eddy_visc4

      end if

      ! tendency for density.
      ! accumulate total water here for later use in w tendency calculation.

      ! accumulate horizontal mass-flux

      do iCell=cellStart,cellEnd
         h_divergence(1:nVertLevels,iCell) = 0.0
         do i=1,nEdgesOnCell(iCell)
            iEdge = edgesOnCell(i,iCell)
            edge_sign = edgesOnCell_sign(i,iCell) * dvEdge(iEdge)
!DIR$ IVDEP
            do k=1,nVertLevels
               h_divergence(k,iCell) = h_divergence(k,iCell) + edge_sign * ru(k,iEdge)
            end do
         end do
      end do

      ! compute horiontal mass-flux divergence, add vertical mass flux divergence to complete tend_rho

      do iCell = cellStart,cellEnd
         r = invAreaCell(iCell)
         do k = 1,nVertLevels
            h_divergence(k,iCell) = h_divergence(k,iCell) * r
         end do
      end do    

      !
      ! dp / dz and tend_rho
      !
      ! only needed on first rk_step with pert variables defined a pert from time t
      !
      if(rk_step == 1) then

        rgas_cprcv = rgas*cp/cv
        do iCell = cellStart,cellEnd

!DIR$ IVDEP
          do k = 1,nVertLevels
            tend_rho(k,iCell) = -h_divergence(k,iCell)-rdzw(k)*(rw(k+1,iCell)-rw(k,iCell))
            dpdz(k,iCell) = -gravity*(rb(k,iCell)*(qtot(k,iCell)) + rr_save(k,iCell)*(1.+qtot(k,iCell)))
          end do
        end do
      end if

!$OMP BARRIER

      !
      ! Compute u (normal) velocity tendency for each edge (cell face)
      !

      do iEdge=edgeSolveStart,edgeSolveEnd

         cell1 = cellsOnEdge(1,iEdge)
         cell2 = cellsOnEdge(2,iEdge)

         ! horizontal pressure gradient 

         if(rk_step == 1) then
!DIR$ IVDEP
            do k=1,nVertLevels
               tend_u_euler(k,iEdge) =  - cqu(k,iEdge)*( (pp(k,cell2)-pp(k,cell1))*invDcEdge(iEdge)/(.5*(zz(k,cell2)+zz(k,cell1))) &
                                              -0.5*zxu(k,iEdge)*(dpdz(k,cell1)+dpdz(k,cell2)) )
            end do

         end if

         ! vertical transport of u

         wduz(1) = 0.

         k = 2
         wduz(k) =  0.5*( rw(k,cell1)+rw(k,cell2))*(fzm(k)*u(k,iEdge)+fzp(k)*u(k-1,iEdge))
         do k=3,nVertLevels-1
            wduz(k) = flux3( u(k-2,iEdge),u(k-1,iEdge),u(k,iEdge),u(k+1,iEdge),0.5*(rw(k,cell1)+rw(k,cell2)), 1.0_RKIND )
         end do
         k = nVertLevels
         wduz(k) =  0.5*( rw(k,cell1)+rw(k,cell2))*(fzm(k)*u(k,iEdge)+fzp(k)*u(k-1,iEdge))

         wduz(nVertLevels+1) = 0.

!DIR$ IVDEP
         do k=1,nVertLevels
            tend_u(k,iEdge) = - rdzw(k)*(wduz(k+1)-wduz(k)) !  first use of tend_u
         end do

         ! Next, nonlinear Coriolis term (q) following Ringler et al JCP 2009

         q(:) = 0.0
         do j = 1,nEdgesOnEdge(iEdge)
            eoe = edgesOnEdge(j,iEdge)
            do k=1,nVertLevels
               workpv = 0.5 * (pv_edge(k,iEdge) + pv_edge(k,eoe))
!  the original definition of pv_edge had a factor of 1/density.  We have removed that factor
!  given that it was not integral to any conservation property of the system
               q(k) = q(k) + weightsOnEdge(j,iEdge) * u(k,eoe) * workpv
            end do
         end do

!DIR$ IVDEP
         do k=1,nVertLevels

            ! horizontal ke gradient and vorticity terms in the vector invariant formulation
            ! of the horizontal momentum equation
            tend_u(k,iEdge) = tend_u(k,iEdge) + rho_edge(k,iEdge)* (q(k) - (ke(k,cell2) - ke(k,cell1))       &
                                                                 * invDcEdge(iEdge))                            &
                                             - u(k,iEdge)*0.5*(h_divergence(k,cell1)+h_divergence(k,cell2)) 
#ifdef CURVATURE
            ! curvature terms for the sphere
            tend_u(k,iEdge) = tend_u(k,iEdge) &
                             - 2.*omega*cos(angleEdge(iEdge))*cos(latEdge(iEdge))  &
                               *rho_edge(k,iEdge)*.25*(w(k,cell1)+w(k+1,cell1)+w(k,cell2)+w(k+1,cell2))          & 
                             - u(k,iEdge)*.25*(w(k+1,cell1)+w(k,cell1)+w(k,cell2)+w(k+1,cell2))                  &
                               *rho_edge(k,iEdge) * inv_r_earth
#endif
         end do

      end do


      !
      !  horizontal mixing for u
      !  mixing terms are integrated using forward-Euler, so this tendency is only computed in the
      !  first Runge-Kutta substep and saved for use in later RK substeps 2 and 3.
      !

      if (rk_step == 1) then

!$OMP BARRIER

         ! del^4 horizontal filter.  We compute this as del^2 ( del^2 (u) ).
         ! First, storage to hold the result from the first del^2 computation.

         delsq_u(1:nVertLevels,edgeStart:edgeEnd) = 0.0

         do iEdge=edgeStart,edgeEnd
            cell1 = cellsOnEdge(1,iEdge)
            cell2 = cellsOnEdge(2,iEdge)
            vertex1 = verticesOnEdge(1,iEdge)
            vertex2 = verticesOnEdge(2,iEdge)
            r_dc = invDcEdge(iEdge)
            r_dv = min(invDvEdge(iEdge), 4*invDcEdge(iEdge))

!DIR$ IVDEP
            do k=1,nVertLevels

               ! Compute diffusion, computed as \nabla divergence - k \times \nabla vorticity
               !                    only valid for h_mom_eddy_visc4 == constant
              u_diffusion =   ( divergence(k,cell2)  - divergence(k,cell1) ) * r_dc  &
                              -( vorticity(k,vertex2) - vorticity(k,vertex1) ) * r_dv

               delsq_u(k,iEdge) = delsq_u(k,iEdge) + u_diffusion

               kdiffu = 0.5*(kdiff(k,cell1)+kdiff(k,cell2))

               ! include 2nd-orer diffusion here 
               tend_u_euler(k,iEdge) = tend_u_euler(k,iEdge) &
                                       + rho_edge(k,iEdge)* kdiffu * u_diffusion * meshScalingDel2(iEdge)

            end do
         end do

!$OMP BARRIER

         do iVertex=vertexStart,vertexEnd
            delsq_vorticity(1:nVertLevels,iVertex) = 0.0
            do i=1,vertexDegree
               iEdge = edgesOnVertex(i,iVertex)
               edge_sign = invAreaTriangle(iVertex) * dcEdge(iEdge) * edgesOnVertex_sign(i,iVertex)
               do k=1,nVertLevels
                  delsq_vorticity(k,iVertex) = delsq_vorticity(k,iVertex) + edge_sign * delsq_u(k,iEdge)
               end do
            end do
         end do

         do iCell=cellStart,cellEnd
            delsq_divergence(1:nVertLevels,iCell) = 0.0
            r = invAreaCell(iCell)
            do i=1,nEdgesOnCell(iCell)
               iEdge = edgesOnCell(i,iCell)
               edge_sign = r * dvEdge(iEdge) * edgesOnCell_sign(i,iCell)
               do k=1,nVertLevels
                  delsq_divergence(k,iCell) = delsq_divergence(k,iCell) + edge_sign * delsq_u(k,iEdge)
               end do
            end do
         end do

!$OMP BARRIER

         do iEdge=edgeSolveStart,edgeSolveEnd
            cell1 = cellsOnEdge(1,iEdge)
            cell2 = cellsOnEdge(2,iEdge)
            vertex1 = verticesOnEdge(1,iEdge)
            vertex2 = verticesOnEdge(2,iEdge)

            u_mix_scale = meshScalingDel4(iEdge)*h_mom_eddy_visc4
            r_dc = u_mix_scale * config_del4u_div_factor * invDcEdge(iEdge)
            r_dv = u_mix_scale * min(invDvEdge(iEdge), 4*invDcEdge(iEdge))

!DIR$ IVDEP
            do k=1,nVertLevels

               ! Compute diffusion, computed as \nabla divergence - k \times \nabla vorticity
               !                    only valid for h_mom_eddy_visc4 == constant
               !
               ! Here, we scale the diffusion on the divergence part a factor of config_del4u_div_factor 
               !    relative to the rotational part.  The stability constraint on the divergence component is much less
               !    stringent than the rotational part, and this flexibility may be useful.
               !
               u_diffusion =  rho_edge(k,iEdge) *  ( ( delsq_divergence(k,cell2)  - delsq_divergence(k,cell1) ) * r_dc  &
                                                    -( delsq_vorticity(k,vertex2) - delsq_vorticity(k,vertex1) ) * r_dv )
               tend_u_euler(k,iEdge) = tend_u_euler(k,iEdge) - u_diffusion


            end do
         end do


      end if ! (rk_step 1 test for computing mixing terms)

!$OMP BARRIER

!  add in mixing for u

      do iEdge=edgeSolveStart,edgeSolveEnd
!DIR$ IVDEP
         do k=1,nVertLevels
            tend_u(k,iEdge) = tend_u(k,iEdge) + tend_u_euler(k,iEdge)
         end do
      end do


!----------- rhs for w


      !
      !  horizontal advection for w
      !

      do iCell=cellSolveStart,cellSolveEnd    ! Technically updating fewer cells than before...
         tend_w(1:nVertLevels+1,iCell) = 0.0
         do i=1,nEdgesOnCell(iCell)
            iEdge = edgesOnCell(i,iCell)
            edge_sign = edgesOnCell_sign(i,iCell) * dvEdge(iEdge) * 0.5

            do k=2,nVertLevels
               ru_edge_w(k) = fzm(k)*ru(k,iEdge) + fzp(k)*ru(k-1,iEdge)
            end do

            flux_arr(1:nVertLevels) = 0.0

            ! flux_arr stores the value of w at the cell edge used in the horizontal transport

            do j=1,nAdvCellsForEdge(iEdge)
               iAdvCell = advCellsForEdge(j,iEdge)
               do k=2,nVertLevels
                  scalar_weight = adv_coefs(j,iEdge) + coef_3rd_order * sign(1.0_RKIND,ru_edge_w(k)) * adv_coefs_3rd(j,iEdge)
                  flux_arr(k) = flux_arr(k) + scalar_weight * w(k,iAdvCell)
               end do
            end do

!DIR$ IVDEP
            do k=2,nVertLevels
               tend_w(k,iCell) = tend_w(k,iCell) - edgesOnCell_sign(i,iCell) * ru_edge_w(k)*flux_arr(k)
            end do

         end do
      end do

#ifdef CURVATURE
      do iCell = cellSolveStart, cellSolveEnd
!DIR$ IVDEP
         do k=2,nVertLevels
            tend_w(k,iCell) = tend_w(k,iCell) + (rho_zz(k,iCell)*fzm(k)+rho_zz(k-1,iCell)*fzp(k))*          &
                                      ( (fzm(k)*ur_cell(k,iCell)+fzp(k)*ur_cell(k-1,iCell))**2.             &
                                       +(fzm(k)*vr_cell(k,iCell)+fzp(k)*vr_cell(k-1,iCell))**2. )/r_earth   &
                                + 2.*omega*cos(latCell(iCell))                                              &
                                       *(fzm(k)*ur_cell(k,iCell)+fzp(k)*ur_cell(k-1,iCell))                 &
                                       *(rho_zz(k,iCell)*fzm(k)+rho_zz(k-1,iCell)*fzp(k))

         end do
      end do
#endif


      !
      !  horizontal mixing for w - we could combine this with advection directly (i.e. as a turbulent flux),
      !  but here we can also code in hyperdiffusion if we wish (2nd order at present)
      !

      if (rk_step == 1) then

!  !OMP BARRIER  why is this openmp barrier here???

         ! del^4 horizontal filter.  We compute this as del^2 ( del^2 (u) ).
         !
         ! First, storage to hold the result from the first del^2 computation.
         !  we copied code from the theta mixing, hence the theta* names.


         delsq_w(1:nVertLevels,cellStart:cellEnd) = 0.0

         do iCell=cellStart,cellEnd
            tend_w_euler(1:nVertLevels+1,iCell) = 0.0
            r_areaCell = invAreaCell(iCell)
            do i=1,nEdgesOnCell(iCell)
               iEdge = edgesOnCell(i,iCell)

               edge_sign = 0.5 * r_areaCell*edgesOnCell_sign(i,iCell) * dvEdge(iEdge) * invDcEdge(iEdge)

               cell1 = cellsOnEdge(1,iEdge)
               cell2 = cellsOnEdge(2,iEdge)

!DIR$ IVDEP
              do k=2,nVertLevels

                  w_turb_flux =  edge_sign*(rho_edge(k,iEdge)+rho_edge(k-1,iEdge))*(w(k,cell2) - w(k,cell1))
                  delsq_w(k,iCell) = delsq_w(k,iCell) + w_turb_flux
                  w_turb_flux = w_turb_flux * meshScalingDel2(iEdge) * 0.25 * &
                                  (kdiff(k,cell1)+kdiff(k,cell2)+kdiff(k-1,cell1)+kdiff(k-1,cell2))
                  tend_w_euler(k,iCell) = tend_w_euler(k,iCell) + w_turb_flux
               end do
            end do
         end do

!$OMP BARRIER

         do iCell=cellSolveStart,cellSolveEnd    ! Technically updating fewer cells than before...
            r_areaCell = h_mom_eddy_visc4 * invAreaCell(iCell)
            do i=1,nEdgesOnCell(iCell)
               iEdge = edgesOnCell(i,iCell)
               cell1 = cellsOnEdge(1,iEdge)
               cell2 = cellsOnEdge(2,iEdge)

               edge_sign = meshScalingDel4(iEdge)*r_areaCell*dvEdge(iEdge)*edgesOnCell_sign(i,iCell) * invDcEdge(iEdge)

               do k=2,nVertLevels
                  tend_w_euler(k,iCell) = tend_w_euler(k,iCell) - edge_sign * (delsq_w(k,cell2) - delsq_w(k,cell1))
               end do
           
            end do
         end do

      end if ! horizontal mixing for w computed in first rk_step

! Note for OpenMP parallelization: We could avoid allocating the delsq_w scratch
!   array, and just use the delsq_theta array as was previously done; however,
!   particularly when oversubscribing cores with threads, there is the risk that
!   some threads may reach code further below that re-uses the delsq_theta array, 
!   in which case we would need a barrier somewhere between here and that code 
!   below to ensure correct behavior.

      !
      !  vertical advection, pressure gradient and buoyancy for w
      !

      do iCell=cellSolveStart,cellSolveEnd

         wdwz(1) = 0.0

         k = 2
         wdwz(k) =  0.25*(rw(k,icell)+rw(k-1,iCell))*(w(k,iCell)+w(k-1,iCell))
         do k=3,nVertLevels-1
            wdwz(k) = flux3( w(k-2,iCell),w(k-1,iCell),w(k,iCell),w(k+1,iCell),0.5*(rw(k,iCell)+rw(k-1,iCell)), 1.0_RKIND )
         end do
         k = nVertLevels
         wdwz(k) =  0.25*(rw(k,icell)+rw(k-1,iCell))*(w(k,iCell)+w(k-1,iCell))

         wdwz(nVertLevels+1) = 0.0

      !  Note: next we are also dividing through by the cell area after the horizontal flux divergence

!DIR$ IVDEP
         do k=2,nVertLevels
            tend_w(k,iCell) = tend_w(k,iCell) * invAreaCell(iCell) -rdzu(k)*(wdwz(k+1)-wdwz(k))
         end do

         if(rk_step == 1) then
!DIR$ IVDEP
            do k=2,nVertLevels
              tend_w_euler(k,iCell) = tend_w_euler(k,iCell) - cqw(k,iCell)*(   &
                                           rdzu(k)*(pp(k,iCell)-pp(k-1,iCell)) &
                                         - (fzm(k)*dpdz(k,iCell) + fzp(k)*dpdz(k-1,iCell)) )  ! dpdz is the buoyancy term here.
            end do
          end if

      end do

! add in mixing terms for w

      do iCell = cellSolveStart,cellSolveEnd
!DIR$ IVDEP
         do k=2,nVertLevels
            tend_w(k,iCell) = tend_w(k,iCell) + tend_w_euler(k,iCell)
         end do
      end do

!----------- rhs for theta

      !
      !  horizontal advection for theta
      !

      do iCell=cellSolveStart,cellSolveEnd    ! Technically updating fewer cells than before...
         tend_theta(1:nVertLevels,iCell) = 0.0
         do i=1,nEdgesOnCell(iCell)
            iEdge = edgesOnCell(i,iCell)

            flux_arr(1:nVertLevels) = 0.0

            do j=1,nAdvCellsForEdge(iEdge)
               iAdvCell = advCellsForEdge(j,iEdge)
               do k=1,nVertLevels
                  scalar_weight = adv_coefs(j,iEdge) + coef_3rd_order*sign(1.0_RKIND,ru(k,iEdge))*adv_coefs_3rd(j,iEdge)
                  flux_arr(k) = flux_arr(k) + scalar_weight* theta_m(k,iAdvCell)
               end do
            end do

!DIR$ IVDEP
            do k=1,nVertLevels
               tend_theta(k,iCell) = tend_theta(k,iCell) - edgesOnCell_sign(i,iCell) * ru(k,iEdge) * flux_arr(k)
            end do

         end do
      end do

!  addition to pick up perturbation flux for rtheta_pp equation

      if(rk_step > 1) then
        do iCell=cellSolveStart,cellSolveEnd
          do i=1,nEdgesOnCell(iCell) 
            iEdge = edgesOnCell(i,iCell)
            cell1 = cellsOnEdge(1,iEdge)
            cell2 = cellsOnEdge(2,iEdge)
!DIR$ IVDEP
            do k=1,nVertLevels
               flux = edgesOnCell_sign(i,iCell)*dvEdge(iEdge)*(ru_save(k,iEdge)-ru(k,iEdge))*0.5*(theta_m_save(k,cell2)+theta_m_save(k,cell1))
               tend_theta(k,iCell) = tend_theta(k,iCell)-flux  ! division by areaCell picked up down below
            end do
          end do
        end do
      end if

      !
      !  horizontal mixing for theta_m - we could combine this with advection directly (i.e. as a turbulent flux),
      !  but here we can also code in hyperdiffusion if we wish (2nd order at present)
      !

      if (rk_step == 1) then

         delsq_theta(1:nVertLevels,cellStart:cellEnd) = 0.0

         do iCell=cellStart,cellEnd
            tend_theta_euler(1:nVertLevels,iCell) = 0.0
            r_areaCell = invAreaCell(iCell)
            do i=1,nEdgesOnCell(iCell)
               iEdge = edgesOnCell(i,iCell)
               edge_sign = r_areaCell*edgesOnCell_sign(i,iCell) * dvEdge(iEdge) * invDcEdge(iEdge)
               pr_scale = prandtl_inv * meshScalingDel2(iEdge)
               cell1 = cellsOnEdge(1,iEdge)
               cell2 = cellsOnEdge(2,iEdge)
!DIR$ IVDEP
               do k=1,nVertLevels

!  we are computing the Smagorinsky filter at more points than needed here so as to pick up the delsq_theta for 4th order filter below

                  theta_turb_flux = edge_sign*(theta_m(k,cell2) - theta_m(k,cell1))*rho_edge(k,iEdge)
                  delsq_theta(k,iCell) = delsq_theta(k,iCell) + theta_turb_flux
                  theta_turb_flux = theta_turb_flux*0.5*(kdiff(k,cell1)+kdiff(k,cell2)) * pr_scale
                  tend_theta_euler(k,iCell) = tend_theta_euler(k,iCell) + theta_turb_flux

               end do
            end do
          end do
            
!$OMP BARRIER

         do iCell=cellSolveStart,cellSolveEnd    ! Technically updating fewer cells than before...
            r_areaCell = h_theta_eddy_visc4 * prandtl_inv * invAreaCell(iCell)
            do i=1,nEdgesOnCell(iCell)

               iEdge = edgesOnCell(i,iCell)
               edge_sign = meshScalingDel4(iEdge)*r_areaCell*dvEdge(iEdge)*edgesOnCell_sign(i,iCell)*invDcEdge(iEdge)

               cell1 = cellsOnEdge(1,iEdge)
               cell2 = cellsOnEdge(2,iEdge)

               do k=1,nVertLevels
                  tend_theta_euler(k,iCell) = tend_theta_euler(k,iCell) - edge_sign*(delsq_theta(k,cell2) - delsq_theta(k,cell1))
               end do
            end do
         end do

      end if ! theta mixing calculated first rk_step


      !
      !  vertical advection plus diabatic term
      !  Note: we are also dividing through by the cell area after the horizontal flux divergence
      !
      do iCell = cellSolveStart,cellSolveEnd

         wdtz(1) = 0.0

         k = 2
         wdtz(k) =  rw(k,icell)*(fzm(k)*theta_m(k,iCell)+fzp(k)*theta_m(k-1,iCell))  
         wdtz(k) =  wdtz(k)+(rw_save(k,icell)-rw(k,icell))*(fzm(k)*theta_m_save(k,iCell)+fzp(k)*theta_m_save(k-1,iCell))
         do k=3,nVertLevels-1
            wdtz(k) = flux3( theta_m(k-2,iCell),theta_m(k-1,iCell),theta_m(k,iCell),theta_m(k+1,iCell), rw(k,iCell), coef_3rd_order )
            wdtz(k) =  wdtz(k) + (rw_save(k,icell)-rw(k,iCell))*(fzm(k)*theta_m_save(k,iCell)+fzp(k)*theta_m_save(k-1,iCell))  ! rtheta_pp redefinition
         end do
         k = nVertLevels
         wdtz(k) =  rw_save(k,icell)*(fzm(k)*theta_m(k,iCell)+fzp(k)*theta_m(k-1,iCell))  ! rtheta_pp redefinition

         wdtz(nVertLevels+1) = 0.0

!DIR$ IVDEP
         do k=1,nVertLevels
            tend_theta(k,iCell) = tend_theta(k,iCell)*invAreaCell(iCell) -rdzw(k)*(wdtz(k+1)-wdtz(k))
            tend_rtheta_adv(k,iCell) = tend_theta(k,iCell)
            tend_theta(k,iCell) = tend_theta(k,iCell) + rho_zz(k,iCell)*rt_diabatic_tend(k,iCell)
         end do
      end do

      do iCell = cellSolveStart,cellSolveEnd
!DIR$ IVDEP
         do k=1,nVertLevels
            tend_theta(k,iCell) = tend_theta(k,iCell) + tend_theta_euler(k,iCell)
         end do
      end do

   end subroutine atm_compute_dyn_tend_work


   subroutine atm_compute_solve_diagnostics(dt, state, time_lev, diag, mesh, configs, &
                                            cellStart, cellEnd, vertexStart, vertexEnd, edgeStart, edgeEnd, &
                                            rk_step )
   !!!!!!!!!!!!!!!!!!!!!!!!!!!!!!!!!!!!!!!!!!!!!!!!!!!!!!!!!!!!!!!!!!!!!!!!!!!!!!!! 
   ! Compute diagnostic fields used in the tendency computations
   !
   ! Input: state (s), grid - grid metadata
   !
   ! Output: diag - computed diagnostics
   !!!!!!!!!!!!!!!!!!!!!!!!!!!!!!!!!!!!!!!!!!!!!!!!!!!!!!!!!!!!!!!!!!!!!!!!!!!!!!!! 

      implicit none

      real (kind=RKIND), intent(in) :: dt
      type (mpas_pool_type), intent(inout) :: state
      integer, intent(in) :: time_lev                   ! which time level of state to use
      integer, intent(in), optional :: rk_step          ! which rk_step
      type (mpas_pool_type), intent(inout) :: diag
      type (mpas_pool_type), intent(in) :: mesh
      type (mpas_pool_type), intent(in) :: configs
      integer, intent(in) :: cellStart, cellEnd, vertexStart, vertexEnd, edgeStart, edgeEnd


      integer, pointer :: nCells, nEdges, nVertices, nVertLevels, vertexDegree
      real (kind=RKIND), dimension(:), pointer :: fVertex, fEdge, invAreaTriangle, invAreaCell
      real (kind=RKIND), dimension(:), pointer :: dvEdge, dcEdge, invDvEdge, invDcEdge
      real (kind=RKIND), dimension(:,:), pointer :: weightsOnEdge, kiteAreasOnVertex, h_edge, h, u, v, &
                                                    vorticity, ke, pv_edge, pv_vertex, pv_cell, gradPVn, gradPVt, &
                                                    divergence
      integer, dimension(:,:), pointer :: cellsOnEdge, cellsOnVertex, verticesOnEdge, edgesOnCell, edgesOnEdge, edgesOnVertex, &
                                          kiteForCell, verticesOnCell
      real (kind=RKIND), dimension(:,:), pointer :: edgesOnVertex_sign, edgesOnCell_sign
      integer, dimension(:), pointer :: nEdgesOnCell, nEdgesOnEdge

      real (kind=RKIND), pointer :: config_apvm_upwinding


      call mpas_pool_get_config(configs, 'config_apvm_upwinding', config_apvm_upwinding)

      call mpas_pool_get_array(state, 'rho_zz', h, time_lev)
      call mpas_pool_get_array(state, 'u', u, time_lev)

      call mpas_pool_get_array(diag, 'v', v)
      call mpas_pool_get_array(diag, 'rho_edge', h_edge)
      call mpas_pool_get_array(diag, 'vorticity', vorticity)
      call mpas_pool_get_array(diag, 'divergence', divergence)
      call mpas_pool_get_array(diag, 'ke', ke)
      call mpas_pool_get_array(diag, 'pv_edge', pv_edge)
      call mpas_pool_get_array(diag, 'pv_vertex', pv_vertex)
      call mpas_pool_get_array(diag, 'pv_cell', pv_cell)
      call mpas_pool_get_array(diag, 'gradPVn', gradPVn)
      call mpas_pool_get_array(diag, 'gradPVt', gradPVt)

      call mpas_pool_get_array(mesh, 'weightsOnEdge', weightsOnEdge)
      call mpas_pool_get_array(mesh, 'kiteAreasOnVertex', kiteAreasOnVertex)
      call mpas_pool_get_array(mesh, 'cellsOnEdge', cellsOnEdge)
      call mpas_pool_get_array(mesh, 'cellsOnVertex', cellsOnVertex)
      call mpas_pool_get_array(mesh, 'verticesOnEdge', verticesOnEdge)
      call mpas_pool_get_array(mesh, 'verticesOnCell', verticesOnCell)
      call mpas_pool_get_array(mesh, 'nEdgesOnCell', nEdgesOnCell)
      call mpas_pool_get_array(mesh, 'edgesOnCell', edgesOnCell)
      call mpas_pool_get_array(mesh, 'nEdgesOnEdge', nEdgesOnEdge)
      call mpas_pool_get_array(mesh, 'edgesOnEdge', edgesOnEdge)
      call mpas_pool_get_array(mesh, 'edgesOnVertex', edgesOnVertex)
      call mpas_pool_get_array(mesh, 'edgesOnVertex_sign', edgesOnVertex_sign)
      call mpas_pool_get_array(mesh, 'edgesOnCell_sign', edgesOnCell_sign)
      call mpas_pool_get_array(mesh, 'kiteForCell', kiteForCell)
      call mpas_pool_get_array(mesh, 'dcEdge', dcEdge)
      call mpas_pool_get_array(mesh, 'dvEdge', dvEdge)
      call mpas_pool_get_array(mesh, 'invDcEdge', invDcEdge)
      call mpas_pool_get_array(mesh, 'invDvEdge', invDvEdge)
      call mpas_pool_get_array(mesh, 'invAreaCell', invAreaCell)
      call mpas_pool_get_array(mesh, 'invAreaTriangle', invAreaTriangle)
      call mpas_pool_get_array(mesh, 'fVertex', fVertex)
      call mpas_pool_get_array(mesh, 'fEdge', fEdge)

      call mpas_pool_get_dimension(mesh, 'nCells', nCells)
      call mpas_pool_get_dimension(mesh, 'nEdges', nEdges)
      call mpas_pool_get_dimension(mesh, 'nVertices', nVertices)
      call mpas_pool_get_dimension(mesh, 'nVertLevels', nVertLevels)
      call mpas_pool_get_dimension(mesh, 'vertexDegree', vertexDegree)

      call atm_compute_solve_diagnostics_work(nCells, nEdges, nVertices, &
               vertexDegree, dt, config_apvm_upwinding, &
               fVertex, fEdge, invAreaTriangle, invAreaCell, dvEdge, dcEdge, invDvEdge, invDcEdge, &
               weightsOnEdge, kiteAreasOnVertex, h_edge, h, u, v, vorticity, ke, pv_edge, pv_vertex, pv_cell, &
               gradPVn, gradPVt, divergence, cellsOnEdge, cellsOnVertex, verticesOnEdge, edgesOnCell, edgesOnEdge, &
               edgesOnVertex, kiteForCell, verticesOnCell, edgesOnVertex_sign, edgesOnCell_sign, nEdgesOnCell, nEdgesOnEdge, &
               cellStart, cellEnd, vertexStart, vertexEnd, edgeStart, edgeEnd, &
               rk_step)

   end subroutine atm_compute_solve_diagnostics


   subroutine atm_compute_solve_diagnostics_work(nCells, nEdges, nVertices, &
            vertexDegree, dt, config_apvm_upwinding, &
            fVertex, fEdge, invAreaTriangle, invAreaCell, dvEdge, dcEdge, invDvEdge, invDcEdge, &
            weightsOnEdge, kiteAreasOnVertex, h_edge, h, u, v, vorticity, ke, pv_edge, pv_vertex, pv_cell, &
            gradPVn, gradPVt, divergence, cellsOnEdge, cellsOnVertex, verticesOnEdge, edgesOnCell, edgesOnEdge, &
            edgesOnVertex, kiteForCell, verticesOnCell, edgesOnVertex_sign, edgesOnCell_sign, nEdgesOnCell, nEdgesOnEdge, &
            cellStart, cellEnd, vertexStart, vertexEnd, edgeStart, edgeEnd, &
            rk_step)

      use mpas_atm_dimensions

      implicit none

      !
      ! Dummy arguments
      !
      integer, intent(in) :: nCells, nEdges, nVertices, vertexDegree
      real (kind=RKIND), intent(in) :: dt, config_apvm_upwinding
      real (kind=RKIND), dimension(nVertices+1) :: fVertex
      real (kind=RKIND), dimension(nEdges+1) :: fEdge
      real (kind=RKIND), dimension(nVertices+1) :: invAreaTriangle
      real (kind=RKIND), dimension(nCells+1) :: invAreaCell
      real (kind=RKIND), dimension(nEdges+1) :: dvEdge
      real (kind=RKIND), dimension(nEdges+1) :: dcEdge
      real (kind=RKIND), dimension(nEdges+1) :: invDvEdge
      real (kind=RKIND), dimension(nEdges+1) :: invDcEdge
      real (kind=RKIND), dimension(maxEdges2,nEdges+1) :: weightsOnEdge
      real (kind=RKIND), dimension(3,nVertices+1) :: kiteAreasOnVertex
      real (kind=RKIND), dimension(nVertLevels,nEdges+1) :: h_edge
      real (kind=RKIND), dimension(nVertLevels,nCells+1) :: h
      real (kind=RKIND), dimension(nVertLevels,nEdges+1) :: u
      real (kind=RKIND), dimension(nVertLevels,nEdges+1) :: v
      real (kind=RKIND), dimension(nVertLevels,nVertices+1) :: vorticity
      real (kind=RKIND), dimension(nVertLevels,nCells+1) :: ke
      real (kind=RKIND), dimension(nVertLevels,nEdges+1) :: pv_edge
      real (kind=RKIND), dimension(nVertLevels,nVertices+1) :: pv_vertex
      real (kind=RKIND), dimension(nVertLevels,nCells+1) :: pv_cell
      real (kind=RKIND), dimension(nVertLevels,nEdges+1) :: gradPVn
      real (kind=RKIND), dimension(nVertLevels,nEdges+1) :: gradPVt
      real (kind=RKIND), dimension(nVertLevels,nCells+1) :: divergence
      integer, dimension(2,nEdges+1) :: cellsOnEdge
      integer, dimension(3,nVertices+1) :: cellsOnVertex
      integer, dimension(2,nEdges+1) :: verticesOnEdge
      integer, dimension(maxEdges,nCells+1) :: edgesOnCell
      integer, dimension(maxEdges2,nEdges+1) :: edgesOnEdge
      integer, dimension(3,nVertices+1) :: edgesOnVertex
      integer, dimension(maxEdges,nCells+1) :: kiteForCell
      integer, dimension(maxEdges,nCells+1) :: verticesOnCell
      real (kind=RKIND), dimension(3,nVertices+1) :: edgesOnVertex_sign
      real (kind=RKIND), dimension(maxEdges,nCells+1) :: edgesOnCell_sign
      integer, dimension(nCells+1) :: nEdgesOnCell
      integer, dimension(nEdges+1) :: nEdgesOnEdge

      integer, intent(in) :: cellStart, cellEnd, vertexStart, vertexEnd, edgeStart, edgeEnd

      integer, intent(in), optional :: rk_step

      !
      ! Local variables
      !
      integer :: iEdge, iCell, iVertex, k, cell1, cell2, eoe, i, j
      real (kind=RKIND) :: h_vertex, r, s
      real (kind=RKIND) :: r1, r2

      logical, parameter :: hollingsworth=.true.
      real (kind=RKIND) :: ke_fact, efac
      logical :: reconstruct_v


      !
      ! Compute height on cell edges at velocity locations
      !
      do iEdge=edgeStart,edgeEnd
         cell1 = cellsOnEdge(1,iEdge)
         cell2 = cellsOnEdge(2,iEdge)
!DIR$ IVDEP
         do k=1,nVertLevels
            h_edge(k,iEdge) = 0.5 * (h(k,cell1) + h(k,cell2))
         end do

!  the first openmp barrier below is set so that ke_edge is computed
!  it would be good to move this somewhere else?

         efac = dcEdge(iEdge)*dvEdge(iEdge)
         do k=1,nVertLevels
            ke_edge(k,iEdge) = efac*u(k,iEdge)**2
         end do

      end do

      !
      ! Compute circulation and relative vorticity at each vertex
      !
      do iVertex=vertexStart,vertexEnd
         vorticity(1:nVertLevels,iVertex) = 0.0
         do i=1,vertexDegree
            iEdge = edgesOnVertex(i,iVertex)
            s = edgesOnVertex_sign(i,iVertex) * dcEdge(iEdge)
!DIR$ IVDEP
            do k=1,nVertLevels
               vorticity(k,iVertex) = vorticity(k,iVertex) + s * u(k,iEdge)
            end do
         end do
!DIR$ IVDEP
         do k=1,nVertLevels
            vorticity(k,iVertex) = vorticity(k,iVertex) * invAreaTriangle(iVertex)
         end do
      end do


      !
      ! Compute the divergence at each cell center
      !
      do iCell=cellStart,cellEnd
         divergence(1:nVertLevels,iCell) = 0.0
         do i=1,nEdgesOnCell(iCell)
            iEdge = edgesOnCell(i,iCell)
            s = edgesOnCell_sign(i,iCell) * dvEdge(iEdge)
!DIR$ IVDEP
            do k=1,nVertLevels
              divergence(k,iCell) = divergence(k,iCell) + s * u(k,iEdge)
            end do
         end do
         r = invAreaCell(iCell)
         do k = 1,nVertLevels
            divergence(k,iCell) = divergence(k,iCell) * r
         end do
      end do


!$OMP BARRIER

      !
      ! Compute kinetic energy in each cell (Ringler et al JCP 2009)
      !
      ! Replace 2.0 with 2 in exponentiation to avoid outside chance that
      ! compiler will actually allow "float raised to float" operation
      do iCell=cellStart,cellEnd
         ke(1:nVertLevels,iCell) = 0.0
         do i=1,nEdgesOnCell(iCell)
            iEdge = edgesOnCell(i,iCell)
            do k=1,nVertLevels
!               ke(k,iCell) = ke(k,iCell) + 0.25 * dcEdge(iEdge) * dvEdge(iEdge) * u(k,iEdge)**2
               ke(k,iCell) = ke(k,iCell) + 0.25 * ke_edge(k,iEdge)
            end do
         end do
!DIR$ IVDEP
         do k=1,nVertLevels
            ke(k,iCell) = ke(k,iCell) * invAreaCell(iCell)
         end do
      end do


      if (hollingsworth) then

         ! Compute ke at cell vertices - AG's new KE construction, part 1
         ! *** approximation here because we don't have inner triangle areas
         !

         ! Replace 2.0 with 2 in exponentiation to avoid outside chance that
         ! compiler will actually allow "float raised to float" operation
         do iVertex=vertexStart,vertexEnd
            r = 0.25 * invAreaTriangle(iVertex) 
            do k=1,nVertLevels

!               ke_vertex(k,iVertex) = (  dcEdge(EdgesOnVertex(1,iVertex))*dvEdge(EdgesOnVertex(1,iVertex))*u(k,EdgesOnVertex(1,iVertex))**2  &
!                                        +dcEdge(EdgesOnVertex(2,iVertex))*dvEdge(EdgesOnVertex(2,iVertex))*u(k,EdgesOnVertex(2,iVertex))**2  &
!                                        +dcEdge(EdgesOnVertex(3,iVertex))*dvEdge(EdgesOnVertex(3,iVertex))*u(k,EdgesOnVertex(3,iVertex))**2  &
!                                      ) * r

               ke_vertex(k,iVertex) = (  ke_edge(k,EdgesOnVertex(1,iVertex))+ke_edge(k,EdgesOnVertex(2,iVertex))+ke_edge(k,EdgesOnVertex(3,iVertex)) )*r

            end do
         end do

!$OMP BARRIER

         ! adjust ke at cell vertices - AG's new KE construction, part 2
         !

         ke_fact = 1.0 - .375

         do iCell=cellStart,cellEnd
            do k=1,nVertLevels
               ke(k,iCell) = ke_fact * ke(k,iCell)
            end do
         end do


         do iCell=cellStart,cellEnd
            r = invAreaCell(iCell)
            do i=1,nEdgesOnCell(iCell)
               iVertex = verticesOnCell(i,iCell)
               j = kiteForCell(i,iCell)
!DIR$ IVDEP
               do k = 1,nVertLevels
                  ke(k,iCell) = ke(k,iCell) + (1.-ke_fact)*kiteAreasOnVertex(j,iVertex) * ke_vertex(k,iVertex) * r
               end do
            end do
         end do

      end if

      !
      ! Compute v (tangential) velocities following Thuburn et al JCP 2009
      ! The tangential velocity is only used to compute the Smagorinsky coefficient

      reconstruct_v = .true.
      if(present(rk_step)) then
        if(rk_step /= 3) reconstruct_v = .false.
      end if

      if (reconstruct_v) then
        do iEdge = edgeStart,edgeEnd
          v(1:nVertLevels,iEdge) = 0.0
          do i=1,nEdgesOnEdge(iEdge)
            eoe = edgesOnEdge(i,iEdge)
!DIR$ IVDEP
            do k = 1,nVertLevels
              v(k,iEdge) = v(k,iEdge) + weightsOnEdge(i,iEdge) * u(k, eoe)
            end do
          end do
        end do
      end if

      !
      ! Compute height at vertices, pv at vertices, and average pv to edge locations
      !  ( this computes pv_vertex at all vertices bounding real cells )
      !
      ! Avoid dividing h_vertex by areaTriangle and move areaTriangle into
      ! numerator for the pv_vertex calculation
      do iVertex = vertexStart,vertexEnd
!DIR$ IVDEP
         do k=1,nVertLevels
!
! the following commented code is for the PV conserving shallow water solver.  
!            h_vertex = 0.0
!            do i=1,vertexDegree
!               h_vertex = h_vertex + h(k,cellsOnVertex(i,iVertex)) * kiteAreasOnVertex(i,iVertex)
!            end do
!            pv_vertex(k,iVertex) = (fVertex(iVertex) + vorticity(k,iVertex)) * areaTriangle(iVertex) / h_vertex
            pv_vertex(k,iVertex) = (fVertex(iVertex) + vorticity(k,iVertex))
         end do
      end do

!$OMP BARRIER

      !
      ! Compute pv at the edges
      !   ( this computes pv_edge at all edges bounding real cells )
      !
      do iEdge = edgeStart,edgeEnd
!DIR$ IVDEP
         do k=1,nVertLevels
            pv_edge(k,iEdge) =  0.5 * (pv_vertex(k,verticesOnEdge(1,iEdge)) + pv_vertex(k,verticesOnEdge(2,iEdge)))
         end do
      end do

      if (config_apvm_upwinding > 0.0) then

      !
      ! Compute pv at cell centers
      !    ( this computes pv_cell for all real cells )
      !  only needed for APVM upwinding
      !
      do iCell=cellStart,cellEnd
         pv_cell(1:nVertLevels,iCell) = 0.0
         r = invAreaCell(iCell)
         do i=1,nEdgesOnCell(iCell)
            iVertex = verticesOnCell(i,iCell)
            j = kiteForCell(i,iCell)
!DIR$ IVDEP
            do k = 1,nVertLevels
               pv_cell(k,iCell) = pv_cell(k,iCell) + kiteAreasOnVertex(j,iVertex) * pv_vertex(k,iVertex) * r
            end do
         end do
      end do


!$OMP BARRIER

         !
         ! Modify PV edge with upstream bias. 
         !
         ! Compute gradient of PV in the tangent direction
         !   ( this computes gradPVt at all edges bounding real cells )
         !
         ! Compute gradient of PV in normal direction
         !   (tdr: 2009-10-02: this is not correct because the pv_cell in the halo is not correct)
         !
         ! Modify PV edge with upstream bias.
         !
         ! Merged loops for calculating gradPVt, gradPVn and pv_edge
         ! Also precomputed inverses of dvEdge and dcEdge to avoid repeated divisions
         !
         r = config_apvm_upwinding * dt
         do iEdge = edgeStart,edgeEnd
            r1 = 1.0_RKIND * invDvEdge(iEdge)
            r2 = 1.0_RKIND * invDcEdge(iEdge)
!DIR$ IVDEP
            do k = 1,nVertLevels
               gradPVt(k,iEdge) = (pv_vertex(k,verticesOnEdge(2,iEdge)) - pv_vertex(k,verticesOnEdge(1,iEdge))) * r1
               gradPVn(k,iEdge) = (pv_cell(k,cellsOnEdge(2,iEdge)) - pv_cell(k,cellsOnEdge(1,iEdge))) * r2
               pv_edge(k,iEdge) = pv_edge(k,iEdge) - r * (v(k,iEdge) * gradPVt(k,iEdge) + u(k,iEdge) * gradPVn(k,iEdge))
            end do
         end do

      end if  ! apvm upwinding

   end subroutine atm_compute_solve_diagnostics_work


   subroutine atm_init_coupled_diagnostics(state, time_lev, diag, mesh, configs, &
                                       cellStart, cellEnd, vertexStart, vertexEnd, edgeStart, edgeEnd, &
                                       cellSolveStart, cellSolveEnd, vertexSolveStart, vertexSolveEnd, edgeSolveStart, edgeSolveEnd)

      implicit none
   
      type (mpas_pool_type), intent(inout) :: state
      integer, intent(in) :: time_lev                    ! which time level to use from state
      type (mpas_pool_type), intent(inout) :: diag
      type (mpas_pool_type), intent(inout) :: mesh
      type (mpas_pool_type), intent(in) :: configs
      integer, intent(in) :: cellStart, cellEnd, vertexStart, vertexEnd, edgeStart, edgeEnd
      integer, intent(in) :: cellSolveStart, cellSolveEnd, vertexSolveStart, vertexSolveEnd, edgeSolveStart, edgeSolveEnd

      integer :: i, k, iCell, iEdge, cell1, cell2
      real (kind=RKIND), pointer :: coef_3rd_order
      integer, pointer :: nCells, nEdges, nVertLevels
      integer, pointer :: index_qv
      real (kind=RKIND) :: p0, rcv, flux
      integer, dimension(:), pointer :: nEdgesOnCell
      integer, dimension(:,:), pointer :: cellsOnEdge, edgesOnCell
      real (kind=RKIND), dimension(:,:), pointer :: edgesOnCell_sign
      real (kind=RKIND), dimension(:,:), pointer :: theta_m
      real (kind=RKIND), dimension(:,:), pointer :: theta
      real (kind=RKIND), dimension(:,:), pointer :: rho_zz
      real (kind=RKIND), dimension(:,:), pointer :: rho
      real (kind=RKIND), dimension(:,:), pointer :: rho_p
      real (kind=RKIND), dimension(:,:), pointer :: rho_base
      real (kind=RKIND), dimension(:,:), pointer :: rtheta_base
      real (kind=RKIND), dimension(:,:), pointer :: theta_base
      real (kind=RKIND), dimension(:,:), pointer :: rtheta_p
      real (kind=RKIND), dimension(:,:), pointer :: zz
      real (kind=RKIND), dimension(:,:,:), pointer :: scalars
      real (kind=RKIND), dimension(:,:), pointer :: ru
      real (kind=RKIND), dimension(:,:), pointer :: rw
      real (kind=RKIND), dimension(:,:), pointer :: u
      real (kind=RKIND), dimension(:,:), pointer :: w
      real (kind=RKIND), dimension(:,:), pointer :: pressure_p
      real (kind=RKIND), dimension(:,:), pointer :: exner
      real (kind=RKIND), dimension(:,:), pointer :: exner_base
      real (kind=RKIND), dimension(:), pointer :: fzm, fzp
      real (kind=RKIND), dimension(:,:,:), pointer :: zb, zb3, zb_cell, zb3_cell


      call mpas_pool_get_dimension(mesh, 'nCells', nCells)
      call mpas_pool_get_dimension(mesh, 'nEdges', nEdges)
      call mpas_pool_get_dimension(mesh, 'nVertLevels', nVertLevels)
      call mpas_pool_get_dimension(state, 'index_qv', index_qv)

      call mpas_pool_get_array(mesh, 'cellsOnEdge', cellsOnEdge)
      call mpas_pool_get_array(mesh, 'nEdgesOnCell', nEdgesOnCell)
      call mpas_pool_get_array(mesh, 'edgesOnCell', edgesOnCell)
      call mpas_pool_get_array(mesh, 'edgesOnCell_sign', edgesOnCell_sign)

      call mpas_pool_get_config(configs, 'config_coef_3rd_order', coef_3rd_order)

      call mpas_pool_get_array(state, 'theta_m', theta_m, time_lev)
      call mpas_pool_get_array(diag, 'theta', theta)
      call mpas_pool_get_array(state, 'rho_zz', rho_zz, time_lev)
      call mpas_pool_get_array(diag, 'rho', rho)
      call mpas_pool_get_array(diag, 'rho_p', rho_p)
      call mpas_pool_get_array(diag, 'rho_base', rho_base)
      call mpas_pool_get_array(diag, 'rtheta_base', rtheta_base)
      call mpas_pool_get_array(diag, 'theta_base', theta_base)
      call mpas_pool_get_array(diag, 'rtheta_p', rtheta_p)
      call mpas_pool_get_array(mesh, 'zz', zz)
      call mpas_pool_get_array(state, 'scalars', scalars, time_lev)
      call mpas_pool_get_array(diag, 'ru', ru)
      call mpas_pool_get_array(diag, 'rw', rw)
      call mpas_pool_get_array(state, 'u', u, time_lev)
      call mpas_pool_get_array(state, 'w', w, time_lev)
      call mpas_pool_get_array(diag, 'pressure_p', pressure_p)
      call mpas_pool_get_array(diag, 'exner', exner)
      call mpas_pool_get_array(diag, 'exner_base', exner_base)
      call mpas_pool_get_array(mesh, 'fzm', fzm)
      call mpas_pool_get_array(mesh, 'fzp', fzp)
      call mpas_pool_get_array(mesh, 'zb', zb)
      call mpas_pool_get_array(mesh, 'zb3', zb3)
      call mpas_pool_get_array(mesh, 'zb_cell', zb_cell)
      call mpas_pool_get_array(mesh, 'zb3_cell', zb3_cell)


      rcv = rgas / (cp-rgas)
      p0 = 1.e5  ! this should come from somewhere else...

      do iCell=cellStart,cellEnd
         do k=1,nVertLevels
            theta_m(k,iCell) = theta(k,iCell) * (1._RKIND + rvord * scalars(index_qv,k,iCell))
            rho_zz(k,iCell) = rho(k,iCell) / zz(k,iCell)
         end do
      end do

!$OMP BARRIER

      do iEdge=edgeStart,edgeEnd
         cell1 = cellsOnEdge(1,iEdge)
         cell2 = cellsOnEdge(2,iEdge)
         do k=1,nVertLevels
            ru(k,iEdge) = 0.5 * u(k,iEdge) * (rho_zz(k,cell1) + rho_zz(k,cell2))
         end do
      end do

!$OMP BARRIER

      ! Compute rw (i.e. rho_zz * omega) from rho_zz, w, and ru.
      ! We are reversing the procedure we use in subroutine atm_recover_large_step_variables.
      ! first, the piece that depends on w.
      do iCell=cellStart,cellEnd
         rw(1,iCell) = 0.0
         rw(nVertLevels+1,iCell) = 0.0
         do k=2,nVertLevels
            rw(k,iCell) = w(k,iCell)     &
                          * (fzp(k) * rho_zz(k-1,iCell) + fzm(k) * rho_zz(k,iCell)) &
                          * (fzp(k) * zz(k-1,iCell) + fzm(k) * zz(k,iCell))
         end do
      end do
  
      ! next, the piece that depends on ru
      do iCell=cellStart,cellEnd
         do i=1,nEdgesOnCell(iCell)
            iEdge = edgesOnCell(i,iCell)
            do k = 2,nVertLevels
            flux = (fzm(k)*ru(k,iEdge) + fzp(k)*ru(k-1,iEdge))
            rw(k,iCell) = rw(k,iCell)   &
                          - edgesOnCell_sign(i,iCell) * (zb_cell(k,i,iCell) + coef_3rd_order * sign(1.0_RKIND,flux) * zb3_cell(k,i,iCell))*flux   &
                          * (fzp(k) * zz(k-1,iCell) + fzm(k) * zz(k,iCell))
            end do
         end do
      end do

      do iCell=cellStart,cellEnd
         do k=1,nVertLevels
            rho_p(k,iCell) = rho_zz(k,iCell) - rho_base(k,iCell)
         end do
      end do

      do iCell=cellStart,cellEnd
         do k=1,nVertLevels
            rtheta_base(k,iCell) = theta_base(k,iCell) * rho_base(k,iCell)
         end do
      end do

      do iCell=cellStart,cellEnd
         do k=1,nVertLevels
            rtheta_p(k,iCell) = theta_m(k,iCell) * rho_p(k,iCell)  &
                                             + rho_base(k,iCell)   * (theta_m(k,iCell) - theta_base(k,iCell))
         end do
      end do

      do iCell=cellStart,cellEnd
         do k=1,nVertLevels
            exner(k,iCell) = (zz(k,iCell) * (rgas/p0) * (rtheta_p(k,iCell) + rtheta_base(k,iCell)))**rcv
         end do
      end do

      do iCell=cellStart,cellEnd
         do k=1,nVertLevels
            pressure_p(k,iCell) = zz(k,iCell) * rgas &
                                               * (  exner(k,iCell) * rtheta_p(k,iCell) &
                                                  + rtheta_base(k,iCell) * (exner(k,iCell) - exner_base(k,iCell)) &
                                                 )
         end do
      end do

   end subroutine atm_init_coupled_diagnostics


   subroutine atm_rk_dynamics_substep_finish( state, diag, dynamics_substep, dynamics_split, &
                                       cellStart, cellEnd, vertexStart, vertexEnd, edgeStart, edgeEnd, &
                                       cellSolveStart, cellSolveEnd, vertexSolveStart, vertexSolveEnd, edgeSolveStart, edgeSolveEnd)

      implicit none

      !  this routine resets the dry dynamics variables at the end of an rk3 substep for the case
      !  where the dry dynamics is split from the scalar transport (i.e. where the dry dynamics is
      !  using a different, usually smaller, timestep.
      !
      !  WCS 18 November 2014

      type (mpas_pool_type), intent(inout) :: state
      type (mpas_pool_type), intent(inout) :: diag
      integer, intent(in) :: dynamics_substep, dynamics_split
      integer, intent(in) :: cellStart, cellEnd, vertexStart, vertexEnd, edgeStart, edgeEnd
      integer, intent(in) :: cellSolveStart, cellSolveEnd, vertexSolveStart, vertexSolveEnd, edgeSolveStart, edgeSolveEnd

      real (kind=RKIND) :: inv_dynamics_split
      
      real (kind=RKIND), dimension(:,:), pointer :: ru
      real (kind=RKIND), dimension(:,:), pointer :: ru_save
      real (kind=RKIND), dimension(:,:), pointer :: rw
      real (kind=RKIND), dimension(:,:), pointer :: rw_save
      real (kind=RKIND), dimension(:,:), pointer :: rtheta_p
      real (kind=RKIND), dimension(:,:), pointer :: rtheta_p_save
      real (kind=RKIND), dimension(:,:), pointer :: rho_p
      real (kind=RKIND), dimension(:,:), pointer :: rho_p_save

      real (kind=RKIND), dimension(:,:), pointer :: u_1, u_2
      real (kind=RKIND), dimension(:,:), pointer :: w_1, w_2
      real (kind=RKIND), dimension(:,:), pointer :: theta_m_1, theta_m_2
      real (kind=RKIND), dimension(:,:), pointer :: rho_zz_1, rho_zz_2, rho_zz_old_split
      real (kind=RKIND), dimension(:,:), pointer :: ruAvg, wwAvg, ruAvg_split, wwAvg_split

      call mpas_pool_get_array(diag, 'ru', ru)
      call mpas_pool_get_array(diag, 'ru_save', ru_save)
      call mpas_pool_get_array(diag, 'rw', rw)
      call mpas_pool_get_array(diag, 'rw_save', rw_save)
      call mpas_pool_get_array(diag, 'rtheta_p', rtheta_p)
      call mpas_pool_get_array(diag, 'rtheta_p_save', rtheta_p_save)
      call mpas_pool_get_array(diag, 'rho_p', rho_p)
      call mpas_pool_get_array(diag, 'rho_p_save', rho_p_save)
      call mpas_pool_get_array(diag, 'rho_zz_old_split', rho_zz_old_split)
      call mpas_pool_get_array(diag, 'ruAvg', ruAvg)
      call mpas_pool_get_array(diag, 'ruAvg_split', ruAvg_split)
      call mpas_pool_get_array(diag, 'wwAvg', wwAvg)
      call mpas_pool_get_array(diag, 'wwAvg_split', wwAvg_split)

      call mpas_pool_get_array(state, 'u', u_1, 1)
      call mpas_pool_get_array(state, 'u', u_2, 2)
      call mpas_pool_get_array(state, 'w', w_1, 1)
      call mpas_pool_get_array(state, 'w', w_2, 2)
      call mpas_pool_get_array(state, 'theta_m', theta_m_1, 1)
      call mpas_pool_get_array(state, 'theta_m', theta_m_2, 2)
      call mpas_pool_get_array(state, 'rho_zz', rho_zz_1, 1)
      call mpas_pool_get_array(state, 'rho_zz', rho_zz_2, 2)

      inv_dynamics_split = 1.0_RKIND / real(dynamics_split)
      
      if (dynamics_substep < dynamics_split) then

         ru_save(:,edgeStart:edgeEnd) = ru(:,edgeStart:edgeEnd)
         rw_save(:,cellStart:cellEnd) = rw(:,cellStart:cellEnd)
         rtheta_p_save(:,cellStart:cellEnd) = rtheta_p(:,cellStart:cellEnd)
         rho_p_save(:,cellStart:cellEnd) = rho_p(:,cellStart:cellEnd)

         u_1(:,edgeStart:edgeEnd) = u_2(:,edgeStart:edgeEnd)
         w_1(:,cellStart:cellEnd) = w_2(:,cellStart:cellEnd)
         theta_m_1(:,cellStart:cellEnd) = theta_m_2(:,cellStart:cellEnd)
         rho_zz_1(:,cellStart:cellEnd) = rho_zz_2(:,cellStart:cellEnd)

      end if

      if (dynamics_substep == 1) then
         ruAvg_split(:,edgeStart:edgeEnd) = ruAvg(:,edgeStart:edgeEnd)
         wwAvg_split(:,cellStart:cellEnd) = wwAvg(:,cellStart:cellEnd)
      else
         ruAvg_split(:,edgeStart:edgeEnd) = ruAvg(:,edgeStart:edgeEnd)+ruAvg_split(:,edgeStart:edgeEnd)
         wwAvg_split(:,cellStart:cellEnd) = wwAvg(:,cellStart:cellEnd)+wwAvg_split(:,cellStart:cellEnd)
      end if

      if (dynamics_substep == dynamics_split) then
         ruAvg(:,edgeStart:edgeEnd) = ruAvg_split(:,edgeStart:edgeEnd) * inv_dynamics_split
         wwAvg(:,cellStart:cellEnd) = wwAvg_split(:,cellStart:cellEnd) * inv_dynamics_split
         rho_zz_1(:,cellStart:cellEnd) = rho_zz_old_split(:,cellStart:cellEnd)
      end if

   end subroutine atm_rk_dynamics_substep_finish

!-------------------------------------------------------------------------

   subroutine atm_compute_convective_diagnostics( dims, mesh, state, diag )

      implicit none

!  - subroutine to compute max values of convective diagnostics over some time period
!  - called at the end of every timestep
!  - values must be zeroed out after output, and this determines the period for the max.
!
!  WCS, March 2015, for the SPC spring experiment forecasts

      type (mpas_pool_type), intent(in) :: dims
      type (mpas_pool_type), intent(in) :: state
      type (mpas_pool_type), intent(inout) :: diag
      type (mpas_pool_type), intent(in) :: mesh
!
      integer :: iCell, k, nVertLevelsP1, i, j
      integer, pointer :: nCells, nVertLevels, nCellsSolve, nVertexDegree, nVertices
      integer, pointer :: moist_start, moist_end
      integer, dimension(:,:), pointer :: cellsOnVertex
      real (kind=RKIND), dimension(:,:,:), pointer :: scalars
      real (kind=RKIND), dimension(:,:), pointer :: cqu

      real (kind=RKIND), allocatable, dimension(:,:) :: updraft_helicity
      real (kind=RKIND), allocatable, dimension(:) :: z_agl
      real (kind=RKIND), dimension(:,:), pointer :: kiteAreasOnVertex, vorticity, w, zgrid
      real (kind=RKIND), dimension(:), pointer :: areaCell, updraft_helicity_max, w_velocity_max
      real (kind=RKIND), dimension(:), pointer :: wind_speed_level1_max
      real (kind=RKIND), dimension(:,:), pointer :: uzonal, umeridional
      real (kind=RKIND) :: uph


!      write(0,*) ' in atm_compute_convective_diagnostics '

      call mpas_pool_get_dimension(dims, 'nCells', nCells)
      call mpas_pool_get_dimension(dims, 'nVertLevels', nVertLevels)
      call mpas_pool_get_dimension(dims, 'nCellsSolve', nCellsSolve)
      call mpas_pool_get_dimension(dims, 'nVertices', nVertices)
      call mpas_pool_get_dimension(dims, 'vertexDegree', nVertexDegree)
      call mpas_pool_get_array(mesh, 'areaCell', areaCell)
      call mpas_pool_get_array(mesh, 'kiteAreasOnVertex', kiteAreasOnVertex)
      call mpas_pool_get_array(mesh, 'cellsOnVertex', cellsOnVertex)
      call mpas_pool_get_array(mesh, 'zgrid', zgrid)

      call mpas_pool_get_array(diag, 'vorticity', vorticity)
      call mpas_pool_get_array(diag, 'updraft_helicity_max', updraft_helicity_max)
      call mpas_pool_get_array(diag, 'w_velocity_max', w_velocity_max)
      call mpas_pool_get_array(diag, 'wind_speed_level1_max', wind_speed_level1_max)
      call mpas_pool_get_array(diag, 'uReconstructZonal', uzonal)
      call mpas_pool_get_array(diag, 'uReconstructMeridional', umeridional)

      call mpas_pool_get_array(state, 'w', w, 2)

      nVertLevelsP1 = nVertLevels + 1

      allocate(updraft_helicity(nVertLevels,nCells+1))
      allocate(z_agl(nVertLevelsP1))
!
!  updraft helicity, first compute vorticity at cell center, then mulitply by w
!  *** where does cellOnVertex point if cell is outside block and block halo?  -> cell nCell+1
!
      do iCell=1, nCellsSolve
        updraft_helicity(1:nVertLevels,iCell) = 0.
        w_velocity_max(iCell) = max( w_velocity_max(iCell), maxval(w(1:nVertLevels,iCell)))
        wind_speed_level1_max(iCell) = max(wind_speed_level1_max(iCell), sqrt(uzonal(1,iCell)**2+umeridional(1,iCell)**2))
      end do
      do i=1,nVertices
        do j=1,nvertexDegree
          iCell = cellsOnVertex(j,i)
          updraft_helicity(1:nVertLevels,iCell) = updraft_helicity(1:nVertLevels,iCell) + kiteAreasOnVertex(j,i)*vorticity(1:nVertLevels,i)
        end do
      end do
      do iCell=1,nCellsSolve
        do k=1,nVertLevels
          updraft_helicity(k,iCell) =  max(0.,0.5*(w(k,iCell)+w(k+1,iCell)))  &                  
                                                 * max(0.,updraft_helicity(k,iCell)/areaCell(iCell))                     
        end do
      end do
!
!  compute diagnostics
!
      do iCell=1,nCellsSolve

        ! compute above ground level (AGL) heights
        z_agl(1:nVertLevelsP1) = zgrid(1:nVertLevelsP1,iCell) - zgrid(1,iCell)
        uph = integral_zstaggered(updraft_helicity(1:nVertLevels,iCell),z_agl,2000.,5000.,nVertLevels,nVertLevelsP1)
        updraft_helicity_max(iCell) = max( updraft_helicity_max(iCell),uph)

      end do

      deallocate(updraft_helicity)
      deallocate(z_agl)

   end subroutine atm_compute_convective_diagnostics

!--------------------------------------------------
!  functions used by these diagnostics calculations
!--------------------------------------------------

      real (kind=RKIND) function integral_zstaggered( column_values, z, zbot, ztop, n, np1 )
      implicit none
      integer n, np1
      real (kind=RKIND) :: column_values(n), z(np1), zbot, ztop
      real (kind=RKIND) :: zb, zt

      integer :: k

!  integral from z_bot to z_top, assume cell-average values (first-order integration)
!  z increases monotonically

      integral_zstaggered = 0.
      do k=1,n
        zb = max(z(k), zbot)
        zt = min(z(k+1), ztop)
        integral_zstaggered = integral_zstaggered + column_values(k)*max(0.,(zt-zb))
      end do
      end function integral_zstaggered

end module atm_time_integration<|MERGE_RESOLUTION|>--- conflicted
+++ resolved
@@ -355,12 +355,9 @@
 
       DYNAMICS_SUBSTEPS : do dynamics_substep = 1, dynamics_split
 
-<<<<<<< HEAD
             !  Compute the coefficients for the vertically implicit solve in the acoustic step.
             !  These coefficients will work for the first acoustic step in all cases.
-=======
             call mpas_timer_start('atm_compute_vert_imp_coefs')
->>>>>>> a3217741
             block => domain % blocklist
             do while (associated(block))
                call mpas_pool_get_subpool(block % structs, 'mesh', mesh)
