module shoc_iso_f
  use iso_c_binding
  implicit none

#include "scream_config.f"
#ifdef SCREAM_DOUBLE_PRECISION
# define c_real c_double
#else
# define c_real c_float
#endif

!
! This file contains bridges from shoc fortran to scream c++.
!

interface

<<<<<<< HEAD
  !
  ! These are some routine math operations that are not BFB between
  ! fortran and C++ on all platforms, so fortran will need to use
  ! the C++ versions in order to stay BFB.
  !
=======
  subroutine calc_shoc_vertflux_f(shcol, nlev, nlevi, tkh_zi, dz_zi, invar, vertflux) bind (C)
    use iso_c_binding

    integer(kind=c_int), intent(in), value :: shcol
    integer(kind=c_int), intent(in), value :: nlev
    integer(kind=c_int), intent(in), value :: nlevi
    real(kind=c_real), intent(in) :: tkh_zi(shcol,nlevi)
    real(kind=c_real), intent(in) :: dz_zi(shcol,nlevi)
    real(kind=c_real), intent(in) :: invar(shcol,nlev)

    real(kind=c_real), intent(inout) :: vertflux(shcol,nlevi)

  end subroutine calc_shoc_vertflux_f
>>>>>>> 3ee6ec89

end interface

end module shoc_iso_f<|MERGE_RESOLUTION|>--- conflicted
+++ resolved
@@ -15,13 +15,6 @@
 
 interface
 
-<<<<<<< HEAD
-  !
-  ! These are some routine math operations that are not BFB between
-  ! fortran and C++ on all platforms, so fortran will need to use
-  ! the C++ versions in order to stay BFB.
-  !
-=======
   subroutine calc_shoc_vertflux_f(shcol, nlev, nlevi, tkh_zi, dz_zi, invar, vertflux) bind (C)
     use iso_c_binding
 
@@ -35,7 +28,6 @@
     real(kind=c_real), intent(inout) :: vertflux(shcol,nlevi)
 
   end subroutine calc_shoc_vertflux_f
->>>>>>> 3ee6ec89
 
 end interface
 
