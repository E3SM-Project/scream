#ifdef HAVE_CONFIG_H
#include "config.h"
#endif


module sl_advection
!
!  classic semi-lagrange advection
!  with optional global iteration for pseudo-local mass conservation
!
!  Author:  James Overfelt   3/2015
!
  use kinds, only              : real_kind, int_kind
  use dimensions_mod, only     : nlev, nlevp, np, qsize, qsize_d
  use physical_constants, only : rgas, Rwater_vapor, kappa, g, rearth, rrearth, cp
  use derivative_mod, only     : derivative_t, gradient_sphere, divergence_sphere
  use element_mod, only        : element_t
  use hybvcoord_mod, only      : hvcoord_t
  use time_mod, only           : TimeLevel_t, TimeLevel_Qdp
  use control_mod, only        : integration, test_case, hypervis_order, use_semi_lagrange_transport
  use edge_mod, only           : edgevpack, edgevunpack, initedgebuffer,&
                                 initghostbuffer3D, ghostVpack_unoriented, ghostVunpack_unoriented
  use edgetype_mod, only       : EdgeDescriptor_t, EdgeBuffer_t, ghostbuffer3D_t
  use hybrid_mod, only         : hybrid_t
  use bndry_mod, only          : bndry_exchangev
  use viscosity_mod, only      : biharmonic_wk_scalar, neighbor_minmax, &
                                 neighbor_minmax_start, neighbor_minmax_finish
  use perf_mod, only           : t_startf, t_stopf, t_barrierf ! _EXTERNAL
  use parallel_mod, only       : abortmp, parallel_t
  use compose_mod

  implicit none

  private
  save

  type (ghostBuffer3D_t)   :: ghostbuf_tr
  type (EdgeBuffer_t)      :: edgeveloc, edgeQdp

  public :: Prim_Advec_Tracers_remap_ALE, sl_init1

  logical, parameter :: barrier = .false.

contains


!=================================================================================================!
<<<<<<< HEAD
subroutine sl_init1(par, elem, n_domains)
  use interpolate_mod,        only : interpolate_tracers_init
  use control_mod,            only : use_semi_lagrange_transport_ir
  type(parallel_t) :: par
  integer, intent(in) :: n_domains
  type (element_t) :: elem(:)
  integer :: nslots
  
  if (use_semi_lagrange_transport) then
     call initEdgeBuffer(par,edgeveloc,elem,2*nlev)
     nslots = nlev*qsize
     if (use_semi_lagrange_transport_ir) then
        nslots = nslots + nlev
     end if
     call initghostbuffer3D(ghostbuf_tr,nslots,np)
     call interpolate_tracers_init()
     if (use_semi_lagrange_transport_ir) then
        call initEdgeBuffer(par, edgeQdp, elem, qsize*nlev)
        call ir_init(np, size(elem))
     end if
  endif
=======
  subroutine sl_init1(par, elem)
    use interpolate_mod,        only : interpolate_tracers_init
    type(parallel_t) :: par
    type (element_t) :: elem(:)

    if  (use_semi_lagrange_transport) then
       call initEdgeBuffer(par,edgeveloc,elem,2*nlev)
       call initghostbuffer3D(ghostbuf_tr,nlev*qsize,np)
       call interpolate_tracers_init()
    endif

  end subroutine 
>>>>>>> 406216ff

end subroutine

subroutine  Prim_Advec_Tracers_remap_ALE( elem , deriv , hybrid , dt , tl , nets , nete )
  use coordinate_systems_mod, only : cartesian3D_t, cartesian2D_t
  use dimensions_mod,         only : max_neigh_edges
  use element_state,          only : timelevels
  use bndry_mod,              only : ghost_exchangevfull
  use interpolate_mod,        only : interpolate_tracers, minmax_tracers
  use control_mod   ,         only : qsplit
  use global_norms_mod,       only : wrap_repro_sum
  use parallel_mod,           only : global_shared_buf, global_shared_sum, syncmp
  use control_mod,            only : use_semi_lagrange_transport_local_conservation
  use control_mod,            only : use_semi_lagrange_transport_ir, &
       use_semi_lagrange_transport_qlt, use_semi_lagrange_transport_qlt_check


  implicit none
  type (element_t)     , intent(inout) :: elem(:)
  type (derivative_t)  , intent(in   ) :: deriv
  type (hybrid_t)      , intent(in   ) :: hybrid
  real(kind=real_kind) , intent(in   ) :: dt
  type (TimeLevel_t)   , intent(in   ) :: tl
  integer              , intent(in   ) :: nets
  integer              , intent(in   ) :: nete


  type(cartesian3D_t)                           :: dep_points  (np,np)
  integer                                       :: elem_indexes(np,np)
  type(cartesian2D_t)                           :: para_coords (np,np)
  real(kind=real_kind)                          :: Que         (np,np,nlev,qsize,nets:nete)
  real(kind=real_kind)                          :: Que_t       (np,np,nlev,qsize,nets:nete)
  real(kind=real_kind)                          :: minq        (np,np,nlev,qsize,nets:nete)
  real(kind=real_kind)                          :: maxq        (np,np,nlev,qsize,nets:nete)
  real(kind=real_kind)                          :: f                      (qsize)
  real(kind=real_kind)                          :: g                      (qsize)
  real(kind=real_kind)                          :: mass              (nlev,qsize)
  real(kind=real_kind)                          :: elem_mass         (nlev,qsize,nets:nete)
  real(kind=real_kind)                          :: rho         (np,np,nlev,      nets:nete)

  !TODO we don't want this. i think it causes a temp array in the
  !     ghostVpack_unoriented call.
  real(kind=real_kind)                          :: neigh_q     (np,np,qsize+1,max_neigh_edges+1)
  real(kind=real_kind)                          :: u           (np,np,qsize+1)

  integer                                       :: i,j,k,l,n,q,ie,kptr, n0_qdp, np1_qdp
  integer                                       :: num_neighbors, need_conservation, scalar_q_bounds

  call t_barrierf('Prim_Advec_Tracers_remap_ALE', hybrid%par%comm)
  call t_startf('Prim_Advec_Tracers_remap_ALE')

  call TimeLevel_Qdp( tl, qsplit, n0_qdp, np1_qdp)

  ! compute displacements for departure grid store in elem%derived%vstar
  call ALE_RKdss (elem, nets, nete, hybrid, deriv, dt, tl)

  if (use_semi_lagrange_transport_ir) then
     if (barrier) call mpi_barrier(hybrid%par%comm, ie)
     call t_startf('IR_ghost_pack')
     do ie = nets, nete
        kptr = 0
        do k = 1, nlev
           ! Send rho*Jacobian[ref elem -> sphere].
           !todo What's the difference between derived.dp and state.dp3d?
           !elem(ie)%state%Q(:,:,k,1) = elem(ie)%state%dp3d(:,:,k,tl%n0) * elem(ie)%metdet(:,:)
           elem(ie)%state%Q(:,:,k,1) = elem(ie)%derived%dp(:,:,k) * elem(ie)%metdet(:,:)
           call ghostVpack_unoriented(ghostbuf_tr, elem(ie)%state%Q(:,:,k,1), np, 1, kptr, elem(ie)%desc)
           kptr = kptr + 1
           do q = 1, qsize
              ! Remap the curious quantity
              !     (tracer density)*Jacobian[ref elem -> sphere],
              ! not simply the tracer mixing ratio.
              elem(ie)%state%Q(:,:,k,q) = elem(ie)%state%Qdp(:,:,k,q,n0_qdp) * elem(ie)%metdet(:,:)
              call ghostVpack_unoriented(ghostbuf_tr, elem(ie)%state%Q(:,:,k,q), np, 1, kptr, elem(ie)%desc)
              kptr = kptr + 1
           enddo
        enddo
     end do
     if (barrier) call mpi_barrier(hybrid%par%comm, ie)
     call t_stopf('IR_ghost_pack')

     call t_startf('IR_ghost_exchange')
     call ghost_exchangeVfull(hybrid%par, hybrid%ithr, ghostbuf_tr)
     if (barrier) call mpi_barrier(hybrid%par%comm, ie)
     call t_stopf('IR_ghost_exchange')

     call t_startf('IR_project')
     do ie = nets, nete
        num_neighbors = elem(ie)%desc%actual_neigh_edges + 1
        n = qsize + 1 ! Number of fields to unpack.
        do k = 1, nlev
           call ALE_departure_from_gll(dep_points, elem(ie)%derived%vstar(:,:,:,k), elem(ie), dt)

           ! Unpack all tracer neighbor data on level k.
           kptr = (k-1)*n
           u(:,:,1        ) = elem(ie)%derived%dp(:,:,k) * elem(ie)%metdet(:,:)
           u(:,:,2:qsize+1) = elem(ie)%state%Q(:,:,k,1:qsize)
           call ghostVunpack_unoriented(ghostbuf_tr, neigh_q, np, n, kptr, elem(ie)%desc, elem(ie)%GlobalId, u)

           call ir_project(k, ie, num_neighbors, np, nlev, qsize, nets, nete, &
                dep_points, elem(ie)%desc%neigh_corners, &
                neigh_q, &                     ! (tracer density)*Jacobian[ref elem -> sphere] on source mesh.
                elem(ie)%metdet, &             ! Jacobian[ref elem -> sphere] on target element.
                elem(ie)%state%dp3d, tl%np1, & ! Total density to get mixing ratios.
                elem(ie)%state%Q, minq, maxq)  ! Outputs are all mixing ratios.
        end do
     end do
     if (barrier) call mpi_barrier(hybrid%par%comm, ie)
     call t_stopf('IR_project')
  else
     if (barrier) call mpi_barrier(hybrid%par%comm, ie)
     call t_startf('Prim_Advec_Tracers_remap_ALE_ghost_exchange')
     do ie=nets,nete
        kptr=0
        do k=1,nlev
           do q=1,qsize
              ! note: pack so that tracers per level are contiguous so we can unpack into
              ! array neigh_q()
              elem(ie)%state%Q(:,:,k,q) = elem(ie)%state%Qdp(:,:,k,q,n0_qdp) / elem(ie)%derived%dp(:,:,k)
              call ghostVpack_unoriented(ghostbuf_tr, elem(ie)%state%Q(:,:,k,q),np,1,kptr,elem(ie)%desc)
              kptr=kptr+1
           enddo
        enddo
     end do

     call ghost_exchangeVfull(hybrid%par,hybrid%ithr,ghostbuf_tr)

     do ie=nets,nete
        num_neighbors = elem(ie)%desc%actual_neigh_edges+1
        do k=1,nlev

           ! find departure points
           call ALE_departure_from_gll     (dep_points, elem(ie)%derived%vstar(:,:,:,k), elem(ie), dt)

           ! find element containing departure point
           call ALE_elems_with_dep_points  (elem_indexes, dep_points, num_neighbors, elem(ie)%desc%neigh_corners)

           ! compute the parametric points
           call ALE_parametric_coords      (para_coords, elem_indexes, dep_points, num_neighbors, elem(ie)%desc%neigh_corners)

           ! for each level k, unpack all tracer neighbor data on that level
           kptr=(k-1)*qsize
           neigh_q=0
           u(:,:,1:qsize) = elem(ie)%state%Q(:,:,k,1:qsize)
           call ghostVunpack_unoriented (ghostbuf_tr, neigh_q(:,:,1:qsize,:), np, qsize, kptr, elem(ie)%desc, &
                elem(ie)%GlobalId, u(:,:,1:qsize))

           do i=1,np
              do j=1,np
                 ! interpolate tracers to deperature grid
                 call interpolate_tracers     (para_coords(i,j), neigh_q(:,:,1:qsize,elem_indexes(i,j)),f)
                 elem(ie)%state%Q(i,j,k,:) = f 
                 !         call minmax_tracers          (para_coords(i,j), neigh_q(:,:,:,elem_indexes(i,j)),f,g)
                 do q=1,qsize
                    f(q) = MINVAL(neigh_q(:,:,q,elem_indexes(i,j)))
                    g(q) = MAXVAL(neigh_q(:,:,q,elem_indexes(i,j)))
                 end do
                 minq(i,j,k,:,ie) = f 
                 maxq(i,j,k,:,ie) = g 
              enddo
           enddo

        end do
     end do
     if (barrier) call mpi_barrier(hybrid%par%comm, ie)
     call t_stopf('Prim_Advec_Tracers_remap_ALE_ghost_exchange')
  end if

  ! QLT works with either classical SL or IR.
  if (use_semi_lagrange_transport_qlt) then
     need_conservation = 1
     ! The IR method is locally conservative, so we don't need QLT to handle
     ! conservation.
     if (use_semi_lagrange_transport_ir) need_conservation = 0

     scalar_q_bounds = 0
     ! The IR method has uniform bounds on q throughout a cell.
     if (use_semi_lagrange_transport_ir) scalar_q_bounds = 1

     call qlt_sl_set_pointers_begin(nets, nete, np, nlev, qsize, qsize_d, &
          timelevels, need_conservation)
     do ie = 1, size(elem)
        call qlt_sl_set_spheremp(ie, elem(ie)%spheremp)
        call qlt_sl_set_Qdp(ie, elem(ie)%state%Qdp, n0_qdp, np1_qdp)
        call qlt_sl_set_dp3d(ie, elem(ie)%state%dp3d, tl%np1)
        call qlt_sl_set_Q(ie, elem(ie)%state%Q)
     end do
     call qlt_sl_set_pointers_end()
     if (.true.) then
        call t_startf('QLT')
        call qlt_sl_run(minq, maxq, nets, nete)
        if (barrier) call mpi_barrier(hybrid%par%comm, ie)
        call t_stopf('QLT')
        call t_startf('QLT_local')
        call qlt_sl_run_local(minq, maxq, nets, nete, scalar_q_bounds)
        if (barrier) call mpi_barrier(hybrid%par%comm, ie)
        call t_stopf('QLT_local')
     else
        do ie = nets, nete
           do k = 1, nlev
              do q = 1, qsize
                 elem(ie)%state%Qdp(:,:,k,q,np1_qdp) = elem(ie)%state%Q(:,:,k,q) * elem(ie)%state%dp3d(:,:,k,tl%np1)
              enddo
           enddo
        end do
     end if
  end if
  if (use_semi_lagrange_transport_ir) then
     call t_startf('IR_dss')
     call ir_dss(elem, nets, nete, hybrid, np1_qdp)
     if (barrier) call mpi_barrier(hybrid%par%comm, ie)
     call t_stopf('IR_dss')
  end if
  if (use_semi_lagrange_transport_qlt_check) then
     call t_startf('QLT_check')
     call qlt_sl_check(minq, maxq, nets, nete)
     if (barrier) call mpi_barrier(hybrid%par%comm, ie)
     call t_stopf('QLT_check')
  end if
  if (use_semi_lagrange_transport_qlt) then
     call t_stopf('Prim_Advec_Tracers_remap_ALE')
     return
  end if

  ! compute original mass, at tl_1%n0
  elem_mass = 0
  do ie=nets,nete
     n=0
     do k=1,nlev
        do q=1,qsize
           n=n+1
           global_shared_buf(ie,n) = 0
           do j=1,np
              global_shared_buf(ie,n) = global_shared_buf(ie,n) + DOT_PRODUCT(elem(ie)%state%Qdp(:,j,k,q,n0_qdp),elem(ie)%spheremp(:,j))
              elem_mass(k,q,ie)       = elem_mass(k,q,ie)       + DOT_PRODUCT(elem(ie)%state%Qdp(:,j,k,q,n0_qdp),elem(ie)%spheremp(:,j))
           end do
        end do
     end do
  end do
  call wrap_repro_sum(nvars=n, comm=hybrid%par%comm)
  n=0
  do k=1,nlev
     do q=1,qsize
        n=n+1
        mass(k,q) = global_shared_sum(n)
     enddo
  enddo

  do ie=nets,nete
  do k=1,nlev
    rho(:,:,k,ie) = elem(ie)%spheremp(:,:)*elem(ie)%state%dp3d(:,:,k,tl%np1)
  end do
  end do

  do ie=nets,nete
    Que_t(:,:,:,1:qsize,ie) = elem(ie)%state%Q(:,:,:,1:qsize)
  end do
  call t_startf('Prim_Advec_Tracers_remap_ALE_Cobra')
  if (use_semi_lagrange_transport_local_conservation) then
     call Cobra_Elem (Que, Que_t, rho, minq, maxq, elem_mass, hybrid, nets, nete)
  else
     call Cobra_SLBQP(Que, Que_t, rho, minq, maxq, mass, hybrid, nets, nete)
  end if
  call t_stopf('Prim_Advec_Tracers_remap_ALE_Cobra')

  do ie=nets,nete
    elem(ie)%state%Q(:,:,:,1:qsize) =  Que(:,:,:,1:qsize,ie)
  end do


  do ie=nets,nete
  do k=1,nlev
  do q=1,qsize
     ! note: pack so that tracers per level are contiguous so we can unpack into
     ! array neigh_q()
     elem(ie)%state%Qdp(:,:,k,q,np1_qdp) = elem(ie)%state%Q(:,:,k,q) * elem(ie)%state%dp3d(:,:,k,tl%np1)
  enddo
  enddo
  end do


! do ie=nets,nete
!    do q = 1 , qsize
!       do k = 1 , nlev    !  Potential loop inversion (AAM)
!          elem(ie)%state%Qdp(:,:,k,q,np1_qdp) = elem(ie)%spheremp(:,:)* elem(ie)%state%Qdp(:,:,k,q,np1_qdp)
!       enddo
!    enddo
!     call edgeVpack(edgeAdv    , elem(ie)%state%Qdp(:,:,:,:,np1_qdp) , nlev*qsize , 0 , elem(ie)%desc )
! enddo
! call bndry_exchangeV( hybrid , edgeAdv    )
! do ie = nets , nete
!    call edgeVunpack( edgeAdv    , elem(ie)%state%Qdp(:,:,:,:,np1_qdp) , nlev*qsize , 0 , elem(ie)%desc )
!    do q = 1 , qsize
!       do k = 1 , nlev    !  Potential loop inversion (AAM)
!          elem(ie)%state%Qdp(:,:,k,q,np1_qdp) = elem(ie)%rspheremp(:,:) * elem(ie)%state%Qdp(:,:,k,q,np1_qdp)
!       enddo
!    enddo
! enddo
  call t_stopf('Prim_Advec_Tracers_remap_ALE')


end subroutine Prim_Advec_Tracers_remap_ALE

subroutine VDOT(rp,Que,rho,mass,hybrid,nets,nete)
  use parallel_mod,        only: global_shared_buf, global_shared_sum
  use global_norms_mod,    only: wrap_repro_sum

  implicit none
  integer             , intent(in)              :: nets
  integer             , intent(in)              :: nete
  real(kind=real_kind), intent(out)             :: rp                (nlev,qsize)
  real(kind=real_kind), intent(in)              :: Que         (np*np,nlev,qsize,nets:nete)
  real(kind=real_kind), intent(in)              :: rho         (np*np,nlev,      nets:nete)
  real(kind=real_kind), intent(in)              :: mass              (nlev,qsize)
  type (hybrid_t)     , intent(in)              :: hybrid

  integer                                       :: k,n,q,ie

  global_shared_buf = 0 
  do ie=nets,nete
    n=0
    do q=1,qsize
    do k=1,nlev
      n=n+1
      global_shared_buf(ie,n) = global_shared_buf(ie,n) + DOT_PRODUCT(Que(:,k,q,ie), rho(:,k,ie))
    end do
    end do
  end do

  call wrap_repro_sum(nvars=n, comm=hybrid%par%comm)

  n=0
  do q=1,qsize
  do k=1,nlev
    n=n+1
    rp(k,q) = global_shared_sum(n) - mass(k,q)
  enddo
  enddo
  
end subroutine VDOT

subroutine Cobra_SLBQP(Que, Que_t, rho, minq, maxq, mass, hybrid, nets, nete) 

  use parallel_mod,        only: global_shared_buf, global_shared_sum
  use global_norms_mod,    only: wrap_repro_sum

  implicit none
  integer             , intent(in)              :: nets
  integer             , intent(in)              :: nete
  real(kind=real_kind), intent(out)             :: Que         (np*np,nlev,qsize,nets:nete)
  real(kind=real_kind), intent(in)              :: Que_t       (np*np,nlev,qsize,nets:nete)
  real(kind=real_kind), intent(in)              :: rho         (np*np,nlev,      nets:nete)
  real(kind=real_kind), intent(in)              :: minq        (np*np,nlev,qsize,nets:nete)
  real(kind=real_kind), intent(in)              :: maxq        (np*np,nlev,qsize,nets:nete)
  real(kind=real_kind), intent(in)              :: mass              (nlev,qsize)
  type (hybrid_t)     , intent(in)              :: hybrid

  integer,                            parameter :: max_clip = 50
  real(kind=real_kind),               parameter :: eta = 1D-08           
  real(kind=real_kind),               parameter :: hfd = 1D-10             
  real(kind=real_kind)                          :: lambda_p          (nlev,qsize)
  real(kind=real_kind)                          :: lambda_c          (nlev,qsize)
  real(kind=real_kind)                          :: rp                (nlev,qsize)
  real(kind=real_kind)                          :: rc                (nlev,qsize)
  real(kind=real_kind)                          :: rd                (nlev,qsize)
  real(kind=real_kind)                          :: alpha             (nlev,qsize)
  integer                                       :: j,k,n,q,ie
  integer                                       :: nclip

  nclip = 0

  Que(:,:,:,:) = Que_t(:,:,:,:)

  Que = MIN(MAX(Que,minq),maxq)

  call VDOT(rp,Que,rho,mass,hybrid,nets,nete)
  nclip = nclip + 1

  if (MAXVAL(ABS(rp)).lt.eta) return

  do ie=nets,nete
     do q=1,qsize
        do k=1,nlev
           Que(:,k,q,ie) = hfd * rho(:,k,ie) + Que_t(:,k,q,ie)
        enddo
     enddo
  enddo

  Que = MIN(MAX(Que,minq),maxq)

  call VDOT(rc,Que,rho,mass,hybrid,nets,nete)

  rd = rc-rp
  if (MAXVAL(ABS(rd)).eq.0) return 

  alpha = 0
  WHERE (rd.ne.0) alpha = hfd / rd 

  lambda_p = 0
  lambda_c =  -alpha*rp

  do while (MAXVAL(ABS(rc)).gt.eta .and. nclip.lt.max_clip)

     do ie=nets,nete
        do q=1,qsize
           do k=1,nlev
              Que(:,k,q,ie) = (lambda_c(k,q) + hfd) * rho(:,k,ie) + Que_t(:,k,q,ie)
           enddo
        enddo
     enddo
     Que = MIN(MAX(Que,minq),maxq)

     call VDOT(rc,Que,rho,mass,hybrid,nets,nete)
     nclip = nclip + 1

     rd = rp-rc

     if (MAXVAL(ABS(rd)).eq.0) exit

     alpha = 0
     WHERE (rd.ne.0) alpha = (lambda_p - lambda_c) / rd 

     rp       = rc
     lambda_p = lambda_c

     lambda_c = lambda_c -  alpha * rc

  enddo
end subroutine Cobra_SLBQP


subroutine Cobra_Elem(Que, Que_t, rho, minq, maxq, mass, hybrid, nets, nete) 

  use parallel_mod,        only: global_shared_buf, global_shared_sum
  use global_norms_mod,    only: wrap_repro_sum

  implicit none
  integer             , intent(in)              :: nets
  integer             , intent(in)              :: nete
  real(kind=real_kind), intent(out)             :: Que         (np*np,nlev,qsize,nets:nete)
  real(kind=real_kind), intent(in)              :: Que_t       (np*np,nlev,qsize,nets:nete)
  real(kind=real_kind), intent(in)              :: rho         (np*np,nlev,      nets:nete)
  real(kind=real_kind), intent(in)              :: minq        (np*np,nlev,qsize,nets:nete)
  real(kind=real_kind), intent(in)              :: maxq        (np*np,nlev,qsize,nets:nete)
  real(kind=real_kind), intent(in)              :: mass              (nlev,qsize,nets:nete)
  type (hybrid_t)     , intent(in)              :: hybrid

  integer,                            parameter :: max_clip = 50
  real(kind=real_kind),               parameter :: eta = 1D-10           
  real(kind=real_kind),               parameter :: hfd = 1D-08             
  real(kind=real_kind)                          :: lambda_p          (nlev,qsize,nets:nete)
  real(kind=real_kind)                          :: lambda_c          (nlev,qsize,nets:nete)
  real(kind=real_kind)                          :: rp                (nlev,qsize,nets:nete)
  real(kind=real_kind)                          :: rc                (nlev,qsize,nets:nete)
  real(kind=real_kind)                          :: rd                (nlev,qsize,nets:nete)
  real(kind=real_kind)                          :: alpha             (nlev,qsize,nets:nete)
  integer                                       :: j,k,n,q,ie
  integer                                       :: nclip
  integer                                       :: mloc(3)

  nclip = 1

  Que(:,:,:,:) = Que_t(:,:,:,:)

  Que = MIN(MAX(Que,minq),maxq)

  do ie=nets,nete
  do q=1,qsize
  do k=1,nlev
    rp(k,q,ie) = DOT_PRODUCT(Que(:,k,q,ie), rho(:,k,ie)) - mass(k,q,ie)
  end do
  end do
  end do

  if (MAXVAL(ABS(rp)).lt.eta) return

  do ie=nets,nete
  do q=1,qsize
  do k=1,nlev
     Que(:,k,q,ie) = hfd * rho(:,k,ie) + Que_t(:,k,q,ie)
  enddo
  enddo
  enddo

  Que = MIN(MAX(Que,minq),maxq)

  do ie=nets,nete
  do q=1,qsize
  do k=1,nlev
    rc(k,q,ie) = DOT_PRODUCT(Que(:,k,q,ie), rho(:,k,ie)) - mass(k,q,ie)
  end do
  end do
  end do

  rd = rc-rp
  if (MAXVAL(ABS(rd)).eq.0) return 
  
  alpha = 0
  WHERE (rd.ne.0) alpha = hfd / rd 

  lambda_p = 0
  lambda_c =  -alpha*rp

! if (hybrid%par%masterproc) print *,__FILE__,__LINE__," mass(20,1,4):",mass(20,1,4)
! do k=1,np*np
!   if (hybrid%par%masterproc) print *,__FILE__,__LINE__," maxq(k,20,1,4):", &
!     maxq(k,20,1,4) ,minq(k,20,1,4),maxq(k,20,1,4)-minq(k,20,1,4)
! enddo
! do k=1,np*np
!   if (hybrid%par%masterproc) print *,__FILE__,__LINE__," Que(k,20,1,4):",Que(k,20,1,4) ,rho(k,20,4)
! enddo
  do while (MAXVAL(ABS(rc)).gt.eta .and. nclip.lt.max_clip)
    nclip = nclip + 1

    do ie=nets,nete
    do q=1,qsize
    do k=1,nlev
!      Que(:,k,q,ie) = (lambda_c(k,q,ie) + hfd) * rho(:,k,ie) + Que_t(:,k,q,ie)
       Que(:,k,q,ie) = lambda_c(k,q,ie) * rho(:,k,ie) + Que_t(:,k,q,ie)
    enddo
    enddo
    enddo

!   do ie=nets,nete
!   do q=1,qsize
!   do k=1,nlev
!     rc(k,q,ie) = DOT_PRODUCT(Que(:,k,q,ie), rho(:,k,ie)) - mass(k,q,ie)
!   end do
!   end do
!   end do
!   if (hybrid%par%masterproc) print *,__FILE__,__LINE__," rc(20,1,4):",rc(20,1,4), DOT_PRODUCT(Que(:,20,1,4), rho(:,20,4))

    Que = MIN(MAX(Que,minq),maxq)

    do ie=nets,nete
    do q=1,qsize
    do k=1,nlev
      rc(k,q,ie) = DOT_PRODUCT(Que(:,k,q,ie), rho(:,k,ie)) - mass(k,q,ie)
    end do
    end do
    end do

    
    mloc = MAXLOC(ABS(rc))
!   if (hybrid%par%masterproc) print *,__FILE__,__LINE__," MAXVAL(ABS(rc)):",MAXVAL(ABS(rc)), mloc, nclip

    rd = rp-rc

!   if (MAXVAL(ABS(rd)).eq.0) exit

    alpha = 0
    WHERE (rd.ne.0) alpha = (lambda_p - lambda_c) / rd 
!   WHERE (alpha.eq.0.and.MAXVAL(ABS(rc)).gt.eta) alpha=10;

    rp       = rc
    lambda_p = lambda_c

    lambda_c = lambda_c -  alpha * rc

!   if (hybrid%par%masterproc) print *,__FILE__,__LINE__," rc(20,1,4):",rc(20,1,4)
!   if (hybrid%par%masterproc) print *,__FILE__,__LINE__," rd(20,1,4):",rd(20,1,4)
!   if (hybrid%par%masterproc) print *,__FILE__,__LINE__," lambda_p(20,1,4):",lambda_p(20,1,4)
!   if (hybrid%par%masterproc) print *,__FILE__,__LINE__," lambda_c(20,1,4):",lambda_c(20,1,4)
!   if (hybrid%par%masterproc) print *,__FILE__,__LINE__," alpha(20,1,4):",alpha(20,1,4)
!   if (hybrid%par%masterproc) print *
  enddo
! if (hybrid%par%masterproc) print *,__FILE__,__LINE__," MAXVAL(ABS(rc)):",MAXVAL(ABS(rc)),eta," nclip:",nclip
end subroutine Cobra_Elem 

! ----------------------------------------------------------------------------------!
!SUBROUTINE ALE_RKDSS
! AUTHOR: CHRISTOPH ERATH, MARK TAYLOR, 06. December 2012
!
! DESCRIPTION: ! create a runge kutta taylor serios mixture to calculate the departure grid
!
! CALLS:
! INPUT:
!
! OUTPUT:
!-----------------------------------------------------------------------------------!

! this will calculate the velocity at time t+1/2  along the trajectory s(t) given the velocities
! at the GLL points at time t and t+1 using a second order time accurate formulation.


subroutine ALE_RKdss(elem, nets, nete, hy, deriv, dt, tl)

  use derivative_mod,  only : derivative_t, ugradv_sphere
  use edgetype_mod,    only : EdgeBuffer_t
  use bndry_mod,       only : bndry_exchangev
  use kinds,           only : real_kind
  use hybrid_mod,      only : hybrid_t
  use element_mod,     only : element_t
  use dimensions_mod,   only : np, nlev

  implicit none

  type (element_t)     , intent(inout)             :: elem(:)
  integer              , intent(in   )             :: nets
  integer              , intent(in   )             :: nete
  type (hybrid_t)      , intent(in)                :: hy ! distributed parallel structure (shared)
  type (derivative_t)  , intent(in)                :: deriv ! derivative struct
  real (kind=real_kind), intent(in)                :: dt ! timestep
  type (TimeLevel_t)   , intent(in)                :: tl

  integer                                          :: ie, k
  real (kind=real_kind), dimension(np,np,2)        :: vtmp
  integer :: np1

  np1 = tl%np1


! RK-SSP 2 stage 2nd order:
!     x*(t+1) = x(t) + U(x(t),t) dt
!     x(t+1) = x(t) +  1/2 ( U(x*(t+1),t+1) + U(x(t),t) ) dt
! apply taylor series:
!  U(x*(t+1),t+1) = U(x(t),t+1) + (x*(t+1)-x(t)) gradU(x(t),t+1)
!
! x(t+1) = x(t) +  1/2 ( U(x(t),t+1) + (x*(t+1)-x(t)) gradU(x(t),t+1) + U(x(t),t) ) dt
! (x(t+1) - x(t)) / dt =  1/2 ( U(x(t),t+1) + (x*(t+1)-x(t)) gradU(x(t),t+1) + U(x(t),t) )
! (x(t+1) - x(t)) / dt =  1/2 ( U(x(t),t+1) + U(x(t),t) + (x*(t+1)-x(t)) gradU(x(t),t+1) )
! (x(t+1) - x(t)) / dt =  1/2 ( U(x(t),t+1) + U(x(t),t) + U(x(t),t) dt  gradU(x(t),t+1) )
!
!
!  (x(t+1)-x(t))/dt =  1/2(U(x(t),t+1) + U(x(t),t) + dt U(x(t),t) gradU(x(t),t+1))
!
! suppose dt = -ts (we go backward)
!  (x(t-ts)-x(t))/-ts =  1/2( U(x(t),t-ts)+U(x(t),t)) - ts 1/2 U(x(t),t) gradU(x(t),t-ts)
!
!  x(t-ts) = x(t)) -ts * [ 1/2( U(x(t),t-ts)+U(x(t),t)) - ts 1/2 U(x(t),t) gradU(x(t),t-ts) ]
!
!    !------------------------------------------------------------------------------------

  do ie=nets,nete
     ! vstarn0 = U(x,t)
     ! vstar   = U(x,t+1)
    do k=1,nlev
      vtmp(:,:,:)=ugradv_sphere(elem(ie)%state%v(:,:,:,k,np1), elem(ie)%derived%vstar(:,:,:,k),deriv,elem(ie))

      elem(ie)%derived%vstar(:,:,:,k) = &
           (elem(ie)%state%v(:,:,:,k,np1) + elem(ie)%derived%vstar(:,:,:,k))/2 - dt*vtmp(:,:,:)/2

      elem(ie)%derived%vstar(:,:,1,k) = elem(ie)%derived%vstar(:,:,1,k)*elem(ie)%spheremp(:,:)
      elem(ie)%derived%vstar(:,:,2,k) = elem(ie)%derived%vstar(:,:,2,k)*elem(ie)%spheremp(:,:)
    enddo
    call edgeVpack(edgeveloc,elem(ie)%derived%vstar,2*nlev,0,ie)
  enddo

  call t_startf('ALE_RKdss_bexchV')
  call bndry_exchangeV(hy,edgeveloc)
  call t_stopf('ALE_RKdss_bexchV')

  do ie=nets,nete
    call edgeVunpack(edgeveloc,elem(ie)%derived%vstar,2*nlev,0,ie)
    do k=1, nlev
      elem(ie)%derived%vstar(:,:,1,k) = elem(ie)%derived%vstar(:,:,1,k)*elem(ie)%rspheremp(:,:)
      elem(ie)%derived%vstar(:,:,2,k) = elem(ie)%derived%vstar(:,:,2,k)*elem(ie)%rspheremp(:,:)
    end do
  end do
end subroutine ALE_RKdss

! ----------------------------------------------------------------------------------!
!SUBROUTINE FVM_DEP_FROM_GLL----------------------------------------------CE-for FVM!
! AUTHOR: CHRISTOPH ERATH, MARK TAYLOR 14. December 2011                            !
! DESCRIPTION: calculates the deparute grid for fvm coming from the gll points      !
!                                                                                   !
! CALLS:
! INPUT:
!
! OUTPUT:
!-----------------------------------------------------------------------------------!
subroutine ALE_departure_from_gll(acart, vstar, elem, dt)
  use physical_constants,     only : rearth
  use coordinate_systems_mod, only : spherical_polar_t, cartesian3D_t, change_coordinates
  use time_mod,               only : timelevel_t
  use element_mod,            only : element_t
  use kinds,                  only : real_kind
  use dimensions_mod,         only : np

  implicit none

  type(cartesian3D_t)     ,intent(out)  :: acart(np,np)
  real (kind=real_kind)   ,intent(in)   :: vstar(np,np,2)
  type (element_t)        ,intent(in)   :: elem
  real (kind=real_kind)   ,intent(in)   :: dt

  integer                               :: i,j

  real (kind=real_kind)                 :: uxyz (np,np,3)

   ! convert velocity from lat/lon to cartesian 3D

  do i=1,3
     ! Summing along the third dimension is a sum over components for each point.
     ! (This is just a faster way of doing a dot product for each grid point,
     ! since reindexing the inputs to use the intrinsic effectively would be
     ! just asking for trouble.)
     uxyz(:,:,i)=sum( elem%vec_sphere2cart(:,:,i,:)*vstar(:,:,:) ,3)
  end do
  ! compute departure point
  ! crude, 1st order accurate approximation.  to be improved
  do i=1,np
     do j=1,np
        acart(i,j) = change_coordinates(elem%spherep(i,j)) 
        acart(i,j)%x = acart(i,j)%x - dt*uxyz(i,j,1)/rearth
        acart(i,j)%y = acart(i,j)%y - dt*uxyz(i,j,2)/rearth
        acart(i,j)%z = acart(i,j)%z - dt*uxyz(i,j,3)/rearth
     enddo
  enddo

end subroutine ALE_departure_from_gll




subroutine ALE_elems_with_dep_points (elem_indexes, dep_points, num_neighbors, ngh_corners)

  use element_mod,            only : element_t
  use dimensions_mod,         only : np
  use coordinate_systems_mod, only : cartesian3D_t, change_coordinates
  use interpolate_mod,        only : point_inside_quad

  implicit none

  ! The ngh_corners array is a list of corners of both elem and all of it's
  ! neighor elements all sorted by global id.
  integer              , intent(in)                :: num_neighbors
  type(cartesian3D_t),intent(in)                   :: ngh_corners(4,num_neighbors)
  integer              , intent(out)               :: elem_indexes(np,np)
  type(cartesian3D_t)  , intent(in)                :: dep_points(np,np)

  integer                                          :: i,j,n
  logical                                          :: inside

  elem_indexes = -1
  do i=1,np
    do j=1,np
! Just itererate the neighbors in global id order to get the same result on every processor.
      do n = 1, num_neighbors
! Mark Taylor's handy dandy point_inside_gc check.
       inside = point_inside_quad (ngh_corners(:,n), dep_points(i,j))
       if (inside) then
         elem_indexes(i,j) = n
         exit
       end if
     end do
    end do
  end do

  if (MINVAL(elem_indexes(:,:))==-1) then
    write (*,*) __FILE__,__LINE__,"Aborting because point not found in neighbor list. Info:"
    do i=1,np
      do j=1,np
        if (elem_indexes(i,j)==-1) then
          write (*,*)   " departure point ",dep_points(i,j)
          do n = 1, num_neighbors
            write (*,*) " quad checked    ",ngh_corners(1,n)
            write (*,*) "                 ",ngh_corners(2,n)
            write (*,*) "                 ",ngh_corners(3,n)
            write (*,*) "                 ",ngh_corners(4,n)
            write (*,*)
          end do
          exit
        end if
      end do
    end do
    call abortmp("ERROR elems_with_dep_points: Can't find departure grid. Time step too long?")
  end if
end subroutine ALE_elems_with_dep_points

function  shape_fcn_deriv(pc) result(dNds)
  real (kind=real_kind), intent(in)  ::  pc(2)
  real (kind=real_kind)              :: dNds(4,2)
 
  dNds(1, 1) = - 0.25 * (1.0 - pc(2))
  dNds(1, 2) = - 0.25 * (1.0 - pc(1))

  dNds(2, 1) =   0.25 * (1.0 - pc(2))
  dNds(2, 2) = - 0.25 * (1.0 + pc(1))

  dNds(3, 1) =   0.25 * (1.0 + pc(2))
  dNds(3, 2) =   0.25 * (1.0 + pc(1))

  dNds(4, 1) = - 0.25 * (1.0 + pc(2))
  dNds(4, 2) =   0.25 * (1.0 - pc(1))
end function   

function inv_2x2(A) result(A_inv)
  real (kind=real_kind), intent(in)  :: A    (2,2)
  real (kind=real_kind)              :: A_inv(2,2)
  real (kind=real_kind) :: det, denom

  det = A(1,1) * A(2,2) - A(2,1) * A(1,2)
  denom = 1/det
  ! inverse:
  A_inv(1,1) =  denom * A(2,2)  !  dxidx
  A_inv(2,1) = -denom * A(2,1)  !  detadx
  A_inv(1,2) = -denom * A(1,2)  !  dxidy
  A_inv(2,2) =  denom * A(1,1)  !  detady
end function

function INV(dxds) result(dsdx)

  real (kind=real_kind), intent(in)  :: dxds(3,2)

  real (kind=real_kind)  ::     dsdx(2,3)
  real (kind=real_kind)  ::      ata(2,2)
  real (kind=real_kind)  ::  ata_inv(2,2)


  !     dxds = | dxdxi   dxdeta |
  !            | dydxi   dydeta |
  !            | dzdxi   dzdeta |
  ata  = MATMUL(TRANSPOSE(dxds), dxds)
  ata_inv = inv_2x2(ata)
  dsdx = MATMUL(ata_inv, TRANSPOSE(dxds))
  !     dsdx = |  dxidx   dxidy   dxidz |
  !            | detadx  detady  detadz |

end function

subroutine shape_fcn(N, pc)
  real (kind=real_kind), intent(out) :: N(4)
  real (kind=real_kind), intent(in)  :: pc(2)

  ! shape function for each node evaluated at param_coords
  N(1) = 0.25 * (1.0 - pc(1)) * (1.0 - pc(2)) 
  N(2) = 0.25 * (1.0 + pc(1)) * (1.0 - pc(2)) 
  N(3) = 0.25 * (1.0 + pc(1)) * (1.0 + pc(2)) 
  N(4) = 0.25 * (1.0 - pc(1)) * (1.0 + pc(2)) 
end subroutine


function F(coords, pc) result(x)
  real (kind=real_kind), intent(in) :: pc(2), coords(4,3)

  real (kind=real_kind)            :: N(4), x(3)
  call shape_fcn(N,pc)
  x = MATMUL(TRANSPOSE(coords), N)
  x = x/SQRT(DOT_PRODUCT(x,x))
end function

function  DF(coords, pc) result(dxds)
  real (kind=real_kind), intent(in)  :: coords(4,3)
  real (kind=real_kind), intent(in)  :: pc(2)
 
  real (kind=real_kind)              :: dxds(3,2)
  real (kind=real_kind)              :: dNds(4,2)
  real (kind=real_kind)              ::  dds(3,2)
  real (kind=real_kind)              ::    c(2)
  real (kind=real_kind)              ::    x(3)
  real (kind=real_kind)              ::   xc(3,2)
  real (kind=real_kind)              :: nx, nx2 
  integer                            :: i,j

  dNds = shape_fcn_deriv  (pc)
  dds  = MATMUL(TRANSPOSE(coords), dNds)

  x    = F(coords, pc)
  nx2  = DOT_PRODUCT(x,x)
  nx   = SQRT(nx2)
  c    = MATMUL(TRANSPOSE(dds), x)
  do j=1,2
    do i=1,3
      xc(i,j) = x(i)*c(j)
    end do
  end do
  dxds = nx2*dds - xc
  dxds = dxds/(nx*nx2)
end function   


function cartesian_parametric_coordinates(sphere, corners3D) result (ref)
  use coordinate_systems_mod, only : cartesian2d_t, cartesian3D_t, spherical_polar_t, spherical_to_cart
  implicit none
  type (spherical_polar_t), intent(in) :: sphere
  type (cartesian3D_t)    , intent(in) :: corners3D(4)  !x,y,z coords of element corners

  type (cartesian2D_t)                 :: ref

  integer,               parameter :: MAXIT = 20
  real (kind=real_kind), parameter :: TOL   = 1.0E-13
  integer,               parameter :: n     = 3

  type (cartesian3D_t)             :: cart
  real (kind=real_kind)            :: coords(4,3), dxds(3,2), dsdx(2,3)
  real (kind=real_kind)            :: p(3), pc(2), dx(3), x(3), ds(2)
  real (kind=real_kind)            :: dist, step                          
  
  integer                          :: i,j,k,iter
  do i=1,4                               
    coords(i,1) = corners3D(i)%x 
    coords(i,2) = corners3D(i)%y 
    coords(i,3) = corners3D(i)%z 
  end do

  pc = 0
  p  = 0
  cart = spherical_to_cart(sphere)

  p(1) = cart%x
  p(2) = cart%y
  p(3) = cart%z 

  dx   = 0
  ds   = 0
  dsdx = 0
  dxds = 0

  !*-------------------------------------------------------------------------*!

  ! Initial guess, center of element
  dist = 9999999.                         
  step = 9999999.                         
  iter = 0 

  do while  (TOL*TOL.lt.dist .and. iter.lt.MAXIT .and. TOL*TOL.lt.step)
    iter = iter + 1

    dxds =  DF (coords, pc)
    x    =   F (coords, pc)
    dsdx = INV (dxds)

    dx   = x - p
    dist = DOT_PRODUCT(dx,dx)
    ds   = MATMUL(dsdx, dx)
    pc   = pc - ds
    step = DOT_PRODUCT(ds,ds)
  enddo

  ref%x = pc(1)
  ref%y = pc(2)
end function


subroutine  ALE_parametric_coords (parametric_coord, elem_indexes, dep_points, num_neighbors, ngh_corners)
  use coordinate_systems_mod, only : cartesian2d_t, cartesian3D_t, spherical_polar_t, change_coordinates, distance
  use interpolate_mod,        only : parametric_coordinates
  use dimensions_mod,         only : np

  implicit none

  type(cartesian2D_t)       , intent(out)       :: parametric_coord(np,np)
  type(cartesian3D_t)       , intent(in)        :: dep_points(np,np)
  integer                   , intent(in)        :: elem_indexes(np,np)
  integer                   , intent(in)        :: num_neighbors
  type(cartesian3D_t)       , intent(in)        :: ngh_corners(4,num_neighbors)

  type (spherical_polar_t)                      :: sphere(np,np)
  integer                                       :: i,j,n
  type(cartesian2D_t)                           :: parametric_test(np,np)
  real(kind=real_kind)                          :: d

  do j=1,np
    sphere(:,j) = change_coordinates(dep_points(:,j))
  end do

  do i=1,np
    do j=1,np
      n = elem_indexes(i,j)
      parametric_coord(i,j)= parametric_coordinates(sphere(i,j),ngh_corners(:,n))
    end do
  end do
end subroutine ALE_parametric_coords

subroutine ir_dss(elem, nets, nete, hybrid, np1_qdp)
  use edgetype_mod,    only : EdgeBuffer_t
  use bndry_mod,       only : bndry_exchangev
  use hybrid_mod,      only : hybrid_t
  use element_mod,     only : element_t
  implicit none

  type (element_t), intent(inout) :: elem(:)
  integer         , intent(in   ) :: nets, nete, np1_qdp
  type (hybrid_t) , intent(in)    :: hybrid
  integer                         :: ie, q, k

  do ie = nets, nete
     do q = 1, qsize
        do k = 1, nlev
           elem(ie)%state%Qdp(:,:,k,q,np1_qdp) = elem(ie)%state%Qdp(:,:,k,q,np1_qdp)*elem(ie)%spheremp(:,:)
        end do
     end do
     call edgeVpack(edgeQdp, elem(ie)%state%Qdp(:,:,:,:,np1_qdp), qsize*nlev, 0, ie)
  enddo

  call t_startf('IR_bexchV')
  call bndry_exchangeV(hybrid, edgeQdp)
  call t_stopf('IR_bexchV')

  do ie = nets, nete
     call edgeVunpack(edgeQdp, elem(ie)%state%Qdp(:,:,:,:,np1_qdp), qsize*nlev, 0, ie)
     do q = 1, qsize
        do k = 1, nlev
           elem(ie)%state%Qdp(:,:,k,q,np1_qdp) = elem(ie)%state%Qdp(:,:,k,q,np1_qdp)*elem(ie)%rspheremp(:,:)
        end do
     end do
  end do
end subroutine ir_dss

end module <|MERGE_RESOLUTION|>--- conflicted
+++ resolved
@@ -45,12 +45,11 @@
 
 
 !=================================================================================================!
-<<<<<<< HEAD
-subroutine sl_init1(par, elem, n_domains)
+
+subroutine sl_init1(par, elem)
   use interpolate_mod,        only : interpolate_tracers_init
   use control_mod,            only : use_semi_lagrange_transport_ir
   type(parallel_t) :: par
-  integer, intent(in) :: n_domains
   type (element_t) :: elem(:)
   integer :: nslots
   
@@ -67,21 +66,6 @@
         call ir_init(np, size(elem))
      end if
   endif
-=======
-  subroutine sl_init1(par, elem)
-    use interpolate_mod,        only : interpolate_tracers_init
-    type(parallel_t) :: par
-    type (element_t) :: elem(:)
-
-    if  (use_semi_lagrange_transport) then
-       call initEdgeBuffer(par,edgeveloc,elem,2*nlev)
-       call initghostbuffer3D(ghostbuf_tr,nlev*qsize,np)
-       call interpolate_tracers_init()
-    endif
-
-  end subroutine 
->>>>>>> 406216ff
-
 end subroutine
 
 subroutine  Prim_Advec_Tracers_remap_ALE( elem , deriv , hybrid , dt , tl , nets , nete )
