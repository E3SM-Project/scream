--- conflicted
+++ resolved
@@ -185,11 +185,11 @@
     Scalar&                      wl_int);
 
   KOKKOS_FUNCTION
-<<<<<<< HEAD
   static void shoc_pblintd_cldcheck(
     const Scalar& zi, const Scalar& cldn,
     Scalar& pblh);
-=======
+
+  KOKKOS_FUNCTION
   static void compute_brunt_shoc_length(
     const MemberType&            team,
     const Int&                   nlev,
@@ -217,7 +217,6 @@
     const uview_1d<const Spack>& thv,
     const uview_1d<const Spack>& wthv_sec,
     Scalar&                      conv_vel);
->>>>>>> 1abaae4b
 
 }; // struct Functions
 
@@ -239,13 +238,10 @@
 # include "shoc_linear_interp_impl.hpp"
 # include "shoc_clipping_diag_third_shoc_moments_impl.hpp"
 # include "shoc_energy_integrals_impl.hpp"
-<<<<<<< HEAD
 # include "shoc_pblintd_cldcheck_impl.hpp"
-=======
 # include "shoc_compute_brunt_shoc_length_impl.hpp"
 # include "shoc_check_length_scale_shoc_length_impl.hpp"
 # include "shoc_compute_conv_vel_shoc_length_impl.hpp"
->>>>>>> 1abaae4b
 #endif // KOKKOS_ENABLE_CUDA
 
 #endif