--- conflicted
+++ resolved
@@ -25,13 +25,8 @@
 
    use mpas_derived_types
    use mpas_pool_routines
-<<<<<<< HEAD
    use mpas_timer
-   use mpas_configure
    use li_velocity_external
-=======
-!!!   use li_lifev
->>>>>>> 8fa2d600
    use li_sia
    use li_setup
 
