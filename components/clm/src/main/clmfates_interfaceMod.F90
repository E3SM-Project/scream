module CLMFatesInterfaceMod
   
   ! -------------------------------------------------------------------------------------
   ! This module contains various functions and definitions to aid in the
   ! coupling of the FATES library/API with the CLM/ALM/ATS/etc model driver.  
   ! All connections between the two models should occur in this file alone.  
   ! 
   ! This is also the only location where CLM code is allowed to see FATES memory 
   ! structures.
   ! The routines here, that call FATES library routines, will not pass any types defined
   ! by the driving land model (HLM).
   ! 
   ! either native type arrays (int,real,log, etc) or packed into ED boundary condition
   ! structures.
   !
   ! Note that CLM/ALM does use Shared Memory Parallelism (SMP), where processes such as 
   ! the update of state variables are forked.  However, IO is not assumed to be 
   ! threadsafe and therefore memory spaces reserved for IO must be continuous vectors,
   ! and moreover they must be pushed/pulled from history IO for each individual 
   ! bounds_proc memory space as a unit.
   !
   ! Therefore, the state variables in the alm_fates communicator is vectorized by
   ! threadcount, and the IO communication arrays are not.
   !
   !
   ! Conventions:
   ! keep line widths within 90 spaces
   ! HLM acronym = Host Land Model
   !
   ! -------------------------------------------------------------------------------------

   !  use ed_driver_interface, only: 
   
   ! Used CLM Modules
   use VegetationType    , only : veg_pp
   use shr_kind_mod      , only : r8 => shr_kind_r8
   use decompMod         , only : bounds_type
   use WaterStateType    , only : waterstate_type
   use WaterFluxType     , only : waterflux_type
   use CanopyStateType   , only : canopystate_type
   use TemperatureType   , only : temperature_type
   use EnergyFluxType    , only : energyflux_type

   use SoilStateType     , only : soilstate_type 
   use clm_varctl        , only : iulog
   use clm_varctl        , only : use_fates
   use clm_varctl        , only : use_vertsoilc 
   use clm_varctl        , only : fates_spitfire_mode
   use clm_varctl        , only : fates_parteh_mode
   use clm_varctl        , only : use_fates_planthydro
   use clm_varctl        , only : use_fates_cohort_age_tracking
   use clm_varctl        , only : use_fates_ed_st3
   use clm_varctl        , only : use_fates_ed_prescribed_phys
   use clm_varctl        , only : use_fates_logging
   use clm_varctl        , only : use_fates_inventory_init
   use clm_varctl        , only : use_fates_fixed_biogeog
   use clm_varctl        , only : fates_inventory_ctrl_filename
   use clm_varctl        , only : use_nitrif_denitrif
   use clm_varcon        , only : tfrz
   use clm_varcon        , only : spval 
   use clm_varcon        , only : denice
   use clm_varcon        , only : ispval
   use clm_varctl        , only : nu_com
   use clm_varctl        , only : cnallocate_carbon_only
   use clm_varctl        , only : cnallocate_carbonnitrogen_only
   use clm_varctl        , only : cnallocate_carbonphosphorus_only
   use clm_varpar        , only : natpft_size
   use clm_varpar        , only : numrad
   use clm_varpar        , only : ivis
   use clm_varpar        , only : inir
   use clm_varpar        , only : nlevgrnd
   use clm_varpar        , only : nlevdecomp
   use clm_varpar        , only : nlevdecomp_full
   use clm_varpar        , only : i_met_lit, i_cel_lit, i_lig_lit
   use PhotosynthesisType , only : photosyns_type
   Use TopounitDataType  , only : topounit_atmospheric_flux, topounit_atmospheric_state
   use atm2lndType       , only : atm2lnd_type
   use SurfaceAlbedoType , only : surfalb_type
   use SolarAbsorbedType , only : solarabs_type
   use FrictionVelocityType , only : frictionvel_type
   use clm_time_manager  , only : is_restart
   use ncdio_pio         , only : file_desc_t, ncd_int, ncd_double
   use restUtilMod,        only : restartvar
   use clm_time_manager  , only : get_days_per_year, &
                                  get_curr_date,     &
                                  get_ref_date,      &
                                  timemgr_datediff,  &
                                  is_beg_curr_day,   &
                                  get_step_size,     &
                                  get_nstep
   use spmdMod           , only : masterproc
   use decompMod         , only : get_proc_bounds,   &
                                  get_proc_clumps,   &
                                  get_clump_bounds

   use GridcellType      , only : grc_pp
   use TopounitDataType  , only : top_as
   use ColumnType        , only : col_pp
   use ColumnDataType    , only : col_es, col_ws, col_wf, col_cs, col_cf
   use ColumnDataType    , only : col_nf, col_pf
   use VegetationDataType, only : veg_es, veg_wf   
   use LandunitType      , only : lun_pp
   
   use landunit_varcon   , only : istsoil
   use abortutils        , only : endrun
   use shr_log_mod       , only : errMsg => shr_log_errMsg    
   use clm_varcon        , only : dzsoi_decomp
   use FuncPedotransferMod, only: get_ipedof
   

   ! Used FATES Modules
<<<<<<< HEAD

=======
   use FatesConstantsMod     , only : ifalse
>>>>>>> 8ff31b33
   use FatesInterfaceTypesMod, only : fates_interface_type
   use FatesInterfaceMod     , only : allocate_bcin
   use FatesInterfaceMod     , only : allocate_bcpconst
   use FatesInterfaceMod     , only : allocate_bcout
   use FatesInterfaceMod     , only : set_bcpconst
   use FatesInterfaceMod     , only : SetFatesTime
   use FatesInterfaceMod     , only : SetFatesGlobalElements
   use FatesInterfaceMod     , only : set_fates_ctrlparms
   use FatesInterfaceMod     , only : zero_bcs
   use FatesInterfaceMod     , only : FatesInterfaceInit

   use FatesHistoryInterfaceMod, only : fates_history_interface_type
   use FatesRestartInterfaceMod, only : fates_restart_interface_type

   use PRTGenericMod         , only : num_elements
   use EDTypesMod            , only : ed_patch_type
   use FatesInterfaceTypesMod, only : hlm_numlevgrnd
   use EDMainMod             , only : ed_ecosystem_dynamics
   use EDMainMod             , only : ed_update_site
   use EDInitMod             , only : zero_site
   use EDInitMod             , only : init_site_vars
   use EDInitMod             , only : init_patches
   use EDInitMod             , only : set_site_properties
   use EDPftVarcon           , only : EDpftvarcon_inst
   use EDSurfaceRadiationMod , only : ED_SunShadeFracs, ED_Norman_Radiation
   use EDBtranMod            , only : btran_ed, &
                                      get_active_suction_layers
   use EDCanopyStructureMod  , only : canopy_summarization, update_hlm_dynamics
   use FatesPlantRespPhotosynthMod, only : FatesPlantRespPhotosynthDrive
   use EDAccumulateFluxesMod , only : AccumulateFluxes_ED
   use EDPhysiologyMod       , only : UnPackNutrientAquisitionBCs
   use EDPhysiologyMod       , only : FluxIntoLitterPools
   use PRTGenericMod, only : prt_cnp_flex_allom_hyp
   use FatesPlantHydraulicsMod, only : hydraulics_drive
   use FatesPlantHydraulicsMod, only : HydrSiteColdStart
   use FatesPlantHydraulicsMod, only : InitHydrSites
   use FatesPlantHydraulicsMod, only : RestartHydrStates

   use dynHarvestMod          , only : num_harvest_vars, harvest_varnames
   
   use FatesInterfaceTypesMod , only : bc_in_type, bc_out_type
   use CLMFatesParamInterfaceMod         , only : FatesReadParameters

   implicit none



   ! Vegetation Structures Needed to be allocated and functional when FATES is ON
   ! veg_pp
   ! veg_es
   ! veg_wf


   
   type, public :: f2hmap_type

      ! This is the associated column index of each FATES site
      integer, allocatable :: fcolumn (:) 

      ! This is the associated site index of any HLM columns
      ! This vector may be sparse, and non-sites have index 0
      integer, allocatable :: hsites  (:)

   end type f2hmap_type
   

   type, public :: hlm_fates_interface_type
      
      ! See above for descriptions of the sub-types populated
      ! by thread.  This type is somewhat self-explanatory, in that it simply
      ! breaks up memory and process by thread.  Each thread will have its
      ! own list of sites, and boundary conditions for those sites

      type(fates_interface_type), allocatable :: fates (:)
      

      ! This memory structure is used to map fates sites
      ! into the host model.  Currently, the FATES site
      ! and its column number matching are its only members

      type(f2hmap_type), allocatable  :: f2hmap(:)

      ! fates_hist is the interface class for the history output
      type(fates_history_interface_type) :: fates_hist

      ! fates_restart is the inteface calss for restarting the model
      type(fates_restart_interface_type) :: fates_restart

   contains
      
      procedure, public :: init
      procedure, public :: check_hlm_active
      procedure, public :: restart
      procedure, public :: init_coldstart
      procedure, public :: dynamics_driv
      procedure, public :: wrap_sunfrac
      procedure, public :: wrap_btran
      procedure, public :: wrap_photosynthesis
      procedure, public :: wrap_accumulatefluxes
      procedure, public :: prep_canopyfluxes
      procedure, public :: wrap_canopy_radiation
      procedure, public :: wrap_bgc_summary
      procedure, public :: TransferZ0mDisp
      procedure, public :: UpdateLitterFluxes
      procedure, private :: init_history_io
      procedure, private :: wrap_update_hlmfates_dyn
      procedure, private :: init_soil_depths
      procedure, public  :: ComputeRootSoilFlux
      procedure, public  :: wrap_hydraulics_drive

   end type hlm_fates_interface_type

   ! hlm_bounds_to_fates_bounds is not currently called outside the interface.
   ! Although there may be good reasons to, I privatized it so that the next
   ! developer will at least question its usage (RGK)
   private :: hlm_bounds_to_fates_bounds

   ! The GetAndSetTime function is used to get the current time from the CLM 
   ! time procedures and then set to the fates global time variables during restart, 
   ! init_coldstart, and dynamics_driv function calls
   private :: GetAndSetTime

   
   logical :: debug  = .false.

   character(len=*), parameter, private :: sourcefile = &
        __FILE__

   public  :: ELMFatesGlobals
   
contains

  
  subroutine ELMFatesGlobals()

     ! --------------------------------------------------------------------------------
     ! This is one of the first calls to fates
     ! Used for setting dimensions.  This MUST
     ! be called after NL variables are specified and
     ! after the FATES parameter file has been read in
     ! Aside from setting global dimension info, which
     ! is used in the history file, we also transfer
     ! over the NL variables to FATES global settings.
     ! --------------------------------------------------------------------------------  

     logical                                        :: verbose_output
     integer                                        :: pass_masterproc
     integer                                        :: pass_vertsoilc
     integer                                        :: pass_ed_st3
     integer                                        :: pass_logging
     integer                                        :: pass_ed_prescribed_phys
     integer                                        :: pass_planthydro
     integer                                        :: pass_inventory_init
     integer                                        :: pass_is_restart
     integer                                        :: pass_cohort_age_tracking
     integer                                        :: pass_biogeog
     integer                                        :: pass_num_lu_harvest_cats
     integer                                        :: pass_lu_harvest
     ! ----------------------------------------------------------------------------------
     ! FATES lightning definitions
     ! 1 : use a global constant lightning rate found in fates_params.
     ! 2 : use an external lightning dataset. 
     ! 3 : use an external confirmed ignitions dataset. 
     ! 4 : use external lightning and population datasets to simulate
     !     both natural and anthropogenic
     ! Special note* external_lightning is not passed as a definition, because
     ! this definition is not used in FATES (but will be added in later API)
     ! as it is the resulting logic if not 0,1,3 or 4.
     ! ----------------------------------------------------------------------------------
     
     integer, parameter :: no_fire = 0
     integer, parameter :: scalar_lightning = 1
     integer, parameter :: external_lightning = 2
     integer, parameter :: successful_ignitions = 3
     integer, parameter :: anthro_ignitions= 4

     ! We will use this switch temporarily, until  we complete
     ! the ELM-FATES harvest integration
     logical, parameter :: do_elm_fates_harvest = .false.
     
     if (use_fates) then

        verbose_output = .false.
        call FatesInterfaceInit(iulog, verbose_output)

        ! Force FATES parameters that are recieve type, to the unset value
        call set_fates_ctrlparms('flush_to_unset')

        ! Send parameters individually
        call set_fates_ctrlparms('num_sw_bbands',ival=numrad)
        call set_fates_ctrlparms('vis_sw_index',ival=ivis)
        call set_fates_ctrlparms('nir_sw_index',ival=inir)

        call set_fates_ctrlparms('num_lev_ground',ival=nlevgrnd)
        call set_fates_ctrlparms('hlm_name',cval='CLM')
        call set_fates_ctrlparms('hio_ignore_val',rval=spval)
        call set_fates_ctrlparms('soilwater_ipedof',ival=get_ipedof(0))
        call set_fates_ctrlparms('max_patch_per_site',ival=(natpft_size-1))


        call set_fates_ctrlparms('parteh_mode',ival=fates_parteh_mode)

        if((trim(nu_com).eq.'ECA') .or. (trim(nu_com).eq.'MIC')) then
           call set_fates_ctrlparms('nu_com',cval='ECA')
        else
           call set_fates_ctrlparms('nu_com',cval='RD')
        end if
           
        ! ELM ALWAYS has nitrogen and phosphorus "on"
        ! These may be in a non-limiting status (ie when supplements)
        ! are added, but they are always allocated and cycled non-the less
        ! FATES may want to interact differently with other models
        ! that don't even have these arrays allocated.
        ! FATES also checks that if NO3 is cycled in ELM, then
        ! any plant affinity parameters are checked.
        
        if(use_nitrif_denitrif) then
           call set_fates_ctrlparms('nitrogen_spec',ival=1)
        else
           call set_fates_ctrlparms('nitrogen_spec',ival=2)
        end if
        call set_fates_ctrlparms('phosphorus_spec',ival=1)
           
        
        if(is_restart()) then
           pass_is_restart = 1
        else
           pass_is_restart = 0
        end if
        call set_fates_ctrlparms('is_restart',ival=pass_is_restart)

        if(use_vertsoilc) then
           pass_vertsoilc = 1
        else
           pass_vertsoilc = 0
        end if
        call set_fates_ctrlparms('use_vertsoilc',ival=pass_vertsoilc)


        ! A note about spitfire: The CTSM team has added dataset
        ! read capabilities for lightning and ignition sources.
        ! THerefore since spitfire can be run in these different
        ! ignition "modes", the "use_spitfire" on the FATES side
        ! is no longer a binary switch, and is a "mode" flag where
        ! 0 = no fire
        ! 1 = spitfire on, with a scalar lighting rate
        ! 2 = spitfire on, lightning strike rate from data
        ! 3 = spitfire on, successful ignitions from data
        ! 4 = spitfire on, anthro ignitions from data
        ! Until we add this data stream connectivity in E3SM-Fates
        ! we will always pass 0 or 1.
        ! But.. we do have to define these modes, for now.
        

        call set_fates_ctrlparms('spitfire_mode',ival=fates_spitfire_mode)
        call set_fates_ctrlparms('sf_nofire_def',ival=no_fire)
        call set_fates_ctrlparms('sf_scalar_lightning_def',ival=scalar_lightning)
        call set_fates_ctrlparms('sf_successful_ignitions_def',ival=successful_ignitions)
        call set_fates_ctrlparms('sf_anthro_ignitions_def',ival=anthro_ignitions)

        ! We currently do not run in a fixed biogeography mode with E3SM
        if(use_fates_fixed_biogeog)then
           pass_biogeog = 1
        else 
           pass_biogeog = 0
        end if 
        call set_fates_ctrlparms('use_fixed_biogeog',ival=pass_biogeog)

        ! check fates logging namelist value first because hlm harvest overrides it
        if(use_fates_logging) then
           pass_logging = 1
        else
           pass_logging = 0
        end if

<<<<<<< HEAD
        ! We do not have fixed biogeography mode with ELM/FATES yet
        call set_fates_ctrlparms('use_fixed_biogeog',ival=0)
=======
        if(do_elm_fates_harvest) then
!        if(get_do_harvest()) then
           pass_logging = 1
           pass_num_lu_harvest_cats = num_harvest_vars
           pass_lu_harvest = 1
        else
           pass_lu_harvest = 0
           pass_num_lu_harvest_cats = 0
        end if

        call set_fates_ctrlparms('use_lu_harvest',ival=pass_lu_harvest)
        call set_fates_ctrlparms('num_lu_harvest_cats',ival=pass_num_lu_harvest_cats)
        call set_fates_ctrlparms('use_logging',ival=pass_logging)

        
>>>>>>> 8ff31b33
        
        if(use_fates_ed_st3) then
           pass_ed_st3 = 1
        else
           pass_ed_st3 = 0
        end if
        call set_fates_ctrlparms('use_ed_st3',ival=pass_ed_st3)

        if(use_fates_ed_prescribed_phys) then
           pass_ed_prescribed_phys = 1
        else
           pass_ed_prescribed_phys = 0
        end if
        call set_fates_ctrlparms('use_ed_prescribed_phys',ival=pass_ed_prescribed_phys)

        if(use_fates_planthydro) then
           pass_planthydro = 1
        else
           pass_planthydro = 0
        end if
        call set_fates_ctrlparms('use_planthydro',ival=pass_planthydro)

        if(use_fates_cohort_age_tracking) then
           pass_cohort_age_tracking = 1
        else
           pass_cohort_age_tracking = 0
        end if
        call set_fates_ctrlparms('use_cohort_age_tracking',ival=pass_cohort_age_tracking)

        if(use_fates_inventory_init) then
           pass_inventory_init = 1
        else
           pass_inventory_init = 0
        end if
        call set_fates_ctrlparms('use_inventory_init',ival=pass_inventory_init)

        call set_fates_ctrlparms('inventory_ctrl_file',cval=fates_inventory_ctrl_filename)

        if(masterproc)then
           pass_masterproc = 1
        else
           pass_masterproc = 0
        end if
        call set_fates_ctrlparms('masterproc',ival=pass_masterproc)

        ! Check through FATES parameters to see if all have been set
        call set_fates_ctrlparms('check_allset')

     end if

     ! This determines the total amount of space it requires in its largest
     ! dimension.  We are currently calling that the "cohort" dimension, but
     ! it is really a utility dimension that captures the models largest
     ! size need.
     ! Sets:
     ! fates_maxElementsPerPatch
     ! num_elements
     ! fates_maxElementsPerSite (where a site is roughly equivalent to a column)
     ! (Note: this needs to be called when use_fates=.false. as well, becuase
     ! it will return some nominal dimension sizes of 1

     call SetFatesGlobalElements(use_fates)

     return
   end subroutine ELMFatesGlobals

   ! ====================================================================================

   subroutine init(this, bounds_proc )
      
      ! ---------------------------------------------------------------------------------
      ! This initializes the hlm_fates_interface_type 
      !
      ! sites is the root of the ED state hierarchy (instantaneous info on 
      ! the state of the ecosystem).  As such, it governs the connection points between
      ! the host (which also dictates its allocation) and its patch structures.
      !
      ! sites may associate with different scales in different models. In
      ! CLM, it is being designed to relate to column scale.
      !
      ! This global may become relegated to this module. 
      !
      ! Note: CLM/ALM currently wants sites to be allocated even if ed
      ! is not turned on
      ! ---------------------------------------------------------------------------------
     
      use FatesInterfaceMod, only : FatesReportParameters
      use FatesParameterDerivedMod, only : param_derived
      use FatesInterfaceTypesMod, only : numpft_fates => numpft



      implicit none
      
      ! Input Arguments
      class(hlm_fates_interface_type), intent(inout) :: this
      type(bounds_type),intent(in)                   :: bounds_proc

      ! local variables
      integer                                        :: nclumps   ! Number of threads
      integer                                        :: nc        ! thread index
      integer                                        :: s         ! FATES site index
      integer                                        :: c         ! HLM column index
      integer                                        :: l         ! HLM LU index
      integer                                        :: g         ! HLM grid index
      integer                                        :: pi,pf
      integer, allocatable                           :: collist (:)
      type(bounds_type)                              :: bounds_clump
      integer                                        :: nmaxcol
      integer                                        :: ndecomp

      ! Initialize the FATES communicators with the HLM
      ! This involves to stages
      ! 1) allocate the vectors
      ! 2) add the history variables defined in clm_inst to the history machinery
      call param_derived%Init( numpft_fates )

      nclumps = get_proc_clumps()
      allocate(this%fates(nclumps))
      allocate(this%f2hmap(nclumps))

      
      if(debug)then
         write(iulog,*) 'alm_fates%init():  allocating for ',nclumps,' threads'
      end if

      
      nclumps = get_proc_clumps()

      !$OMP PARALLEL DO PRIVATE (nc,bounds_clump,nmaxcol,s,c,l,g,collist,pi,pf)
      do nc = 1,nclumps
         
         call get_clump_bounds(nc, bounds_clump)
         nmaxcol = bounds_clump%endc - bounds_clump%begc + 1

         allocate(collist(1:nmaxcol))
         
         ! Allocate the mapping that points columns to FATES sites, 0 is NA
         allocate(this%f2hmap(nc)%hsites(bounds_clump%begc:bounds_clump%endc))

         ! Initialize all columns with a zero index, which indicates no FATES site
         this%f2hmap(nc)%hsites(:) = 0

         s = 0
         do c = bounds_clump%begc,bounds_clump%endc
            l = col_pp%landunit(c)
               
            ! These are the key constraints that determine if this column
            ! will have a FATES site associated with it

            ! INTERF-TODO: WE HAVE NOT FILTERED OUT FATES SITES ON INACTIVE COLUMNS.. YET
            ! NEED A RUN-TIME ROUTINE THAT CLEARS AND REWRITES THE SITE LIST
            if ( lun_pp%itype(l) == istsoil ) then
               s = s + 1
               collist(s) = c
               this%f2hmap(nc)%hsites(c) = s

               if(debug)then
                  write(iulog,*) 'alm_fates%init(): thread',nc,': found column',c,'with lu',l
                  write(iulog,*) 'LU type:', lun_pp%itype(l)
               end if
            endif
            
         enddo

         if(debug)then
            write(iulog,*) 'alm_fates%init(): thread',nc,': allocated ',s,' sites'
         end if

         ! Allocate vectors that match FATES sites with HLM columns
         ! RGK: Sites and fcolumns are forced as args during clm_driv() as of 6/4/2016
         ! We may have to give these a dummy allocation of 1, which should
         ! not be a problem since we always iterate on nsites.

         allocate(this%f2hmap(nc)%fcolumn(s))

         ! Assign the h2hmap indexing
         this%f2hmap(nc)%fcolumn(1:s)         =  collist(1:s)
         
         ! Deallocate the temporary arrays
         deallocate(collist)
         
         ! Set the number of FATES sites
         this%fates(nc)%nsites = s

         ! Allocate the FATES sites
         allocate (this%fates(nc)%sites(this%fates(nc)%nsites))

         ! Allocate the FATES boundary arrays (in)
         allocate(this%fates(nc)%bc_in(this%fates(nc)%nsites))

         ! Allocate the FATES boundary arrays (out)
         allocate(this%fates(nc)%bc_out(this%fates(nc)%nsites))

         ! Allocate and Initialize the Boundary Condition Arrays
         ! These are staticaly allocated at maximums, so
         ! No information about the patch or cohort structure is needed at this step

         ! Parameter Constants defined by FATES, but used in ELM
         ! Note that FATES has its parameters defined, so we can also set the values
         call allocate_bcpconst(this%fates(nc)%bc_pconst,nlevdecomp)

         ! This also needs 
         call set_bcpconst(this%fates(nc)%bc_pconst,nlevdecomp)

         do s = 1, this%fates(nc)%nsites

            c = this%f2hmap(nc)%fcolumn(s)
            
            if (use_vertsoilc) then
               ndecomp = col_pp%nlevbed(c)
            else
               ndecomp = 1
            end if

            call allocate_bcin(this%fates(nc)%bc_in(s),col_pp%nlevbed(c),ndecomp,num_harvest_vars)
            call allocate_bcout(this%fates(nc)%bc_out(s),col_pp%nlevbed(c),ndecomp)
            call zero_bcs(this%fates(nc),s)

            ! Pass any grid-cell derived attributes to the site
            ! ---------------------------------------------------------------------------

            g = col_pp%gridcell(c)
            this%fates(nc)%sites(s)%lat = grc_pp%latdeg(g)
            this%fates(nc)%sites(s)%lon = grc_pp%londeg(g)

         end do


         ! Initialize site-level static quantities dictated by the HLM
         ! currently ground layering depth

         call this%init_soil_depths(nc)
         
         if (use_fates_planthydro) then
            call InitHydrSites(this%fates(nc)%sites,this%fates(nc)%bc_in)
         end if

         if( this%fates(nc)%nsites == 0 ) then
            write(iulog,*) 'Clump ',nc,' had no valid FATES sites'
            write(iulog,*) 'This will likely cause problems until code is improved'
            call endrun(msg=errMsg(sourcefile, __LINE__))
         end if


         ! Set patch itypes on natural veg columns to nonsense
         ! This will force a crash if the model outside of FATES tries to think
         ! of the patch as a PFT.

         do s = 1, this%fates(nc)%nsites
            c = this%f2hmap(nc)%fcolumn(s)
            pi = col_pp%pfti(c)+1
            pf = col_pp%pftf(c)
            veg_pp%is_fates(pi:pf) = .true.
         end do

      end do
      !$OMP END PARALLEL DO

      call this%init_history_io(bounds_proc)
      
      ! Report Fates Parameters (debug flag in lower level routines)
      call FatesReportParameters(masterproc)

    end subroutine init

    ! ===================================================================================
   
    subroutine check_hlm_active(this, nc, bounds_clump)

      ! ---------------------------------------------------------------------------------
      ! This subroutine is not currently used.  It is just a utility that may come
      ! in handy when we have dynamic sites in FATES
      ! ---------------------------------------------------------------------------------
      
      implicit none
      class(hlm_fates_interface_type), intent(inout) :: this
      integer                                        :: nc
      type(bounds_type),intent(in)                   :: bounds_clump
      
      ! local variables
      integer :: c

      do c = bounds_clump%begc,bounds_clump%endc

         ! FATES ACTIVE BUT HLM IS NOT
         if(this%f2hmap(nc)%hsites(c)>0 .and. .not.col_pp%active(c)) then
            
            write(iulog,*) 'INACTIVE COLUMN WITH ACTIVE FATES SITE'
            write(iulog,*) 'c = ',c
            call endrun(msg=errMsg(sourcefile, __LINE__))

         elseif (this%f2hmap(nc)%hsites(c)==0 .and. col_pp%active(c)) then
            
            write(iulog,*) 'ACTIVE COLUMN WITH INACTIVE FATES SITE'
            write(iulog,*) 'c = ',c
            call endrun(msg=errMsg(sourcefile, __LINE__))
         end if
      end do

   end subroutine check_hlm_active

   ! ------------------------------------------------------------------------------------

   subroutine dynamics_driv(this, bounds_clump, top_as_inst,          &
         top_af_inst, atm2lnd_inst, soilstate_inst, temperature_inst, &
         canopystate_inst, frictionvel_inst )

    
      ! This wrapper is called daily from clm_driver
      ! This wrapper calls ed_driver, which is the daily dynamics component of FATES
      ! ed_driver is not a hlm_fates_inst_type procedure because we need an extra step 
      ! to process array bounding information 
      
      implicit none
      class(hlm_fates_interface_type), intent(inout) :: this
      type(bounds_type),intent(in)                   :: bounds_clump
      type(topounit_atmospheric_state), intent(in)   :: top_as_inst
      type(topounit_atmospheric_flux),  intent(in)   :: top_af_inst
      type(atm2lnd_type)      , intent(in)           :: atm2lnd_inst
      type(soilstate_type)    , intent(in)           :: soilstate_inst
      type(temperature_type)  , intent(in)           :: temperature_inst
      type(canopystate_type)  , intent(inout)        :: canopystate_inst
      type(frictionvel_type)  , intent(inout)        :: frictionvel_inst

      ! !LOCAL VARIABLES:
      integer  :: s                        ! site index
      integer  :: c                        ! column index (HLM)
      integer  :: t                        ! topounit index (HLM)
      integer  :: ifp                      ! patch index
      integer  :: p                        ! HLM patch index
      integer  :: nc                       ! clump index
      integer  :: nlevsoil                 ! number of soil layers at the site

      !-----------------------------------------------------------------------

      nc = bounds_clump%clump_index

      ! ---------------------------------------------------------------------------------
      ! Part I.
      ! Prepare input boundary conditions for FATES dynamics
      ! Note that timing information is the same across all sites, this may
      ! seem redundant, but it is possible that we may have asynchronous site simulations
      ! one day.  The cost of holding site level boundary conditions is minimal
      ! and it keeps all the boundaries in one location
      ! ---------------------------------------------------------------------------------

      ! Set the FATES global time and date variables
      call GetAndSetTime


      do s=1,this%fates(nc)%nsites

         c = this%f2hmap(nc)%fcolumn(s)
         t = col_pp%topounit(c)

         nlevsoil = this%fates(nc)%bc_in(s)%nlevsoil

         this%fates(nc)%bc_in(s)%h2o_liqvol_sl(1:nlevsoil)  = &
               col_ws%h2osoi_vol(c,1:nlevsoil) 

         this%fates(nc)%bc_in(s)%max_rooting_depth_index_col = &
              min(nlevsoil, canopystate_inst%altmax_lastyear_indx_col(c))

         do ifp = 1, this%fates(nc)%sites(s)%youngest_patch%patchno
            p = ifp+col_pp%pfti(c)
            this%fates(nc)%bc_in(s)%t_veg24_pa(ifp) = &
                 veg_es%t_veg24(p)

            this%fates(nc)%bc_in(s)%precip24_pa(ifp) = &
                  top_af_inst%prec24h(t)

            this%fates(nc)%bc_in(s)%relhumid24_pa(ifp) = &
                  top_as_inst%rh24h(t)

            this%fates(nc)%bc_in(s)%wind24_pa(ifp) = &
                  top_as_inst%wind24h(t)

         end do

         
         if(use_fates_planthydro)then
            this%fates(nc)%bc_in(s)%hksat_sisl(1:nlevsoil)  = soilstate_inst%hksat_col(c,1:nlevsoil)
            this%fates(nc)%bc_in(s)%watsat_sisl(1:nlevsoil) = soilstate_inst%watsat_col(c,1:nlevsoil)
            this%fates(nc)%bc_in(s)%watres_sisl(1:nlevsoil) = soilstate_inst%watmin_col(c,1:nlevsoil)
            this%fates(nc)%bc_in(s)%sucsat_sisl(1:nlevsoil) = soilstate_inst%sucsat_col(c,1:nlevsoil)
            this%fates(nc)%bc_in(s)%bsw_sisl(1:nlevsoil)    = soilstate_inst%bsw_col(c,1:nlevsoil)
            this%fates(nc)%bc_in(s)%h2o_liq_sisl(1:nlevsoil) =  col_ws%h2osoi_liq(c,1:nlevsoil)
         end if
         

      end do

      ! Nutrient uptake fluxes have been accumulating with each short
      ! timestep, here, we unload them from the boundary condition
      ! structures into the cohort structures.
      call UnPackNutrientAquisitionBCs(this%fates(nc)%sites, this%fates(nc)%bc_in)


      ! ---------------------------------------------------------------------------------
      ! Part II: Call the FATES model now that input boundary conditions have been
      ! provided.
      ! ---------------------------------------------------------------------------------

      do s = 1,this%fates(nc)%nsites

            call ed_ecosystem_dynamics(this%fates(nc)%sites(s),    &
                  this%fates(nc)%bc_in(s), & 
                  this%fates(nc)%bc_out(s))
            
            call ed_update_site(this%fates(nc)%sites(s), &
                  this%fates(nc)%bc_in(s), & 
                  this%fates(nc)%bc_out(s))
            
      enddo

      ! ---------------------------------------------------------------------------------
      ! Part III: Process FATES output into the dimensions and structures that are part
      ! of the HLMs API.  (column, depth, and litter fractions)
      
      ! ---------------------------------------------------------------------------------
!      call this%UpdateLitterFluxes(bounds_clump)

      ! ---------------------------------------------------------------------------------
      ! Part III.2 (continued).
      ! Update diagnostics of the FATES ecosystem structure that are used in the HLM.
      ! ---------------------------------------------------------------------------------
      call this%wrap_update_hlmfates_dyn(nc,               &
                                         bounds_clump,     &
                                         canopystate_inst, &
                                         frictionvel_inst)
      
      ! ---------------------------------------------------------------------------------
      ! Part IV: 
      ! Update history IO fields that depend on ecosystem dynamics
      ! ---------------------------------------------------------------------------------
      call this%fates_hist%update_history_dyn( nc,                    &
                                              this%fates(nc)%nsites, &
                                              this%fates(nc)%sites) 

      if (masterproc) then
         write(iulog, *) 'clm: leaving ED model', bounds_clump%begg, &
                                                  bounds_clump%endg
      end if

      
      return
   end subroutine dynamics_driv


   ! ====================================================================================

   !subroutine WrapFatesNutrientSources(this,bounds_clump)

     
     ! Add in any N source from FATES
     !sminn_vr(c,:)    = sminn_vr(c,:) + alm_fates(ci)%bc_out(s)%source_nh4(:)
     !smin_nh4_vr(c,:) = smin_nh4_vr(c,:) + alm_fates(ci)%bc_out(s)%source_nh4(:)
     

    ! return
   !end subroutine WrapFatesNutrientSources

   
   ! ====================================================================================

   subroutine UpdateLitterFluxes(this,bounds_clump)

      implicit none
      class(hlm_fates_interface_type), intent(inout) :: this
      type(bounds_type)              , intent(in)    :: bounds_clump

      ! !LOCAL VARIABLES:
      integer  :: s                        ! site index
      integer  :: c                        ! column index (HLM)
      integer  :: nc                       ! clump index
      integer  :: nld_si
      real(r8) :: dtime

      dtime = real(get_step_size(),r8)
      nc = bounds_clump%clump_index

      do s = 1, this%fates(nc)%nsites
         c = this%f2hmap(nc)%fcolumn(s)

         col_cf%decomp_cpools_sourcesink(c,1:nlevdecomp,i_met_lit) = &
              col_cf%decomp_cpools_sourcesink(c,1:nlevdecomp,i_met_lit) + & 
              this%fates(nc)%bc_out(s)%litt_flux_lab_c_si(1:nlevdecomp) * dtime
         col_cf%decomp_cpools_sourcesink(c,1:nlevdecomp,i_cel_lit) = &
              col_cf%decomp_cpools_sourcesink(c,1:nlevdecomp,i_cel_lit) + & 
              this%fates(nc)%bc_out(s)%litt_flux_cel_c_si(1:nlevdecomp)* dtime
         col_cf%decomp_cpools_sourcesink(c,1:nlevdecomp,i_lig_lit) = &
              col_cf%decomp_cpools_sourcesink(c,1:nlevdecomp,i_lig_lit) + & 
              this%fates(nc)%bc_out(s)%litt_flux_lig_c_si(1:nlevdecomp) * dtime

         col_cf%litfall(c) = & 
               sum(this%fates(nc)%bc_out(s)%litt_flux_lab_c_si(1:nlevdecomp) * this%fates(nc)%bc_in(s)%dz_decomp_sisl(1:nlevdecomp)) + & 
               sum(this%fates(nc)%bc_out(s)%litt_flux_cel_c_si(1:nlevdecomp) * this%fates(nc)%bc_in(s)%dz_decomp_sisl(1:nlevdecomp)) + &  
               sum(this%fates(nc)%bc_out(s)%litt_flux_lig_c_si(1:nlevdecomp) * this%fates(nc)%bc_in(s)%dz_decomp_sisl(1:nlevdecomp))


         ! Since N and P are always allocated in ELM, AND, since on the FATES
         ! side we have prepped these arrays, which may be zero fluxes in the case of
         ! prescribed FATES nutrient mode, we can send the fluxes into the source pools
         
         select case(fates_parteh_mode)
         case (prt_cnp_flex_allom_hyp )
            
            col_pf%decomp_ppools_sourcesink(c,1:nlevdecomp,i_met_lit) = &
                 col_pf%decomp_ppools_sourcesink(c,1:nlevdecomp,i_met_lit) + &
                 this%fates(nc)%bc_out(s)%litt_flux_lab_p_si(1:nlevdecomp) * dtime

            col_pf%decomp_ppools_sourcesink(c,1:nlevdecomp,i_cel_lit) = &
                 col_pf%decomp_ppools_sourcesink(c,1:nlevdecomp,i_cel_lit) + & 
                 this%fates(nc)%bc_out(s)%litt_flux_cel_p_si(1:nlevdecomp)* dtime

            col_pf%decomp_ppools_sourcesink(c,1:nlevdecomp,i_lig_lit) = &
                 col_pf%decomp_ppools_sourcesink(c,1:nlevdecomp,i_lig_lit) + &
                 this%fates(nc)%bc_out(s)%litt_flux_lig_p_si(1:nlevdecomp) * dtime

            ! Diagnostic for mass balancing (gP/m2/s)
            col_pf%plant_to_litter_pflux(c) = & 
                 sum(this%fates(nc)%bc_out(s)%litt_flux_lab_p_si(1:nlevdecomp)*this%fates(nc)%bc_in(s)%dz_decomp_sisl(1:nlevdecomp)) + &
                 sum(this%fates(nc)%bc_out(s)%litt_flux_cel_p_si(1:nlevdecomp)*this%fates(nc)%bc_in(s)%dz_decomp_sisl(1:nlevdecomp)) + & 
                 sum(this%fates(nc)%bc_out(s)%litt_flux_lig_p_si(1:nlevdecomp)*this%fates(nc)%bc_in(s)%dz_decomp_sisl(1:nlevdecomp))

            ! Transfer Nitrogen 
            col_nf%decomp_npools_sourcesink(c,1:nlevdecomp,i_met_lit) = &
                 col_nf%decomp_npools_sourcesink(c,1:nlevdecomp,i_met_lit) + & 
                 this%fates(nc)%bc_out(s)%litt_flux_lab_n_si(1:nlevdecomp) * dtime
            
            col_nf%decomp_npools_sourcesink(c,1:nlevdecomp,i_cel_lit) = &
                 col_nf%decomp_npools_sourcesink(c,1:nlevdecomp,i_cel_lit) + &
                 this%fates(nc)%bc_out(s)%litt_flux_cel_n_si(1:nlevdecomp)* dtime
            
            col_nf%decomp_npools_sourcesink(c,1:nlevdecomp,i_lig_lit) = &
                 col_nf%decomp_npools_sourcesink(c,1:nlevdecomp,i_lig_lit) + &
                 this%fates(nc)%bc_out(s)%litt_flux_lig_n_si(1:nlevdecomp) * dtime

            ! Diagnostic for mass balancing  (gN/m2/s)
            col_nf%plant_to_litter_nflux(c) = & 
                 sum(this%fates(nc)%bc_out(s)%litt_flux_lab_n_si(1:nlevdecomp)*this%fates(nc)%bc_in(s)%dz_decomp_sisl(1:nlevdecomp)) + & 
                 sum(this%fates(nc)%bc_out(s)%litt_flux_cel_n_si(1:nlevdecomp)*this%fates(nc)%bc_in(s)%dz_decomp_sisl(1:nlevdecomp)) + & 
                 sum(this%fates(nc)%bc_out(s)%litt_flux_lig_n_si(1:nlevdecomp)*this%fates(nc)%bc_in(s)%dz_decomp_sisl(1:nlevdecomp))
            
         end select
       
      end do

   end subroutine UpdateLitterFluxes

   !--------------------------------------------------------------------------------------

   subroutine wrap_update_hlmfates_dyn(this, nc, bounds_clump,      &
         canopystate_inst, frictionvel_inst )

      ! ---------------------------------------------------------------------------------
      ! This routine handles the updating of vegetation canopy diagnostics, (such as lai)
      ! that either requires HLM boundary conditions (like snow accumulation) or
      ! provides boundary conditions (such as vegetation fractional coverage)
      ! ---------------------------------------------------------------------------------

     implicit none
     class(hlm_fates_interface_type), intent(inout) :: this
     type(bounds_type),intent(in)                   :: bounds_clump
     integer                 , intent(in)           :: nc
     type(canopystate_type)  , intent(inout)        :: canopystate_inst
     type(frictionvel_type)  , intent(inout)        :: frictionvel_inst
     
     integer :: npatch  ! number of patches in each site
     integer :: ifp     ! index FATES patch 
     integer :: p       ! HLM patch index
     integer :: s       ! site index
     integer :: c       ! column index

     associate(                                &
         tlai => canopystate_inst%tlai_patch , &
         elai => canopystate_inst%elai_patch , &
         tsai => canopystate_inst%tsai_patch , &
         esai => canopystate_inst%esai_patch , &
         htop => canopystate_inst%htop_patch , &
         hbot => canopystate_inst%hbot_patch , & 
         z0m  => frictionvel_inst%z0m_patch  , & ! Output: [real(r8) (:)   ] momentum roughness length (m)      
         displa => canopystate_inst%displa_patch, &
         dleaf_patch => canopystate_inst%dleaf_patch, &
         snow_depth => col_ws%snow_depth, &
         frac_sno_eff => col_ws%frac_sno_eff, &
         frac_veg_nosno_alb => canopystate_inst%frac_veg_nosno_alb_patch)


       ! Process input boundary conditions to FATES
       ! --------------------------------------------------------------------------------
       do s=1,this%fates(nc)%nsites
          c = this%f2hmap(nc)%fcolumn(s)
          this%fates(nc)%bc_in(s)%snow_depth_si   = snow_depth(c)
          this%fates(nc)%bc_in(s)%frac_sno_eff_si = frac_sno_eff(c)
       end do
       
       ! Canopy diagnostics for FATES
       call canopy_summarization(this%fates(nc)%nsites, &
            this%fates(nc)%sites,  &
            this%fates(nc)%bc_in)

       ! Canopy diagnostic outputs for HLM
       call update_hlm_dynamics(this%fates(nc)%nsites, &
            this%fates(nc)%sites,  &
            this%f2hmap(nc)%fcolumn, &
            this%fates(nc)%bc_out )
   
       !---------------------------------------------------------------------------------
       ! Diagnose water storage in canopy if hydraulics is on
       if ( use_fates_planthydro ) then
          !pass the water storage in plants back to the HLM
          do s = 1, this%fates(nc)%nsites
             c = this%f2hmap(nc)%fcolumn(s)
             col_ws%total_plant_stored_h2o(c) = &
                  this%fates(nc)%bc_out(s)%plant_stored_h2o_si
          end do
       end if
       !---------------------------------------------------------------------------------
       
       ! Convert FATES dynamics into HLM usable information
       ! Initialize weighting variables (note FATES is the only HLM module
       ! that uses "is_veg" and "is_bareground".  The entire purpose of these
       ! variables is to inform patch%wtcol(p).  wt_ed is imposed on wtcol,
       ! but only for FATES columns.

       veg_pp%is_veg(bounds_clump%begp:bounds_clump%endp)        = .false.
       veg_pp%is_bareground(bounds_clump%begp:bounds_clump%endp) = .false.
       veg_pp%wt_ed(bounds_clump%begp:bounds_clump%endp)         = 0.0_r8

       do s = 1,this%fates(nc)%nsites
          
          c = this%f2hmap(nc)%fcolumn(s)

          ! Other modules may have AI's we only flush values
          ! that are on the naturally vegetated columns
          elai(col_pp%pfti(c):col_pp%pftf(c)) = 0.0_r8
          tlai(col_pp%pfti(c):col_pp%pftf(c)) = 0.0_r8
          esai(col_pp%pfti(c):col_pp%pftf(c)) = 0.0_r8
          tsai(col_pp%pfti(c):col_pp%pftf(c)) = 0.0_r8
          htop(col_pp%pfti(c):col_pp%pftf(c)) = 0.0_r8
          hbot(col_pp%pfti(c):col_pp%pftf(c)) = 0.0_r8

          ! FATES does not dictate bare-ground so turbulent
          ! variables are not over-written.
          z0m(col_pp%pfti(c)+1:col_pp%pftf(c)) = 0.0_r8
          displa(col_pp%pfti(c)+1:col_pp%pftf(c)) = 0.0_r8
          dleaf_patch(col_pp%pfti(c)+1:col_pp%pftf(c)) = 0.0_r8

          frac_veg_nosno_alb(col_pp%pfti(c):col_pp%pftf(c)) = 0

          ! Set the bareground patch indicator
          veg_pp%is_bareground(col_pp%pfti(c)) = .true.
          npatch = this%fates(nc)%sites(s)%youngest_patch%patchno

          ! Precision errors on the canopy_fraction_pa sum, even small (e-12)
          ! do exist, and can create potentially negetive bare-soil fractions
          ! (ie -1e-12 or smaller). Even though this is effectively zero,
          ! it can generate weird logic scenarios in the ctsm/elm code, so we
          ! protext it here with a lower bound of 0.0_r8.

          veg_pp%wt_ed(col_pp%pfti(c)) = max(0.0_r8, &
               1.0_r8 - sum(this%fates(nc)%bc_out(s)%canopy_fraction_pa(1:npatch)) )

          if(sum(this%fates(nc)%bc_out(s)%canopy_fraction_pa(1:npatch))>1.0_r8)then
             write(iulog,*)'Projected Canopy Area of all FATES patches'
             write(iulog,*)'cannot exceed 1.0'
             !end_run()
          end if

          do ifp = 1, npatch

             p = ifp+col_pp%pfti(c)

             ! bc_out(s)%canopy_fraction_pa(ifp) is the area fraction
             ! the site's total ground area that is occupied by the 
             ! area footprint of the current patch's vegetation canopy 

             veg_pp%is_veg(p) = .true.
             veg_pp%wt_ed(p)  = this%fates(nc)%bc_out(s)%canopy_fraction_pa(ifp)
             elai(p) = this%fates(nc)%bc_out(s)%elai_pa(ifp)
             tlai(p) = this%fates(nc)%bc_out(s)%tlai_pa(ifp)
             esai(p) = this%fates(nc)%bc_out(s)%esai_pa(ifp)
             tsai(p) = this%fates(nc)%bc_out(s)%tsai_pa(ifp)
             hbot(p) = this%fates(nc)%bc_out(s)%hbot_pa(ifp)
             htop(p) = this%fates(nc)%bc_out(s)%htop_pa(ifp)
             frac_veg_nosno_alb(p) = this%fates(nc)%bc_out(s)%frac_veg_nosno_alb_pa(ifp)

             ! Note that while we pass the following values at this point
             ! we have to send the same values after each time-step because
             ! the HLM keeps changing the value and re-setting, so we
             ! re-send instead of re-set. See alm_fates%TransferZ0mDisp()
             z0m(p)    = this%fates(nc)%bc_out(s)%z0m_pa(ifp)
             displa(p) = this%fates(nc)%bc_out(s)%displa_pa(ifp)
             dleaf_patch(p) = this%fates(nc)%bc_out(s)%dleaf_pa(ifp)
             

          end do

       end do
     end associate
   end subroutine wrap_update_hlmfates_dyn

   ! ====================================================================================

   subroutine restart( this, bounds_proc, ncid, flag, &
                             canopystate_inst, frictionvel_inst, soilstate_inst )

      ! ---------------------------------------------------------------------------------
      ! The ability to restart the model is handled through three different types of calls
      ! "Define" the variables in the restart file, we "read" those variables into memory
      ! or "write" data into the file from memory.  This subroutine accomodates all three
      ! of those modes through the "flag" argument.  FATES as an external model also
      ! requires an initialization step, where we set-up the dimensions, allocate and
      ! flush the memory space that is used to transfer data in and out of the file.  This
      ! Only occurs once, where as the define step occurs every time a file is opened.
      !
      ! Note: canopystate_inst are arguments only because following
      ! the reading of variables, it is necessary to update diagnostics of the canopy
      ! throug the interface call alm_fates%wrap_update_hlmfates_dyn() which requires
      ! this information from the HLM.
      ! ---------------------------------------------------------------------------------


     use FatesConstantsMod, only : fates_long_string_length
     use FatesIODimensionsMod, only: fates_bounds_type
     use FatesIOVariableKindMod, only : site_r8, site_int, cohort_r8, cohort_int
     use EDMainMod, only :        ed_update_site
     use FatesInterfaceTypesMod, only:  fates_maxElementsPerSite

      implicit none

      ! Arguments

      class(hlm_fates_interface_type), intent(inout) :: this
      type(bounds_type)              , intent(in)    :: bounds_proc
      type(file_desc_t)              , intent(inout) :: ncid    ! netcdf id
      character(len=*)               , intent(in)    :: flag
      type(canopystate_type)         , intent(inout) :: canopystate_inst
      type(frictionvel_type)         , intent(inout) :: frictionvel_inst
      type(soilstate_type)           , intent(inout) :: soilstate_inst
      
      ! Locals
      type(bounds_type) :: bounds_clump
      integer           :: nc
      integer           :: nclumps
      type(fates_bounds_type) :: fates_bounds
      type(fates_bounds_type) :: fates_clump
      integer                 :: c   ! HLM column index
      integer                 :: s   ! Fates site index
      integer                 :: g   ! HLM grid index
      integer                 :: dk_index
      character(len=fates_long_string_length) :: ioname
      integer                 :: nvar
      integer                 :: nlevsoil
      integer                 :: ivar
      logical                 :: readvar

      logical, save           :: initialized = .false.


      nclumps = get_proc_clumps()

      ! ---------------------------------------------------------------------------------
      ! note (rgk: 11-2016) The history and restart intialization process assumes
      ! that the number of site/columns active is a static entity.  Thus
      ! we only allocate the mapping tables for the column/sites we start with.
      ! If/when we start having dynamic column/sites (for reasons uknown as of yet)
      ! we will need to re-evaluate the allocation of the mapping tables so they
      ! can be unallocated,reallocated and set every time a new column/site is spawned
      ! ---------------------------------------------------------------------------------

      ! ---------------------------------------------------------------------------------
      ! Only initialize the FATES restart structures the first time it is called
      ! Note that the allocations involved with initialization are static.
      ! This is because the array spaces for IO span the entire column, patch and cohort
      ! range on the proc.
      ! With DYNAMIC LANDUNITS or SPAWNING NEW OR CULLING OLD SITES:
      ! we will in that case have to de-allocate, reallocate and then re-set the mapping
      ! tables:  this%fates_restart%restart_map(nc)
      ! I think that is it...
      ! ---------------------------------------------------------------------------------

      ! Set the FATES global time and date variables
      call GetAndSetTime
      
      if(.not.initialized) then

         initialized=.true.
      
         ! ------------------------------------------------------------------------------
         ! PART I: Set FATES DIMENSIONING INFORMATION
         ! ------------------------------------------------------------------------------
         
         call hlm_bounds_to_fates_bounds(bounds_proc, fates_bounds)
         
         call this%fates_restart%Init(nclumps, fates_bounds)
         
         ! Define the bounds on the first dimension for each thread
         !$OMP PARALLEL DO PRIVATE (nc,bounds_clump,fates_clump)
         do nc = 1,nclumps
            call get_clump_bounds(nc, bounds_clump)
            
            ! thread bounds for patch
            call hlm_bounds_to_fates_bounds(bounds_clump, fates_clump)
            call this%fates_restart%SetThreadBoundsEach(nc, fates_clump)
         end do
         !$OMP END PARALLEL DO
         
         !$OMP PARALLEL DO PRIVATE (nc,s,c,g)
         do nc = 1,nclumps
            
            allocate(this%fates_restart%restart_map(nc)%site_index(this%fates(nc)%nsites))
            allocate(this%fates_restart%restart_map(nc)%cohort1_index(this%fates(nc)%nsites))            
            do s=1,this%fates(nc)%nsites
               c = this%f2hmap(nc)%fcolumn(s)
               this%fates_restart%restart_map(nc)%site_index(s)   = c
               g = col_pp%gridcell(c)
               this%fates_restart%restart_map(nc)%cohort1_index(s) = (g-1)*fates_maxElementsPerSite + 1
            end do
            
         end do
         !$OMP END PARALLEL DO
         
         ! ------------------------------------------------------------------------------------
         ! PART II: USE THE JUST DEFINED DIMENSIONS TO ASSEMBLE THE VALID IO TYPES
         ! INTERF-TODO: THESE CAN ALL BE EMBEDDED INTO A SUBROUTINE IN HISTORYIOMOD
         ! ------------------------------------------------------------------------------------
         call this%fates_restart%assemble_restart_output_types()
         
         
         ! ------------------------------------------------------------------------------------
         ! PART III: DEFINE THE LIST OF OUTPUT VARIABLE OBJECTS, AND REGISTER THEM WITH THE
         ! HLM ACCORDING TO THEIR TYPES
         ! ------------------------------------------------------------------------------------
         call this%fates_restart%initialize_restart_vars()
         
      end if

      ! ---------------------------------------------------------------------------------
      ! If we are writing, we must loop through our linked list structures and transfer the
      ! information in the linked lists (FATES state memory) to the output vectors.
      ! ---------------------------------------------------------------------------------

      if(flag=='write')then
         !$OMP PARALLEL DO PRIVATE (nc)
         do nc = 1, nclumps
            if (this%fates(nc)%nsites>0) then
               call this%fates_restart%set_restart_vectors(nc,this%fates(nc)%nsites, &
                                                           this%fates(nc)%sites)
            end if
         end do
         !$OMP END PARALLEL DO
      end if

      ! ---------------------------------------------------------------------------------
      ! In all cases, iterate through the list of variable objects
      ! and either define, write or read to the NC buffer
      ! This seems strange, but keep in mind that the call to restartvar()
      ! has a different function in all three cases.
      ! ---------------------------------------------------------------------------------

      nvar = this%fates_restart%num_restart_vars()
      do ivar = 1, nvar
            
         associate( vname => this%fates_restart%rvars(ivar)%vname, &
              vunits      => this%fates_restart%rvars(ivar)%units,   &
              vlong       => this%fates_restart%rvars(ivar)%long )

           dk_index = this%fates_restart%rvars(ivar)%dim_kinds_index
           ioname = trim(this%fates_restart%dim_kinds(dk_index)%name)
        
           select case(trim(ioname))
           case(cohort_r8)

              call restartvar(ncid=ncid, flag=flag, varname=trim(vname), &
                    xtype=ncd_double,dim1name=trim('cohort'),long_name=trim(vlong), &
                    units=trim(vunits),interpinic_flag='interp', &
                    data=this%fates_restart%rvars(ivar)%r81d,readvar=readvar)
              
           case(site_r8)
              
              call restartvar(ncid=ncid, flag=flag, varname=trim(vname), &
                    xtype=ncd_double,dim1name=trim('column'),long_name=trim(vlong), &
                    units=trim(vunits),interpinic_flag='interp', &
                    data=this%fates_restart%rvars(ivar)%r81d,readvar=readvar)
              
           case(cohort_int)
              
              call restartvar(ncid=ncid, flag=flag, varname=trim(vname), &
                    xtype=ncd_int,dim1name=trim('cohort'),long_name=trim(vlong), &
                    units=trim(vunits),interpinic_flag='interp', &
                    data=this%fates_restart%rvars(ivar)%int1d,readvar=readvar)
              
           case(site_int)
           
              call restartvar(ncid=ncid, flag=flag, varname=trim(vname), &
                    xtype=ncd_int,dim1name=trim('column'),long_name=trim(vlong), &
                    units=trim(vunits),interpinic_flag='interp', &
                    data=this%fates_restart%rvars(ivar)%int1d,readvar=readvar)
              
           case default
              write(iulog,*) 'A FATES iotype was created that was not registerred'
              write(iulog,*) 'in CLM.:',trim(ioname)
              call endrun(msg=errMsg(sourcefile, __LINE__))
           end select
           
         end associate
      end do
      
      ! ---------------------------------------------------------------------------------
      ! If we are in a read mode, then we have just populated the sparse vectors
      ! in the IO object list. The data in these vectors needs to be transferred
      ! to the linked lists to populate the state memory.
      ! ---------------------------------------------------------------------------------

      if(flag=='read')then
         
         !$OMP PARALLEL DO PRIVATE (nc,bounds_clump,s)
         do nc = 1, nclumps
            if (this%fates(nc)%nsites>0) then

               call get_clump_bounds(nc, bounds_clump)

               ! ------------------------------------------------------------------------
               ! Convert newly read-in vectors into the FATES namelist state variables
               ! ------------------------------------------------------------------------
               call this%fates_restart%create_patchcohort_structure(nc, &
                    this%fates(nc)%nsites, this%fates(nc)%sites, this%fates(nc)%bc_in)
               
               call this%fates_restart%get_restart_vectors(nc, this%fates(nc)%nsites, &
                    this%fates(nc)%sites )

               

               ! I think ed_update_site and update_hlmfates_dyn are doing some similar
               ! update type stuff, should consolidate (rgk 11-2016)
               do s = 1,this%fates(nc)%nsites
                  call ed_update_site( this%fates(nc)%sites(s), &
                        this%fates(nc)%bc_in(s), & 
                        this%fates(nc)%bc_out(s))

                  ! This call sends internal fates variables into the
                  ! output boundary condition structures. Note: this is called
                  ! internally in fates dynamics as well.
                  call FluxIntoLitterPools(this%fates(nc)%sites(s), &
                       this%fates(nc)%bc_in(s), & 
                       this%fates(nc)%bc_out(s))
               end do

               ! this call transfers fates output bcs to the HLM
!               call this%UpdateLitterFluxes(bounds_clump)

               ! ------------------------------------------------------------------------
               ! Re-populate all the hydraulics variables that are dependent
               ! on the key hydro state variables and plant carbon/geometry
               ! ------------------------------------------------------------------------
               if (use_fates_planthydro) then
                  
                  do s = 1,this%fates(nc)%nsites
                     c = this%f2hmap(nc)%fcolumn(s)
                     nlevsoil = this%fates(nc)%bc_in(s)%nlevsoil
                     this%fates(nc)%bc_in(s)%hksat_sisl(1:nlevsoil) = &
                          soilstate_inst%hksat_col(c,1:nlevsoil)
                     
                     this%fates(nc)%bc_in(s)%watsat_sisl(1:nlevsoil) = &
                          soilstate_inst%watsat_col(c,1:nlevsoil)

                     this%fates(nc)%bc_in(s)%watres_sisl(1:nlevsoil) = &
                          soilstate_inst%watmin_col(c,1:nlevsoil)
                     
                     this%fates(nc)%bc_in(s)%sucsat_sisl(1:nlevsoil) = &
                          soilstate_inst%sucsat_col(c,1:nlevsoil)
                     
                     this%fates(nc)%bc_in(s)%bsw_sisl(1:nlevsoil) = &
                          soilstate_inst%bsw_col(c,1:nlevsoil)
                     
                     this%fates(nc)%bc_in(s)%h2o_liq_sisl(1:nlevsoil) = &
                          col_ws%h2osoi_liq(c,1:nlevsoil)
                     
                  end do
                  
                  call RestartHydrStates(this%fates(nc)%sites,  &
                       this%fates(nc)%nsites, &
                       this%fates(nc)%bc_in,  &
                       this%fates(nc)%bc_out)
               end if
               
               


               ! ------------------------------------------------------------------------
               ! Update diagnostics of FATES ecosystem structure used in HLM.
               ! ------------------------------------------------------------------------
               call this%wrap_update_hlmfates_dyn(nc,bounds_clump, &
                     canopystate_inst,frictionvel_inst)
               
               ! ------------------------------------------------------------------------
               ! Update the 3D patch level radiation absorption fractions
               ! ------------------------------------------------------------------------
               call this%fates_restart%update_3dpatch_radiation(this%fates(nc)%nsites, &
                                                                this%fates(nc)%sites, &
                                                                this%fates(nc)%bc_out)

               ! ------------------------------------------------------------------------
               ! Update history IO fields that depend on ecosystem dynamics
               ! ------------------------------------------------------------------------
               call this%fates_hist%update_history_dyn( nc, &
                     this%fates(nc)%nsites,                 &
                     this%fates(nc)%sites) 

               
            end if
         end do
         !$OMP END PARALLEL DO
         
      end if
      
      return
   end subroutine restart

   !=====================================================================================

   subroutine init_coldstart(this, canopystate_inst, soilstate_inst, frictionvel_inst)


     ! Arguments
     class(hlm_fates_interface_type), intent(inout) :: this
     type(canopystate_type)         , intent(inout) :: canopystate_inst
     type(soilstate_type)           , intent(inout) :: soilstate_inst
     type(frictionvel_type)  , intent(inout)        :: frictionvel_inst

     ! locals
     integer                                        :: nclumps
     integer                                        :: nc
     type(bounds_type)                              :: bounds_clump
     ! locals
     real(r8) :: vol_ice
     real(r8) :: eff_porosity
     integer :: nlevsoil
     integer :: j
     integer :: s
     integer :: c

     ! Set the FATES global time and date variables
     call GetAndSetTime
     
     nclumps = get_proc_clumps()

     !$OMP PARALLEL DO PRIVATE (nc,bounds_clump,s,c,j,vol_ice,eff_porosity)
     do nc = 1, nclumps
        
        if ( this%fates(nc)%nsites>0 ) then

           call get_clump_bounds(nc, bounds_clump)

           do s = 1,this%fates(nc)%nsites
              call init_site_vars(this%fates(nc)%sites(s),this%fates(nc)%bc_in(s) )
              call zero_site(this%fates(nc)%sites(s))
           end do
           
<<<<<<< HEAD
           call set_site_properties(this%fates(nc)%nsites, this%fates(nc)%sites, this%fates(nc)%bc_in)
=======
           call set_site_properties(this%fates(nc)%nsites, &
                                    this%fates(nc)%sites, &
                                    this%fates(nc)%bc_in)
>>>>>>> 8ff31b33

           ! ----------------------------------------------------------------------------
           ! Initialize Hydraulics Code if turned on
           ! Called prior to init_patches(). Site level rhizosphere shells must
           ! be set prior to cohort initialization.
           ! ----------------------------------------------------------------------------
           if (use_fates_planthydro) then

              do s = 1,this%fates(nc)%nsites

                 c = this%f2hmap(nc)%fcolumn(s)
                 nlevsoil = this%fates(nc)%bc_in(s)%nlevsoil
                 
                 this%fates(nc)%bc_in(s)%watsat_sisl(1:nlevsoil) = &
                      soilstate_inst%watsat_col(c,1:nlevsoil)
                 
                 this%fates(nc)%bc_in(s)%watres_sisl(1:nlevsoil) = &
                      soilstate_inst%watmin_col(c,1:nlevsoil)
                 
                 this%fates(nc)%bc_in(s)%sucsat_sisl(1:nlevsoil) = &
                      soilstate_inst%sucsat_col(c,1:nlevsoil)

                 this%fates(nc)%bc_in(s)%bsw_sisl(1:nlevsoil) = &
                      soilstate_inst%bsw_col(c,1:nlevsoil)

                 this%fates(nc)%bc_in(s)%h2o_liq_sisl(1:nlevsoil) = &
                      col_ws%h2osoi_liq(c,1:nlevsoil)

                 this%fates(nc)%bc_in(s)%hksat_sisl(1:nlevsoil) = &
                       soilstate_inst%hksat_col(c,1:nlevsoil)

                 do j = 1, nlevsoil
                    vol_ice = min(soilstate_inst%watsat_col(c,j), &
                          col_ws%h2osoi_ice(c,j)/(col_pp%dz(c,j)*denice))
                    eff_porosity = max(0.01_r8,soilstate_inst%watsat_col(c,j)-vol_ice)
                    this%fates(nc)%bc_in(s)%eff_porosity_sl(j) = eff_porosity
                 end do

              end do
              
              call HydrSiteColdStart(this%fates(nc)%sites,this%fates(nc)%bc_in)
           end if

           call init_patches(this%fates(nc)%nsites, this%fates(nc)%sites, &
                             this%fates(nc)%bc_in)

           do s = 1,this%fates(nc)%nsites
              call ed_update_site(this%fates(nc)%sites(s), &
                   this%fates(nc)%bc_in(s), & 
                   this%fates(nc)%bc_out(s))
              ! This call sends internal fates variables into the
              ! output boundary condition structures. Note: this is called
              ! internally in fates dynamics as well.
              call FluxIntoLitterPools(this%fates(nc)%sites(s), &
                   this%fates(nc)%bc_in(s), & 
                   this%fates(nc)%bc_out(s))
           end do

!           call this%UpdateLitterFluxes(bounds_clump)

           ! ------------------------------------------------------------------------
           ! Update diagnostics of FATES ecosystem structure used in HLM.
           ! ------------------------------------------------------------------------
           call this%wrap_update_hlmfates_dyn(nc,bounds_clump, &
                canopystate_inst,frictionvel_inst)

           ! ------------------------------------------------------------------------
           ! Update history IO fields that depend on ecosystem dynamics
           ! ------------------------------------------------------------------------
           call this%fates_hist%update_history_dyn( nc, &
                this%fates(nc)%nsites,                 &
                this%fates(nc)%sites) 

           

        end if
     end do
     !$OMP END PARALLEL DO

   end subroutine init_coldstart

   ! ======================================================================================
   
   subroutine wrap_sunfrac(this,bounds_clump,top_af_inst,canopystate_inst)
         
      ! ---------------------------------------------------------------------------------
      ! This interface function is a wrapper call on ED_SunShadeFracs. The only
      ! returned variable is a patch vector, fsun_patch, which describes the fraction
      ! of the canopy that is exposed to sun.
      ! ---------------------------------------------------------------------------------
      
      implicit none
      
      ! Input Arguments
      class(hlm_fates_interface_type), intent(inout) :: this
      type(bounds_type)              , intent(in)    :: bounds_clump
      
      ! direct and diffuse downwelling radiation (W/m2)
      type(topounit_atmospheric_flux),intent(in)     :: top_af_inst
      
      ! Input/Output Arguments to CLM
      type(canopystate_type),intent(inout) :: canopystate_inst
      
      ! Local Variables
      integer  :: p                           ! global index of the host patch
      integer  :: g                           ! global index of the host gridcell
      integer  :: t                           ! global index of the host topounit
      integer  :: c                           ! global index of the host column

      integer  :: s                           ! FATES site index
      integer  :: ifp                         ! FATEs patch index
                                              ! this is the order increment of patch
                                              ! on the site
      integer  :: nc                          ! clump index
      
      type(ed_patch_type), pointer :: cpatch  ! c"urrent" patch  INTERF-TODO: SHOULD
                                              ! BE HIDDEN AS A FATES PRIVATE

      associate( forc_solad => top_af_inst%solad, &
                 forc_solai => top_af_inst%solai, &
                 fsun       => canopystate_inst%fsun_patch, &
                 laisun     => canopystate_inst%laisun_patch, &               
                 laisha     => canopystate_inst%laisha_patch )

        nc = bounds_clump%clump_index
        ! -------------------------------------------------------------------------------
        ! Convert input BC's
        ! The sun-shade calculations are performed only on FATES patches
        ! -------------------------------------------------------------------------------

        do s = 1, this%fates(nc)%nsites
           c = this%f2hmap(nc)%fcolumn(s)
           t = col_pp%topounit(c)
           g = col_pp%gridcell(c)

           do ifp = 1, this%fates(nc)%sites(s)%youngest_patch%patchno
           !do ifp = 1, this%fates(nc)%bc_in(s)%npatches

              p = ifp+col_pp%pfti(c)

              this%fates(nc)%bc_in(s)%solad_parb(ifp,:) = forc_solad(t,:)
              this%fates(nc)%bc_in(s)%solai_parb(ifp,:) = forc_solai(t,:)

           end do
        end do

        ! -------------------------------------------------------------------------------
        ! Call FATES public function to calculate internal sun/shade structures
        ! as well as total patch sun/shade fraction output boundary condition
        ! -------------------------------------------------------------------------------

        call ED_SunShadeFracs(this%fates(nc)%nsites, &
             this%fates(nc)%sites,  &
             this%fates(nc)%bc_in,  &
             this%fates(nc)%bc_out)

        ! -------------------------------------------------------------------------------
        ! Transfer the FATES output boundary condition for canopy sun/shade fraction
        ! to the HLM
        ! -------------------------------------------------------------------------------

        do s = 1, this%fates(nc)%nsites
           c = this%f2hmap(nc)%fcolumn(s)
           do ifp = 1, this%fates(nc)%sites(s)%youngest_patch%patchno
              p = ifp+col_pp%pfti(c)
              fsun(p)   = this%fates(nc)%bc_out(s)%fsun_pa(ifp)
              laisun(p) = this%fates(nc)%bc_out(s)%laisun_pa(ifp)
              laisha(p) = this%fates(nc)%bc_out(s)%laisha_pa(ifp)
           end do
        end do

      end associate

   end subroutine wrap_sunfrac
   
   ! ===================================================================================

   subroutine prep_canopyfluxes(this, bounds_clump )

     ! ----------------------------------------------------------------------
     ! the main function for calculating photosynthesis is called within a
     ! loop based on convergence.  Some intitializations, including 
     ! canopy resistance must be intitialized before the loop
     ! The photosyns_ structure is currently unused, leaving it for now
     ! in case we want to do any value initializing in future.
     ! ----------------------------------------------------------------------
    
     ! Arguments
     class(hlm_fates_interface_type), intent(inout) :: this
     type(bounds_type)              , intent(in)    :: bounds_clump

     ! locals
     integer                                        :: c,s
     integer                                        :: nc

     nc = bounds_clump%clump_index
     do s = 1, this%fates(nc)%nsites
        ! filter flag == 1 means that this patch has not been called for photosynthesis
        this%fates(nc)%bc_in(s)%filter_photo_pa(:) = 1

        ! set transpiration input boundary condition to zero. The exposed
        ! vegetation filter may not even call every patch.
        if (use_fates_planthydro) then
           this%fates(nc)%bc_in(s)%qflx_transp_pa(:) = 0._r8
        end if
        
     end do
  end subroutine prep_canopyfluxes

   ! ====================================================================================
   
   subroutine wrap_btran(this,bounds_clump,fn,filterc,soilstate_inst, &
                         temperature_inst, energyflux_inst,  &
                         soil_water_retention_curve)
      
      ! ---------------------------------------------------------------------------------
      ! This subroutine calculates btran for FATES, this will be an input boundary
      ! condition for FATES photosynthesis/transpiration.
      !
      ! This subroutine also calculates rootr
      ! 
      ! ---------------------------------------------------------------------------------

      use SoilWaterRetentionCurveMod, only : soil_water_retention_curve_type

      implicit none
      
      ! Arguments
      class(hlm_fates_interface_type), intent(inout) :: this
      type(bounds_type)              , intent(in)    :: bounds_clump
      integer                , intent(in)            :: fn
      integer                , intent(in)            :: filterc(fn) ! This is a list of
                                                                        ! columns with exposed veg
      type(soilstate_type)   , intent(inout)         :: soilstate_inst
      type(temperature_type) , intent(in)            :: temperature_inst
      type(energyflux_type)  , intent(inout)         :: energyflux_inst
      class(soil_water_retention_curve_type), intent(in) :: soil_water_retention_curve

      ! local variables
      real(r8) :: smp_node ! Soil suction potential, negative, [mm]
      real(r8) :: s_node
      integer  :: s
      integer  :: c
      integer  :: j
      integer  :: ifp
      integer  :: p
      integer  :: nlevsoil
      integer  :: nc

      associate(& 
         sucsat      => soilstate_inst%sucsat_col           , & ! Input:  [real(r8) (:,:) ]  minimum soil suction (mm) 
         watsat      => soilstate_inst%watsat_col           , & ! Input:  [real(r8) (:,:) ]  volumetric soil water at saturation (porosity)
         bsw         => soilstate_inst%bsw_col              , & ! Input:  [real(r8) (:,:) ]  Clapp and Hornberger "b" 
         eff_porosity => soilstate_inst%eff_porosity_col    , & ! Input:  [real(r8) (:,:) ]  effective porosity = porosity - vol_ice       
         t_soisno     => col_es%t_soisno                    , & ! Input:  [real(r8) (:,:) ]  soil temperature (Kelvin)
         h2osoi_liqvol => col_ws%h2osoi_liqvol , & ! Input: [real(r8) (:,:) ]  liquid volumetric moisture, will be used for BeTR
         btran       => energyflux_inst%btran_patch         , & ! Output: [real(r8) (:)   ]  transpiration wetness factor (0 to 1) 
         btran2       => energyflux_inst%btran2_patch       , & ! Output: [real(r8) (:)   ]  
         rresis      => energyflux_inst%rresis_patch        , & ! Output: [real(r8) (:,:) ]  root resistance by layer (0-1)  (nlevgrnd) 
         rootr       => soilstate_inst%rootr_patch          & ! Output: [real(r8) (:,:) ]  Fraction of water uptake in each layer
         )


        nc = bounds_clump%clump_index

        ! -------------------------------------------------------------------------------
        ! Convert input BC's
        ! Critical step: a filter is being passed in that dictates which columns have
        ! exposed vegetation (above snow).  This is necessary, because various hydrologic
        ! variables like h2osoi_liqvol are not calculated and will have uninitialized
        ! values outside this list.
        !
        ! bc_in(s)%filter_btran      (this is in, but is also used in this subroutine)
        !
        ! We also filter a second time within this list by determining which soil layers
        ! have conditions for active uptake based on soil moisture and temperature. This
        ! must be determined by FATES (science stuff).  But the list of layers and patches
        ! needs to be passed back to the interface, because it then needs to request
        ! suction on these layers via CLM/ALM functions.  We cannot wide-swath calculate
        ! this on all layers, because values with no moisture or low temps will generate
        ! unstable values and cause sigtraps.
        ! -------------------------------------------------------------------------------
        
        do s = 1, this%fates(nc)%nsites
           c = this%f2hmap(nc)%fcolumn(s)
           nlevsoil = this%fates(nc)%bc_in(s)%nlevsoil

           ! Check to see if this column is in the exposed veg filter
           if( any(filterc==c) )then
              
              this%fates(nc)%bc_in(s)%filter_btran = .true.
              do j = 1,nlevsoil
                 this%fates(nc)%bc_in(s)%tempk_sl(j)         = t_soisno(c,j)
                 this%fates(nc)%bc_in(s)%h2o_liqvol_sl(j)    = h2osoi_liqvol(c,j)
                 this%fates(nc)%bc_in(s)%eff_porosity_sl(j)  = eff_porosity(c,j)
                 this%fates(nc)%bc_in(s)%watsat_sl(j)        = watsat(c,j)
              end do

           else
              this%fates(nc)%bc_in(s)%filter_btran = .false.
              this%fates(nc)%bc_in(s)%tempk_sl(:)         = -999._r8
              this%fates(nc)%bc_in(s)%h2o_liqvol_sl(:)    = -999._r8
              this%fates(nc)%bc_in(s)%eff_porosity_sl(:)  = -999._r8
              this%fates(nc)%bc_in(s)%watsat_sl(:)        = -999._r8
           end if

        end do

        ! -------------------------------------------------------------------------------
        ! This function evaluates the ground layer to determine if
        ! root water uptake can happen, and soil suction should even
        ! be calculated.  We ask FATES for a boundary condition output
        ! logical because we don't want science calculations in the interface
        ! yet... hydrology (suction calculation) is provided by the host
        ! so we need fates to tell us where to calculate suction
        ! but not calculate it itself. Yeah, complicated, but thats life.
        ! -------------------------------------------------------------------------------
        call get_active_suction_layers(this%fates(nc)%nsites, &
             this%fates(nc)%sites,  &
             this%fates(nc)%bc_in,  &
             this%fates(nc)%bc_out)

        ! Now that the active layers of water uptake have been decided by fates
        ! Calculate the suction that is passed back to fates
        ! Note that the filter_btran is unioned with active_suction_sl

        do s = 1, this%fates(nc)%nsites
           c = this%f2hmap(nc)%fcolumn(s)
           nlevsoil = this%fates(nc)%bc_in(s)%nlevsoil

           do j = 1,nlevsoil
              if(this%fates(nc)%bc_out(s)%active_suction_sl(j)) then
                 s_node = max(h2osoi_liqvol(c,j)/eff_porosity(c,j),0.01_r8)
                 call soil_water_retention_curve%soil_suction( soilstate_inst%sucsat_col(c,j), &
                       s_node, &
                       soilstate_inst%bsw_col(c,j), &
                       smp_node)

                 ! Non-fates places a maximum (which is a negative upper bound) on smp

                 this%fates(nc)%bc_in(s)%smp_sl(j)           = smp_node
              end if
           end do
        end do
        
        ! -------------------------------------------------------------------------------
        ! Suction and active uptake layers calculated, lets calculate uptake (btran)
        ! This will calculate internals, as well as output boundary conditions: 
        ! btran, rootr
        ! -------------------------------------------------------------------------------

        call btran_ed(this%fates(nc)%nsites, &
             this%fates(nc)%sites,  &
             this%fates(nc)%bc_in,  &
             this%fates(nc)%bc_out)

        ! -------------------------------------------------------------------------------
        ! Convert output BC's
        ! For CLM/ALM this wrapper provides return variables that should
        ! be similar to that of calc_root_moist_stress().  However,
        ! CLM/ALM-FATES simulations will no make use of rresis, btran or btran2
        ! outside of FATES. We do not have code in place to calculate btran2 or
        ! rresis right now, so we force to bad.  We have btran calculated so we
        ! pass it in case people want diagnostics.  rootr is actually the only
        ! variable that will be used, as it is needed to help distribute the
        ! the transpiration sink to the appropriate layers. (RGK)
        ! -------------------------------------------------------------------------------

        do s = 1, this%fates(nc)%nsites
           nlevsoil = this%fates(nc)%bc_in(s)%nlevsoil
           c = this%f2hmap(nc)%fcolumn(s)
           do ifp = 1, this%fates(nc)%sites(s)%youngest_patch%patchno
              
              p = ifp+col_pp%pfti(c)
              
              do j = 1,nlevsoil
                 
                 rresis(p,j) = -999.9  ! We do not calculate this correctly
                 ! it should not thought of as valid output until we decide to.
                 rootr(p,j)  = this%fates(nc)%bc_out(s)%rootr_pasl(ifp,j)
                 btran(p)    = this%fates(nc)%bc_out(s)%btran_pa(ifp)
                 btran2(p)   = -999.9  ! Not available, force to nonsense
                 
              end do
           end do
        end do
      end associate

   end subroutine wrap_btran

   ! ====================================================================================
   
   subroutine wrap_photosynthesis(this, bounds_clump, fn, filterp, &
         esat_tv, eair, oair, cair, rb, dayl_factor,             &
         atm2lnd_inst, temperature_inst, canopystate_inst, photosyns_inst)
   
    use shr_log_mod       , only : errMsg => shr_log_errMsg
    use abortutils        , only : endrun
    use decompMod         , only : bounds_type
    use clm_varcon        , only : rgas, tfrz, namep  
    use clm_varctl        , only : iulog
    use perf_mod          , only : t_startf, t_stopf
    use quadraticMod      , only : quadratic
    use EDTypesMod        , only : dinc_ed
    use EDtypesMod        , only : ed_patch_type, ed_cohort_type, ed_site_type
   
    !
    ! !ARGUMENTS:
    class(hlm_fates_interface_type), intent(inout) :: this
    type(bounds_type)      , intent(in)            :: bounds_clump
    integer                , intent(in)            :: fn                          ! size of pft filter
    integer                , intent(in)            :: filterp(fn)                 ! pft filter
    real(r8)               , intent(in)            :: esat_tv(bounds_clump%begp: )      ! saturation vapor pressure at t_veg (Pa)
    real(r8)               , intent(in)            :: eair( bounds_clump%begp: )        ! vapor pressure of canopy air (Pa)
    real(r8)               , intent(in)            :: oair( bounds_clump%begp: )        ! Atmospheric O2 partial pressure (Pa)
    real(r8)               , intent(in)            :: cair( bounds_clump%begp: )        ! Atmospheric CO2 partial pressure (Pa)
    real(r8)               , intent(in)            :: rb( bounds_clump%begp: )          ! boundary layer resistance (s/m)
    real(r8)               , intent(in)            :: dayl_factor( bounds_clump%begp: ) ! scalar (0-1) for daylength
    type(atm2lnd_type)     , intent(in)            :: atm2lnd_inst
    type(temperature_type) , intent(in)            :: temperature_inst
    type(canopystate_type) , intent(inout)         :: canopystate_inst
    type(photosyns_type)   , intent(inout)         :: photosyns_inst

    integer                                        :: nlevsoil
    integer                                        :: s,t,c,p,ifp,j,icp,nc
    real(r8)                                       :: dtime

    call t_startf('edpsn')
    associate(&
          t_soisno  => col_es%t_soisno               , &
          t_veg     => veg_es%t_veg                  , &
          tgcm      => veg_es%thm                    , &
          forc_pbot => top_as%pbot                   , &
          rssun     => photosyns_inst%rssun_patch    , &
          rssha     => photosyns_inst%rssha_patch    , &
          psnsun    => photosyns_inst%psnsun_patch   , &
          psnsha    => photosyns_inst%psnsha_patch)
      

      nc = bounds_clump%clump_index

      do s = 1, this%fates(nc)%nsites
         
         c = this%f2hmap(nc)%fcolumn(s)
         t = col_pp%topounit(c)

         nlevsoil = this%fates(nc)%bc_in(s)%nlevsoil

         do j = 1,nlevsoil
            this%fates(nc)%bc_in(s)%t_soisno_sl(j)   = t_soisno(c,j)  ! soil temperature (Kelvin)
         end do
         this%fates(nc)%bc_in(s)%forc_pbot           = forc_pbot(t)   ! atmospheric pressure (Pa)

         do ifp = 1, this%fates(nc)%sites(s)%youngest_patch%patchno
            
            p = ifp+col_pp%pfti(c)

            ! Check to see if this patch is in the filter
            ! Note that this filter is most likely changing size, and getting smaller
            ! and smaller as more patch have converged on solution
            if( any(filterp==p) )then

               ! This filter is flushed to 1 before the canopyflux stability iterator
               ! It is set to status 2 if it is an active patch within the iterative loop
               ! After photosynthesis is called, it is upgraded to 3 if it was called.
               ! After all iterations we can evaluate which patches have a final flag
               ! of 3 to check if we missed any.

               this%fates(nc)%bc_in(s)%filter_photo_pa(ifp) = 2
               this%fates(nc)%bc_in(s)%dayl_factor_pa(ifp) = dayl_factor(p) ! scalar (0-1) for daylength
               this%fates(nc)%bc_in(s)%esat_tv_pa(ifp)     = esat_tv(p)     ! saturation vapor pressure at t_veg (Pa)
               this%fates(nc)%bc_in(s)%eair_pa(ifp)        = eair(p)        ! vapor pressure of canopy air (Pa)
               this%fates(nc)%bc_in(s)%oair_pa(ifp)        = oair(p)        ! Atmospheric O2 partial pressure (Pa)
               this%fates(nc)%bc_in(s)%cair_pa(ifp)        = cair(p)        ! Atmospheric CO2 partial pressure (Pa)
               this%fates(nc)%bc_in(s)%rb_pa(ifp)          = rb(p)          ! boundary layer resistance (s/m)
               this%fates(nc)%bc_in(s)%t_veg_pa(ifp)       = t_veg(p)       ! vegetation temperature (Kelvin)     
               this%fates(nc)%bc_in(s)%tgcm_pa(ifp)        = tgcm(p)        ! air temperature at agcm 
                                                                            ! reference height (kelvin)
            end if
         end do
      end do

      dtime = real(get_step_size(),r8)
      
      ! Call photosynthesis
      
      call FatesPlantRespPhotosynthDrive (this%fates(nc)%nsites, &
                                this%fates(nc)%sites,  &
                                this%fates(nc)%bc_in,  &
                                this%fates(nc)%bc_out, &
                                dtime)

      ! Perform a double check to see if all patches on naturally vegetated columns
      ! were activated for photosynthesis
      ! ---------------------------------------------------------------------------------
      do icp = 1,fn
         p = filterp(icp)
         c = veg_pp%column(p)
         s = this%f2hmap(nc)%hsites(c)
         ! do if structure here and only pass natveg columns
         ifp = p-col_pp%pfti(c)
         if(this%fates(nc)%bc_in(s)%filter_photo_pa(ifp) /= 2)then
            write(iulog,*) 'Not all patches on the natveg column in the photosynthesis'
            write(iulog,*) 'filter ran photosynthesis'
            call endrun(msg=errMsg(sourcefile, __LINE__))
         else
            this%fates(nc)%bc_in(s)%filter_photo_pa(ifp) = 3
            rssun(p) = this%fates(nc)%bc_out(s)%rssun_pa(ifp)
            rssha(p) = this%fates(nc)%bc_out(s)%rssha_pa(ifp)
            
            ! These fields are marked with a bad-value flag
            photosyns_inst%psnsun_patch(p)   = spval
            photosyns_inst%psnsha_patch(p)   = spval
         end if
      end do
      
    end associate
    call t_stopf('edpsn')

 end subroutine wrap_photosynthesis

 ! ======================================================================================

 subroutine wrap_accumulatefluxes(this, bounds_clump, fn, filterp)

   ! !ARGUMENTS:
   class(hlm_fates_interface_type), intent(inout) :: this
   type(bounds_type)              , intent(in)    :: bounds_clump
   integer                        , intent(in)    :: fn                   ! size of pft filter
   integer                        , intent(in)    :: filterp(fn)          ! pft filter
   
   ! Locals
   integer                                        :: s,c,p,ifp,icp
   real(r8)                                       :: dtime
   integer                                        :: nc

   nc = bounds_clump%clump_index
    ! Run a check on the filter
    do icp = 1,fn
       p = filterp(icp)
       c = veg_pp%column(p)
       s = this%f2hmap(nc)%hsites(c)
       ifp = p-col_pp%pfti(c)
       if(this%fates(nc)%bc_in(s)%filter_photo_pa(ifp) /= 3)then
          call endrun(msg=errMsg(sourcefile, __LINE__))
       end if
    end do


    dtime = real(get_step_size(),r8)
    
    call  AccumulateFluxes_ED(this%fates(nc)%nsites,  &
                               this%fates(nc)%sites, &
                               this%fates(nc)%bc_in,  &
                               this%fates(nc)%bc_out, &
                               dtime)

    
    call this%fates_hist%update_history_prod(nc, &
                               this%fates(nc)%nsites,  &
                               this%fates(nc)%sites, &
                               dtime)

 end subroutine wrap_accumulatefluxes

 ! ======================================================================================

 subroutine wrap_canopy_radiation(this, bounds_clump, &
         num_vegsol, filter_vegsol, coszen, surfalb_inst)


    ! Arguments
    class(hlm_fates_interface_type), intent(inout) :: this
    type(bounds_type),  intent(in)             :: bounds_clump
    ! filter for vegetated pfts with coszen>0
    integer            , intent(in)            :: num_vegsol                 
    integer            , intent(in)            :: filter_vegsol(num_vegsol)    
    ! cosine solar zenith angle for next time step
    real(r8)           , intent(in)            :: coszen( bounds_clump%begp: )        
    type(surfalb_type) , intent(inout)         :: surfalb_inst 
    
    ! locals
    integer                                    :: s,c,p,ifp,icp,nc

    associate(&
         albgrd_col   =>    surfalb_inst%albgrd_col         , & !in
         albgri_col   =>    surfalb_inst%albgri_col         , & !in
         albd         =>    surfalb_inst%albd_patch         , & !out
         albi         =>    surfalb_inst%albi_patch         , & !out
         fabd         =>    surfalb_inst%fabd_patch         , & !out
         fabi         =>    surfalb_inst%fabi_patch         , & !out
         ftdd         =>    surfalb_inst%ftdd_patch         , & !out
         ftid         =>    surfalb_inst%ftid_patch         , & !out
         ftii         =>    surfalb_inst%ftii_patch)            !out

    nc = bounds_clump%clump_index

    do s = 1, this%fates(nc)%nsites

       c = this%f2hmap(nc)%fcolumn(s)
       do ifp = 1, this%fates(nc)%sites(s)%youngest_patch%patchno
          
          p = ifp+col_pp%pfti(c)
          
          if( any(filter_vegsol==p) )then
    
             this%fates(nc)%bc_in(s)%filter_vegzen_pa(ifp) = .true.
             this%fates(nc)%bc_in(s)%coszen_pa(ifp)  = coszen(p)
             this%fates(nc)%bc_in(s)%albgr_dir_rb(:) = albgrd_col(c,:)
             this%fates(nc)%bc_in(s)%albgr_dif_rb(:) = albgri_col(c,:)

          else
             
             this%fates(nc)%bc_in(s)%filter_vegzen_pa(ifp) = .false.

          end if

       end do
    end do

    call ED_Norman_Radiation(this%fates(nc)%nsites,  &
         this%fates(nc)%sites, &
         this%fates(nc)%bc_in,  &
         this%fates(nc)%bc_out)
    
    ! Pass FATES BC's back to HLM
    ! -----------------------------------------------------------------------------------
    do icp = 1,num_vegsol
       p = filter_vegsol(icp)
       c = veg_pp%column(p)
       s = this%f2hmap(nc)%hsites(c)
       ! do if structure here and only pass natveg columns
       ifp = p-col_pp%pfti(c)

       if(.not.this%fates(nc)%bc_in(s)%filter_vegzen_pa(ifp) )then
          write(iulog,*) 'Not all patches on the natveg column were passed to canrad'
          call endrun(msg=errMsg(sourcefile, __LINE__))
       else
          albd(p,:) = this%fates(nc)%bc_out(s)%albd_parb(ifp,:)
          albi(p,:) = this%fates(nc)%bc_out(s)%albi_parb(ifp,:)
          fabd(p,:) = this%fates(nc)%bc_out(s)%fabd_parb(ifp,:)
          fabi(p,:) = this%fates(nc)%bc_out(s)%fabi_parb(ifp,:)
          ftdd(p,:) = this%fates(nc)%bc_out(s)%ftdd_parb(ifp,:)
          ftid(p,:) = this%fates(nc)%bc_out(s)%ftid_parb(ifp,:)
          ftii(p,:) = this%fates(nc)%bc_out(s)%ftii_parb(ifp,:)
       end if
    end do
    
  end associate

 end subroutine wrap_canopy_radiation

 ! ======================================================================================

 subroutine wrap_bgc_summary(this, bounds_clump )

   

    ! Arguments
    class(hlm_fates_interface_type), intent(inout) :: this
    type(bounds_type),  intent(in)                 :: bounds_clump

    ! locals
    real(r8) :: dtime
    integer  :: nstep
    logical  :: is_beg_day
    integer  :: s,c,nc

    associate(& 
        hr            => col_cf%hr,      & ! (gC/m2/s) total heterotrophic respiration
        totsomc       => col_cs%totsomc, & ! (gC/m2) total soil organic matter carbon
        totlitc       => col_cs%totlitc)   ! (gC/m2) total litter carbon in BGC pools
      
      nc = bounds_clump%clump_index
      dtime = real(get_step_size(),r8)
      
      ! Summarize Net Fluxes
      do s = 1, this%fates(nc)%nsites
         c = this%f2hmap(nc)%fcolumn(s)
         this%fates(nc)%bc_in(s)%tot_het_resp = hr(c)
         this%fates(nc)%bc_in(s)%tot_somc     = totsomc(c)
         this%fates(nc)%bc_in(s)%tot_litc     = totlitc(c)
      end do
      
      ! Update history variables that track these variables
      call this%fates_hist%update_history_cbal(nc, &
                               this%fates(nc)%nsites,  &
                               this%fates(nc)%sites,   &
                               this%fates(nc)%bc_in,   &
                               dtime)

      
    end associate
 end subroutine wrap_bgc_summary

 ! ======================================================================================


 subroutine TransferZ0mDisp(this,bounds_clump,frictionvel_inst,canopystate_inst)

    ! Arguments
    class(hlm_fates_interface_type), intent(inout) :: this
    type(bounds_type),intent(in)                   :: bounds_clump
    type(canopystate_type)  , intent(inout)        :: canopystate_inst
    type(frictionvel_type)  , intent(inout)        :: frictionvel_inst

    ! Locals
    integer :: ci   ! Current clump index
    integer :: s    ! Site index
    integer :: c    ! Column index
    integer :: ifp  ! Fates patch index
    integer :: p    ! CLM patch index

    ci = bounds_clump%clump_index

    do s = 1, this%fates(ci)%nsites
       c = this%f2hmap(ci)%fcolumn(s)

       frictionvel_inst%z0m_patch(col_pp%pfti(c)+1:col_pp%pftf(c)) = 0.0_r8
       canopystate_inst%displa_patch(col_pp%pfti(c)+1:col_pp%pftf(c)) = 0.0_r8

       do ifp = 1, this%fates(ci)%sites(s)%youngest_patch%patchno
          p = ifp+col_pp%pfti(c)
          frictionvel_inst%z0m_patch(p) = this%fates(ci)%bc_out(s)%z0m_pa(ifp)
          canopystate_inst%displa_patch(p) = this%fates(ci)%bc_out(s)%displa_pa(ifp)
       end do
    end do

    return
 end subroutine TransferZ0mDisp

 ! ======================================================================================

 subroutine init_history_io(this,bounds_proc)

   use histFileMod, only : hist_addfld1d, hist_addfld2d, hist_addfld_decomp 

   use FatesConstantsMod, only : fates_short_string_length, fates_long_string_length
   use FatesIOVariableKindMod, only : patch_r8, patch_ground_r8, patch_size_pft_r8
   use FatesIOVariableKindMod, only : site_r8, site_ground_r8, site_size_pft_r8
   use FatesIOVariableKindMod, only : site_size_r8, site_pft_r8, site_age_r8
   use FatesIOVariableKindMod, only : site_fuel_r8, site_cwdsc_r8, site_scag_r8
   use FatesIOVariableKindMod, only : site_scagpft_r8, site_agepft_r8
   use FatesIOVariableKindMod, only : site_height_r8, site_elem_r8, site_elpft_r8
   use FatesIOVariableKindMod, only : site_elcwd_r8, site_elage_r8
   use FatesIOVariableKindMod, only : site_coage_r8, site_coage_pft_r8
   use FatesIOVariableKindMod, only : site_can_r8, site_cnlf_r8, site_cnlfpft_r8
   use FatesIODimensionsMod, only : fates_bounds_type


   ! Arguments
   class(hlm_fates_interface_type), intent(inout) :: this
   type(bounds_type),intent(in)                   :: bounds_proc  ! Currently "proc"
   
   
   ! Locals
   type(bounds_type)                              :: bounds_clump
   integer :: nvar  ! number of IO variables found
   integer :: ivar  ! variable index 1:nvar
   integer :: nc    ! thread counter 1:nclumps
   integer :: nclumps ! number of threads on this proc
   integer :: s     ! FATES site index
   integer :: c     ! ALM/CLM column index
   character(len=fates_short_string_length) :: dim2name
   character(len=fates_long_string_length) :: ioname
   integer :: d_index, dk_index
   
   type(fates_bounds_type) :: fates_bounds
   type(fates_bounds_type) :: fates_clump

   ! This routine initializes the types of output variables
   ! not the variables themselves, just the types
   ! ---------------------------------------------------------------------------------

   nclumps = get_proc_clumps()

   ! ------------------------------------------------------------------------------------
   ! PART I: Set FATES DIMENSIONING INFORMATION
   !       
   ! -------------------------------------------------------------------------------
   ! Those who wish add variables that require new dimensions, please
   ! see FATES: FatesHistoryInterfaceMod.F90.  Dimension types are defined at the top of the
   ! module, and a new explicitly named instance of that type should be created.
   ! With this new dimension, a new output type/kind can contain that dimension.
   ! A new type/kind can be added to the dim_kinds structure, which defines its members
   ! in created in init_dim_kinds_maps().  Make sure to increase the size of fates_num_dim_kinds.
   ! A type/kind of output is defined by the data type (ie r8,int,..)
   ! and the dimensions.  Keep in mind that 3D variables (or 4D if you include time)
   ! are not really supported in CLM/ALM right now.  There are ways around this
   ! limitations by creating combined dimensions, for instance the size+pft dimension
   ! "scpf"
   ! ------------------------------------------------------------------------------------
   
   call hlm_bounds_to_fates_bounds(bounds_proc, fates_bounds)

   call this%fates_hist%Init(nclumps, fates_bounds)

   ! Define the bounds on the first dimension for each thread
   !$OMP PARALLEL DO PRIVATE (nc,bounds_clump,fates_clump)
   do nc = 1,nclumps
      
      call get_clump_bounds(nc, bounds_clump)
      
      ! thread bounds for patch
      call hlm_bounds_to_fates_bounds(bounds_clump, fates_clump)
      call this%fates_hist%SetThreadBoundsEach(nc, fates_clump)
   end do
   !$OMP END PARALLEL DO

   ! ------------------------------------------------------------------------------------
   ! PART I.5: SET SOME INDEX MAPPINGS SPECIFICALLY FOR SITE<->COLUMN AND PATCH 
   ! ------------------------------------------------------------------------------------
   
   !$OMP PARALLEL DO PRIVATE (nc,s,c)
   do nc = 1,nclumps
      
      allocate(this%fates_hist%iovar_map(nc)%site_index(this%fates(nc)%nsites))
      allocate(this%fates_hist%iovar_map(nc)%patch1_index(this%fates(nc)%nsites))
      
      do s=1,this%fates(nc)%nsites
         c = this%f2hmap(nc)%fcolumn(s)
         this%fates_hist%iovar_map(nc)%site_index(s)   = c
         this%fates_hist%iovar_map(nc)%patch1_index(s) = col_pp%pfti(c)+1
      end do
      
   end do
   !$OMP END PARALLEL DO
   
   ! ------------------------------------------------------------------------------------
   ! PART II: USE THE JUST DEFINED DIMENSIONS TO ASSEMBLE THE VALID IO TYPES
   ! INTERF-TODO: THESE CAN ALL BE EMBEDDED INTO A SUBROUTINE IN HISTORYIOMOD
   ! ------------------------------------------------------------------------------------
   call this%fates_hist%assemble_history_output_types()
   
   ! ------------------------------------------------------------------------------------
   ! PART III: DEFINE THE LIST OF OUTPUT VARIABLE OBJECTS, AND REGISTER THEM WITH THE
   ! HLM ACCORDING TO THEIR TYPES
   ! ------------------------------------------------------------------------------------
   call this%fates_hist%initialize_history_vars()
   nvar = this%fates_hist%num_history_vars()
   
   do ivar = 1, nvar
      
      associate( vname    => this%fates_hist%hvars(ivar)%vname, &
                 vunits   => this%fates_hist%hvars(ivar)%units,   &
                 vlong    => this%fates_hist%hvars(ivar)%long, &
                 vdefault => this%fates_hist%hvars(ivar)%use_default, &
                 vavgflag => this%fates_hist%hvars(ivar)%avgflag)

        dk_index = this%fates_hist%hvars(ivar)%dim_kinds_index
        ioname = trim(this%fates_hist%dim_kinds(dk_index)%name)
        
        select case(trim(ioname))
        case(patch_r8)
           call hist_addfld1d(fname=trim(vname),units=trim(vunits),         &
                              avgflag=trim(vavgflag),long_name=trim(vlong), &
                              ptr_patch=this%fates_hist%hvars(ivar)%r81d,    &
                              default=trim(vdefault))
           
        case(site_r8)
           call hist_addfld1d(fname=trim(vname),units=trim(vunits),         &
                              avgflag=trim(vavgflag),long_name=trim(vlong), &
                              ptr_col=this%fates_hist%hvars(ivar)%r81d,      & 
                              default=trim(vdefault))

        case(patch_ground_r8,patch_size_pft_r8)
           d_index = this%fates_hist%dim_kinds(dk_index)%dim2_index
           dim2name = this%fates_hist%dim_bounds(d_index)%name
           call hist_addfld2d(fname=trim(vname),units=trim(vunits),         & ! <--- addfld2d
                              type2d=trim(dim2name),                        & ! <--- type2d
                              avgflag=trim(vavgflag),long_name=trim(vlong), &
                              ptr_patch=this%fates_hist%hvars(ivar)%r82d,    & 
                              default=trim(vdefault))

       case(site_ground_r8, site_size_pft_r8, site_size_r8, site_pft_r8, &
             site_age_r8, site_height_r8, site_fuel_r8, site_cwdsc_r8, &
             site_can_r8,site_cnlf_r8, site_cnlfpft_r8, site_scag_r8, & 
             site_scagpft_r8, site_agepft_r8, site_elem_r8, site_elpft_r8, &
             site_elcwd_r8, site_elage_r8, site_coage_r8, site_coage_pft_r8)

           d_index = this%fates_hist%dim_kinds(dk_index)%dim2_index
           dim2name = this%fates_hist%dim_bounds(d_index)%name
           call hist_addfld2d(fname=trim(vname),units=trim(vunits),         &
                              type2d=trim(dim2name),                        &
                              avgflag=trim(vavgflag),long_name=trim(vlong), &
                              ptr_col=this%fates_hist%hvars(ivar)%r82d,     & 
                              default=trim(vdefault))

        case default
           write(iulog,*) 'A FATES iotype was created that was not registerred'
           write(iulog,*) 'in CLM.:',trim(ioname)
           call endrun(msg=errMsg(sourcefile, __LINE__))
        end select
          
      end associate
   end do
 end subroutine init_history_io

 ! ======================================================================================
 
 subroutine init_soil_depths(this, nc)
    
    ! Input Arguments
    class(hlm_fates_interface_type), intent(inout) :: this
    integer,intent(in)                             :: nc   ! Clump

    ! Locals
    integer :: s  ! site index
    integer :: c  ! column index
    integer :: j  ! Depth index
    integer :: nlevsoil

    do s = 1, this%fates(nc)%nsites

       c = this%f2hmap(nc)%fcolumn(s)
       nlevsoil = this%fates(nc)%bc_in(s)%nlevsoil
       
       this%fates(nc)%bc_in(s)%zi_sisl(0:nlevsoil)    = col_pp%zi(c,0:nlevsoil)
       this%fates(nc)%bc_in(s)%dz_sisl(1:nlevsoil)    = col_pp%dz(c,1:nlevsoil)
       this%fates(nc)%bc_in(s)%z_sisl(1:nlevsoil)     = col_pp%z(c,1:nlevsoil)
       this%fates(nc)%bc_in(s)%dz_decomp_sisl(1:nlevdecomp) = &
            dzsoi_decomp(1:nlevdecomp)

       if (use_vertsoilc) then
          do j=1,nlevsoil
             this%fates(nc)%bc_in(s)%decomp_id(j) = j
             ! Check to make sure that dz = dz_decomp_sisl when vertical soil dynamics
             ! are active
             if(abs(this%fates(nc)%bc_in(s)%dz_decomp_sisl(j)-this%fates(nc)%bc_in(s)%dz_sisl(j))>1.e-10_r8)then
                write(iulog,*) 'when vertical soil decomp dynamics are on'
                write(iulog,*) 'fates assumes that the decomposition depths equal the soil depths'
                write(iulog,*) 'layer: ',j
                write(iulog,*) 'dz_decomp_sisl(j): ',this%fates(nc)%bc_in(s)%dz_decomp_sisl(j)
                write(iulog,*) 'dz_sisl(j): ',this%fates(nc)%bc_in(s)%dz_sisl(j)
                call endrun(msg=errMsg(sourcefile, __LINE__))
             end if
          end do
       else
          do j=1,nlevsoil
             this%fates(nc)%bc_in(s)%decomp_id(j) = 1
          end do
       end if


    end do

    return
 end subroutine init_soil_depths

 ! ======================================================================================

 subroutine ComputeRootSoilFlux(this, bounds_clump, num_filterc, filterc, &
       soilstate_inst)

    class(hlm_fates_interface_type), intent(inout) :: this
    type(bounds_type),intent(in)                   :: bounds_clump
    integer,intent(in)                             :: num_filterc
    integer,intent(in)                             :: filterc(num_filterc)
    type(soilstate_type), intent(inout)            :: soilstate_inst
    
    ! locals
    integer :: s
    integer :: c 
    integer :: l
    integer :: nc
    integer :: num_filter_fates
    integer :: num_filter_hydroc
    integer :: nlevsoil


    if( .not. use_fates_planthydro ) return
       
    nc = bounds_clump%clump_index
    
    ! Perform a check that the number of columns submitted to fates for 
    ! root water sink is the same that was expected in the hydrology filter
    num_filter_hydroc = 0
    do s = 1,num_filterc
       l = col_pp%landunit(filterc(s))
       if (lun_pp%itype(l) == istsoil ) then
          num_filter_hydroc = num_filter_hydroc + 1
       end if
    end do

    num_filter_fates = 0
    do s = 1, this%fates(nc)%nsites
       c = this%f2hmap(nc)%fcolumn(s)
       if(col_pp%active(c)) then
          num_filter_fates = num_filter_fates+1
       end if
    end do
    
    if(num_filter_fates .ne. num_filter_hydroc )then
       write(iulog,*) 'The HLM list of natural veg columns during root water transfer'
       write(iulog,*) 'is not the same size as the fates site list?'
       write(iulog,*) 'num_filter_fates: ',num_filter_hydroc
       write(iulog,*) 'nsites (active): ',num_filter_fates
       call endrun(msg=errMsg(sourcefile, __LINE__))
    end if
    
    do s = 1, this%fates(nc)%nsites
       c = this%f2hmap(nc)%fcolumn(s)
       nlevsoil = this%fates(nc)%bc_in(s)%nlevsoil

       ! This is the water removed from the soil layers by roots (or added)
       col_wf%qflx_rootsoi(c,1:nlevsoil) = &
            this%fates(nc)%bc_out(s)%qflx_soil2root_sisl(1:nlevsoil)

       ! This is the total amount of water transferred to surface runoff
       ! (this is generated potentially from supersaturating soils
       ! (currently this is unnecessary)
       ! col_wf%qflx_drain_vr_col(c,1:nlevsoil) = &
       !           this%fates(nc)%bc_out(s)%qflx_ro_sisl(1:nlevsoil)
       
    end do
    
 end subroutine ComputeRootSoilFlux

 ! ======================================================================================

 subroutine wrap_hydraulics_drive(this, bounds_clump, &
                                 fn, filterp, &
                                 soilstate_inst, &
                                 solarabs_inst, &
                                 energyflux_inst)


   implicit none
   class(hlm_fates_interface_type), intent(inout) :: this
   type(bounds_type),intent(in)                   :: bounds_clump
   integer, intent(in)                            :: fn
   integer, intent(in)                            :: filterp(fn)
   type(soilstate_type)    , intent(inout)        :: soilstate_inst
   type(solarabs_type)     , intent(in)           :: solarabs_inst
   type(energyflux_type)   , intent(inout)        :: energyflux_inst

   
   ! locals
   integer :: s
   integer :: c 
   integer :: j
   integer :: f    ! filter loop index
   integer :: ifp
   integer :: p
   integer :: nc
   real(r8) :: dtime
   integer  :: nlevsoil


   if ( .not.use_fates_planthydro ) return

   nc = bounds_clump%clump_index
   dtime = real(get_step_size(),r8)

   ! Prepare Input Boundary Conditions
   ! ------------------------------------------------------------------------------------

   do s = 1, this%fates(nc)%nsites
      c = this%f2hmap(nc)%fcolumn(s)
      nlevsoil = this%fates(nc)%bc_in(s)%nlevsoil

      this%fates(nc)%bc_in(s)%smpmin_si                 = &
            soilstate_inst%smpmin_col(c)
      this%fates(nc)%bc_in(s)%watsat_sisl(1:nlevsoil)    = &
            soilstate_inst%watsat_col(c,1:nlevsoil) 
      this%fates(nc)%bc_in(s)%watres_sisl(1:nlevsoil)    = &
           soilstate_inst%watmin_col(c,1:nlevsoil)
      this%fates(nc)%bc_in(s)%sucsat_sisl(1:nlevsoil)     = &
            soilstate_inst%sucsat_col(c,1:nlevsoil)
      this%fates(nc)%bc_in(s)%bsw_sisl(1:nlevsoil)        = &
            soilstate_inst%bsw_col(c,1:nlevsoil)
      this%fates(nc)%bc_in(s)%h2o_liq_sisl(1:nlevsoil)    = &
            col_ws%h2osoi_liq(c,1:nlevsoil)
      this%fates(nc)%bc_in(s)%eff_porosity_sl(1:nlevsoil) = &
            soilstate_inst%eff_porosity_col(c,1:nlevsoil)

      do ifp = 1, this%fates(nc)%sites(s)%youngest_patch%patchno 
         p = ifp+col_pp%pfti(c)
         this%fates(nc)%bc_in(s)%swrad_net_pa(ifp) = solarabs_inst%fsa_patch(p)
         this%fates(nc)%bc_in(s)%lwrad_net_pa(ifp) = energyflux_inst%eflx_lwrad_net_patch(p)
      end do
   end do

   ! The exposed vegetation filter "filterp" dictates which patches
   ! had their transpiration updated during canopy_fluxes(). Patches
   ! not in the filter had been zero'd during prep_canopyfluxes().
   
   do f = 1,fn
      p = filterp(f)
      c = veg_pp%column(p)
      s = this%f2hmap(nc)%hsites(c)
      ifp = p - col_pp%pfti(c)
      this%fates(nc)%bc_in(s)%qflx_transp_pa(ifp) = veg_wf%qflx_tran_veg(p)
   end do
   
   ! Call Fates Hydraulics
   ! ------------------------------------------------------------------------------------


   call hydraulics_drive(this%fates(nc)%nsites, &
            this%fates(nc)%sites,  &
            this%fates(nc)%bc_in,  &
            this%fates(nc)%bc_out, &
            dtime)

   ! Prepare Output Boundary Conditions
   ! ------------------------------------------------------------------------------------

   do s = 1, this%fates(nc)%nsites
      c = this%f2hmap(nc)%fcolumn(s)
      col_ws%total_plant_stored_h2o(c) = &
            this%fates(nc)%bc_out(s)%plant_stored_h2o_si
               
   end do
   
   


   ! Update History Buffers that need to be updated after hydraulics calls

   call this%fates_hist%update_history_hydraulics(nc, &
         this%fates(nc)%nsites, &
         this%fates(nc)%sites, &
         this%fates(nc)%bc_in, & 
         dtime)


   return
 end subroutine wrap_hydraulics_drive

 ! ======================================================================================

 subroutine hlm_bounds_to_fates_bounds(hlm, fates)

   use FatesIODimensionsMod, only : fates_bounds_type
   use FatesInterfaceTypesMod, only : nlevsclass_fates => nlevsclass
   use FatesInterfaceTypesMod, only : nlevage_fates    => nlevage
   use FatesInterfaceTypesMod, only : nlevheight_fates => nlevheight
   use EDtypesMod,        only : nfsc_fates       => nfsc
   use FatesLitterMod,    only : ncwd_fates       => ncwd
   use EDtypesMod,        only : nlevleaf_fates   => nlevleaf
   use EDtypesMod,        only : nclmax_fates     => nclmax
   use clm_varpar,        only : nlevgrnd
   use FatesInterfaceTypesMod, only : numpft_fates     => numpft
   use FatesInterfaceTypesMod, only : nlevcoage

   implicit none

   type(bounds_type), intent(in)        :: hlm
   type(fates_bounds_type), intent(out) :: fates

   fates%cohort_begin = hlm%begcohort
   fates%cohort_end = hlm%endcohort
   
   fates%patch_begin = hlm%begp
   fates%patch_end = hlm%endp
   
   fates%column_begin = hlm%begc
   fates%column_end = hlm%endc
   
   fates%ground_begin = 1
   fates%ground_end = nlevgrnd
   
   fates%sizepft_class_begin = 1
   fates%sizepft_class_end = nlevsclass_fates * numpft_fates
   
   fates%size_class_begin = 1
   fates%size_class_end = nlevsclass_fates

   fates%pft_class_begin = 1
   fates%pft_class_end = numpft_fates

   fates%age_class_begin = 1
   fates%age_class_end = nlevage_fates

   fates%sizeage_class_begin = 1
   fates%sizeage_class_end   = nlevsclass_fates * nlevage_fates
   
   fates%fuel_begin = 1
   fates%fuel_end = nfsc_fates
   
   fates%cwdsc_begin = 1
   fates%cwdsc_end = ncwd_fates
   
   fates%can_begin = 1
   fates%can_end = nclmax_fates
   
   fates%cnlf_begin = 1
   fates%cnlf_end = nlevleaf_fates * nclmax_fates
   
   fates%cnlfpft_begin = 1
   fates%cnlfpft_end = nlevleaf_fates * nclmax_fates * numpft_fates

   fates%height_begin = 1
   fates%height_end = nlevheight_fates

   fates%agepft_class_begin = 1
   fates%agepft_class_end   = nlevage_fates * numpft_fates
   
   fates%sizeagepft_class_begin = 1
   fates%sizeagepft_class_end   = nlevsclass_fates * nlevage_fates * numpft_fates

   fates%elem_begin = 1
   fates%elem_end   = num_elements
   
   fates%elpft_begin = 1
   fates%elpft_end   = num_elements * numpft_fates

   fates%elcwd_begin = 1
   fates%elcwd_end   = num_elements * ncwd_fates

   fates%elage_begin = 1
   fates%elage_end   = num_elements * nlevage_fates

   fates%coagepf_class_begin = 1
   fates%coagepf_class_end = nlevcoage * numpft_fates
   
   fates%coage_class_begin = 1
   fates%coage_class_end = nlevcoage
   
 end subroutine hlm_bounds_to_fates_bounds

! ======================================================================================

 subroutine GetAndSetTime()

   ! CLM MODULES
   use clm_time_manager  , only : get_days_per_year, &
                                  get_curr_date,     &
                                  get_ref_date,      &
                                  timemgr_datediff

   ! FATES MODULES
   use FatesInterfaceMod     , only : SetFatesTime

   ! LOCAL VARIABLES
   integer  :: yr                       ! year (0, ...)
   integer  :: mon                      ! month (1, ..., 12)
   integer  :: day                      ! day of month (1, ..., 31)
   integer  :: sec                      ! seconds of the day
   integer  :: current_year             
   integer  :: current_month
   integer  :: current_day
   integer  :: current_tod
   integer  :: current_date
   integer  :: jan01_curr_year
   integer  :: reference_date
   integer  :: days_per_year
   real(r8) :: model_day
   real(r8) :: day_of_year

   
   ! Get the current date and determine the set the start of the current year
   call get_curr_date(current_year,current_month,current_day,current_tod)
   current_date = current_year*10000 + current_month*100 + current_day
   jan01_curr_year = current_year*10000 + 100 + 1

   ! Get the reference date components and compute the date
   call get_ref_date(yr, mon, day, sec)
   reference_date = yr*10000 + mon*100 + day

   ! Get the defined number of days per year 
   days_per_year = get_days_per_year()

   ! Determine the model day
   call timemgr_datediff(reference_date, sec, current_date, current_tod, model_day)

   ! Determine the current DOY
   call timemgr_datediff(jan01_curr_year,0,current_date,sec,day_of_year)
   
   ! Set the FATES global time variables
   call SetFatesTime(current_year, current_month, &
                     current_day, current_tod, &
                     current_date, reference_date, &
                     model_day, floor(day_of_year), &
                     days_per_year, 1.0_r8/dble(days_per_year))

 end subroutine GetAndSetTime


 
end module CLMFatesInterfaceMod<|MERGE_RESOLUTION|>--- conflicted
+++ resolved
@@ -109,11 +109,7 @@
    
 
    ! Used FATES Modules
-<<<<<<< HEAD
-
-=======
    use FatesConstantsMod     , only : ifalse
->>>>>>> 8ff31b33
    use FatesInterfaceTypesMod, only : fates_interface_type
    use FatesInterfaceMod     , only : allocate_bcin
    use FatesInterfaceMod     , only : allocate_bcpconst
@@ -389,10 +385,6 @@
            pass_logging = 0
         end if
 
-<<<<<<< HEAD
-        ! We do not have fixed biogeography mode with ELM/FATES yet
-        call set_fates_ctrlparms('use_fixed_biogeog',ival=0)
-=======
         if(do_elm_fates_harvest) then
 !        if(get_do_harvest()) then
            pass_logging = 1
@@ -406,9 +398,6 @@
         call set_fates_ctrlparms('use_lu_harvest',ival=pass_lu_harvest)
         call set_fates_ctrlparms('num_lu_harvest_cats',ival=pass_num_lu_harvest_cats)
         call set_fates_ctrlparms('use_logging',ival=pass_logging)
-
-        
->>>>>>> 8ff31b33
         
         if(use_fates_ed_st3) then
            pass_ed_st3 = 1
@@ -1471,13 +1460,9 @@
               call zero_site(this%fates(nc)%sites(s))
            end do
            
-<<<<<<< HEAD
-           call set_site_properties(this%fates(nc)%nsites, this%fates(nc)%sites, this%fates(nc)%bc_in)
-=======
            call set_site_properties(this%fates(nc)%nsites, &
                                     this%fates(nc)%sites, &
                                     this%fates(nc)%bc_in)
->>>>>>> 8ff31b33
 
            ! ----------------------------------------------------------------------------
            ! Initialize Hydraulics Code if turned on
