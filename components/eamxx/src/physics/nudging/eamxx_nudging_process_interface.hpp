--- conflicted
+++ resolved
@@ -88,38 +88,25 @@
   int m_num_cols;
   int m_num_levs;
   int m_num_src_levs;
-<<<<<<< HEAD
   int time_step_file;
   int m_timescale;
-  std::string datafile;
+  std::string m_datafile;
   std::map<std::string,view_1d_host<Real>> host_views;
   std::map<std::string,FieldLayout>  layouts;
   std::vector<std::string> m_fnames;
-  std::map<std::string,view_2d<Real>> fields_ext;
-  std::map<std::string,view_2d_host<Real>> fields_ext_h;
+  std::map<std::string,view_2d<Real>> m_fields_ext;
+  std::map<std::string,view_2d_host<Real>> m_fields_ext_h;
   view_2d<Real> T_mid_ext;
   view_2d<Real> p_mid_ext;
   view_2d<Real> qv_ext;
   view_2d<Real> u_ext;
   view_2d<Real> v_ext;
-  TimeStamp ts0;
-  NudgingFunc::NudgingData NudgingData_bef;
-  NudgingFunc::NudgingData NudgingData_aft;
-  AtmosphereInput data_input;
-  // Some helper fields.
-  std::map<std::string,Field> m_helper_fields;
-=======
-  int m_time_step_file;
-  std::string m_datafile;
-
-  std::map<std::string,view_2d<Real>> m_fields_ext;
-  std::map<std::string,view_2d_host<Real>> m_fields_ext_h;
-
   TimeStamp m_ts0;
   NudgingFunc::NudgingData m_NudgingData_bef;
   NudgingFunc::NudgingData m_NudgingData_aft;
   AtmosphereInput m_data_input;
->>>>>>> afb57c8f
+  // Some helper fields.
+  std::map<std::string,Field> m_helper_fields;
 }; // class Nudging
 
 } // namespace scream
