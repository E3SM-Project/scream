#ifndef P3_FUNCTIONS_HPP
#define P3_FUNCTIONS_HPP

#include "share/scream_types.hpp"
#include "share/scream_pack_kokkos.hpp"
#include "share/scream_workspace.hpp"
#include "p3_constants.hpp"

namespace scream {
namespace p3 {

/*
 * Functions is a stateless struct used to encapsulate a
 * number of functions for p3. We use the ETI pattern for
 * these functions.
 *
 * P3 assumptions:
 *  - Kokkos team policies have a vector length of 1
 */

template <typename ScalarT, typename DeviceT>
struct Functions
{
  //
  // ---------- P3 constants ---------
  //
  struct P3C {
    // Constants for ice lookup tables
    enum {
      densize     = 5,
      rimsize     = 4,
      isize       = 50,
      tabsize     = 12, // number of quantities used from lookup table
      rcollsize   = 30,
      coltabsize  = 2,  // number of ice-rain collection  quantities used from lookup table

      // switch for warm-rain parameterization
      // 1 => Seifert and Beheng 2001
      // 2 => Beheng 1994
      // 3 => Khairoutdinov and Kogan 2000
      iparam      = 3,
      dnusize     = 16,
    };

    static constexpr ScalarT lookup_table_1a_dum1_c =  4.135985029041767e+00; // 1.0/(0.1*log10(261.7))
    static constexpr const char* p3_lookup_base = "p3_lookup_table_1.dat-v";
    static constexpr const char* p3_version = "4"; // TODO: Change this so that the table version and table path is a runtime option.
  };

  //
  // ------- Types --------
  //

  using Scalar = ScalarT;
  using Device = DeviceT;

  template <typename S>
  using BigPack = scream::pack::BigPack<S>;
  template <typename S>
  using SmallPack = scream::pack::SmallPack<S>;
  using IntSmallPack = scream::pack::IntSmallPack;

  using Pack = BigPack<Scalar>;
  using Spack = SmallPack<Scalar>;

  template <typename S>
  using Mask = scream::pack::Mask<BigPack<S>::n>;

  template <typename S>
  using SmallMask = scream::pack::Mask<SmallPack<S>::n>;

  using Smask = SmallMask<Scalar>;

  using KT = KokkosTypes<Device>;

  using G = Globals<Scalar>;
  using C = Constants<Scalar>;

  template <typename S>
  using view_1d = typename KT::template view_1d<S>;
  template <typename S>
  using view_2d = typename KT::template view_2d<S>;

  template <typename S, int N>
  using view_1d_ptr_array = typename KT::template view_1d_ptr_carray<S, N>;

  template <typename S>
  using uview_1d = typename ko::template Unmanaged<view_1d<S> >;

  using MemberType = typename KT::MemberType;

  using Workspace = typename WorkspaceManager<Spack, Device>::Workspace;

  // -- Table3 --

  struct Table3 {
    IntSmallPack dumii, dumjj;
    Spack rdumii, rdumjj;
  };

  struct TableIce {
    IntSmallPack dumi, dumjj, dumii, dumzz;
    Spack dum1, dum4, dum5, dum6;
  };

  struct TableRain {
    IntSmallPack dumj;
    Spack dum3;
  };

  // lookup table values for rain shape parameter mu_r
  using view_1d_table = typename KT::template view_1d_table<Scalar, G::MU_R_TABLE_DIM>;

  // lookup table values for rain number- and mass-weighted fallspeeds and ventilation parameters
  using view_2d_table = typename KT::template view_2d_table<Scalar, G::VTABLE_DIM0, G::VTABLE_DIM1>;

  // ice lookup table values
  using view_itab_table    = typename KT::template view<const Scalar[P3C::densize][P3C::rimsize][P3C::isize][P3C::tabsize]>;

  // ice lookup table values for ice-rain collision/collection
  using view_itabcol_table = typename KT::template view<const Scalar[P3C::densize][P3C::rimsize][P3C::isize][P3C::rcollsize][P3C::coltabsize]>;

  // droplet spectral shape parameter for mass spectra, used for Seifert and Beheng (2001)
  // warm rain autoconversion/accretion option only (iparam = 1)
  using view_dnu_table = typename KT::template view_1d_table<Scalar, P3C::dnusize>;

  //
  // --------- Functions ---------
  //

  // Call from host to initialize the static table entries.
  static void init_kokkos_tables(
    view_2d_table& vn_table, view_2d_table& vm_table, view_1d_table& mu_r_table, view_dnu_table& dnu);

  static void init_kokkos_ice_lookup_tables(
    view_itab_table& itab, view_itabcol_table& itabcol);

  // Map (mu_r, lamr) to Table3 data.
  KOKKOS_FUNCTION
  static void lookup(const Smask& qr_gt_small, const Spack& mu_r, const Spack& lamr,
                     Table3& t);

  //------------------------------------------------------------------------------------------!
  // Finds indices in 3D ice (only) lookup table
  // ------------------------------------------------------------------------------------------!
  KOKKOS_FUNCTION
  static void lookup_ice(const Smask& qiti_gt_small, const Spack& qitot, const Spack& nitot,
                         const Spack& qirim, const Spack& rhop, TableIce& t);

  //------------------------------------------------------------------------------------------!
  // Finds indices in 3D rain lookup table
  //------------------------------------------------------------------------------------------!
  KOKKOS_FUNCTION
  static void lookup_rain(const Smask& qiti_gt_small, const Spack& qr, const Spack& nr, TableRain& t);

  // Apply Table3 data to the table to return a value. This performs bilinear
  // interpolation within the quad given by {t.dumii, t.dumjj} x {t.dumii+1,
  // t.dumjj+1}.
  KOKKOS_FUNCTION
  static Spack apply_table(const Smask& qr_gt_small, const view_2d_table& table,
                           const Table3& t);

  // Apply TableIce data to the ice tables to return a value.
  KOKKOS_FUNCTION
  static Spack apply_table_ice(const Smask& qiti_gt_small, const int& index, const view_itab_table& itab,
                               const TableIce& t);

  // Interpolates lookup table values for rain/ice collection processes
  KOKKOS_FUNCTION
  static Spack apply_table_coll(const Smask& qiti_gt_small, const int& index, const view_itabcol_table& itabcoll,
                                const TableIce& ti, const TableRain& tr);

  // -- Sedimentation time step

  // Calculate the first-order upwind step in the region [k_bot,
  // k_top]. Velocity V is input, and flux is workspace and need not be
  // initialized. On input, r contains mixing ratio data at the time step start;
  // on output, it contains mixing ratio data at the time step end.
  // kdir = 1 -> vertical columns are processed from bottom to top, opposite for kdir = -1
  //
  // A subtlety is that this procedure does not do exact upwind of a mixing
  // ratio. That is because the background density rho is assumed to be static;
  // rho does not get advected. Thus, there is an inconsistency between rho and
  // r*rho at the level of |r|.

  // Evolve nfield mixing ratios simultaneously. nfield is a compile-time
  // parameter so the loops over nfield are compiled efficiently. So far the use
  // cases have no need of a runtime version.
  template <int nfield>
  KOKKOS_FUNCTION
  static void calc_first_order_upwind_step(
    const uview_1d<const Spack>& rho,
    const uview_1d<const Spack>& inv_rho, // 1/rho
    const uview_1d<const Spack>& inv_dzq,
    const MemberType& team,
    const Int& nk, const Int& k_bot, const Int& k_top, const Int& kdir, const Scalar& dt_sub,
    const view_1d_ptr_array<Spack, nfield>& flux, // workspace
    const view_1d_ptr_array<Spack, nfield>& V,    // (behaviorally const)
    const view_1d_ptr_array<Spack, nfield>& r);   // in/out

  // Evolve 1 mixing ratio. This is a syntax-convenience version of the above.
  KOKKOS_FUNCTION
  static void calc_first_order_upwind_step(
    const uview_1d<const Spack>& rho,
    const uview_1d<const Spack>& inv_rho, // 1/rho
    const uview_1d<const Spack>& inv_dzq,
    const MemberType& team,
    const Int& nk, const Int& k_bot, const Int& k_top, const Int& kdir, const Scalar& dt_sub,
    const uview_1d<Spack>& flux,
    const uview_1d<const Spack>& V,
    const uview_1d<Spack>& r);

  // This is the main routine. It can be called by the user if kdir is known at
  // compile time. So far it is not, so the above versions are called instead.
  template <Int kdir, int nfield>
  KOKKOS_FUNCTION
  static void calc_first_order_upwind_step(
    const uview_1d<const Spack>& rho,
    const uview_1d<const Spack>& inv_rho,
    const uview_1d<const Spack>& inv_dzq,
    const MemberType& team,
    const Int& nk, const Int& k_bot, const Int& k_top, const Scalar& dt_sub,
    const view_1d_ptr_array<Spack, nfield>& flux,
    const view_1d_ptr_array<Spack, nfield>& V, // (behaviorally const)
    const view_1d_ptr_array<Spack, nfield>& r);

  template <int nfield>
  KOKKOS_FUNCTION
  static void generalized_sedimentation(
    const uview_1d<const Spack>& rho,
    const uview_1d<const Spack>& inv_rho,
    const uview_1d<const Spack>& inv_dzq,
    const MemberType& team,
    const Int& nk, const Int& k_qxtop, Int& k_qxbot, const Int& kbot, const Int& kdir, const Scalar& Co_max, Scalar& dt_left, Scalar& prt_accum,
    const view_1d_ptr_array<Spack, nfield>& fluxes,
    const view_1d_ptr_array<Spack, nfield>& Vs, // (behaviorally const)
    const view_1d_ptr_array<Spack, nfield>& rs);

  // Cloud sedimentation
  KOKKOS_FUNCTION
  static void cloud_sedimentation(
    const uview_1d<const Spack>& qc_incld,
    const uview_1d<const Spack>& rho,
    const uview_1d<const Spack>& inv_rho,
    const uview_1d<const Spack>& lcldm,
    const uview_1d<const Spack>& acn,
    const uview_1d<const Spack>& inv_dzq,
    const view_dnu_table& dnu,
    const MemberType& team,
    const Workspace& workspace,
    const Int& nk, const Int& ktop, const Int& kbot, const Int& kdir, const Scalar& dt, const Scalar& odt, const bool& log_predictNc,
    const uview_1d<Spack>& qc,
    const uview_1d<Spack>& nc,
    const uview_1d<Spack>& nc_incld,
    const uview_1d<Spack>& mu_c,
    const uview_1d<Spack>& lamc,
    const uview_1d<Spack>& qc_tend,
    const uview_1d<Spack>& nc_tend,
    Scalar& prt_liq);

  // -- Find layers

  // Find the bottom and top of the mixing ratio, e.g., qr. It's worth casing
  // these out in two ways: 1 thread/column vs many, and by kdir.
  KOKKOS_FUNCTION
  static Int find_bottom (
    const MemberType& team,
    const uview_1d<const Scalar>& v, const Scalar& small,
    const Int& kbot, const Int& ktop, const Int& kdir,
    bool& log_present);

  KOKKOS_FUNCTION
  static Int find_top (
    const MemberType& team,
    const uview_1d<const Scalar>& v, const Scalar& small,
    const Int& kbot, const Int& ktop, const Int& kdir,
    bool& log_present);

  //  compute saturation vapor pressure
  //  polysvp1 returned in units of pa.
  //  t is input in units of k.
  //  ice refers to saturation with respect to liquid (false) or ice (true)
  KOKKOS_FUNCTION
  static Spack polysvp1(const Spack& t, const bool ice);

  // Calls polysvp1 to obtain the saturation vapor pressure, and then computes
  // and returns the saturation mixing ratio, with respect to either liquid or ice,
  // depending on value of 'ice'
  KOKKOS_FUNCTION
  static Spack qv_sat(const Spack& t_atm, const Spack& p_atm, const bool ice);

  // TODO: comment
<<<<<<< HEAD
  KOKKOS_FUNCTION
=======
  template <bool zero_out=true>
  KOKKOS_INLINE_FUNCTION
>>>>>>> a096a917
  static void get_cloud_dsd2(
    const Smask& qc_gt_small, const Spack& qc, Spack& nc, Spack& mu_c, const Spack& rho, Spack& nu,
    const view_dnu_table& dnu, Spack& lamc, Spack& cdist, Spack& cdist1, const Spack& lcldm);

  // Computes and returns rain size distribution parameters
  KOKKOS_FUNCTION
  static void get_rain_dsd2 (
    const Smask& qr_gt_small, const Spack& qr, Spack& nr, Spack& mu_r,
    Spack& lamr, Spack& cdistr, Spack& logn0r, const Spack& rcldm);

  KOKKOS_FUNCTION
  static void cloud_water_autoconversion(const Spack& rho,  const Spack& qc_incld, const Spack& nc_incld,
    Spack& qcaut, Spack& ncautc, Spack& ncautr);
};

template <typename ScalarT, typename DeviceT>
constexpr ScalarT Functions<ScalarT, DeviceT>::P3C::lookup_table_1a_dum1_c;

} // namespace p3
} // namespace scream

// If a GPU build, make all code available to the translation unit; otherwise,
// ETI is used.
#ifdef KOKKOS_ENABLE_CUDA
# include "p3_functions_math_impl.hpp"
# include "p3_functions_table3_impl.hpp"
# include "p3_functions_table_ice_impl.hpp"
# include "p3_functions_dsd2_impl.hpp"
# include "p3_functions_upwind_impl.hpp"
# include "p3_functions_find_impl.hpp"
<<<<<<< HEAD
# include "p3_functions_autoconversion_impl.hpp"
=======
# include "p3_functions_cloud_sed_impl.hpp"
>>>>>>> a096a917
#endif

#endif<|MERGE_RESOLUTION|>--- conflicted
+++ resolved
@@ -290,12 +290,8 @@
   static Spack qv_sat(const Spack& t_atm, const Spack& p_atm, const bool ice);
 
   // TODO: comment
-<<<<<<< HEAD
-  KOKKOS_FUNCTION
-=======
   template <bool zero_out=true>
   KOKKOS_INLINE_FUNCTION
->>>>>>> a096a917
   static void get_cloud_dsd2(
     const Smask& qc_gt_small, const Spack& qc, Spack& nc, Spack& mu_c, const Spack& rho, Spack& nu,
     const view_dnu_table& dnu, Spack& lamc, Spack& cdist, Spack& cdist1, const Spack& lcldm);
@@ -326,11 +322,8 @@
 # include "p3_functions_dsd2_impl.hpp"
 # include "p3_functions_upwind_impl.hpp"
 # include "p3_functions_find_impl.hpp"
-<<<<<<< HEAD
 # include "p3_functions_autoconversion_impl.hpp"
-=======
 # include "p3_functions_cloud_sed_impl.hpp"
->>>>>>> a096a917
 #endif
 
 #endif