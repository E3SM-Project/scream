--- conflicted
+++ resolved
@@ -1,7 +1,8 @@
 #include "eamxx_ml_correction_process_interface.hpp"
-#include "ekat/ekat_assert.hpp"
-#include "ekat/util/ekat_units.hpp"
 #include "share/field/field_utils.hpp"
+
+#include <ekat/ekat_assert.hpp>
+#include <ekat/util/ekat_units.hpp>
 
 namespace scream {
 // =========================================================================================
@@ -35,30 +36,21 @@
 
   // Layout for 3D (2d horiz X 1d vertical) variable defined at mid-level and
   // interfaces
-<<<<<<< HEAD
   FieldLayout scalar2d     = m_grid->get_2d_scalar_layout();
   FieldLayout scalar3d_mid = m_grid->get_3d_scalar_layout_mid();
+  FieldLayout scalar3d_int = m_grid->get_3d_scalar_layout_int();
   FieldLayout vector3d_mid = m_grid->get_3d_vector_layout_mid(2);
   if (not m_ML_correction_unit_test) {
     const auto m2 = m*m;
     const auto s2 = s*s;
+    const auto Wm2 = W / m / m;
+    const auto nondim = m/m;
     add_field<Required>("phis", scalar2d, m2/s2, grid_name, ps);
-=======
-  FieldLayout scalar2d_layout{ {COL}, {m_num_cols}};
-  FieldLayout scalar3d_layout_mid{{COL, LEV}, {m_num_cols, m_num_levs}};
-  FieldLayout scalar3d_layout_int{{COL, ILEV}, {m_num_cols, m_num_levs+1}};
-  FieldLayout horiz_wind_layout { {COL,CMP,LEV}, {m_num_cols,2,m_num_levs} };
-  if (not m_ML_correction_unit_test) {
-    const auto m2 = m*m;
-    const auto s2 = s*s;
-    auto Wm2 = W / m / m;
-    auto nondim = m/m;
-    add_field<Required>("phis", scalar2d_layout, m2/s2, grid_name);
-    add_field<Updated>("SW_flux_dn", scalar3d_layout_int, Wm2, grid_name, ps);
-    add_field<Required>("sfc_alb_dif_vis", scalar2d_layout, nondim, grid_name);
-    add_field<Updated>("sfc_flux_sw_net", scalar2d_layout, Wm2, grid_name);
-    add_field<Updated>("sfc_flux_lw_dn", scalar2d_layout, Wm2, grid_name);
->>>>>>> c7be2abe
+    add_field<Updated>("SW_flux_dn", scalar3d_int, Wm2, grid_name, ps);
+    add_field<Required>("sfc_alb_dif_vis", scalar2d, nondim, grid_name);
+    add_field<Updated>("sfc_flux_sw_net", scalar2d, Wm2, grid_name);
+    add_field<Updated>("sfc_flux_lw_dn", scalar2d, Wm2, grid_name);
+
     m_lat  = m_grid->get_geometry_data("lat");
     m_lon  = m_grid->get_geometry_data("lon");      
   }
