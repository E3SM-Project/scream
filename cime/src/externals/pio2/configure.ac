## This is the autoconf file for the PIO library.
## Ed Hartnett 8/16/17


# Initialize autoconf and automake.
<<<<<<< HEAD
AC_INIT(pio, 2.4.0)
=======
AC_INIT(pio, 2.4.4-development)
>>>>>>> dabe086f
AC_CONFIG_SRCDIR(src/clib/pio_darray.c)
AM_INIT_AUTOMAKE([foreign serial-tests])

# The PIO version, again.
AC_DEFINE([PIO_VERSION_MAJOR], [2], [PIO major version])
AC_DEFINE([PIO_VERSION_MINOR], [4], [PIO minor version])
AC_DEFINE([PIO_VERSION_PATCH], [4], [PIO patch version])

# Once more for the documentation.
AC_SUBST([VERSION_MAJOR], [2])
AC_SUBST([VERSION_MINOR], [4])
AC_SUBST([VERSION_PATCH], [4])

# The m4 directory holds macros for autoconf.
AC_CONFIG_MACRO_DIR([m4])

# Libtool initialisation.
LT_INIT

# Find and learn about the C compiler.
AC_PROG_CC

# Find and learn about the Fortran compiler.
AC_PROG_FC

# Always use malloc in autotools builds.
AC_DEFINE([PIO_USE_MALLOC], [1], [use malloc for memory])

AC_MSG_CHECKING([whether a PIO_BUFFER_SIZE was specified])
AC_ARG_WITH([piobuffersize],
              [AS_HELP_STRING([--with-piobuffersize=<integer>],
                              [Specify buffer size for PIO.])],
            [PIO_BUFFER_SIZE=$with_piobuffersize], [PIO_BUFFER_SIZE=134217728])
AC_MSG_RESULT([$PIO_BUFFER_SIZE])
AC_DEFINE_UNQUOTED([PIO_BUFFER_SIZE], [$PIO_BUFFER_SIZE], [buffer size for darray data.])

# Does the user want to enable logging?
AC_MSG_CHECKING([whether debug logging is enabled])
AC_ARG_ENABLE([logging],
              [AS_HELP_STRING([--enable-logging],
                              [enable debug logging capability (will negatively impact performance). \
			      This debugging feature is probably only of interest to PIO developers.])])
test "x$enable_logging" = xyes || enable_logging=no
AC_MSG_RESULT([$enable_logging])
if test "x$enable_logging" = xyes; then
   AC_DEFINE([PIO_ENABLE_LOGGING], 1, [If true, turn on logging.])
fi

# Does the user want to use MPE library?
AC_MSG_CHECKING([whether use of MPE library is enabled])
AC_ARG_ENABLE([mpe],
              [AS_HELP_STRING([--enable-mpe],
                              [enable use of MPE library for timing and diagnostic info (may negatively impact performance).])])
test "x$enable_mpe" = xyes || enable_mpe=no
AC_MSG_RESULT([$enable_mpe])
if test "x$enable_mpe" = xyes; then
   AC_SEARCH_LIBS([MPE_Log_get_event_number], [mpe], [HAVE_LIBMPE=yes], [HAVE_LIBMPE=no], [-lpthread -lm])
   AC_CHECK_HEADERS([mpe.h], [HAVE_MPE=yes], [HAVE_MPE=no])
   if test "x$HAVE_LIBMPE" = xno -o "x$HAVE_MPE" = xno; then
      AC_MSG_ERROR([MPE not found but --enable-mpe used.])
   fi
   AC_DEFINE([USE_MPE], 1, [If true, use MPE timing library.])
fi

# Does the user want to enable timing?
AC_MSG_CHECKING([whether GPTL timing library is used])
AC_ARG_ENABLE([timing],
              [AS_HELP_STRING([--enable-timing],
                              [enable use of the GPTL timing library.])])
test "x$enable_timing" = xyes || enable_timing=no
AC_MSG_RESULT([$enable_timing])
if test "x$enable_timing" = xyes; then
   AC_DEFINE([TIMING], 1, [If true, use GPTL timing library.])
fi
AM_CONDITIONAL(USE_GPTL, [test "x$enable_timing" = xyes])

<<<<<<< HEAD
# The PIO version, again.
AC_DEFINE([PIO_VERSION_MAJOR], [2], [PIO major version])
AC_DEFINE([PIO_VERSION_MINOR], [4], [PIO minor version])
AC_DEFINE([PIO_VERSION_PATCH], [0], [PIO patch version])
=======
# Does the user want to disable papi?
AC_MSG_CHECKING([whether PAPI should be enabled (if enable-timing is used)])
AC_ARG_ENABLE([papi], [AS_HELP_STRING([--disable-papi],
              [disable PAPI library use])])
test "x$enable_papi" = xno || enable_papi=yes
AC_MSG_RESULT($enable_papi)
>>>>>>> dabe086f

# Does the user want to disable test runs?
AC_MSG_CHECKING([whether test runs should be enabled for make check])
AC_ARG_ENABLE([test-runs], [AS_HELP_STRING([--disable-test-runs],
              [disable running run_test.sh test scripts for make check. Tests will still be built.])])
test "x$enable_test_runs" = xno || enable_test_runs=yes
AC_MSG_RESULT($enable_test_runs)
AM_CONDITIONAL(RUN_TESTS, [test "x$enable_test_runs" = xyes])

# Does the user want to enable Fortran library?
AC_MSG_CHECKING([whether Fortran library should be built])
AC_ARG_ENABLE([fortran],
              [AS_HELP_STRING([--enable-fortran],
                              [build the PIO Fortran library.])])
test "x$enable_fortran" = xyes || enable_fortran=no
AC_MSG_RESULT([$enable_fortran])
AM_CONDITIONAL(BUILD_FORTRAN, [test "x$enable_fortran" = xyes])

# Does the user want to disable pnetcdf?
AC_MSG_CHECKING([whether pnetcdf is to be used])
AC_ARG_ENABLE([pnetcdf],
              [AS_HELP_STRING([--disable-pnetcdf],
                              [Disable pnetcdf use.])])
test "x$enable_pnetcdf" = xno || enable_pnetcdf=yes
AC_MSG_RESULT([$enable_pnetcdf])
AM_CONDITIONAL(BUILD_PNETCDF, [test "x$enable_pnetcdf" = xyes])

# Does the user want to build documentation?
AC_MSG_CHECKING([whether documentation should be build (requires doxygen)])
AC_ARG_ENABLE([docs],
              [AS_HELP_STRING([--enable-docs],
                              [enable building of documentation with doxygen.])])
test "x$enable_docs" = xyes || enable_docs=no
AC_MSG_RESULT([$enable_docs])

# Does the user want to developer documentation?
AC_MSG_CHECKING([whether PIO developer documentation should be build (only for PIO developers)])
AC_ARG_ENABLE([developer-docs],
              [AS_HELP_STRING([--enable-developer-docs],
                              [enable building of PIO developer documentation with doxygen.])])
test "x$enable_developer_docs" = xyes || enable_developer_docs=no
AC_MSG_RESULT([$enable_developer_docs])

# Developer docs enables docs.
if test "x$enable_developer_docs" = xyes; then
   enable_docs=yes
fi
AM_CONDITIONAL(BUILD_DOCS, [test "x$enable_docs" = xyes])

# Is doxygen installed?
AC_CHECK_PROGS([DOXYGEN], [doxygen])
if test -z "$DOXYGEN" -a "x$enable_docs" = xyes; then
   AC_MSG_ERROR([Doxygen not found but --enable-docs used.])
fi

# If building docs, process Doxyfile.in into Doxyfile.
if test "x$enable_docs" = xyes; then
   AC_SUBST([CMAKE_CURRENT_SOURCE_DIR], ["."])
   AC_SUBST([CMAKE_BINARY_DIR], [".."])
   if test "x$enable_fortran" = xno; then
      AC_MSG_ERROR([--enable-fortran is required for documentation builds.])
   fi
   AC_SUBST([FORTRAN_SRC_FILES], ["../src/flib/piodarray.f90  ../src/flib/pio.F90  ../src/flib/pio_kinds.F90  ../src/flib/piolib_mod.f90  ../src/flib/pionfatt_mod_2.f90  ../src/flib/pio_nf.F90  ../src/flib/pionfget_mod_2.f90  ../src/flib/pionfput_mod.f90  ../src/flib/pio_support.F90  ../src/flib/pio_types.F90"])
   if test "x$enable_developer_docs" = xyes; then
      AC_SUBST([C_SRC_FILES], ["../src/clib"])
   else
      AC_SUBST([C_SRC_FILES], ["../src/clib/pio_nc.c ../src/clib/pio_nc4.c ../src/clib/pio_darray.c ../src/clib/pio_get_nc.c ../src/clib/pio_put_nc.c ../src/clib/pioc_support.c ../src/clib/pioc.c ../src/clib/pio_file.c ../src/clib/pio.h ../src/clib/pio_get_vard.c ../src/clib/pio_put_vard.c"])
   fi
   AC_CONFIG_FILES([doc/Doxyfile])
fi

# NetCDF (at least classic) is required for PIO to build.
AC_DEFINE([_NETCDF], [1], [netCDF classic library available])

# ????
AC_DEFINE([CPRGNU], [1], [defined by CMake build])

# We must have MPI to build PIO.
AC_DEFINE([HAVE_MPI], [1], [defined by CMake build])

# ???
AC_DEFINE([INCLUDE_CMAKE_FCI], [1], [defined by CMake build])

# All builds are on LINUX.
AC_DEFINE([LINUX], [1], [defined by CMake build])

# Define to solve intel compiler warning.
AC_DEFINE([_GNU_SOURCE], [1], [solve strnlen declared implicitly warning on intel compiler])

# Check for netCDF library.
AC_CHECK_LIB([netcdf], [nc_create], [], [AC_MSG_ERROR([Can't find or link to the netcdf library.])])

# Check for pnetcdf library.
AC_CHECK_LIB([pnetcdf], [ncmpi_create], [], [])
if test "x$ac_cv_lib_pnetcdf_ncmpi_create" = xno -a $enable_pnetcdf = yes; then
   AC_MSG_ERROR([Pnetcdf not found. Set CPPFLAGS/LDFLAGS or use --disable-pnetcdf.])
fi

# If we have parallel-netcdf, then set these as well.
if test x$ac_cv_lib_pnetcdf_ncmpi_create = xyes; then
   AC_DEFINE([_PNETCDF], [1], [parallel-netcdf library available])
   AC_DEFINE([USE_PNETCDF_VARN], [1], [defined by CMake build])
   AC_DEFINE([USE_PNETCDF_VARN_ON_READ], [1], [defined by CMake build])
fi

# Do we have a parallel build of netCDF-4?
AC_COMPILE_IFELSE([AC_LANG_PROGRAM([#include "netcdf_meta.h"],
[[#if !NC_HAS_PARALLEL
# error
#endif]
])], [have_netcdf_par=yes], [have_netcdf_par=no])

AC_MSG_CHECKING([whether netCDF provides parallel IO])
AC_MSG_RESULT([${have_netcdf_par}])
if test x$have_netcdf_par = xyes; then
  AC_DEFINE([_NETCDF4],[1],[Does netCDF library provide netCDF-4 with parallel access])
fi
AM_CONDITIONAL(BUILD_NETCDF4, [test "x$have_netcdf_par" = xyes])

# Not working for some reason, so I will just set it...
AC_CHECK_TYPE([MPI_Offset], [], [], [#include <mpi.h>])
if test "x${ac_cv_type_MPI_Offset}" = xyes; then
   AC_CHECK_SIZEOF([MPI_Offset], [], [#include <mpi.h>])
else
   AC_MSG_ERROR([Unable to find type MPI_Offset in mpi.h])
fi

#AC_CHECK_SIZEOF([MPI_Offset], [], [[#include <mpi.h>]])
#AC_DEFINE([SIZEOF_MPI_OFFSET], [8], [netCDF classic library available])

# If we want the timing library, we must find it.
if test "x$enable_timing" = xyes; then
   AC_CHECK_HEADERS([gptl.h])
   AC_CHECK_LIB([gptl], [GPTLinitialize], [],
                        [AC_MSG_ERROR([Can't find or link to the GPTL library.])])
   if test "x$enable_fortran" = xyes; then
      AC_LANG_PUSH([Fortran])
#      AC_CHECK_HEADERS([gptl.inc])
      AC_CHECK_LIB([gptlf], [gptlstart], [],
                            [AC_MSG_ERROR([Can't find or link to the GPTL Fortran library.])])
      AC_LANG_POP([Fortran])
   fi

   # Check for papi library.
   AC_CHECK_LIB([papi], [PAPI_library_init])
   AC_MSG_CHECKING([whether system can support PAPI])
   have_papi=no
   if test $enable_papi = yes; then
      if test "x$ac_cv_lib_papi_PAPI_library_init" = xyes; then
         # If we have PAPI library, check /proc/sys/kernel/perf_event_paranoid
         # to see if we have permissions.
         if test -f /proc/sys/kernel/perf_event_paranoid; then
            if test `cat /proc/sys/kernel/perf_event_paranoid` != 1; then
               AC_MSG_ERROR([PAPI library found, but /proc/sys/kernel/perf_event_paranoid != 1
                                                  try sudo sh -c 'echo 1 >/proc/sys/kernel/perf_event_paranoid'])
            fi
         fi
         AC_DEFINE([HAVE_PAPI], [1], [PAPI library is present and usable])
         have_papi=yes
      fi
   fi
   AC_MSG_RESULT($have_papi)
fi
AM_CONDITIONAL([HAVE_PAPI], [test "x$have_papi" = xyes])

AC_CONFIG_FILES([tests/general/pio_tutil.F90:tests/general/util/pio_tutil.F90])

AC_CONFIG_LINKS([tests/unit/input.nl:tests/unit/input.nl])

# Create the config.h file.
AC_CONFIG_HEADERS([config.h])

# Create the makefiles.
AC_OUTPUT(Makefile
          src/Makefile
          src/clib/Makefile
          src/flib/Makefile
          src/gptl/Makefile
          tests/Makefile
          tests/cunit/Makefile
          tests/unit/Makefile
          tests/general/Makefile
          tests/general/util/Makefile
          tests/performance/Makefile
          doc/Makefile
          doc/source/Makefile
          doc/images/Makefile
          examples/Makefile
          examples/c/Makefile
          scripts/Makefile)<|MERGE_RESOLUTION|>--- conflicted
+++ resolved
@@ -3,11 +3,7 @@
 
 
 # Initialize autoconf and automake.
-<<<<<<< HEAD
-AC_INIT(pio, 2.4.0)
-=======
 AC_INIT(pio, 2.4.4-development)
->>>>>>> dabe086f
 AC_CONFIG_SRCDIR(src/clib/pio_darray.c)
 AM_INIT_AUTOMAKE([foreign serial-tests])
 
@@ -84,19 +80,12 @@
 fi
 AM_CONDITIONAL(USE_GPTL, [test "x$enable_timing" = xyes])
 
-<<<<<<< HEAD
-# The PIO version, again.
-AC_DEFINE([PIO_VERSION_MAJOR], [2], [PIO major version])
-AC_DEFINE([PIO_VERSION_MINOR], [4], [PIO minor version])
-AC_DEFINE([PIO_VERSION_PATCH], [0], [PIO patch version])
-=======
 # Does the user want to disable papi?
 AC_MSG_CHECKING([whether PAPI should be enabled (if enable-timing is used)])
 AC_ARG_ENABLE([papi], [AS_HELP_STRING([--disable-papi],
               [disable PAPI library use])])
 test "x$enable_papi" = xno || enable_papi=yes
 AC_MSG_RESULT($enable_papi)
->>>>>>> dabe086f
 
 # Does the user want to disable test runs?
 AC_MSG_CHECKING([whether test runs should be enabled for make check])
