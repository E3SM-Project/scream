--- conflicted
+++ resolved
@@ -101,13 +101,9 @@
     vert_remap_q_alg, &
     vert_remap_u_alg, &
     se_fv_phys_remap_alg, &
-<<<<<<< HEAD
     timestep_make_subcycle_parameters_consistent, &
-    horiz_turb_diff
-=======
-    internal_diagnostics_level, &
-    timestep_make_subcycle_parameters_consistent
->>>>>>> 64d32179
+    horiz_turb_diff, &
+    internal_diagnostics_level
 
 
 !PLANAR setup
