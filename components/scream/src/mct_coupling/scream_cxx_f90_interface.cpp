--- conflicted
+++ resolved
@@ -3,19 +3,12 @@
 #include "share/atm_process/atmosphere_process.hpp"
 #include "control/atmosphere_driver.hpp"
 
-<<<<<<< HEAD
-#include "share/io/register_io.hpp"
-
-=======
 #include "dynamics/register_dynamics.hpp"
->>>>>>> 5245de7d
 #include "physics/register_physics.hpp"
-
 #include "physics/p3/scream_p3_interface.hpp"
 #include "physics/p3/p3_functions_f90.hpp"
 #include "physics/shoc/scream_shoc_interface.hpp"
 
-#include "control/tests/dummy_grid.hpp"
 
 #include "mct_coupling/ScreamContext.hpp"
 #include "share/grid/user_provided_grids_manager.hpp"
@@ -109,17 +102,9 @@
       scream_params.print();
     }
 
-<<<<<<< HEAD
-  // Create a parameter list for inputs
-  printf("[scream] reading parameters from yaml file: %s\n",input_yaml_file);
-  ekat::ParameterList scream_params("Scream Parameters");
-  parse_yaml_file (input_yaml_file, scream_params);
-  scream_params.print();
-=======
     ekat::error::runtime_check(scream_params.isSublist("Atmosphere Driver"),
          "Error! Sublist 'Atmosphere Driver' not found inside '" +
          std::string(input_yaml_file) + "'.\n");
->>>>>>> 5245de7d
 
     auto& ad_params = scream_params.sublist("Atmosphere Driver");
 
@@ -128,20 +113,8 @@
     register_dynamics();
     register_physics();
 
-<<<<<<< HEAD
-  // Need to register products in the factories *before* we attempt to create any.
-  // In particular, register all atm processes, and all grids managers.
-  if ( scream_params.isSublist("Output YAML Files") ) 
-  {
-    auto& io_file_params = scream_params.sublist("Output YAML Files");
-    register_io( io_file_params );
-  }
-  register_dynamics();
-  register_physics();
-=======
     // Create the bare ad, then init it
     auto& ad = c.create<AtmosphereDriver>();
->>>>>>> 5245de7d
 
     // Recall that e3sm uses the int YYYYMMDD to store a date
     std::cout << "start_ymd: " << start_ymd << "\n";
