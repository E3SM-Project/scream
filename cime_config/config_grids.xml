--- conflicted
+++ resolved
@@ -1003,7 +1003,6 @@
       <mask>oEC60to30v3</mask>
     </model_grid>
 
-<<<<<<< HEAD
     <model_grid alias="CAx32v1pg2_CAx32v1pg2">
       <grid name="atm">ne0np4_CAx32v1.pg2</grid>
       <grid name="lnd">ne0np4_CAx32v1.pg2</grid>
@@ -1052,7 +1051,8 @@
       <grid name="glc">null</grid>
       <grid name="wav">null</grid>
       <mask>oRRS18to6v3</mask>
-=======
+    </model_grid>
+
     <model_grid alias="conusx4v1pg2_r05_IcoswISC30E3r5">
       <grid name="atm">ne0np4_conus_x4v1_lowcon.pg2</grid>
       <grid name="lnd">r05</grid>
@@ -1061,7 +1061,6 @@
       <grid name="glc">null</grid>
       <grid name="wav">null</grid>
       <mask>IcoswISC30E3r5</mask>
->>>>>>> e3a571c2
     </model_grid>
 
     <model_grid alias="northamericax4v1_r0125_oRRS15to5">
