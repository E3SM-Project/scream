--- conflicted
+++ resolved
@@ -765,40 +765,12 @@
       <lname>a%ne30np4_l%ne30np4_oi%oRRS30to10wLI_r%r05_m%oRRS30to10wLI_g%null_w%null</lname>
       <alias>ne30_oRRS30wLI</alias>
     </grid>
-
-<<<<<<< HEAD
-    <grid compset="(DOCN|XOCN|SOCN|AQUAP)">
-      <sname>ne0np4_arm_x8v3_lowcon_ne0np4_arm_x8v3_lowcon</sname>
-      <lname>    a%ne0np4_arm_x8v3_lowcon_l%ne0np4_arm_x8v3_lowcon_oi%ne0np4_arm_x8v3_lowcon_r%r01_m%gx1v6_g%null_w%null</lname>
-      <alias>armx8v3_armx8v3</alias>
-    </grid>
-
-    <grid compset="(DOCN|XOCN|SOCN|AQUAP)">
-      <sname>ne0np4_conus_x4v1_lowcon_ne0np4_conus_x4v1_lowcon</sname>
-      <lname>    a%ne0np4_conus_x4v1_lowcon_l%ne0np4_conus_x4v1_lowcon_oi%ne0np4_conus_x4v1_lowcon_r%r01_m%tx0.1v2_g%null_w%null</lname>
-      <alias>conusx4v1_conusx4v1</alias>
-    </grid>
-
-    <grid compset="(DOCN|XOCN|SOCN|AQUAP)">
-      <sname>ne0np4_svalbard_x8v1_lowcon_ne0np4_svalbard_x8v1_lowcon</sname>
-      <lname>    a%ne0np4_svalbard_x8v1_lowcon_l%ne0np4_svalbard_x8v1_lowcon_oi%ne0np4_svalbard_x8v1_lowcon_r%r01_m%tx0.1v2_g%null_w%null</lname>
-      <alias>svalbardx8v1_svalbardx8v1</alias>
-    </grid>
-
-    <grid compset="(DOCN|XOCN|SOCN|AQUAP)">
-      <sname>ne0np4_sooberingoa_x4x8v1_lowcon_ne0np4_sooberingoa_x4x8v1_lowcon</sname>
-      <lname>    a%ne0np4_sooberingoa_x4x8v1_lowcon_l%ne0np4_sooberingoa_x4x8v1_lowcon_oi%ne0np4_sooberingoa_x4x8v1_lowcon_r%r01_m%tx0.1v2_g%null_w%null</lname>
-      <alias>sooberingoax4x8v1_sooberingoax4x8v1</alias>
-    </grid>
-
     <grid compset="(DOCN|XOCN|SOCN|AQUAP)">
       <sname>ne0np4_twpx4v1_ne0np4_twpx4v1</sname>
       <lname>a%ne0np4_twpx4v1_l%ne0np4_twpx4v1_oi%ne0np4_twpx4v1_r%null_m%oRRS18to6v3_g%null_w%null</lname>
       <alias>twpx4v1_twpx4v1</alias>
     </grid>
 
-=======
->>>>>>> 234a219b
     <grid compset="_CISM">
       <sname>T31_gx3v7_gland10</sname>
       <lname>a%T31_l%T31_oi%gx3v7_r%r05_m%gx3v7_g%gland10_w%null</lname>
