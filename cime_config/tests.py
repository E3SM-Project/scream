--- conflicted
+++ resolved
@@ -734,7 +734,6 @@
                      "e3sm_superbfb_ocn_dbg_thrd", "e3sm_superbfb_ocn_opt_thrd"),
     },
 
-<<<<<<< HEAD
     # super-BFB ICE
     "e3sm_superbfb_ice_opt" : { # opt + pureMPI
         #"share"   : True,
@@ -777,9 +776,6 @@
                      "e3sm_superbfb_ice_dbg_thrd", "e3sm_superbfb_ice_opt_thrd"),
     },
 
-    "e3sm_superbfb" : {
-        "inherit" : ("e3sm_superbfb_ocn", "e3sm_superbfb_ice"),
-=======
     # super-BFB LND
     "e3sm_superbfb_lnd_opt" : { # opt + pureMPI
         #"share"   : True,
@@ -865,7 +861,7 @@
     },
 
     "e3sm_superbfb" : {
-        "inherit" : ("e3sm_superbfb_lnd", "e3sm_superbfb_rof"),
->>>>>>> a5561dfd
+        "inherit" : ("e3sm_superbfb_ocn", "e3sm_superbfb_ice",
+                     "e3sm_superbfb_lnd", "e3sm_superbfb_rof"),
     },
 }
