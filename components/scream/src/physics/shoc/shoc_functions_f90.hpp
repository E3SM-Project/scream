--- conflicted
+++ resolved
@@ -963,12 +963,9 @@
 void shoc_main                                      (ShocMainData& d);
 void pblintd_height                                 (PblintdHeightData& d);
 void vd_shoc_decomp_and_solve                       (VdShocDecompandSolveData& d);
-<<<<<<< HEAD
 void pblintd_check_pblh                             (PblintdCheckPblhData& d);
 void pblintd_init(PblintdInitData& d);
-=======
 void pblintd_init                                   (PblintdInitData& d);
->>>>>>> 7d0c96bd
 void pblintd_surf_temp(PblintdSurfTempData& d);
 void pblintd(PblintdData& d);
 extern "C" { // _f function decls
