--- conflicted
+++ resolved
@@ -1031,17 +1031,11 @@
          call mpas_pool_get_array(state, 'scalars', scalars_2, 2)
          call mpas_pool_get_dimension(state, 'index_qv', index_qv)
 
-<<<<<<< HEAD
          if(config_convection_scheme == 'cu_grell_freitas'          .or. &
             config_convection_scheme == 'cu_grell_freitas_momentum' .or. &
             config_convection_scheme == 'cu_tiedtke'                .or. &
             config_convection_scheme == 'cu_tiedtke_wrf381'         .or. &
             config_convection_scheme == 'cu_ntiedtke_wrf381'           ) then
-=======
-         if (config_convection_scheme == 'cu_tiedtke' &
-             .or. config_convection_scheme == 'cu_grell_freitas') then
-
->>>>>>> 76005fea
             call mpas_pool_get_array(tend_physics, 'rqvdynten', rqvdynten)
 
             !NOTE: The calculation of the tendency due to horizontal and vertical advection for the water vapor mixing ratio
