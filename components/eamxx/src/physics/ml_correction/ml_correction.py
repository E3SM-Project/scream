import numpy as np
import cupy as cp
import xarray as xr
import cupy_xarray
import datetime
import logging
import time
from vcm import cos_zenith_angle
from scream_run.steppers.machine_learning import (
    MachineLearningConfig,
    open_model,
    predict,
    predict_with_qv_constraint
)

logger = logging.getLogger(__name__)

TQ = "tq"
T_ONLY = "t"
UV = "uv"
FLUX = "flux"

ML_MODELS = {
    TQ: None,
    T_ONLY: None,
    UV: None,
    FLUX: None,
}

VISIBLE_FRAC_KEY = "downward_vis_fraction_at_surface"
NIR_FRAC_KEY = "downward_nir_fraction_at_surface"

VIS_DIFFUSE_KEY = "downward_vis_diffuse_fraction_at_surface"
VIS_DIRECT_KEY = "downward_vis_direct_fraction_at_surface"
NIR_DIFFUSE_KEY = "downward_nir_diffuse_fraction_at_surface"
NIR_DIRECT_KEY = "downward_nir_direct_fraction_at_surface"


def _load_model(key, path):
    # No need to pass model objects back and forth into C++
    # Just store the model in a global dict
    global ML_MODELS
    model = ML_MODELS[key]
    
    if model is None and path.lower() != "none":
        logger.info(f"Loading ML {key} model from {path}")
        config = MachineLearningConfig(models=[path])
        model = open_model(config)
        ML_MODELS[key] = model
        _check_valid_model_option()
    elif path.lower() == "none":
        logger.debug("skipping ML {key} model, no path provided")
    else:
        logger.debug(f"skipping ML {key} model, already loaded")
    return model

def _check_valid_model_option():
    """Check if the loaded model has the right combination"""
    if ML_MODELS[TQ] is not None and ML_MODELS[T_ONLY] is not None:
        raise ValueError("Only one of ML_model_path_tq, \
            ML_model_path_temperature can be specified")
    

def load_all_models(tq_model_path, t_model_path, uv_model_path, flx_model_path):
    """Load all models into the global model dict"""
    _load_model(TQ, tq_model_path)
    _load_model(T_ONLY, t_model_path)
    _load_model(UV, uv_model_path)
    _load_model(FLUX, flx_model_path)


def initialize_logging(level=logging.INFO):
    logging.basicConfig(level=level)


def ensure_correction_ordering(correction):
    """Ensure that the ordering of the correction is always (ncol, z)"""
    for key in correction:
        if "z" in correction[key].dims:
            correction[key] = correction[key].transpose("ncol", "z")
    return correction


def get_ML_correction_dQ1_dQ2(model, T_mid, qv, cos_zenith, lat, phis, dt):
    """Get ML correction for air temperature (dQ1) and specific humidity (dQ2)

    Args:
        model: pre-trained ML model for dQ1 and dQ2
        T_mid: air temperature
        qv: specific humidity
        cos_zenith: cosine zenith angle
        dt: time step (s)
    """
    # TODO: standardize reference DataArray dims 1D or 2D
    ds = xr.Dataset(
        data_vars=dict(
            T_mid=(["ncol", "z"], T_mid),
            qv=(["ncol", "z"], qv),
            cos_zenith_angle=(["ncol"], cos_zenith),
            lat=(["ncol"], lat),
            surface_geopotential=(["ncol"], phis),
        )
    )
    return ensure_correction_ordering(predict_with_qv_constraint(model, ds, dt))

def get_ML_correction_dQ1_only(model, T_mid, qv, cos_zenith, lat, phis):
    """Get ML correction for air temperature (dQ1)

    Args:
        model: pre-trained ML model for dQ1
        T_mid: air temperature
        qv: specific humidity
        cos_zenith: cosine zenith angle
        lat: latitude
        phis: surface geopotential
    """
    # TODO: standardize reference DataArray dims 1D or 2D
    ds = xr.Dataset(
        data_vars=dict(
            T_mid=(["ncol", "z"], T_mid),
            qv=(["ncol", "z"], qv),
            cos_zenith_angle=(["ncol"], cos_zenith),
            lat=(["ncol"], lat),
            surface_geopotential=(["ncol"], phis),
        )
    )
    return ensure_correction_ordering(predict(model, ds))

def get_ML_correction_dQu_dQv(model, T_mid, qv, cos_zenith, lat, phis, u, v, dt):
    """Get ML correction for eastward wind (dQu or dQxwind) and northward wind (dQv or dQywind)

    Args:
        model: pre-trained ML model for dQu and dQv
        T_mid: air  temperature
        qv: specific humidity
        cos_zenith: cosine zenith angle
        lat: latitude
        phis: surface geopotential
        u: horizontal wind in x-direction
        v: horizontal wind in y-direction
        dt: time step (s)
    """
    ds = xr.Dataset(
        data_vars=dict(
            T_mid=(["ncol", "z"], T_mid),
            qv=(["ncol", "z"], qv),
            U=(["ncol", "z"], u),
            V=(["ncol", "z"], v),
            lat=(["ncol"], lat),
            surface_geopotential=(["ncol"], phis),
            cos_zenith_angle=(["ncol"], cos_zenith),
        )
    )
    output = ensure_correction_ordering(predict(model, ds))
    # rename dQxwind and dQywind to dQu and dQv if needed
    if "dQxwind" in output.keys():
        output["dQu"] = output.pop("dQxwind")
    if "dQywind" in output.keys():
        output["dQv"] = output.pop("dQywind")

    return output


def _limit_sw_down(sfc_sw_down: xr.DataArray, toa_sw_down: xr.DataArray, is_sw_down_toa: xr.DataArray) -> xr.DataArray:
    sfc_sw_down = sfc_sw_down.where(is_sw_down_toa, 0.0)
    # max downwelling based on checking training data
    sfc_sw_down_constraint = toa_sw_down * 0.92  
    sfc_sw_down = sfc_sw_down.where(sfc_sw_down <= sfc_sw_down_constraint, sfc_sw_down_constraint)

    return sfc_sw_down


def _limit_sfc_vis_frac(sfc_vis_frac: xr.DataArray, is_sw_down_toa: xr.DataArray) -> xr.DataArray:
    sfc_vis_frac = sfc_vis_frac.where(is_sw_down_toa, 0.0)
    # sfc vis frac doesn't go lower than ~0.35 where downwelling shortwave exists
<<<<<<< HEAD
=======
    # TODO: should I also add a cap?  Perhaps just add to clip config for training
>>>>>>> d1a949ce
    vis_frac_ok = cp.logical_and(is_sw_down_toa.data, sfc_vis_frac.data >= 0.35)
    vis_frac_ok = cp.logical_or(vis_frac_ok, cp.logical_not(is_sw_down_toa.data))
    sfc_vis_frac = sfc_vis_frac.where(vis_frac_ok, 0.35)

    return sfc_vis_frac

<<<<<<< HEAD
def _get_vis_nir_fractions(output: xr.Dataset, is_sw_down_toa: xr.DataArray):
    """
    Expect the ML model to predict either visible or NIR fraction.  Determine
    the opposite component based on what's provided for consistency.
    """

    if VISIBLE_FRAC_KEY in output:
        if NIR_FRAC_KEY in output:
            logger.warning("Both vis and nir sw fractions are present in the ML output, defaulting to vis")
        vis_frac = output[VISIBLE_FRAC_KEY]
    elif VISIBLE_FRAC_KEY in output:
        vis_frac = output[VISIBLE_FRAC_KEY]
    elif NIR_FRAC_KEY in output:
        nir_frac = output[NIR_FRAC_KEY]
        vis_frac = 1 - nir_frac
    else:
        raise ValueError("Neither vis nor nir fractions are present in the ML output")
    
    vis_frac = _limit_sfc_vis_frac(vis_frac, is_sw_down_toa)
    nir_frac = 1 - vis_frac
    
    return vis_frac.where(is_sw_down_toa, 0.0), nir_frac.where(is_sw_down_toa, 0.0)

=======
>>>>>>> d1a949ce

def _get_constrained_diffusive_fluxes(
    sfc_nir_dif_frac: xr.DataArray,
    sfc_vis_dif_frac: xr.DataArray,
<<<<<<< HEAD
) -> xr.DataArray:
=======
    is_sw_down_toa: xr.DataArray,
) -> xr.DataArray:
    sfc_nir_dif_frac = sfc_nir_dif_frac.where(is_sw_down_toa, 0.0)
    sfc_vis_dif_frac = sfc_vis_dif_frac.where(is_sw_down_toa, 0.0)
>>>>>>> d1a949ce

    # from notebook, nir dif frac should never be greater than sfc_vis_dif_frac
    nir_vis_dif_inconsistency = sfc_nir_dif_frac > sfc_vis_dif_frac
    sfc_nir_dif_frac = xr.where(
        nir_vis_dif_inconsistency, sfc_vis_dif_frac, sfc_nir_dif_frac
    )
    num_inconsistent_points = nir_vis_dif_inconsistency.sum()
    if num_inconsistent_points.data > 0:
        avg_difference = (sfc_nir_dif_frac - sfc_vis_dif_frac).where(nir_vis_dif_inconsistency).mean()
        logger.info(
            "Number of inconsistent downwelling nir diffuse fractions (> vis diffuse):"
            f" {num_inconsistent_points.data}"
        )
        logger.info(
            "Average difference between downwelling nir and vis diffuse fractions"
            f" at inconsistent points: {avg_difference.data}"
        )
    return sfc_nir_dif_frac, sfc_vis_dif_frac


<<<<<<< HEAD
def _get_direct_diffusive_fractions(output: xr.Dataset, is_sw_down_toa: xr.DataArray):
    """
    Expect the ML model to predict either direct or diffuse fractions.  Determine
    the opposite component based on what's provided for consistency.

    Note: predicting the direct fraction is preferred since diffuse both reaches
    a max and has sharp cutoff to 0 at edges of downwelling solar radiation, which
    is difficult for NNs to achieve.  Overall, since the donwelling radiation is relatively 
    small at the edges, getting the direct/diffuse fractions wrong probably won't have
    a large impact.
    """

    if VIS_DIRECT_KEY in output:
        if VIS_DIFFUSE_KEY in output:
            logger.warning("visible direct and diffuse fraction found in output, defaulting to direct")
        vis_dir_frac = output[VIS_DIRECT_KEY]
        vis_dif_frac = 1 - vis_dir_frac
    elif VIS_DIFFUSE_KEY in output:
        vis_dif_frac = output[VIS_DIFFUSE_KEY]
    else:
        raise ValueError("No direct/diffuse visible variable found in output")

    if NIR_DIRECT_KEY in output:
        if NIR_DIFFUSE_KEY in output:
            logger.warning("visible direct and diffuse fraction found in output, defaulting to direct")
        nir_dir_frac = output[NIR_DIRECT_KEY]
        nir_dif_frac = 1 - nir_dir_frac
    elif NIR_DIFFUSE_KEY in output:
        nir_dif_frac = output[NIR_DIFFUSE_KEY]
    else:
        raise ValueError("No direct/diffuse visible variable found in output")
    
    nir_dif_frac, vis_dif_frac = _get_constrained_diffusive_fluxes(nir_dif_frac, vis_dif_frac)
    nir_dir_frac = 1 - nir_dif_frac
    vis_dir_frac = 1 - vis_dif_frac
    

    return (
        vis_dir_frac.where(is_sw_down_toa, 0.0), 
        vis_dif_frac.where(is_sw_down_toa, 0.0), 
        nir_dir_frac.where(is_sw_down_toa, 0.0), 
        nir_dif_frac.where(is_sw_down_toa, 0.0)
    )


=======
>>>>>>> d1a949ce
def get_ML_correction_sfc_fluxes(
    model,
    T_mid,
    qv,
    cos_zenith,
    lat,
    phis,
    sw_flux_dn,
    sfc_alb_dir_vis,
    sfc_alb_dif_vis,
    sfc_alb_dir_nir,
    sfc_alb_dif_nir,
):    
    """Get ML correction for overriding surface fluxes (net shortwave and downward longwave)
    ML model should have the following output variables:
        net_shortwave_sfc_flux_via_transmissivity
        override_for_time_adjusted_total_sky_downward_longwave_flux_at_surface

    Args:
        model: pre-trained ML model for radiative fluxes
        T_mid: air  temperature
        qv: specific humidity
        cos_zenith: cosine zenith angle
        lat: latitude
        phis: surface geopotential
        sfc_alb_dif_vis: surface albedo for diffuse shortwave radiation
        sw_flux_dn: downward shortwave flux
        dt: time step (s)
    """    
    SW_flux_dn_at_model_top = xr.DataArray(sw_flux_dn[:, 0], dims=["ncol"])
    sfc_alb_dir_vis = xr.DataArray(sfc_alb_dir_vis, dims=["ncol"])
    sfc_alb_dif_vis = xr.DataArray(sfc_alb_dif_vis, dims=["ncol"])
    sfc_alb_dir_nir = xr.DataArray(sfc_alb_dir_nir, dims=["ncol"])
    sfc_alb_dif_nir = xr.DataArray(sfc_alb_dif_nir, dims=["ncol"])
    
    ds = xr.Dataset(
        data_vars=dict(
            T_mid=(["ncol", "z"], T_mid),
            qv=(["ncol", "z"], qv),
            lat=(["ncol"], lat),
            surface_geopotential=(["ncol"], phis),
            cos_zenith_angle=(["ncol"], cos_zenith),
        )
    )
    output = predict(model, ds)
    is_sw_down_toa = SW_flux_dn_at_model_top > 0

<<<<<<< HEAD
    transmissivity_key = "shortwave_transmissivity_of_atmospheric_column"
    if transmissivity_key in output:
        transmissivity = output[transmissivity_key]
        sfc_sw_down = SW_flux_dn_at_model_top * transmissivity
    else:
        sfc_sw_down = output["total_sky_downward_shortwave_flux_at_surface"]
    
    sfc_sw_down = _limit_sw_down(
        sfc_sw_down,
        SW_flux_dn_at_model_top,
        is_sw_down_toa,
    )
=======
    # for transmissivity calculation
    atmos_transmissivity = output["shortwave_transmissivity_of_atmospheric_column"].where(is_sw_down_toa, 0.0)
    sfc_sw_down = SW_flux_dn_at_model_top * atmos_transmissivity
    
    # for direct sw_down prediction if used
    # sfc_sw_down = _limit_sw_down(
    #     output["total_sky_downward_shortwave_flux_at_surface"],
    #     SW_flux_dn_at_model_top,
    #     is_sw_down_toa,
    # )
>>>>>>> d1a949ce

    sfc_vis_frac = _limit_sfc_vis_frac(
        output["downward_vis_fraction_at_surface"],
        is_sw_down_toa,
    )

    sfc_nir_frac = (1 - sfc_vis_frac).where(is_sw_down_toa, 0.0)
<<<<<<< HEAD

    [
        sfc_vis_dir_frac,
        sfc_vis_dif_frac,
        sfc_nir_dir_frac,
        sfc_nir_dif_frac,
    ] = _get_direct_diffusive_fractions(output, is_sw_down_toa)
=======
    sfc_nir_dif_frac, sfc_vis_dif_frac = _get_constrained_diffusive_fluxes(
        output["downward_nir_diffuse_fraction_at_surface"],
        output["downward_vis_diffuse_fraction_at_surface"],
        is_sw_down_toa,
    )

    sfc_nir_dir_frac = (1 - sfc_nir_dif_frac).where(is_sw_down_toa, 0.0)
    sfc_vis_dir_frac = (1 - sfc_vis_dif_frac).where(is_sw_down_toa, 0.0)
>>>>>>> d1a949ce

    sfc_flux_vis_dir = sfc_sw_down * sfc_vis_frac * sfc_vis_dir_frac
    sfc_flux_vis_dif = sfc_sw_down * sfc_vis_frac * sfc_vis_dif_frac 
    sfc_flux_nir_dir = sfc_sw_down * sfc_nir_frac * sfc_nir_dir_frac
    sfc_flux_nir_dif = sfc_sw_down * sfc_nir_frac * sfc_nir_dif_frac

    sw_net = (
        sfc_flux_vis_dir * (1 - sfc_alb_dir_vis) +
        sfc_flux_vis_dif * (1 - sfc_alb_dif_vis) +
        sfc_flux_nir_dir * (1 - sfc_alb_dir_nir) +
        sfc_flux_nir_dif * (1 - sfc_alb_dif_nir)
    )

    if (is_sw_down_toa.sum().data > 0):
        logger.info(
            "Min max radiation outputs\n"
            f"\sfc_sw_down_min: {sfc_sw_down.where(is_sw_down_toa).min().data:1.2f}, sfc_sw_down_max: {sfc_sw_down.where(is_sw_down_toa).max().data:1.2f}\n"
            f"\tsw_net_min: {sw_net.where(is_sw_down_toa).min().data:1.2f}, sw_net_max: {sw_net.where(is_sw_down_toa).max().data:1.2f}\n"
            f"\tsfc_vis_frac_min: {sfc_vis_frac.where(is_sw_down_toa).min().data:1.2f}, sfc_vis_frac_max: {sfc_vis_frac.where(is_sw_down_toa).max().data:1.2f}\n"
            f"\tsfc_nir_dif_frac_min: {sfc_nir_dif_frac.where(is_sw_down_toa).min().data:1.2f}, sfc_nir_dif_frac_max: {sfc_nir_dif_frac.where(is_sw_down_toa).max().data:1.2f}\n"
            f"\tsfc_vis_dif_frac_min: {sfc_vis_dif_frac.where(is_sw_down_toa).min().data:1.2f}, sfc_vis_dif_frac_max: {sfc_vis_dif_frac.where(is_sw_down_toa).max().data:1.2f}\n"
        )

    output["sfc_flux_dif_nir"] = sfc_flux_nir_dif
    output["sfc_flux_dif_vis"] = sfc_flux_vis_dif
    output["sfc_flux_dir_nir"] = sfc_flux_nir_dir
    output["sfc_flux_dir_vis"] = sfc_flux_vis_dir
    output["sfc_flux_sw_net"] = sw_net
    output["sfc_flux_sw_dn"] = sfc_sw_down

    return ensure_correction_ordering(output)




def _get_cupy_from_gpu_ptr(ptr, shape, dtype_char):
    dtype = cp.dtype(dtype_char)
    total_size = np.product(shape) * dtype.itemsize
    data_from_ptr = cp.ndarray(
        shape, 
        dtype=dtype,
        memptr=cp.cuda.MemoryPointer(
            cp.cuda.UnownedMemory(ptr, total_size, None), 0
        )
    )
    return data_from_ptr


def update_fields(
    field_dtype_char,
    qv,
    T_mid,
    u,
    v,
    lat,
    lon,
    phis,
    sw_flux_dn,
    sfc_alb_dir_vis,
    sfc_alb_dif_vis,
    sfc_alb_dir_nir,
    sfc_alb_dif_nir,
    sfc_flux_dir_nir,
    sfc_flux_dir_vis,
    sfc_flux_dif_nir,
    sfc_flux_dif_vis,
    sfc_flux_sw_net,
    sfc_flux_lw_dn,
    Ncol,
    Nlev,
    num_tracers,
    dt,
    current_time,
    tq_model_path,
    t_model_path,
    uv_model_path,
    flux_model_path,
):
    """
    T_mid: temperature
    qv: specific humidity
    u: x-component of wind
    v: y-component of wind
    lat: latitude
    lon: longitude
    phis: surface geopotential
    SW_flux_dn_at_model_top: downwelling shortwave flux at the top of the model
    sfc_alb_dif_vis: surface diffuse shortwave albedo
    sfc_flux_sw_net
    sfc_flux_lw_dn
    Ncol: number of columns
    Nlev: number of levels
    num_tracers: number of tracers
    dt: time step (s)
    current_time: current time in the format "YYYY-MM-DD HH:MM:SS"
    tq_model_path: path to the temperature and specific humidity ML model
    t_model_path: path to the temperature only ML model
    uv_model_path: path to the wind ML model
    flux_model_path: path to the surface fluxes ML model
    """
    start = time.time()
    qv = _get_cupy_from_gpu_ptr(qv, (Ncol, num_tracers, Nlev), field_dtype_char)
    T_mid = _get_cupy_from_gpu_ptr(T_mid, (Ncol, Nlev), field_dtype_char)
    u = _get_cupy_from_gpu_ptr(u, (Ncol, Nlev), field_dtype_char)
    v = _get_cupy_from_gpu_ptr(v, (Ncol, Nlev), field_dtype_char)
    lat = _get_cupy_from_gpu_ptr(lat, (Ncol,), field_dtype_char)
    lon = _get_cupy_from_gpu_ptr(lon, (Ncol,), field_dtype_char)
    phis = _get_cupy_from_gpu_ptr(phis, (Ncol,), field_dtype_char)
    sw_flux_dn = _get_cupy_from_gpu_ptr(sw_flux_dn, (Ncol, Nlev+1), field_dtype_char)
    sfc_alb_dir_vis = _get_cupy_from_gpu_ptr(sfc_alb_dir_vis, (Ncol,), field_dtype_char)
    sfc_alb_dif_vis = _get_cupy_from_gpu_ptr(sfc_alb_dif_vis, (Ncol,), field_dtype_char)
    sfc_alb_dir_nir = _get_cupy_from_gpu_ptr(sfc_alb_dir_nir, (Ncol,), field_dtype_char)
    sfc_alb_dif_nir = _get_cupy_from_gpu_ptr(sfc_alb_dif_nir, (Ncol,), field_dtype_char)
    sfc_flux_dir_nir = _get_cupy_from_gpu_ptr(sfc_flux_dir_nir, (Ncol,), field_dtype_char)
    sfc_flux_dir_vis = _get_cupy_from_gpu_ptr(sfc_flux_dir_vis, (Ncol,), field_dtype_char)
    sfc_flux_dif_nir = _get_cupy_from_gpu_ptr(sfc_flux_dif_nir, (Ncol,), field_dtype_char)
    sfc_flux_dif_vis = _get_cupy_from_gpu_ptr(sfc_flux_dif_vis, (Ncol,), field_dtype_char)
    sfc_flux_sw_net = _get_cupy_from_gpu_ptr(sfc_flux_sw_net, (Ncol,), field_dtype_char)
    sfc_flux_lw_dn = _get_cupy_from_gpu_ptr(sfc_flux_lw_dn, (Ncol,), field_dtype_char)
    current_datetime = datetime.datetime.strptime(current_time, "%Y-%m-%d %H:%M:%S")
    cos_zenith = cos_zenith_angle(
        current_datetime,
        lon,
        lat,
    )

    # Kokkos crashes if I import tensorflow too early 
    # (i.e., during MLCorrection::initialize_impl)
    # so defer the import until it's needed for models here.
    # models are loaded into global state so they are only loaded once
    # despite being called each time we ask for a correction
    model_tq = _load_model(TQ, tq_model_path)
    model_t = _load_model(T_ONLY, t_model_path)
    model_uv = _load_model(UV, uv_model_path)
    model_sfc_fluxes = _load_model(FLUX, flux_model_path)
    
    device = qv.device.id
    with cp.cuda.Device(device):
        qv_0 = cp.ascontiguousarray(qv[:, 0, :])
    
    if model_tq is not None:
        correction_tq = get_ML_correction_dQ1_dQ2(
            model_tq, 
            T_mid, 
            qv_0, 
            cos_zenith,
            lat,
            phis,
            dt
        )
        T_mid[:, :] += correction_tq["dQ1"].data * dt
        qv[:, 0, :] += correction_tq["dQ2"].data * dt
    if model_t is not None:
        correction_tq = get_ML_correction_dQ1_only(
            model_tq, 
            T_mid, 
            qv_0, 
            cos_zenith,
            lat,
            phis,
        )
        T_mid[:, :] += correction_tq["dQ1"].data * dt        
    if model_uv is not None:
        correction_uv = get_ML_correction_dQu_dQv(
            model_uv, T_mid, qv_0, cos_zenith, lat, phis, u, v, dt
        )
        u[:, :] += correction_uv["dQu"].data * dt
        v[:, :] += correction_uv["dQv"].data * dt
    if model_sfc_fluxes is not None:
        correction_sfc_fluxes = get_ML_correction_sfc_fluxes(
            model_sfc_fluxes,
            T_mid,
            qv_0,
            cos_zenith,
            lat,
            phis,
            sw_flux_dn,
            sfc_alb_dir_vis,
            sfc_alb_dif_vis,
            sfc_alb_dir_nir,
            sfc_alb_dif_nir,
        )
        sfc_flux_dir_nir[:] = correction_sfc_fluxes["sfc_flux_dir_nir"].data
        sfc_flux_dir_vis[:] = correction_sfc_fluxes["sfc_flux_dir_vis"].data
        sfc_flux_dif_nir[:] = correction_sfc_fluxes["sfc_flux_dif_nir"].data
        sfc_flux_dif_vis[:] = correction_sfc_fluxes["sfc_flux_dif_vis"].data
        sfc_flux_sw_net[:] = correction_sfc_fluxes["sfc_flux_sw_net"].data
        sfc_flux_lw_dn[:] = correction_sfc_fluxes["sfc_flux_lw_dn"].data

    end = time.time()
    logger.debug(
        "ML correction python timing (seconds):  {total: "
        f"{end-start}"
        "}")<|MERGE_RESOLUTION|>--- conflicted
+++ resolved
@@ -173,17 +173,12 @@
 def _limit_sfc_vis_frac(sfc_vis_frac: xr.DataArray, is_sw_down_toa: xr.DataArray) -> xr.DataArray:
     sfc_vis_frac = sfc_vis_frac.where(is_sw_down_toa, 0.0)
     # sfc vis frac doesn't go lower than ~0.35 where downwelling shortwave exists
-<<<<<<< HEAD
-=======
-    # TODO: should I also add a cap?  Perhaps just add to clip config for training
->>>>>>> d1a949ce
     vis_frac_ok = cp.logical_and(is_sw_down_toa.data, sfc_vis_frac.data >= 0.35)
     vis_frac_ok = cp.logical_or(vis_frac_ok, cp.logical_not(is_sw_down_toa.data))
     sfc_vis_frac = sfc_vis_frac.where(vis_frac_ok, 0.35)
 
     return sfc_vis_frac
 
-<<<<<<< HEAD
 def _get_vis_nir_fractions(output: xr.Dataset, is_sw_down_toa: xr.DataArray):
     """
     Expect the ML model to predict either visible or NIR fraction.  Determine
@@ -207,20 +202,11 @@
     
     return vis_frac.where(is_sw_down_toa, 0.0), nir_frac.where(is_sw_down_toa, 0.0)
 
-=======
->>>>>>> d1a949ce
 
 def _get_constrained_diffusive_fluxes(
     sfc_nir_dif_frac: xr.DataArray,
     sfc_vis_dif_frac: xr.DataArray,
-<<<<<<< HEAD
 ) -> xr.DataArray:
-=======
-    is_sw_down_toa: xr.DataArray,
-) -> xr.DataArray:
-    sfc_nir_dif_frac = sfc_nir_dif_frac.where(is_sw_down_toa, 0.0)
-    sfc_vis_dif_frac = sfc_vis_dif_frac.where(is_sw_down_toa, 0.0)
->>>>>>> d1a949ce
 
     # from notebook, nir dif frac should never be greater than sfc_vis_dif_frac
     nir_vis_dif_inconsistency = sfc_nir_dif_frac > sfc_vis_dif_frac
@@ -241,7 +227,6 @@
     return sfc_nir_dif_frac, sfc_vis_dif_frac
 
 
-<<<<<<< HEAD
 def _get_direct_diffusive_fractions(output: xr.Dataset, is_sw_down_toa: xr.DataArray):
     """
     Expect the ML model to predict either direct or diffuse fractions.  Determine
@@ -287,8 +272,6 @@
     )
 
 
-=======
->>>>>>> d1a949ce
 def get_ML_correction_sfc_fluxes(
     model,
     T_mid,
@@ -336,7 +319,6 @@
     output = predict(model, ds)
     is_sw_down_toa = SW_flux_dn_at_model_top > 0
 
-<<<<<<< HEAD
     transmissivity_key = "shortwave_transmissivity_of_atmospheric_column"
     if transmissivity_key in output:
         transmissivity = output[transmissivity_key]
@@ -349,18 +331,6 @@
         SW_flux_dn_at_model_top,
         is_sw_down_toa,
     )
-=======
-    # for transmissivity calculation
-    atmos_transmissivity = output["shortwave_transmissivity_of_atmospheric_column"].where(is_sw_down_toa, 0.0)
-    sfc_sw_down = SW_flux_dn_at_model_top * atmos_transmissivity
-    
-    # for direct sw_down prediction if used
-    # sfc_sw_down = _limit_sw_down(
-    #     output["total_sky_downward_shortwave_flux_at_surface"],
-    #     SW_flux_dn_at_model_top,
-    #     is_sw_down_toa,
-    # )
->>>>>>> d1a949ce
 
     sfc_vis_frac = _limit_sfc_vis_frac(
         output["downward_vis_fraction_at_surface"],
@@ -368,7 +338,6 @@
     )
 
     sfc_nir_frac = (1 - sfc_vis_frac).where(is_sw_down_toa, 0.0)
-<<<<<<< HEAD
 
     [
         sfc_vis_dir_frac,
@@ -376,16 +345,6 @@
         sfc_nir_dir_frac,
         sfc_nir_dif_frac,
     ] = _get_direct_diffusive_fractions(output, is_sw_down_toa)
-=======
-    sfc_nir_dif_frac, sfc_vis_dif_frac = _get_constrained_diffusive_fluxes(
-        output["downward_nir_diffuse_fraction_at_surface"],
-        output["downward_vis_diffuse_fraction_at_surface"],
-        is_sw_down_toa,
-    )
-
-    sfc_nir_dir_frac = (1 - sfc_nir_dif_frac).where(is_sw_down_toa, 0.0)
-    sfc_vis_dir_frac = (1 - sfc_vis_dif_frac).where(is_sw_down_toa, 0.0)
->>>>>>> d1a949ce
 
     sfc_flux_vis_dir = sfc_sw_down * sfc_vis_frac * sfc_vis_dir_frac
     sfc_flux_vis_dif = sfc_sw_down * sfc_vis_frac * sfc_vis_dif_frac 
