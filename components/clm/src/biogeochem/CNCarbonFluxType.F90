--- conflicted
+++ resolved
@@ -8,16 +8,16 @@
   use clm_varpar             , only : nlevdecomp_full, nlevgrnd, nlevdecomp
   use clm_varcon             , only : spval, ispval, dzsoi_decomp
   use landunit_varcon        , only : istsoil, istcrop, istdlak 
-  use clm_varctl             , only : use_c13, use_fates 
-  use CH4varcon              , only : allowlakeprod
+  use clm_varctl             , only : use_cndv, use_c13, use_fates 
+  use ch4varcon              , only : allowlakeprod
   use pftvarcon              , only : npcropmin
   use CNDecompCascadeConType , only : decomp_cascade_con
-  use VegetationType         , only : veg_pp
+  use VegetationType              , only : veg_pp                
   use ColumnType             , only : col_pp                
   use LandunitType           , only : lun_pp
   use clm_varctl             , only : nu_com
+  ! bgc interface & pflotran
   use clm_varctl             , only : use_clm_interface, use_pflotran, pf_cmode, use_vertsoilc
-  use AnnualFluxDribbler     , only : annual_flux_dribbler_type, annual_flux_dribbler_gridcell
   ! 
   ! !PUBLIC TYPES:
   implicit none
@@ -315,6 +315,7 @@
      real(r8), pointer :: m_c_to_litr_met_fire_col                  (:,:)   ! C from leaf, froot, xfer and storage C to litter labile C by fire (gC/m3/s) 
      real(r8), pointer :: m_c_to_litr_cel_fire_col                  (:,:)   ! C from leaf, froot, xfer and storage C to litter cellulose C by fire (gC/m3/s) 
      real(r8), pointer :: m_c_to_litr_lig_fire_col                  (:,:)   ! C from leaf, froot, xfer and storage C to litter lignin C by fire (gC/m3/s) 
+     real(r8), pointer :: lf_conv_cflux_col                         (:)     ! (gC/m2/s) conversion C flux due to BET and BDT area decreasing (immediate loss to atm)
      real(r8), pointer :: somc_fire_col                             (:)     ! (gC/m2/s) carbon emissions due to peat burning
 
      real(r8), pointer :: decomp_cpools_sourcesink_col              (:,:,:) ! change in decomposing c pools. Used to update concentrations concurrently with vertical transport (gC/m3/timestep)  
@@ -335,26 +336,12 @@
      real(r8), pointer :: phr_vr_col                                (:,:)   ! potential hr (not N-limited) (gC/m3/s)
      real(r8), pointer :: fphr_col                                  (:,:)   ! fraction of potential heterotrophic respiration
 
-     ! crop fluxes
-     real(r8), pointer :: crop_seedc_to_leaf_patch                  (:)     ! (gC/m2/s) seed source to leaf, for crops
-
      ! CN dynamic landcover fluxes
-     real(r8), pointer :: dwt_seedc_to_leaf_patch                   (:)     ! (gC/m2/s) seed source to patch-level; although this is a patch-level flux, it is expressed per unit GRIDCELL area
-     real(r8), pointer :: dwt_seedc_to_leaf_grc                     (:)     ! (gC/m2/s) dwt_seedc_to_leaf_patch summed to the gridcell-level
-     real(r8), pointer :: dwt_seedc_to_deadstem_patch               (:)     ! (gC/m2/s) seed source to patch-level; although this is a patch-level flux, it is expressed per unit GRIDCELL area
-     real(r8), pointer :: dwt_seedc_to_deadstem_grc                 (:)     ! (gC/m2/s) dwt_seedc_to_leaf_patch summed to the gridcell-level
-     real(r8), pointer :: dwt_conv_cflux_patch                      (:)     ! (gC/m2/s) conversion C flux (immediate loss to atm); although this is a patch-level flux, it is expressed per unit GRIDCELL area
-     real(r8), pointer :: dwt_conv_cflux_grc                        (:)     ! (gC/m2/s) dwt_conv_cflux_patch summed to the gridcell-level
-     real(r8), pointer :: dwt_conv_cflux_dribbled_grc               (:)     ! (gC/m2/s) dwt_conv_cflux_grc dribbled evenly throughout the year
-     real(r8), pointer :: dwt_prod10c_gain_patch                    (:)     ! (gC/m2/s) addition to 10-yr wood product pool; although this is a patch-level flux, it is expressed per unit GRIDCELL area
-     real(r8), pointer :: dwt_prod100c_gain_patch                   (:)     ! (gC/m2/s) addition to 100-yr wood product pool; although this is a patch-level flux, it is expressed per unit GRIDCELL area
-     real(r8), pointer :: dwt_crop_productc_gain_patch              (:)     ! (gC/m2/s) addition to crop product pools from landcover change; although this is a patch-level flux, it is expressed per unit GRIDCELL area
-     real(r8), pointer :: dwt_slash_cflux_col                       (:)     ! (gC/m2/s) conversion slash flux due to landcover change
-     
+     real(r8), pointer :: dwt_seedc_to_leaf_col                     (:)     ! (gC/m2/s) seed source to patch-level
+     real(r8), pointer :: dwt_seedc_to_deadstem_col                 (:)     ! (gC/m2/s) seed source to patch-level
      real(r8), pointer :: dwt_conv_cflux_col                        (:)     ! (gC/m2/s) conversion C flux (immediate loss to atm)
      real(r8), pointer :: dwt_prod10c_gain_col                      (:)     ! (gC/m2/s) addition to 10-yr wood product pool
      real(r8), pointer :: dwt_prod100c_gain_col                     (:)     ! (gC/m2/s) addition to 100-yr wood product pool
-
      real(r8), pointer :: dwt_frootc_to_litr_met_c_col              (:,:)   ! (gC/m3/s) fine root to litter due to landcover change
      real(r8), pointer :: dwt_frootc_to_litr_cel_c_col              (:,:)   ! (gC/m3/s) fine root to litter due to landcover change
      real(r8), pointer :: dwt_frootc_to_litr_lig_c_col              (:,:)   ! (gC/m3/s) fine root to litter due to landcover change
@@ -363,11 +350,6 @@
      real(r8), pointer :: dwt_closs_col                             (:)     ! (gC/m2/s) total carbon loss from product pools and conversion
      real(r8), pointer :: landuseflux_col                           (:)     ! (gC/m2/s) dwt_closs+product_closs
      real(r8), pointer :: landuptake_col                            (:)     ! (gC/m2/s) nee-landuseflux
-
-     real(r8), pointer :: dwt_prod10c_gain_grc                      (:)     ! (gC/m2/s) dynamic landcover addition to 10-year wood product pool
-     real(r8), pointer :: dwt_prod100c_gain_grc                     (:)     ! (gC/m2/s) dynamic landcover addition to 100-year wood product pool
-     real(r8), pointer :: hrv_deadstemc_to_prod10c_grc              (:)     ! (gC/m2/s) dead stem harvest to 10-year wood product pool
-     real(r8), pointer :: hrv_deadstemc_to_prod100c_grc             (:)     ! (gC/m2/s) dead stem harvest to 100-year wood product pool
 
      ! CN wood product pool loss fluxes
      real(r8), pointer :: prod1c_loss_col                           (:)     ! (gC/m2/s) decomposition loss from 1-year product pool
@@ -409,7 +391,9 @@
      real(r8), pointer :: hrv_xsmrpool_to_atm_col                   (:)     ! column excess MR pool harvest mortality (gC/m2/s) (p2c)
   
      ! Temporary and annual sums
+     real(r8), pointer :: tempsum_litfall_patch       (:) ! temporary annual sum of litfall (gC/m2/yr) (CNDV)
      real(r8), pointer :: tempsum_npp_patch           (:) ! patch temporary annual sum of NPP (gC/m2/yr)
+     real(r8), pointer :: annsum_litfall_patch        (:) ! annual sum of litfall (gC/m2/yr) (CNDV)
      real(r8), pointer :: annsum_npp_patch            (:) ! patch annual sum of NPP (gC/m2/yr)
      real(r8), pointer :: annsum_npp_col              (:) ! col annual sum of NPP, averaged from pft-level (gC/m2/yr)
      real(r8), pointer :: lag_npp_col                 (:) ! col lagged net primary production (gC/m2/s)
@@ -433,10 +417,6 @@
      real(r8), pointer :: f_co2_soil_col                            (:)     ! total soil-atm. CO2 exchange (gC/m2/s)
     !------------------------------------------------------------------------
 
-     ! Objects that help convert once-per-year dynamic land cover changes into fluxes
-     ! that are dribbled throughout the year
-     type(annual_flux_dribbler_type) :: dwt_conv_cflux_dribbler
-     type(annual_flux_dribbler_type) :: hrv_xsmrpool_to_atm_dribbler
    contains
 
      procedure , public  :: Init   
@@ -479,12 +459,10 @@
      ! !LOCAL VARIABLES:
      integer           :: begp,endp
      integer           :: begc,endc
-     integer           :: begg,endg
      !------------------------------------------------------------------------
 
      begp = bounds%begp; endp = bounds%endp
      begc = bounds%begc; endc = bounds%endc
-     begg = bounds%begg; endg = bounds%endg
 
      if (.not.use_fates) then
         allocate(this%m_leafc_to_litter_patch                  (begp:endp)) ; this%m_leafc_to_litter_patch                (:) = nan
@@ -738,20 +716,8 @@
      allocate(this%dwt_deadcrootc_to_cwdc_col        (begc:endc,1:nlevdecomp_full)); this%dwt_deadcrootc_to_cwdc_col   (:,:)=nan
 
      allocate(this%dwt_closs_col                     (begc:endc))                  ; this%dwt_closs_col             (:)  =nan
-     allocate(this%crop_seedc_to_leaf_patch          (begp:endp))                  ; this%crop_seedc_to_leaf_patch  (:)  =nan
-
-     allocate(this%dwt_seedc_to_leaf_patch           (begp:endp))                  ; this%dwt_seedc_to_leaf_patch      (:) =nan
-     allocate(this%dwt_seedc_to_leaf_grc             (begg:endg))                  ; this%dwt_seedc_to_leaf_grc        (:) =nan
-     allocate(this%dwt_seedc_to_deadstem_patch       (begp:endp))                  ; this%dwt_seedc_to_deadstem_patch  (:) =nan
-     allocate(this%dwt_seedc_to_deadstem_grc         (begg:endg))                  ; this%dwt_seedc_to_deadstem_grc    (:) =nan
-     allocate(this%dwt_conv_cflux_patch              (begp:endp))                  ; this%dwt_conv_cflux_patch         (:) =nan
-     allocate(this%dwt_conv_cflux_grc                (begg:endg))                  ; this%dwt_conv_cflux_grc           (:) =nan
-     allocate(this%dwt_conv_cflux_dribbled_grc       (begg:endg))                  ; this%dwt_conv_cflux_dribbled_grc  (:) =nan
-     allocate(this%dwt_prod10c_gain_patch            (begp:endp))                  ; this%dwt_prod10c_gain_patch       (:) =nan
-     allocate(this%dwt_prod100c_gain_patch           (begp:endp))                  ; this%dwt_prod100c_gain_patch      (:) =nan
-     allocate(this%dwt_crop_productc_gain_patch      (begp:endp))                  ; this%dwt_crop_productc_gain_patch (:) =nan
-     allocate(this%dwt_slash_cflux_col               (begc:endc))                  ; this%dwt_slash_cflux_col          (:) =nan
-
+     allocate(this%dwt_seedc_to_leaf_col             (begc:endc))                  ; this%dwt_seedc_to_leaf_col     (:)  =nan
+     allocate(this%dwt_seedc_to_deadstem_col         (begc:endc))                  ; this%dwt_seedc_to_deadstem_col (:)  =nan
      allocate(this%dwt_conv_cflux_col                (begc:endc))                  ; this%dwt_conv_cflux_col        (:)  =nan
      allocate(this%dwt_prod10c_gain_col              (begc:endc))                  ; this%dwt_prod10c_gain_col      (:)  =nan
      allocate(this%dwt_prod100c_gain_col             (begc:endc))                  ; this%dwt_prod100c_gain_col     (:)  =nan
@@ -764,16 +730,12 @@
      allocate(this%prod100c_loss_col                 (begc:endc))                  ; this%prod100c_loss_col         (:)  =nan
      allocate(this%product_closs_col                 (begc:endc))                  ; this%product_closs_col         (:)  =nan
 
-     allocate(this%dwt_prod10c_gain_grc              (begg:endg))                  ; this%dwt_prod10c_gain_grc      (:)  =nan
-     allocate(this%dwt_prod100c_gain_grc             (begg:endg))                  ; this%dwt_prod100c_gain_grc     (:)  =nan
-     allocate(this%hrv_deadstemc_to_prod10c_grc      (begg:endg))                  ; this%hrv_deadstemc_to_prod10c_grc (:) = nan
-     allocate(this%hrv_deadstemc_to_prod100c_grc     (begg:endg))                  ; this%hrv_deadstemc_to_prod100c_grc(:) = nan
-
      allocate(this%bgc_cpool_ext_inputs_vr_col       (begc:endc, 1:nlevdecomp_full,ndecomp_pools))
      this%bgc_cpool_ext_inputs_vr_col(:,:,:) = nan
      allocate(this%bgc_cpool_ext_loss_vr_col         (begc:endc, 1:nlevdecomp_full,ndecomp_pools))
      this%bgc_cpool_ext_loss_vr_col(:,:,:) = nan
 
+     allocate(this%lf_conv_cflux_col                 (begc:endc))                  ; this%lf_conv_cflux_col         (:)  =nan
      allocate(this%lithr_col                         (begc:endc))                  ; this%lithr_col                 (:)  =nan
      allocate(this%somhr_col                         (begc:endc))                  ; this%somhr_col                 (:)  =nan
      allocate(this%hr_vr_col                         (begc:endc,1:nlevdecomp_full)); this%hr_vr_col                 (:,:)=nan
@@ -843,6 +805,8 @@
 
      allocate(this%tempsum_npp_patch     (begp:endp)) ; this%tempsum_npp_patch     (:) = nan
      allocate(this%annsum_npp_patch      (begp:endp)) ; this%annsum_npp_patch      (:) = nan
+     allocate(this%tempsum_litfall_patch (begp:endp)) ; this%tempsum_litfall_patch (:) = nan
+     allocate(this%annsum_litfall_patch  (begp:endp)) ; this%annsum_litfall_patch  (:) = nan
      allocate(this%annsum_npp_col        (begc:endc)) ; this%annsum_npp_col        (:) = nan
      allocate(this%lag_npp_col           (begc:endc)) ; this%lag_npp_col           (:) = spval
 
@@ -894,7 +858,6 @@
     character(10)     :: active
     integer           :: begp,endp
     integer           :: begc,endc
-    integer           :: begg,endg
     character(24)     :: fieldname
     character(100)    :: longname
     real(r8), pointer :: data1dptr(:)   ! temp. pointer for slicing larger arrays
@@ -904,7 +867,6 @@
 
     begp = bounds%begp; endp = bounds%endp
     begc = bounds%begc; endc = bounds%endc
-    begg = bounds%begg; endg = bounds%endg
 
     if (nlevdecomp > 1) then
        vr_suffix = "_vr"
@@ -924,6 +886,33 @@
     ! ------------------------------------------------------------------------------------
     if (use_fates) then
        if (carbon_type == 'c12') then
+          this%som_c_leached_col(begc:endc) = spval
+          call hist_addfld1d (fname='SOM_C_LEACHED', units='gC/m^2/s', &
+               avgflag='A', long_name='total flux of C from SOM pools due to leaching', &
+               ptr_col=this%som_c_leached_col)!, default='inactive')
+          
+          if ( nlevdecomp_full > 1 ) then
+             this%hr_vr_col(begc:endc,:) = spval
+             call hist_addfld2d (fname='HR_vr', units='gC/m^3/s', type2d='levdcmp', &
+                  avgflag='A', long_name='total vertically resolved heterotrophic respiration', &
+                  ptr_col=this%hr_vr_col)
+          end if
+
+          this%lithr_col(begc:endc) = spval
+          call hist_addfld1d (fname='LITHR', units='gC/m^2/s', &
+               avgflag='A', long_name='litter heterotrophic respiration', &
+               ptr_col=this%lithr_col)
+          
+          this%somhr_col(begc:endc) = spval
+          call hist_addfld1d (fname='SOMHR', units='gC/m^2/s', &
+               avgflag='A', long_name='soil organic matter heterotrophic respiration', &
+               ptr_col=this%somhr_col)
+          
+          this%hr_col(begc:endc) = spval
+          call hist_addfld1d (fname='HR', units='gC/m^2/s', &
+               avgflag='A', long_name='total heterotrophic respiration', &
+               ptr_col=this%hr_col)
+
        end if
 
        return
@@ -933,9 +922,6 @@
 
 
     if (carbon_type == 'c12') then
-<<<<<<< HEAD
-    end if
-=======
        if (crop_prog) then
           this%grainc_to_food_patch(begp:endp) = spval
           call hist_addfld1d (fname='GRAINC_TO_FOOD', units='gC/m^2/s', &
@@ -1717,20 +1703,1118 @@
        end if
 
     end if  ! end of if-c12
->>>>>>> dc1960aa
 
     !-------------------------------
     ! C13 flux variables - native to PFT
     !-------------------------------
     if ( carbon_type == 'c13') then
 
-    end if
+       this%m_leafc_to_litter_patch(begp:endp) = spval
+       call hist_addfld1d (fname='C13_M_LEAFC_TO_LITTER', units='gC13/m^2/s', &
+            avgflag='A', long_name='C13 leaf C mortality', &
+            ptr_patch=this%m_leafc_to_litter_patch, default='inactive')
+
+       this%m_frootc_to_litter_patch(begp:endp) = spval
+       call hist_addfld1d (fname='C13_M_FROOTC_TO_LITTER', units='gC13/m^2/s', &
+            avgflag='A', long_name='C13 fine root C mortality', &
+            ptr_patch=this%m_frootc_to_litter_patch, default='inactive')
+
+       this%m_leafc_storage_to_litter_patch(begp:endp) = spval
+       call hist_addfld1d (fname='C13_M_LEAFC_STORAGE_TO_LITTER', units='gC13/m^2/s', &
+            avgflag='A', long_name='C13 leaf C storage mortality', &
+            ptr_patch=this%m_leafc_storage_to_litter_patch, default='inactive')
+
+       this%m_frootc_storage_to_litter_patch(begp:endp) = spval
+       call hist_addfld1d (fname='C13_M_FROOTC_STORAGE_TO_LITTER', units='gC13/m^2/s', &
+            avgflag='A', long_name='C13 fine root C storage mortality', &
+            ptr_patch=this%m_frootc_storage_to_litter_patch, default='inactive')
+
+       this%m_livestemc_storage_to_litter_patch(begp:endp) = spval
+       call hist_addfld1d (fname='C13_M_LIVESTEMC_STORAGE_TO_LITTER', units='gC13/m^2/s', &
+            avgflag='A', long_name='C13 live stem C storage mortality', &
+            ptr_patch=this%m_livestemc_storage_to_litter_patch, default='inactive')
+
+       this%m_deadstemc_storage_to_litter_patch(begp:endp) = spval
+       call hist_addfld1d (fname='C13_M_DEADSTEMC_STORAGE_TO_LITTER', units='gC13/m^2/s', &
+            avgflag='A', long_name='C13 dead stem C storage mortality', &
+            ptr_patch=this%m_deadstemc_storage_to_litter_patch, default='inactive')
+
+       this%m_livecrootc_storage_to_litter_patch(begp:endp) = spval
+       call hist_addfld1d (fname='C13_M_LIVECROOTC_STORAGE_TO_LITTER', units='gC13/m^2/s', &
+            avgflag='A', long_name='C13 live coarse root C storage mortality', &
+            ptr_patch=this%m_livecrootc_storage_to_litter_patch, default='inactive')
+
+       this%m_deadcrootc_storage_to_litter_patch(begp:endp) = spval
+       call hist_addfld1d (fname='C13_M_DEADCROOTC_STORAGE_TO_LITTER', units='gC13/m^2/s', &
+            avgflag='A', long_name='C13 dead coarse root C storage mortality', &
+            ptr_patch=this%m_deadcrootc_storage_to_litter_patch, default='inactive')
+
+       this%m_leafc_xfer_to_litter_patch(begp:endp) = spval
+       call hist_addfld1d (fname='C13_M_LEAFC_XFER_TO_LITTER', units='gC13/m^2/s', &
+            avgflag='A', long_name='C13 leaf C transfer mortality', &
+            ptr_patch=this%m_leafc_xfer_to_litter_patch, default='inactive')
+
+       this%m_frootc_xfer_to_litter_patch(begp:endp) = spval
+       call hist_addfld1d (fname='C13_M_FROOTC_XFER_TO_LITTER', units='gC13/m^2/s', &
+            avgflag='A', long_name='C13 fine root C transfer mortality', &
+            ptr_patch=this%m_frootc_xfer_to_litter_patch, default='inactive')
+
+       this%m_livestemc_xfer_to_litter_patch(begp:endp) = spval
+       call hist_addfld1d (fname='C13_M_LIVESTEMC_XFER_TO_LITTER', units='gC13/m^2/s', &
+            avgflag='A', long_name='C13 live stem C transfer mortality', &
+            ptr_patch=this%m_livestemc_xfer_to_litter_patch, default='inactive')
+
+       this%m_deadstemc_xfer_to_litter_patch(begp:endp) = spval
+       call hist_addfld1d (fname='C13_M_DEADSTEMC_XFER_TO_LITTER', units='gC13/m^2/s', &
+            avgflag='A', long_name='C13 dead stem C transfer mortality', &
+            ptr_patch=this%m_deadstemc_xfer_to_litter_patch, default='inactive')
+
+       this%m_livecrootc_xfer_to_litter_patch(begp:endp) = spval
+       call hist_addfld1d (fname='C13_M_LIVECROOTC_XFER_TO_LITTER', units='gC13/m^2/s', &
+            avgflag='A', long_name='C13 live coarse root C transfer mortality', &
+            ptr_patch=this%m_livecrootc_xfer_to_litter_patch, default='inactive')
+
+       this%m_deadcrootc_xfer_to_litter_patch(begp:endp) = spval
+       call hist_addfld1d (fname='C13_M_DEADCROOTC_XFER_TO_LITTER', units='gC13/m^2/s', &
+            avgflag='A', long_name='C13 dead coarse root C transfer mortality', &
+            ptr_patch=this%m_deadcrootc_xfer_to_litter_patch, default='inactive')
+
+       this%m_livestemc_to_litter_patch(begp:endp) = spval
+       call hist_addfld1d (fname='C13_M_LIVESTEMC_TO_LITTER', units='gC13/m^2/s', &
+            avgflag='A', long_name='C13 live stem C mortality', &
+            ptr_patch=this%m_livestemc_to_litter_patch, default='inactive')
+
+       this%m_deadstemc_to_litter_patch(begp:endp) = spval
+       call hist_addfld1d (fname='C13_M_DEADSTEMC_TO_LITTER', units='gC13/m^2/s', &
+            avgflag='A', long_name='C13 dead stem C mortality', &
+            ptr_patch=this%m_deadstemc_to_litter_patch, default='inactive')
+
+       this%m_livecrootc_to_litter_patch(begp:endp) = spval
+       call hist_addfld1d (fname='C13_M_LIVECROOTC_TO_LITTER', units='gC13/m^2/s', &
+            avgflag='A', long_name='C13 live coarse root C mortality', &
+            ptr_patch=this%m_livecrootc_to_litter_patch, default='inactive')
+
+       this%m_deadcrootc_to_litter_patch(begp:endp) = spval
+       call hist_addfld1d (fname='C13_M_DEADCROOTC_TO_LITTER', units='gC13/m^2/s', &
+            avgflag='A', long_name='C13 dead coarse root C mortality', &
+            ptr_patch=this%m_deadcrootc_to_litter_patch, default='inactive')
+
+       this%m_gresp_storage_to_litter_patch(begp:endp) = spval
+       call hist_addfld1d (fname='C13_M_GRESP_STORAGE_TO_LITTER', units='gC13/m^2/s', &
+            avgflag='A', long_name='C13 growth respiration storage mortality', &
+            ptr_patch=this%m_gresp_storage_to_litter_patch, default='inactive')
+
+       this%m_gresp_xfer_to_litter_patch(begp:endp) = spval
+       call hist_addfld1d (fname='C13_M_GRESP_XFER_TO_LITTER', units='gC13/m^2/s', &
+            avgflag='A', long_name='C13 growth respiration transfer mortality', &
+            ptr_patch=this%m_gresp_xfer_to_litter_patch, default='inactive')
+
+       this%m_leafc_to_fire_patch(begp:endp) = spval
+       call hist_addfld1d (fname='C13_M_LEAFC_TO_FIRE', units='gC13/m^2/s', &
+            avgflag='A', long_name='C13 leaf C fire loss', &
+            ptr_patch=this%m_leafc_to_fire_patch, default='inactive')
+
+       this%m_frootc_to_fire_patch(begp:endp) = spval
+       call hist_addfld1d (fname='C13_M_FROOTC_TO_FIRE', units='gC13/m^2/s', &
+            avgflag='A', long_name='C13 fine root C fire loss', &
+            ptr_patch=this%m_frootc_to_fire_patch, default='inactive')
+
+       this%m_leafc_storage_to_fire_patch(begp:endp) = spval
+       call hist_addfld1d (fname='C13_M_LEAFC_STORAGE_TO_FIRE', units='gC13/m^2/s', &
+            avgflag='A', long_name='C13 leaf C storage fire loss', &
+            ptr_patch=this%m_leafc_storage_to_fire_patch, default='inactive')
+
+       this%m_frootc_storage_to_fire_patch(begp:endp) = spval
+       call hist_addfld1d (fname='C13_M_FROOTC_STORAGE_TO_FIRE', units='gC13/m^2/s', &
+            avgflag='A', long_name='C13 fine root C storage fire loss', &
+            ptr_patch=this%m_frootc_storage_to_fire_patch, default='inactive')
+
+       this%m_livestemc_storage_to_fire_patch(begp:endp) = spval
+       call hist_addfld1d (fname='C13_M_LIVESTEMC_STORAGE_TO_FIRE', units='gC13/m^2/s', &
+            avgflag='A', long_name='C13 live stem C storage fire loss', &
+            ptr_patch=this%m_livestemc_storage_to_fire_patch, default='inactive')
+
+       this%m_deadstemc_storage_to_fire_patch(begp:endp) = spval
+       call hist_addfld1d (fname='C13_M_DEADSTEMC_STORAGE_TO_FIRE', units='gC13/m^2/s', &
+            avgflag='A', long_name='C13 dead stem C storage fire loss', &
+            ptr_patch=this%m_deadstemc_storage_to_fire_patch, default='inactive')
+
+       this%m_livecrootc_storage_to_fire_patch(begp:endp) = spval
+       call hist_addfld1d (fname='C13_M_LIVECROOTC_STORAGE_TO_FIRE', units='gC13/m^2/s', &
+            avgflag='A', long_name='C13 live coarse root C storage fire loss', &
+            ptr_patch=this%m_livecrootc_storage_to_fire_patch, default='inactive')
+
+       this%m_deadcrootc_storage_to_fire_patch(begp:endp) = spval
+       call hist_addfld1d (fname='C13_M_DEADCROOTC_STORAGE_TO_FIRE', units='gC13/m^2/s', &
+            avgflag='A', long_name='C13 dead coarse root C storage fire loss', &
+            ptr_patch=this%m_deadcrootc_storage_to_fire_patch,  default='inactive')
+
+       this%m_leafc_xfer_to_fire_patch(begp:endp) = spval
+       call hist_addfld1d (fname='C13_M_LEAFC_XFER_TO_FIRE', units='gC13/m^2/s', &
+            avgflag='A', long_name='C13 leaf C transfer fire loss', &
+            ptr_patch=this%m_leafc_xfer_to_fire_patch, default='inactive')
+
+       this%m_frootc_xfer_to_fire_patch(begp:endp) = spval
+       call hist_addfld1d (fname='C13_M_FROOTC_XFER_TO_FIRE', units='gC13/m^2/s', &
+            avgflag='A', long_name='C13 fine root C transfer fire loss', &
+            ptr_patch=this%m_frootc_xfer_to_fire_patch, default='inactive')
+
+       this%m_livestemc_xfer_to_fire_patch(begp:endp) = spval
+       call hist_addfld1d (fname='C13_M_LIVESTEMC_XFER_TO_FIRE', units='gC13/m^2/s', &
+            avgflag='A', long_name='C13 live stem C transfer fire loss', &
+            ptr_patch=this%m_livestemc_xfer_to_fire_patch, default='inactive')
+
+       this%m_deadstemc_xfer_to_fire_patch(begp:endp) = spval
+       call hist_addfld1d (fname='C13_M_DEADSTEMC_XFER_TO_FIRE', units='gC13/m^2/s', &
+            avgflag='A', long_name='C13 dead stem C transfer fire loss', &
+            ptr_patch=this%m_deadstemc_xfer_to_fire_patch, default='inactive')
+
+       this%m_livecrootc_xfer_to_fire_patch(begp:endp) = spval
+       call hist_addfld1d (fname='C13_M_LIVECROOTC_XFER_TO_FIRE', units='gC13/m^2/s', &
+            avgflag='A', long_name='C13 live coarse root C transfer fire loss', &
+            ptr_patch=this%m_livecrootc_xfer_to_fire_patch, default='inactive')
+
+       this%m_deadcrootc_xfer_to_fire_patch(begp:endp) = spval
+       call hist_addfld1d (fname='C13_M_DEADCROOTC_XFER_TO_FIRE', units='gC13/m^2/s', &
+            avgflag='A', long_name='C13 dead coarse root C transfer fire loss', &
+            ptr_patch=this%m_deadcrootc_xfer_to_fire_patch, default='inactive')
+
+       this%m_livestemc_to_fire_patch(begp:endp) = spval
+       call hist_addfld1d (fname='C13_M_LIVESTEMC_TO_FIRE', units='gC13/m^2/s', &
+            avgflag='A', long_name='C13 live stem C fire loss', &
+            ptr_patch=this%m_livestemc_to_fire_patch, default='inactive')
+
+       this%m_deadstemc_to_fire_patch(begp:endp) = spval
+       call hist_addfld1d (fname='C13_M_DEADSTEMC_TO_FIRE', units='gC13/m^2/s', &
+            avgflag='A', long_name='C13 dead stem C fire loss', &
+            ptr_patch=this%m_deadstemc_to_fire_patch, default='inactive')
+
+       this%m_deadstemc_to_litter_fire_patch(begp:endp) = spval
+       call hist_addfld1d (fname='C13_M_DEADSTEMC_TO_LITTER_FIRE', units='gC13/m^2/s', &
+            avgflag='A', long_name='C13 dead stem C fire mortality to litter', &
+            ptr_patch=this%m_deadstemc_to_litter_fire_patch, default='inactive')
+
+       this%m_livecrootc_to_fire_patch(begp:endp) = spval
+       call hist_addfld1d (fname='C13_M_LIVECROOTC_TO_FIRE', units='gC13/m^2/s', &
+            avgflag='A', long_name='C13 live coarse root C fire loss', &
+            ptr_patch=this%m_livecrootc_to_fire_patch, default='inactive')
+
+       this%m_deadcrootc_to_fire_patch(begp:endp) = spval
+       call hist_addfld1d (fname='C13_M_DEADCROOTC_TO_FIRE', units='gC13/m^2/s', &
+            avgflag='A', long_name='C13 dead coarse root C fire loss', &
+            ptr_patch=this%m_deadcrootc_to_fire_patch, default='inactive')
+
+       this%m_deadcrootc_to_litter_fire_patch(begp:endp) = spval
+       call hist_addfld1d (fname='C13_M_DEADCROOTC_TO_LITTER_FIRE', units='gC13/m^2/s', &
+            avgflag='A', long_name='C13 dead coarse root C fire mortality to litter', &
+            ptr_patch=this%m_deadcrootc_to_litter_fire_patch, default='inactive')
+
+       this%m_gresp_storage_to_fire_patch(begp:endp) = spval
+       call hist_addfld1d (fname='C13_M_GRESP_STORAGE_TO_FIRE', units='gC13/m^2/s', &
+            avgflag='A', long_name='C13 growth respiration storage fire loss', &
+            ptr_patch=this%m_gresp_storage_to_fire_patch, default='inactive')
+
+       this%m_gresp_xfer_to_fire_patch(begp:endp) = spval
+       call hist_addfld1d (fname='C13_M_GRESP_XFER_TO_FIRE', units='gC13/m^2/s', &
+            avgflag='A', long_name='C13 growth respiration transfer fire loss', &
+            ptr_patch=this%m_gresp_xfer_to_fire_patch, default='inactive')
+
+       this%leafc_xfer_to_leafc_patch(begp:endp) = spval
+       call hist_addfld1d (fname='C13_LEAFC_XFER_TO_LEAFC', units='gC13/m^2/s', &
+            avgflag='A', long_name='C13 leaf C growth from storage', &
+            ptr_patch=this%leafc_xfer_to_leafc_patch, default='inactive')
+
+       this%frootc_xfer_to_frootc_patch(begp:endp) = spval
+       call hist_addfld1d (fname='C13_FROOTC_XFER_TO_FROOTC', units='gC13/m^2/s', &
+            avgflag='A', long_name='C13 fine root C growth from storage', &
+            ptr_patch=this%frootc_xfer_to_frootc_patch, default='inactive')
+
+       this%livestemc_xfer_to_livestemc_patch(begp:endp) = spval
+       call hist_addfld1d (fname='C13_LIVESTEMC_XFER_TO_LIVESTEMC', units='gC13/m^2/s', &
+            avgflag='A', long_name='C13 live stem C growth from storage', &
+            ptr_patch=this%livestemc_xfer_to_livestemc_patch, default='inactive')
+
+       this%deadstemc_xfer_to_deadstemc_patch(begp:endp) = spval
+       call hist_addfld1d (fname='C13_DEADSTEMC_XFER_TO_DEADSTEMC', units='gC13/m^2/s', &
+            avgflag='A', long_name='C13 dead stem C growth from storage', &
+            ptr_patch=this%deadstemc_xfer_to_deadstemc_patch, default='inactive')
+
+       this%livecrootc_xfer_to_livecrootc_patch(begp:endp) = spval
+       call hist_addfld1d (fname='C13_LIVECROOTC_XFER_TO_LIVECROOTC', units='gC13/m^2/s', &
+            avgflag='A', long_name='C13 live coarse root C growth from storage', &
+            ptr_patch=this%livecrootc_xfer_to_livecrootc_patch, default='inactive')
+
+       this%deadcrootc_xfer_to_deadcrootc_patch(begp:endp) = spval
+       call hist_addfld1d (fname='C13_DEADCROOTC_XFER_TO_DEADCROOTC', units='gC13/m^2/s', &
+            avgflag='A', long_name='C13 dead coarse root C growth from storage', &
+            ptr_patch=this%deadcrootc_xfer_to_deadcrootc_patch, default='inactive')
+
+       this%leafc_to_litter_patch(begp:endp) = spval
+       call hist_addfld1d (fname='C13_LEAFC_TO_LITTER', units='gC13/m^2/s', &
+            avgflag='A', long_name='C13 leaf C litterfall', &
+            ptr_patch=this%leafc_to_litter_patch, default='inactive')
+
+       this%frootc_to_litter_patch(begp:endp) = spval
+       call hist_addfld1d (fname='C13_FROOTC_TO_LITTER', units='gC13/m^2/s', &
+            avgflag='A', long_name='C13 fine root C litterfall', &
+            ptr_patch=this%frootc_to_litter_patch, default='inactive')
+
+       this%leaf_mr_patch(begp:endp) = spval
+       call hist_addfld1d (fname='C13_LEAF_MR', units='gC13/m^2/s', &
+            avgflag='A', long_name='C13 leaf maintenance respiration', &
+            ptr_patch=this%leaf_mr_patch, default='inactive')
+
+       this%froot_mr_patch(begp:endp) = spval
+       call hist_addfld1d (fname='C13_FROOT_MR', units='gC13/m^2/s', &
+            avgflag='A', long_name='C13 fine root maintenance respiration', &
+            ptr_patch=this%froot_mr_patch, default='inactive')
+
+       this%livestem_mr_patch(begp:endp) = spval
+       call hist_addfld1d (fname='C13_LIVESTEM_MR', units='gC13/m^2/s', &
+            avgflag='A', long_name='C13 live stem maintenance respiration', &
+            ptr_patch=this%livestem_mr_patch, default='inactive')
+
+       this%livecroot_mr_patch(begp:endp) = spval
+       call hist_addfld1d (fname='C13_LIVECROOT_MR', units='gC13/m^2/s', &
+            avgflag='A', long_name='C13 live coarse root maintenance respiration', &
+            ptr_patch=this%livecroot_mr_patch, default='inactive')
+
+       this%psnsun_to_cpool_patch(begp:endp) = spval
+       call hist_addfld1d (fname='C13_PSNSUN_TO_CPOOL', units='gC13/m^2/s', &
+            avgflag='A', long_name='C13 C fixation from sunlit canopy', &
+            ptr_patch=this%psnsun_to_cpool_patch)
+
+       this%psnshade_to_cpool_patch(begp:endp) = spval
+       call hist_addfld1d (fname='C13_PSNSHADE_TO_CPOOL', units='gC13/m^2/s', &
+            avgflag='A', long_name='C13 C fixation from shaded canopy', &
+            ptr_patch=this%psnshade_to_cpool_patch)
+
+       this%cpool_to_leafc_patch(begp:endp) = spval
+       call hist_addfld1d (fname='C13_CPOOL_TO_LEAFC', units='gC13/m^2/s', &
+            avgflag='A', long_name='C13 allocation to leaf C', &
+            ptr_patch=this%cpool_to_leafc_patch, default='inactive')
+
+       this%cpool_to_leafc_storage_patch(begp:endp) = spval
+       call hist_addfld1d (fname='C13_CPOOL_TO_LEAFC_STORAGE', units='gC13/m^2/s', &
+            avgflag='A', long_name='C13 allocation to leaf C storage', &
+            ptr_patch=this%cpool_to_leafc_storage_patch, default='inactive')
+
+       this%cpool_to_frootc_patch(begp:endp) = spval
+       call hist_addfld1d (fname='C13_CPOOL_TO_FROOTC', units='gC13/m^2/s', &
+            avgflag='A', long_name='C13 allocation to fine root C', &
+            ptr_patch=this%cpool_to_frootc_patch, default='inactive')
+
+       this%cpool_to_frootc_storage_patch(begp:endp) = spval
+       call hist_addfld1d (fname='C13_CPOOL_TO_FROOTC_STORAGE', units='gC13/m^2/s', &
+            avgflag='A', long_name='C13 allocation to fine root C storage', &
+            ptr_patch=this%cpool_to_frootc_storage_patch, default='inactive')
+
+       this%cpool_to_livestemc_patch(begp:endp) = spval
+       call hist_addfld1d (fname='C13_CPOOL_TO_LIVESTEMC', units='gC13/m^2/s', &
+            avgflag='A', long_name='C13 allocation to live stem C', &
+            ptr_patch=this%cpool_to_livestemc_patch, default='inactive')
+
+       this%cpool_to_livestemc_storage_patch(begp:endp) = spval
+       call hist_addfld1d (fname='C13_CPOOL_TO_LIVESTEMC_STORAGE', units='gC13/m^2/s', &
+            avgflag='A', long_name='C13 allocation to live stem C storage', &
+            ptr_patch=this%cpool_to_livestemc_storage_patch, default='inactive')
+
+       this%cpool_to_deadstemc_patch(begp:endp) = spval
+       call hist_addfld1d (fname='C13_CPOOL_TO_DEADSTEMC', units='gC13/m^2/s', &
+            avgflag='A', long_name='C13 allocation to dead stem C', &
+            ptr_patch=this%cpool_to_deadstemc_patch, default='inactive')
+
+       this%cpool_to_deadstemc_storage_patch(begp:endp) = spval
+       call hist_addfld1d (fname='C13_CPOOL_TO_DEADSTEMC_STORAGE', units='gC13/m^2/s', &
+            avgflag='A', long_name='C13 allocation to dead stem C storage', &
+            ptr_patch=this%cpool_to_deadstemc_storage_patch, default='inactive')
+
+       this%cpool_to_livecrootc_patch(begp:endp) = spval
+       call hist_addfld1d (fname='C13_CPOOL_TO_LIVECROOTC', units='gC13/m^2/s', &
+            avgflag='A', long_name='C13 allocation to live coarse root C', &
+            ptr_patch=this%cpool_to_livecrootc_patch, default='inactive')
+
+       this%cpool_to_livecrootc_storage_patch(begp:endp) = spval
+       call hist_addfld1d (fname='C13_CPOOL_TO_LIVECROOTC_STORAGE', units='gC13/m^2/s', &
+            avgflag='A', long_name='C13 allocation to live coarse root C storage', &
+            ptr_patch=this%cpool_to_livecrootc_storage_patch, default='inactive')
+
+       this%cpool_to_deadcrootc_patch(begp:endp) = spval
+       call hist_addfld1d (fname='C13_CPOOL_TO_DEADCROOTC', units='gC13/m^2/s', &
+            avgflag='A', long_name='C13 allocation to dead coarse root C', &
+            ptr_patch=this%cpool_to_deadcrootc_patch, default='inactive')
+
+       this%cpool_to_deadcrootc_storage_patch(begp:endp) = spval
+       call hist_addfld1d (fname='C13_CPOOL_TO_DEADCROOTC_STORAGE', units='gC13/m^2/s', &
+            avgflag='A', long_name='C13 allocation to dead coarse root C storage', &
+            ptr_patch=this%cpool_to_deadcrootc_storage_patch, default='inactive')
+
+       this%cpool_to_gresp_storage_patch(begp:endp) = spval
+       call hist_addfld1d (fname='C13_CPOOL_TO_GRESP_STORAGE', units='gC13/m^2/s', &
+            avgflag='A', long_name='C13 allocation to growth respiration storage', &
+            ptr_patch=this%cpool_to_gresp_storage_patch, default='inactive')
+
+       this%cpool_leaf_gr_patch(begp:endp) = spval
+       call hist_addfld1d (fname='C13_CPOOL_LEAF_GR', units='gC13/m^2/s', &
+            avgflag='A', long_name='C13 leaf growth respiration', &
+            ptr_patch=this%cpool_leaf_gr_patch, default='inactive')
+
+       this%cpool_leaf_storage_gr_patch(begp:endp) = spval
+       call hist_addfld1d (fname='C13_CPOOL_LEAF_STORAGE_GR', units='gC13/m^2/s', &
+            avgflag='A', long_name='C13 leaf growth respiration to storage', &
+            ptr_patch=this%cpool_leaf_storage_gr_patch, default='inactive')
+
+       this%transfer_leaf_gr_patch(begp:endp) = spval
+       call hist_addfld1d (fname='C13_TRANSFER_LEAF_GR', units='gC13/m^2/s', &
+            avgflag='A', long_name='C13 leaf growth respiration from storage', &
+            ptr_patch=this%transfer_leaf_gr_patch, default='inactive')
+
+       this%cpool_froot_gr_patch(begp:endp) = spval
+       call hist_addfld1d (fname='C13_CPOOL_FROOT_GR', units='gC13/m^2/s', &
+            avgflag='A', long_name='C13 fine root growth respiration', &
+            ptr_patch=this%cpool_froot_gr_patch, default='inactive')
+
+       this%cpool_froot_storage_gr_patch(begp:endp) = spval
+       call hist_addfld1d (fname='C13_CPOOL_FROOT_STORAGE_GR', units='gC13/m^2/s', &
+            avgflag='A', long_name='C13 fine root  growth respiration to storage', &
+            ptr_patch=this%cpool_froot_storage_gr_patch, default='inactive')
+
+       this%transfer_froot_gr_patch(begp:endp) = spval
+       call hist_addfld1d (fname='C13_TRANSFER_FROOT_GR', units='gC13/m^2/s', &
+            avgflag='A', long_name='C13 fine root  growth respiration from storage', &
+            ptr_patch=this%transfer_froot_gr_patch, default='inactive')
+
+       this%cpool_livestem_gr_patch(begp:endp) = spval
+       call hist_addfld1d (fname='C13_CPOOL_LIVESTEM_GR', units='gC13/m^2/s', &
+            avgflag='A', long_name='C13 live stem growth respiration', &
+            ptr_patch=this%cpool_livestem_gr_patch, default='inactive')
+
+       this%cpool_livestem_storage_gr_patch(begp:endp) = spval
+       call hist_addfld1d (fname='C13_CPOOL_LIVESTEM_STORAGE_GR', units='gC13/m^2/s', &
+            avgflag='A', long_name='C13 live stem growth respiration to storage', &
+            ptr_patch=this%cpool_livestem_storage_gr_patch, default='inactive')
+
+       this%transfer_livestem_gr_patch(begp:endp) = spval
+       call hist_addfld1d (fname='C13_TRANSFER_LIVESTEM_GR', units='gC13/m^2/s', &
+            avgflag='A', long_name='C13 live stem growth respiration from storage', &
+            ptr_patch=this%transfer_livestem_gr_patch, default='inactive')
+
+       this%cpool_deadstem_gr_patch(begp:endp) = spval
+       call hist_addfld1d (fname='C13_CPOOL_DEADSTEM_GR', units='gC13/m^2/s', &
+            avgflag='A', long_name='C13 dead stem growth respiration', &
+            ptr_patch=this%cpool_deadstem_gr_patch, default='inactive')
+
+       this%cpool_deadstem_storage_gr_patch(begp:endp) = spval
+       call hist_addfld1d (fname='C13_CPOOL_DEADSTEM_STORAGE_GR', units='gC13/m^2/s', &
+            avgflag='A', long_name='C13 dead stem growth respiration to storage', &
+            ptr_patch=this%cpool_deadstem_storage_gr_patch, default='inactive')
+
+       this%transfer_deadstem_gr_patch(begp:endp) = spval
+       call hist_addfld1d (fname='C13_TRANSFER_DEADSTEM_GR', units='gC13/m^2/s', &
+            avgflag='A', long_name='C13 dead stem growth respiration from storage', &
+            ptr_patch=this%transfer_deadstem_gr_patch, default='inactive')
+
+       this%cpool_livecroot_gr_patch(begp:endp) = spval
+       call hist_addfld1d (fname='C13_CPOOL_LIVECROOT_GR', units='gC13/m^2/s', &
+            avgflag='A', long_name='C13 live coarse root growth respiration', &
+            ptr_patch=this%cpool_livecroot_gr_patch, default='inactive')
+
+       this%cpool_livecroot_storage_gr_patch(begp:endp) = spval
+       call hist_addfld1d (fname='C13_CPOOL_LIVECROOT_STORAGE_GR', units='gC13/m^2/s', &
+            avgflag='A', long_name='C13 live coarse root growth respiration to storage', &
+            ptr_patch=this%cpool_livecroot_storage_gr_patch, default='inactive')
+
+       this%transfer_livecroot_gr_patch(begp:endp) = spval
+       call hist_addfld1d (fname='C13_TRANSFER_LIVECROOT_GR', units='gC13/m^2/s', &
+            avgflag='A', long_name='C13 live coarse root growth respiration from storage', &
+            ptr_patch=this%transfer_livecroot_gr_patch, default='inactive')
+
+       this%cpool_deadcroot_gr_patch(begp:endp) = spval
+       call hist_addfld1d (fname='C13_CPOOL_DEADCROOT_GR', units='gC13/m^2/s', &
+            avgflag='A', long_name='C13 dead coarse root growth respiration', &
+            ptr_patch=this%cpool_deadcroot_gr_patch, default='inactive')
+
+       this%cpool_deadcroot_storage_gr_patch(begp:endp) = spval
+       call hist_addfld1d (fname='C13_CPOOL_DEADCROOT_STORAGE_GR', units='gC13/m^2/s', &
+            avgflag='A', long_name='C13 dead coarse root growth respiration to storage', &
+            ptr_patch=this%cpool_deadcroot_storage_gr_patch, default='inactive')
+
+       this%transfer_deadcroot_gr_patch(begp:endp) = spval
+       call hist_addfld1d (fname='C13_TRANSFER_DEADCROOT_GR', units='gC13/m^2/s', &
+            avgflag='A', long_name='C13 dead coarse root growth respiration from storage', &
+            ptr_patch=this%transfer_deadcroot_gr_patch, default='inactive')
+
+       this%leafc_storage_to_xfer_patch(begp:endp) = spval
+       call hist_addfld1d (fname='C13_LEAFC_STORAGE_TO_XFER', units='gC13/m^2/s', &
+            avgflag='A', long_name='C13 leaf C shift storage to transfer', &
+            ptr_patch=this%leafc_storage_to_xfer_patch, default='inactive')
+
+       this%frootc_storage_to_xfer_patch(begp:endp) = spval
+       call hist_addfld1d (fname='C13_FROOTC_STORAGE_TO_XFER', units='gC13/m^2/s', &
+            avgflag='A', long_name='C13 fine root C shift storage to transfer', &
+            ptr_patch=this%frootc_storage_to_xfer_patch, default='inactive')
+
+       this%livestemc_storage_to_xfer_patch(begp:endp) = spval
+       call hist_addfld1d (fname='C13_LIVESTEMC_STORAGE_TO_XFER', units='gC13/m^2/s', &
+            avgflag='A', long_name='C13 live stem C shift storage to transfer', &
+            ptr_patch=this%livestemc_storage_to_xfer_patch, default='inactive')
+
+       this%deadstemc_storage_to_xfer_patch(begp:endp) = spval
+       call hist_addfld1d (fname='C13_DEADSTEMC_STORAGE_TO_XFER', units='gC13/m^2/s', &
+            avgflag='A', long_name='C13 dead stem C shift storage to transfer', &
+            ptr_patch=this%deadstemc_storage_to_xfer_patch, default='inactive')
+
+       this%livecrootc_storage_to_xfer_patch(begp:endp) = spval
+       call hist_addfld1d (fname='C13_LIVECROOTC_STORAGE_TO_XFER', units='gC13/m^2/s', &
+            avgflag='A', long_name='C13 live coarse root C shift storage to transfer', &
+            ptr_patch=this%livecrootc_storage_to_xfer_patch, default='inactive')
+
+       this%deadcrootc_storage_to_xfer_patch(begp:endp) = spval
+       call hist_addfld1d (fname='C13_DEADCROOTC_STORAGE_TO_XFER', units='gC13/m^2/s', &
+            avgflag='A', long_name='C13 dead coarse root C shift storage to transfer', &
+            ptr_patch=this%deadcrootc_storage_to_xfer_patch, default='inactive')
+
+       this%gresp_storage_to_xfer_patch(begp:endp) = spval
+       call hist_addfld1d (fname='C13_GRESP_STORAGE_TO_XFER', units='gC13/m^2/s', &
+            avgflag='A', long_name='C13 growth respiration shift storage to transfer', &
+            ptr_patch=this%gresp_storage_to_xfer_patch, default='inactive')
+
+       this%livestemc_to_deadstemc_patch(begp:endp) = spval
+       call hist_addfld1d (fname='C13_LIVESTEMC_TO_DEADSTEMC', units='gC13/m^2/s', &
+            avgflag='A', long_name='C13 live stem C turnover', &
+            ptr_patch=this%livestemc_to_deadstemc_patch, default='inactive')
+
+       this%livecrootc_to_deadcrootc_patch(begp:endp) = spval
+       call hist_addfld1d (fname='C13_LIVECROOTC_TO_DEADCROOTC', units='gC13/m^2/s', &
+            avgflag='A', long_name='C13 live coarse root C turnover', &
+            ptr_patch=this%livecrootc_to_deadcrootc_patch, default='inactive')
+
+       this%gpp_patch(begp:endp) = spval
+       call hist_addfld1d (fname='C13_GPP', units='gC13/m^2/s', &
+            avgflag='A', long_name='C13 gross primary production', &
+            ptr_patch=this%gpp_patch)
+
+       this%mr_patch(begp:endp) = spval
+       call hist_addfld1d (fname='C13_MR', units='gC13/m^2/s', &
+            avgflag='A', long_name='C13 maintenance respiration', &
+            ptr_patch=this%mr_patch)
+
+       this%current_gr_patch(begp:endp) = spval
+       call hist_addfld1d (fname='C13_CURRENT_GR', units='gC13/m^2/s', &
+            avgflag='A', long_name='C13 growth resp for new growth displayed in this timestep', &
+            ptr_patch=this%current_gr_patch, default='inactive')
+
+       this%transfer_gr_patch(begp:endp) = spval
+       call hist_addfld1d (fname='C13_TRANSFER_GR', units='gC13/m^2/s', &
+            avgflag='A', long_name='C13 growth resp for transfer growth displayed in this timestep', &
+            ptr_patch=this%transfer_gr_patch, default='inactive')
+
+       this%storage_gr_patch(begp:endp) = spval
+       call hist_addfld1d (fname='C13_STORAGE_GR', units='gC13/m^2/s', &
+            avgflag='A', long_name='C13 growth resp for growth sent to storage for later display', &
+            ptr_patch=this%storage_gr_patch, default='inactive')
+
+       this%gr_patch(begp:endp) = spval
+       call hist_addfld1d (fname='C13_GR', units='gC13/m^2/s', &
+            avgflag='A', long_name='C13 total growth respiration', &
+            ptr_patch=this%gr_patch)
+
+       this%ar_patch(begp:endp) = spval
+       call hist_addfld1d (fname='C13_AR', units='gC13/m^2/s', &
+            avgflag='A', long_name='C13 autotrophic respiration (MR + GR)', &
+            ptr_patch=this%ar_patch)
+
+       this%rr_patch(begp:endp) = spval
+       call hist_addfld1d (fname='C13_RR', units='gC13/m^2/s', &
+            avgflag='A', long_name='C13 root respiration (fine root MR + total root GR)', &
+            ptr_patch=this%rr_patch)
+
+       this%npp_patch(begp:endp) = spval
+       call hist_addfld1d (fname='C13_NPP', units='gC13/m^2/s', &
+            avgflag='A', long_name='C13 net primary production', &
+            ptr_patch=this%npp_patch)
+
+       this%agnpp_patch(begp:endp) = spval
+       call hist_addfld1d (fname='C13_AGNPP', units='gC13/m^2/s', &
+            avgflag='A', long_name='C13 aboveground NPP', &
+            ptr_patch=this%agnpp_patch)
+
+       this%bgnpp_patch(begp:endp) = spval
+       call hist_addfld1d (fname='C13_BGNPP', units='gC13/m^2/s', &
+            avgflag='A', long_name='C13 belowground NPP', &
+            ptr_patch=this%bgnpp_patch)
+
+       this%litfall_patch(begp:endp) = spval
+       call hist_addfld1d (fname='C13_LITFALL', units='gC13/m^2/s', &
+            avgflag='A', long_name='C13 litterfall (leaves and fine roots)', &
+            ptr_patch=this%litfall_patch, default='inactive')
+
+       this%vegfire_patch(begp:endp) = spval
+       call hist_addfld1d (fname='C13_VEGFIRE', units='gC13/m^2/s', &
+            avgflag='A', long_name='C13 patch-level fire loss', &
+            ptr_patch=this%vegfire_patch, default='inactive')
+
+       this%fire_closs_patch(begp:endp) = spval
+       call hist_addfld1d (fname='C13_PFT_FIRE_CLOSS', units='gC13/m^2/s', &
+            avgflag='A', long_name='C13 total patch-level fire C loss', &
+            ptr_patch=this%fire_closs_patch)
+    endif
+
     !-------------------------------
     ! C14 flux variables - native to PFT
     !-------------------------------
     if ( carbon_type == 'c14' ) then
 
-    end if
+       this%m_leafc_to_litter_patch(begp:endp) = spval
+       call hist_addfld1d (fname='C14_M_LEAFC_TO_LITTER', units='gC14/m^2/s', &
+            avgflag='A', long_name='C14 leaf C mortality', &
+            ptr_patch=this%m_leafc_to_litter_patch, default='inactive')
+
+       this%m_frootc_to_litter_patch(begp:endp) = spval
+       call hist_addfld1d (fname='C14_M_FROOTC_TO_LITTER', units='gC14/m^2/s', &
+            avgflag='A', long_name='C14 fine root C mortality', &
+            ptr_patch=this%m_frootc_to_litter_patch, default='inactive')
+
+       this%m_leafc_storage_to_litter_patch(begp:endp) = spval
+       call hist_addfld1d (fname='C14_M_LEAFC_STORAGE_TO_LITTER', units='gC14/m^2/s', &
+            avgflag='A', long_name='C14 leaf C storage mortality', &
+            ptr_patch=this%m_leafc_storage_to_litter_patch, default='inactive')
+
+       this%m_frootc_storage_to_litter_patch(begp:endp) = spval
+       call hist_addfld1d (fname='C14_M_FROOTC_STORAGE_TO_LITTER', units='gC14/m^2/s', &
+            avgflag='A', long_name='C14 fine root C storage mortality', &
+            ptr_patch=this%m_frootc_storage_to_litter_patch, default='inactive')
+
+       this%m_livestemc_storage_to_litter_patch(begp:endp) = spval
+       call hist_addfld1d (fname='C14_M_LIVESTEMC_STORAGE_TO_LITTER', units='gC14/m^2/s', &
+            avgflag='A', long_name='C14 live stem C storage mortality', &
+            ptr_patch=this%m_livestemc_storage_to_litter_patch, default='inactive')
+
+       this%m_deadstemc_storage_to_litter_patch(begp:endp) = spval
+       call hist_addfld1d (fname='C14_M_DEADSTEMC_STORAGE_TO_LITTER', units='gC14/m^2/s', &
+            avgflag='A', long_name='C14 dead stem C storage mortality', &
+            ptr_patch=this%m_deadstemc_storage_to_litter_patch, default='inactive')
+
+       this%m_livecrootc_storage_to_litter_patch(begp:endp) = spval
+       call hist_addfld1d (fname='C14_M_LIVECROOTC_STORAGE_TO_LITTER', units='gC14/m^2/s', &
+            avgflag='A', long_name='C14 live coarse root C storage mortality', &
+            ptr_patch=this%m_livecrootc_storage_to_litter_patch, default='inactive')
+
+       this%m_deadcrootc_storage_to_litter_patch(begp:endp) = spval
+       call hist_addfld1d (fname='C14_M_DEADCROOTC_STORAGE_TO_LITTER', units='gC14/m^2/s', &
+            avgflag='A', long_name='C14 dead coarse root C storage mortality', &
+            ptr_patch=this%m_deadcrootc_storage_to_litter_patch, default='inactive')
+
+       this%m_leafc_xfer_to_litter_patch(begp:endp) = spval
+       call hist_addfld1d (fname='C14_M_LEAFC_XFER_TO_LITTER', units='gC14/m^2/s', &
+            avgflag='A', long_name='C14 leaf C transfer mortality', &
+            ptr_patch=this%m_leafc_xfer_to_litter_patch, default='inactive')
+
+       this%m_frootc_xfer_to_litter_patch(begp:endp) = spval
+       call hist_addfld1d (fname='C14_M_FROOTC_XFER_TO_LITTER', units='gC14/m^2/s', &
+            avgflag='A', long_name='C14 fine root C transfer mortality', &
+            ptr_patch=this%m_frootc_xfer_to_litter_patch, default='inactive')
+
+       this%m_livestemc_xfer_to_litter_patch(begp:endp) = spval
+       call hist_addfld1d (fname='C14_M_LIVESTEMC_XFER_TO_LITTER', units='gC14/m^2/s', &
+            avgflag='A', long_name='C14 live stem C transfer mortality', &
+            ptr_patch=this%m_livestemc_xfer_to_litter_patch, default='inactive')
+
+       this%m_deadstemc_xfer_to_litter_patch(begp:endp) = spval
+       call hist_addfld1d (fname='C14_M_DEADSTEMC_XFER_TO_LITTER', units='gC14/m^2/s', &
+            avgflag='A', long_name='C14 dead stem C transfer mortality', &
+            ptr_patch=this%m_deadstemc_xfer_to_litter_patch, default='inactive')
+
+       this%m_livecrootc_xfer_to_litter_patch(begp:endp) = spval
+       call hist_addfld1d (fname='C14_M_LIVECROOTC_XFER_TO_LITTER', units='gC14/m^2/s', &
+            avgflag='A', long_name='C14 live coarse root C transfer mortality', &
+            ptr_patch=this%m_livecrootc_xfer_to_litter_patch, default='inactive')
+
+       this%m_deadcrootc_xfer_to_litter_patch(begp:endp) = spval
+       call hist_addfld1d (fname='C14_M_DEADCROOTC_XFER_TO_LITTER', units='gC14/m^2/s', &
+            avgflag='A', long_name='C14 dead coarse root C transfer mortality', &
+            ptr_patch=this%m_deadcrootc_xfer_to_litter_patch, default='inactive')
+
+       this%m_livestemc_to_litter_patch(begp:endp) = spval
+       call hist_addfld1d (fname='C14_M_LIVESTEMC_TO_LITTER', units='gC14/m^2/s', &
+            avgflag='A', long_name='C14 live stem C mortality', &
+            ptr_patch=this%m_livestemc_to_litter_patch, default='inactive')
+
+       this%m_deadstemc_to_litter_patch(begp:endp) = spval
+       call hist_addfld1d (fname='C14_M_DEADSTEMC_TO_LITTER', units='gC14/m^2/s', &
+            avgflag='A', long_name='C14 dead stem C mortality', &
+            ptr_patch=this%m_deadstemc_to_litter_patch, default='inactive')
+
+       this%m_livecrootc_to_litter_patch(begp:endp) = spval
+       call hist_addfld1d (fname='C14_M_LIVECROOTC_TO_LITTER', units='gC14/m^2/s', &
+            avgflag='A', long_name='C14 live coarse root C mortality', &
+            ptr_patch=this%m_livecrootc_to_litter_patch, default='inactive')
+
+       this%m_deadcrootc_to_litter_patch(begp:endp) = spval
+       call hist_addfld1d (fname='C14_M_DEADCROOTC_TO_LITTER', units='gC14/m^2/s', &
+            avgflag='A', long_name='C14 dead coarse root C mortality', &
+            ptr_patch=this%m_deadcrootc_to_litter_patch, default='inactive')
+
+       this%m_gresp_storage_to_litter_patch(begp:endp) = spval
+       call hist_addfld1d (fname='C14_M_GRESP_STORAGE_TO_LITTER', units='gC14/m^2/s', &
+            avgflag='A', long_name='C14 growth respiration storage mortality', &
+            ptr_patch=this%m_gresp_storage_to_litter_patch, default='inactive')
+
+       this%m_gresp_xfer_to_litter_patch(begp:endp) = spval
+       call hist_addfld1d (fname='C14_M_GRESP_XFER_TO_LITTER', units='gC14/m^2/s', &
+            avgflag='A', long_name='C14 growth respiration transfer mortality', &
+            ptr_patch=this%m_gresp_xfer_to_litter_patch, default='inactive')
+
+       this%m_leafc_to_fire_patch(begp:endp) = spval
+       call hist_addfld1d (fname='C14_M_LEAFC_TO_FIRE', units='gC14/m^2/s', &
+            avgflag='A', long_name='C14 leaf C fire loss', &
+            ptr_patch=this%m_leafc_to_fire_patch, default='inactive')
+
+       this%m_frootc_to_fire_patch(begp:endp) = spval
+       call hist_addfld1d (fname='C14_M_FROOTC_TO_FIRE', units='gC14/m^2/s', &
+            avgflag='A', long_name='C14 fine root C fire loss', &
+            ptr_patch=this%m_frootc_to_fire_patch, default='inactive')
+
+       this%m_leafc_storage_to_fire_patch(begp:endp) = spval
+       call hist_addfld1d (fname='C14_M_LEAFC_STORAGE_TO_FIRE', units='gC14/m^2/s', &
+            avgflag='A', long_name='C14 leaf C storage fire loss', &
+            ptr_patch=this%m_leafc_storage_to_fire_patch, default='inactive')
+
+       this%m_frootc_storage_to_fire_patch(begp:endp) = spval
+       call hist_addfld1d (fname='C14_M_FROOTC_STORAGE_TO_FIRE', units='gC14/m^2/s', &
+            avgflag='A', long_name='C14 fine root C storage fire loss', &
+            ptr_patch=this%m_frootc_storage_to_fire_patch, default='inactive')
+
+       this%m_livestemc_storage_to_fire_patch(begp:endp) = spval
+       call hist_addfld1d (fname='C14_M_LIVESTEMC_STORAGE_TO_FIRE', units='gC14/m^2/s', &
+            avgflag='A', long_name='C14 live stem C storage fire loss', &
+            ptr_patch=this%m_livestemc_storage_to_fire_patch, default='inactive')
+
+       this%m_deadstemc_storage_to_fire_patch(begp:endp) = spval
+       call hist_addfld1d (fname='C14_M_DEADSTEMC_STORAGE_TO_FIRE', units='gC14/m^2/s', &
+            avgflag='A', long_name='C14 dead stem C storage fire loss', &
+            ptr_patch=this%m_deadstemc_storage_to_fire_patch, default='inactive')
+
+       this%m_livecrootc_storage_to_fire_patch(begp:endp) = spval
+       call hist_addfld1d (fname='C14_M_LIVECROOTC_STORAGE_TO_FIRE', units='gC14/m^2/s', &
+            avgflag='A', long_name='C14 live coarse root C storage fire loss', &
+            ptr_patch=this%m_livecrootc_storage_to_fire_patch, default='inactive')
+
+       this%m_deadcrootc_storage_to_fire_patch(begp:endp) = spval
+       call hist_addfld1d (fname='C14_M_DEADCROOTC_STORAGE_TO_FIRE', units='gC14/m^2/s', &
+            avgflag='A', long_name='C14 dead coarse root C storage fire loss', &
+            ptr_patch=this%m_deadcrootc_storage_to_fire_patch,  default='inactive')
+
+       this%m_leafc_xfer_to_fire_patch(begp:endp) = spval
+       call hist_addfld1d (fname='C14_M_LEAFC_XFER_TO_FIRE', units='gC14/m^2/s', &
+            avgflag='A', long_name='C14 leaf C transfer fire loss', &
+            ptr_patch=this%m_leafc_xfer_to_fire_patch, default='inactive')
+
+       this%m_frootc_xfer_to_fire_patch(begp:endp) = spval
+       call hist_addfld1d (fname='C14_M_FROOTC_XFER_TO_FIRE', units='gC14/m^2/s', &
+            avgflag='A', long_name='C14 fine root C transfer fire loss', &
+            ptr_patch=this%m_frootc_xfer_to_fire_patch, default='inactive')
+
+       this%m_livestemc_xfer_to_fire_patch(begp:endp) = spval
+       call hist_addfld1d (fname='C14_M_LIVESTEMC_XFER_TO_FIRE', units='gC14/m^2/s', &
+            avgflag='A', long_name='C14 live stem C transfer fire loss', &
+            ptr_patch=this%m_livestemc_xfer_to_fire_patch, default='inactive')
+
+       this%m_deadstemc_xfer_to_fire_patch(begp:endp) = spval
+       call hist_addfld1d (fname='C14_M_DEADSTEMC_XFER_TO_FIRE', units='gC14/m^2/s', &
+            avgflag='A', long_name='C14 dead stem C transfer fire loss', &
+            ptr_patch=this%m_deadstemc_xfer_to_fire_patch, default='inactive')
+
+       this%m_livecrootc_xfer_to_fire_patch(begp:endp) = spval
+       call hist_addfld1d (fname='C14_M_LIVECROOTC_XFER_TO_FIRE', units='gC14/m^2/s', &
+            avgflag='A', long_name='C14 live coarse root C transfer fire loss', &
+            ptr_patch=this%m_livecrootc_xfer_to_fire_patch, default='inactive')
+
+       this%m_deadcrootc_xfer_to_fire_patch(begp:endp) = spval
+       call hist_addfld1d (fname='C14_M_DEADCROOTC_XFER_TO_FIRE', units='gC14/m^2/s', &
+            avgflag='A', long_name='C14 dead coarse root C transfer fire loss', &
+            ptr_patch=this%m_deadcrootc_xfer_to_fire_patch, default='inactive')
+
+       this%m_livestemc_to_fire_patch(begp:endp) = spval
+       call hist_addfld1d (fname='C14_M_LIVESTEMC_TO_FIRE', units='gC14/m^2/s', &
+            avgflag='A', long_name='C14 live stem C fire loss', &
+            ptr_patch=this%m_livestemc_to_fire_patch, default='inactive')
+
+       this%m_deadstemc_to_fire_patch(begp:endp) = spval
+       call hist_addfld1d (fname='C14_M_DEADSTEMC_TO_FIRE', units='gC14/m^2/s', &
+            avgflag='A', long_name='C14 dead stem C fire loss', &
+            ptr_patch=this%m_deadstemc_to_fire_patch, default='inactive')
+
+       this%m_deadstemc_to_litter_fire_patch(begp:endp) = spval
+       call hist_addfld1d (fname='C14_M_DEADSTEMC_TO_LITTER_FIRE', units='gC14/m^2/s', &
+            avgflag='A', long_name='C14 dead stem C fire mortality to litter', &
+            ptr_patch=this%m_deadstemc_to_litter_fire_patch, default='inactive')
+
+       this%m_livecrootc_to_fire_patch(begp:endp) = spval
+       call hist_addfld1d (fname='C14_M_LIVECROOTC_TO_FIRE', units='gC14/m^2/s', &
+            avgflag='A', long_name='C14 live coarse root C fire loss', &
+            ptr_patch=this%m_livecrootc_to_fire_patch, default='inactive')
+
+       this%m_deadcrootc_to_fire_patch(begp:endp) = spval
+       call hist_addfld1d (fname='C14_M_DEADCROOTC_TO_FIRE', units='gC14/m^2/s', &
+            avgflag='A', long_name='C14 dead coarse root C fire loss', &
+            ptr_patch=this%m_deadcrootc_to_fire_patch, default='inactive')
+
+       this%m_deadcrootc_to_litter_fire_patch(begp:endp) = spval
+       call hist_addfld1d (fname='C14_M_DEADCROOTC_TO_LITTER_FIRE', units='gC14/m^2/s', &
+            avgflag='A', long_name='C14 dead coarse root C fire mortality to litter', &
+            ptr_patch=this%m_deadcrootc_to_litter_fire_patch, default='inactive')
+
+       this%m_gresp_storage_to_fire_patch(begp:endp) = spval
+       call hist_addfld1d (fname='C14_M_GRESP_STORAGE_TO_FIRE', units='gC14/m^2/s', &
+            avgflag='A', long_name='C14 growth respiration storage fire loss', &
+            ptr_patch=this%m_gresp_storage_to_fire_patch, default='inactive')
+
+       this%m_gresp_xfer_to_fire_patch(begp:endp) = spval
+       call hist_addfld1d (fname='C14_M_GRESP_XFER_TO_FIRE', units='gC14/m^2/s', &
+            avgflag='A', long_name='C14 growth respiration transfer fire loss', &
+            ptr_patch=this%m_gresp_xfer_to_fire_patch, default='inactive')
+
+       this%leafc_xfer_to_leafc_patch(begp:endp) = spval
+       call hist_addfld1d (fname='C14_LEAFC_XFER_TO_LEAFC', units='gC14/m^2/s', &
+            avgflag='A', long_name='C14 leaf C growth from storage', &
+            ptr_patch=this%leafc_xfer_to_leafc_patch, default='inactive')
+
+       this%frootc_xfer_to_frootc_patch(begp:endp) = spval
+       call hist_addfld1d (fname='C14_FROOTC_XFER_TO_FROOTC', units='gC14/m^2/s', &
+            avgflag='A', long_name='C14 fine root C growth from storage', &
+            ptr_patch=this%frootc_xfer_to_frootc_patch, default='inactive')
+
+       this%livestemc_xfer_to_livestemc_patch(begp:endp) = spval
+       call hist_addfld1d (fname='C14_LIVESTEMC_XFER_TO_LIVESTEMC', units='gC14/m^2/s', &
+            avgflag='A', long_name='C14 live stem C growth from storage', &
+            ptr_patch=this%livestemc_xfer_to_livestemc_patch, default='inactive')
+
+       this%deadstemc_xfer_to_deadstemc_patch(begp:endp) = spval
+       call hist_addfld1d (fname='C14_DEADSTEMC_XFER_TO_DEADSTEMC', units='gC14/m^2/s', &
+            avgflag='A', long_name='C14 dead stem C growth from storage', &
+            ptr_patch=this%deadstemc_xfer_to_deadstemc_patch, default='inactive')
+
+       this%livecrootc_xfer_to_livecrootc_patch(begp:endp) = spval
+       call hist_addfld1d (fname='C14_LIVECROOTC_XFER_TO_LIVECROOTC', units='gC14/m^2/s', &
+            avgflag='A', long_name='C14 live coarse root C growth from storage', &
+            ptr_patch=this%livecrootc_xfer_to_livecrootc_patch, default='inactive')
+
+       this%deadcrootc_xfer_to_deadcrootc_patch(begp:endp) = spval
+       call hist_addfld1d (fname='C14_DEADCROOTC_XFER_TO_DEADCROOTC', units='gC14/m^2/s', &
+            avgflag='A', long_name='C14 dead coarse root C growth from storage', &
+            ptr_patch=this%deadcrootc_xfer_to_deadcrootc_patch, default='inactive')
+
+       this%leafc_to_litter_patch(begp:endp) = spval
+       call hist_addfld1d (fname='C14_LEAFC_TO_LITTER', units='gC14/m^2/s', &
+            avgflag='A', long_name='C14 leaf C litterfall', &
+            ptr_patch=this%leafc_to_litter_patch, default='inactive')
+
+       this%frootc_to_litter_patch(begp:endp) = spval
+       call hist_addfld1d (fname='C14_FROOTC_TO_LITTER', units='gC14/m^2/s', &
+            avgflag='A', long_name='C14 fine root C litterfall', &
+            ptr_patch=this%frootc_to_litter_patch, default='inactive')
+
+       this%leaf_mr_patch(begp:endp) = spval
+       call hist_addfld1d (fname='C14_LEAF_MR', units='gC14/m^2/s', &
+            avgflag='A', long_name='C14 leaf maintenance respiration', &
+            ptr_patch=this%leaf_mr_patch, default='inactive')
+
+       this%froot_mr_patch(begp:endp) = spval
+       call hist_addfld1d (fname='C14_FROOT_MR', units='gC14/m^2/s', &
+            avgflag='A', long_name='C14 fine root maintenance respiration', &
+            ptr_patch=this%froot_mr_patch, default='inactive')
+
+       this%livestem_mr_patch(begp:endp) = spval
+       call hist_addfld1d (fname='C14_LIVESTEM_MR', units='gC14/m^2/s', &
+            avgflag='A', long_name='C14 live stem maintenance respiration', &
+            ptr_patch=this%livestem_mr_patch, default='inactive')
+
+       this%livecroot_mr_patch(begp:endp) = spval
+       call hist_addfld1d (fname='C14_LIVECROOT_MR', units='gC14/m^2/s', &
+            avgflag='A', long_name='C14 live coarse root maintenance respiration', &
+            ptr_patch=this%livecroot_mr_patch, default='inactive')
+
+       this%psnsun_to_cpool_patch(begp:endp) = spval
+       call hist_addfld1d (fname='C14_PSNSUN_TO_CPOOL', units='gC14/m^2/s', &
+            avgflag='A', long_name='C14 C fixation from sunlit canopy', &
+            ptr_patch=this%psnsun_to_cpool_patch)
+
+       this%psnshade_to_cpool_patch(begp:endp) = spval
+       call hist_addfld1d (fname='C14_PSNSHADE_TO_CPOOL', units='gC14/m^2/s', &
+            avgflag='A', long_name='C14 C fixation from shaded canopy', &
+            ptr_patch=this%psnshade_to_cpool_patch)
+
+       this%cpool_to_leafc_patch(begp:endp) = spval
+       call hist_addfld1d (fname='C14_CPOOL_TO_LEAFC', units='gC14/m^2/s', &
+            avgflag='A', long_name='C14 allocation to leaf C', &
+            ptr_patch=this%cpool_to_leafc_patch, default='inactive')
+
+       this%cpool_to_leafc_storage_patch(begp:endp) = spval
+       call hist_addfld1d (fname='C14_CPOOL_TO_LEAFC_STORAGE', units='gC14/m^2/s', &
+            avgflag='A', long_name='C14 allocation to leaf C storage', &
+            ptr_patch=this%cpool_to_leafc_storage_patch, default='inactive')
+
+       this%cpool_to_frootc_patch(begp:endp) = spval
+       call hist_addfld1d (fname='C14_CPOOL_TO_FROOTC', units='gC14/m^2/s', &
+            avgflag='A', long_name='C14 allocation to fine root C', &
+            ptr_patch=this%cpool_to_frootc_patch, default='inactive')
+
+       this%cpool_to_frootc_storage_patch(begp:endp) = spval
+       call hist_addfld1d (fname='C14_CPOOL_TO_FROOTC_STORAGE', units='gC14/m^2/s', &
+            avgflag='A', long_name='C14 allocation to fine root C storage', &
+            ptr_patch=this%cpool_to_frootc_storage_patch, default='inactive')
+
+       this%cpool_to_livestemc_patch(begp:endp) = spval
+       call hist_addfld1d (fname='C14_CPOOL_TO_LIVESTEMC', units='gC14/m^2/s', &
+            avgflag='A', long_name='C14 allocation to live stem C', &
+            ptr_patch=this%cpool_to_livestemc_patch, default='inactive')
+
+       this%cpool_to_livestemc_storage_patch(begp:endp) = spval
+       call hist_addfld1d (fname='C14_CPOOL_TO_LIVESTEMC_STORAGE', units='gC14/m^2/s', &
+            avgflag='A', long_name='C14 allocation to live stem C storage', &
+            ptr_patch=this%cpool_to_livestemc_storage_patch, default='inactive')
+
+       this%cpool_to_deadstemc_patch(begp:endp) = spval
+       call hist_addfld1d (fname='C14_CPOOL_TO_DEADSTEMC', units='gC14/m^2/s', &
+            avgflag='A', long_name='C14 allocation to dead stem C', &
+            ptr_patch=this%cpool_to_deadstemc_patch, default='inactive')
+
+       this%cpool_to_deadstemc_storage_patch(begp:endp) = spval
+       call hist_addfld1d (fname='C14_CPOOL_TO_DEADSTEMC_STORAGE', units='gC14/m^2/s', &
+            avgflag='A', long_name='C14 allocation to dead stem C storage', &
+            ptr_patch=this%cpool_to_deadstemc_storage_patch, default='inactive')
+
+       this%cpool_to_livecrootc_patch(begp:endp) = spval
+       call hist_addfld1d (fname='C14_CPOOL_TO_LIVECROOTC', units='gC14/m^2/s', &
+            avgflag='A', long_name='C14 allocation to live coarse root C', &
+            ptr_patch=this%cpool_to_livecrootc_patch, default='inactive')
+
+       this%cpool_to_livecrootc_storage_patch(begp:endp) = spval
+       call hist_addfld1d (fname='C14_CPOOL_TO_LIVECROOTC_STORAGE', units='gC14/m^2/s', &
+            avgflag='A', long_name='C14 allocation to live coarse root C storage', &
+            ptr_patch=this%cpool_to_livecrootc_storage_patch, default='inactive')
+
+       this%cpool_to_deadcrootc_patch(begp:endp) = spval
+       call hist_addfld1d (fname='C14_CPOOL_TO_DEADCROOTC', units='gC14/m^2/s', &
+            avgflag='A', long_name='C14 allocation to dead coarse root C', &
+            ptr_patch=this%cpool_to_deadcrootc_patch, default='inactive')
+
+       this%cpool_to_deadcrootc_storage_patch(begp:endp) = spval
+       call hist_addfld1d (fname='C14_CPOOL_TO_DEADCROOTC_STORAGE', units='gC14/m^2/s', &
+            avgflag='A', long_name='C14 allocation to dead coarse root C storage', &
+            ptr_patch=this%cpool_to_deadcrootc_storage_patch, default='inactive')
+
+       this%cpool_to_gresp_storage_patch(begp:endp) = spval
+       call hist_addfld1d (fname='C14_CPOOL_TO_GRESP_STORAGE', units='gC14/m^2/s', &
+            avgflag='A', long_name='C14 allocation to growth respiration storage', &
+            ptr_patch=this%cpool_to_gresp_storage_patch, default='inactive')
+
+       this%cpool_leaf_gr_patch(begp:endp) = spval
+       call hist_addfld1d (fname='C14_CPOOL_LEAF_GR', units='gC14/m^2/s', &
+            avgflag='A', long_name='C14 leaf growth respiration', &
+            ptr_patch=this%cpool_leaf_gr_patch, default='inactive')
+
+       this%cpool_leaf_storage_gr_patch(begp:endp) = spval
+       call hist_addfld1d (fname='C14_CPOOL_LEAF_STORAGE_GR', units='gC14/m^2/s', &
+            avgflag='A', long_name='C14 leaf growth respiration to storage', &
+            ptr_patch=this%cpool_leaf_storage_gr_patch, default='inactive')
+
+       this%transfer_leaf_gr_patch(begp:endp) = spval
+       call hist_addfld1d (fname='C14_TRANSFER_LEAF_GR', units='gC14/m^2/s', &
+            avgflag='A', long_name='C14 leaf growth respiration from storage', &
+            ptr_patch=this%transfer_leaf_gr_patch, default='inactive')
+
+       this%cpool_froot_gr_patch(begp:endp) = spval
+       call hist_addfld1d (fname='C14_CPOOL_FROOT_GR', units='gC14/m^2/s', &
+            avgflag='A', long_name='C14 fine root growth respiration', &
+            ptr_patch=this%cpool_froot_gr_patch, default='inactive')
+
+       this%cpool_froot_storage_gr_patch(begp:endp) = spval
+       call hist_addfld1d (fname='C14_CPOOL_FROOT_STORAGE_GR', units='gC14/m^2/s', &
+            avgflag='A', long_name='C14 fine root  growth respiration to storage', &
+            ptr_patch=this%cpool_froot_storage_gr_patch, default='inactive')
+
+       this%transfer_froot_gr_patch(begp:endp) = spval
+       call hist_addfld1d (fname='C14_TRANSFER_FROOT_GR', units='gC14/m^2/s', &
+            avgflag='A', long_name='C14 fine root  growth respiration from storage', &
+            ptr_patch=this%transfer_froot_gr_patch, default='inactive')
+
+       this%cpool_livestem_gr_patch(begp:endp) = spval
+       call hist_addfld1d (fname='C14_CPOOL_LIVESTEM_GR', units='gC14/m^2/s', &
+            avgflag='A', long_name='C14 live stem growth respiration', &
+            ptr_patch=this%cpool_livestem_gr_patch, default='inactive')
+
+       this%cpool_livestem_storage_gr_patch(begp:endp) = spval
+       call hist_addfld1d (fname='C14_CPOOL_LIVESTEM_STORAGE_GR', units='gC14/m^2/s', &
+            avgflag='A', long_name='C14 live stem growth respiration to storage', &
+            ptr_patch=this%cpool_livestem_storage_gr_patch, default='inactive')
+
+       this%transfer_livestem_gr_patch(begp:endp) = spval
+       call hist_addfld1d (fname='C14_TRANSFER_LIVESTEM_GR', units='gC14/m^2/s', &
+            avgflag='A', long_name='C14 live stem growth respiration from storage', &
+            ptr_patch=this%transfer_livestem_gr_patch, default='inactive')
+
+       this%cpool_deadstem_gr_patch(begp:endp) = spval
+       call hist_addfld1d (fname='C14_CPOOL_DEADSTEM_GR', units='gC14/m^2/s', &
+            avgflag='A', long_name='C14 dead stem growth respiration', &
+            ptr_patch=this%cpool_deadstem_gr_patch, default='inactive')
+
+       this%cpool_deadstem_storage_gr_patch(begp:endp) = spval
+       call hist_addfld1d (fname='C14_CPOOL_DEADSTEM_STORAGE_GR', units='gC14/m^2/s', &
+            avgflag='A', long_name='C14 dead stem growth respiration to storage', &
+            ptr_patch=this%cpool_deadstem_storage_gr_patch, default='inactive')
+
+       this%transfer_deadstem_gr_patch(begp:endp) = spval
+       call hist_addfld1d (fname='C14_TRANSFER_DEADSTEM_GR', units='gC14/m^2/s', &
+            avgflag='A', long_name='C14 dead stem growth respiration from storage', &
+            ptr_patch=this%transfer_deadstem_gr_patch, default='inactive')
+
+       this%cpool_livecroot_gr_patch(begp:endp) = spval
+       call hist_addfld1d (fname='C14_CPOOL_LIVECROOT_GR', units='gC14/m^2/s', &
+            avgflag='A', long_name='C14 live coarse root growth respiration', &
+            ptr_patch=this%cpool_livecroot_gr_patch, default='inactive')
+
+       this%cpool_livecroot_storage_gr_patch(begp:endp) = spval
+       call hist_addfld1d (fname='C14_CPOOL_LIVECROOT_STORAGE_GR', units='gC14/m^2/s', &
+            avgflag='A', long_name='C14 live coarse root growth respiration to storage', &
+            ptr_patch=this%cpool_livecroot_storage_gr_patch, default='inactive')
+
+       this%transfer_livecroot_gr_patch(begp:endp) = spval
+       call hist_addfld1d (fname='C14_TRANSFER_LIVECROOT_GR', units='gC14/m^2/s', &
+            avgflag='A', long_name='C14 live coarse root growth respiration from storage', &
+            ptr_patch=this%transfer_livecroot_gr_patch, default='inactive')
+
+       this%cpool_deadcroot_gr_patch(begp:endp) = spval
+       call hist_addfld1d (fname='C14_CPOOL_DEADCROOT_GR', units='gC14/m^2/s', &
+            avgflag='A', long_name='C14 dead coarse root growth respiration', &
+            ptr_patch=this%cpool_deadcroot_gr_patch, default='inactive')
+
+       this%cpool_deadcroot_storage_gr_patch(begp:endp) = spval
+       call hist_addfld1d (fname='C14_CPOOL_DEADCROOT_STORAGE_GR', units='gC14/m^2/s', &
+            avgflag='A', long_name='C14 dead coarse root growth respiration to storage', &
+            ptr_patch=this%cpool_deadcroot_storage_gr_patch, default='inactive')
+
+       this%transfer_deadcroot_gr_patch(begp:endp) = spval
+       call hist_addfld1d (fname='C14_TRANSFER_DEADCROOT_GR', units='gC14/m^2/s', &
+            avgflag='A', long_name='C14 dead coarse root growth respiration from storage', &
+            ptr_patch=this%transfer_deadcroot_gr_patch, default='inactive')
+
+       this%leafc_storage_to_xfer_patch(begp:endp) = spval
+       call hist_addfld1d (fname='C14_LEAFC_STORAGE_TO_XFER', units='gC14/m^2/s', &
+            avgflag='A', long_name='C14 leaf C shift storage to transfer', &
+            ptr_patch=this%leafc_storage_to_xfer_patch, default='inactive')
+
+       this%frootc_storage_to_xfer_patch(begp:endp) = spval
+       call hist_addfld1d (fname='C14_FROOTC_STORAGE_TO_XFER', units='gC14/m^2/s', &
+            avgflag='A', long_name='C14 fine root C shift storage to transfer', &
+            ptr_patch=this%frootc_storage_to_xfer_patch, default='inactive')
+
+       this%livestemc_storage_to_xfer_patch(begp:endp) = spval
+       call hist_addfld1d (fname='C14_LIVESTEMC_STORAGE_TO_XFER', units='gC14/m^2/s', &
+            avgflag='A', long_name='C14 live stem C shift storage to transfer', &
+            ptr_patch=this%livestemc_storage_to_xfer_patch, default='inactive')
+
+       this%deadstemc_storage_to_xfer_patch(begp:endp) = spval
+       call hist_addfld1d (fname='C14_DEADSTEMC_STORAGE_TO_XFER', units='gC14/m^2/s', &
+            avgflag='A', long_name='C14 dead stem C shift storage to transfer', &
+            ptr_patch=this%deadstemc_storage_to_xfer_patch, default='inactive')
+
+       this%livecrootc_storage_to_xfer_patch(begp:endp) = spval
+       call hist_addfld1d (fname='C14_LIVECROOTC_STORAGE_TO_XFER', units='gC14/m^2/s', &
+            avgflag='A', long_name='C14 live coarse root C shift storage to transfer', &
+            ptr_patch=this%livecrootc_storage_to_xfer_patch, default='inactive')
+
+       this%deadcrootc_storage_to_xfer_patch(begp:endp) = spval
+       call hist_addfld1d (fname='C14_DEADCROOTC_STORAGE_TO_XFER', units='gC14/m^2/s', &
+            avgflag='A', long_name='C14 dead coarse root C shift storage to transfer', &
+            ptr_patch=this%deadcrootc_storage_to_xfer_patch, default='inactive')
+
+       this%gresp_storage_to_xfer_patch(begp:endp) = spval
+       call hist_addfld1d (fname='C14_GRESP_STORAGE_TO_XFER', units='gC14/m^2/s', &
+            avgflag='A', long_name='C14 growth respiration shift storage to transfer', &
+            ptr_patch=this%gresp_storage_to_xfer_patch, default='inactive')
+
+       this%livestemc_to_deadstemc_patch(begp:endp) = spval
+       call hist_addfld1d (fname='C14_LIVESTEMC_TO_DEADSTEMC', units='gC14/m^2/s', &
+            avgflag='A', long_name='C14 live stem C turnover', &
+            ptr_patch=this%livestemc_to_deadstemc_patch, default='inactive')
+
+       this%livecrootc_to_deadcrootc_patch(begp:endp) = spval
+       call hist_addfld1d (fname='C14_LIVECROOTC_TO_DEADCROOTC', units='gC14/m^2/s', &
+            avgflag='A', long_name='C14 live coarse root C turnover', &
+            ptr_patch=this%livecrootc_to_deadcrootc_patch, default='inactive')
+
+       this%gpp_patch(begp:endp) = spval
+       call hist_addfld1d (fname='C14_GPP', units='gC14/m^2/s', &
+            avgflag='A', long_name='C14 gross primary production', &
+            ptr_patch=this%gpp_patch)
+
+       this%mr_patch(begp:endp) = spval
+       call hist_addfld1d (fname='C14_MR', units='gC14/m^2/s', &
+            avgflag='A', long_name='C14 maintenance respiration', &
+            ptr_patch=this%mr_patch)
+
+       this%current_gr_patch(begp:endp) = spval
+       call hist_addfld1d (fname='C14_CURRENT_GR', units='gC14/m^2/s', &
+            avgflag='A', long_name='C14 growth resp for new growth displayed in this timestep', &
+            ptr_patch=this%current_gr_patch, default='inactive')
+
+       this%transfer_gr_patch(begp:endp) = spval
+       call hist_addfld1d (fname='C14_TRANSFER_GR', units='gC14/m^2/s', &
+            avgflag='A', long_name='C14 growth resp for transfer growth displayed in this timestep', &
+            ptr_patch=this%transfer_gr_patch, default='inactive')
+
+       this%storage_gr_patch(begp:endp) = spval
+       call hist_addfld1d (fname='C14_STORAGE_GR', units='gC14/m^2/s', &
+            avgflag='A', long_name='C14 growth resp for growth sent to storage for later display', &
+            ptr_patch=this%storage_gr_patch, default='inactive')
+
+       this%gr_patch(begp:endp) = spval
+       call hist_addfld1d (fname='C14_GR', units='gC14/m^2/s', &
+            avgflag='A', long_name='C14 total growth respiration', &
+            ptr_patch=this%gr_patch)
+
+       this%ar_patch(begp:endp) = spval
+       call hist_addfld1d (fname='C14_AR', units='gC14/m^2/s', &
+            avgflag='A', long_name='C14 autotrophic respiration (MR + GR)', &
+            ptr_patch=this%ar_patch)
+
+       this%rr_patch(begp:endp) = spval
+       call hist_addfld1d (fname='C14_RR', units='gC14/m^2/s', &
+            avgflag='A', long_name='C14 root respiration (fine root MR + total root GR)', &
+            ptr_patch=this%rr_patch)
+
+       this%npp_patch(begp:endp) = spval
+       call hist_addfld1d (fname='C14_NPP', units='gC14/m^2/s', &
+            avgflag='A', long_name='C14 net primary production', &
+            ptr_patch=this%npp_patch)
+
+       this%agnpp_patch(begp:endp) = spval
+       call hist_addfld1d (fname='C14_AGNPP', units='gC14/m^2/s', &
+            avgflag='A', long_name='C14 aboveground NPP', &
+            ptr_patch=this%agnpp_patch)
+
+       this%bgnpp_patch(begp:endp) = spval
+       call hist_addfld1d (fname='C14_BGNPP', units='gC14/m^2/s', &
+            avgflag='A', long_name='C14 belowground NPP', &
+            ptr_patch=this%bgnpp_patch)
+
+       this%litfall_patch(begp:endp) = spval
+       call hist_addfld1d (fname='C14_LITFALL', units='gC14/m^2/s', &
+            avgflag='A', long_name='C14 litterfall (leaves and fine roots)', &
+            ptr_patch=this%litfall_patch, default='inactive')
+
+       this%vegfire_patch(begp:endp) = spval
+       call hist_addfld1d (fname='C14_VEGFIRE', units='gC14/m^2/s', &
+            avgflag='A', long_name='C14 patch-level fire loss', &
+            ptr_patch=this%vegfire_patch, default='inactive')
+
+       this%fire_closs_patch(begp:endp) = spval
+       call hist_addfld1d (fname='C14_PFT_FIRE_CLOSS', units='gC14/m^2/s', &
+            avgflag='A', long_name='C14 total patch-level fire C loss', &
+            ptr_patch=this%fire_closs_patch)
+    endif
 
     !-------------------------------
     ! C flux variables - native to column 
@@ -1738,8 +2822,6 @@
 
     ! add history fields for all CLAMP CN variables
 
-<<<<<<< HEAD
-=======
     if (carbon_type == 'c12') then
 
        if (hist_wrtch4diag) then
@@ -2162,18 +3244,427 @@
             ptr_col=data2dptr, default='inactive')
 
     enddo
->>>>>>> dc1960aa
 
     !-------------------------------
     ! C13 flux variables - native to column 
     !-------------------------------
 
+    if ( carbon_type == 'c13' ) then
+
+       this%m_decomp_cpools_to_fire_col(begc:endc,:) = spval
+       this%m_decomp_cpools_to_fire_vr_col(begc:endc,:,:) = spval
+       do k = 1, ndecomp_pools
+          if ( decomp_cascade_con%is_litter(k) .or. decomp_cascade_con%is_cwd(k) ) then
+             data1dptr => this%m_decomp_cpools_to_fire_col(:,k)
+             fieldname = 'C13_M_'//trim(decomp_cascade_con%decomp_pool_name_history(k))//'C_TO_FIRE'
+             longname =  'C13 '//trim(decomp_cascade_con%decomp_pool_name_long(k))//' C fire loss'
+             call hist_addfld1d (fname=fieldname, units='gC13/m^2',  &
+                  avgflag='A', long_name=longname, &
+                  ptr_col=data1dptr, default='inactive')
+
+             if ( nlevdecomp_full > 1 ) then
+                data2dptr => this%m_decomp_cpools_to_fire_vr_col(:,:,k)
+                fieldname = 'C13_M_'//trim(decomp_cascade_con%decomp_pool_name_history(k))//'C_TO_FIRE'//trim(vr_suffix)
+                longname =  'C13 '//trim(decomp_cascade_con%decomp_pool_name_long(k))//' C fire loss'
+                call hist_addfld_decomp (fname=fieldname, units='gC13/m^3',  type2d='levdcmp', &
+                     avgflag='A', long_name=longname, &
+                     ptr_col=data2dptr, default='inactive')
+             end if
+          endif
+       end do
+       if(.not. is_active_betr_bgc)then
+          this%decomp_cascade_hr_col(begc:endc,:)             = spval
+          this%decomp_cascade_hr_vr_col(begc:endc,:,:)        = spval
+          this%decomp_cascade_ctransfer_col(begc:endc,:)      = spval
+          this%decomp_cascade_ctransfer_vr_col(begc:endc,:,:) = spval
+          do l = 1, ndecomp_cascade_transitions
+             !-- HR fluxes (none from CWD)
+             if ( .not. decomp_cascade_con%is_cwd(decomp_cascade_con%cascade_donor_pool(l)) ) then
+                data2dptr => this%decomp_cascade_hr_vr_col(:,:,l)
+                ! check to see if there are multiple pathways that include respiration, and if so, note that in the history file
+                ii = 0
+                do jj = 1, ndecomp_cascade_transitions
+                   if ( decomp_cascade_con%cascade_donor_pool(jj) == decomp_cascade_con%cascade_donor_pool(l) ) ii = ii+1
+                end do
+                if ( ii == 1 ) then
+                   fieldname = 'C13_'//trim(decomp_cascade_con%decomp_pool_name_history(decomp_cascade_con%cascade_donor_pool(l)))&
+                        //'_HR'//trim(vr_suffix)
+                else
+                   fieldname = 'C13_'//trim(decomp_cascade_con%decomp_pool_name_history(decomp_cascade_con%cascade_donor_pool(l)))&
+                        //'_HR_'//&
+                        trim(decomp_cascade_con%decomp_pool_name_short(decomp_cascade_con%cascade_receiver_pool(l)))//&
+                        trim(vr_suffix)
+                endif
+                longname =  'C13 Het. Resp. from '&
+                     //trim(decomp_cascade_con%decomp_pool_name_long(decomp_cascade_con%cascade_donor_pool(l)))
+                call hist_addfld_decomp (fname=fieldname, units='gC13/m^3',  type2d='levdcmp', &
+                     avgflag='A', long_name=longname, &
+                     ptr_col=data2dptr, default='inactive')
+             endif
+             !-- transfer fluxes (none from terminal pool, if present)
+             if ( decomp_cascade_con%cascade_receiver_pool(l) /= 0 ) then
+                data2dptr => this%decomp_cascade_ctransfer_vr_col(:,:,l)
+                fieldname = 'C13_'//trim(decomp_cascade_con%decomp_pool_name_history(decomp_cascade_con%cascade_donor_pool(l)))&
+                     //'C_TO_'//&
+                     trim(decomp_cascade_con%decomp_pool_name_history(decomp_cascade_con%cascade_receiver_pool(l)))&
+                     //'C'//trim(vr_suffix)
+                longname =  'C13 decomp. of '&
+                     //trim(decomp_cascade_con%decomp_pool_name_long(decomp_cascade_con%cascade_donor_pool(l)))&
+                     //' C to '//&
+                     trim(decomp_cascade_con%decomp_pool_name_long(decomp_cascade_con%cascade_receiver_pool(l)))//' C'
+                call hist_addfld_decomp (fname=fieldname, units='gC13/m^3',  type2d='levdcmp', &
+                     avgflag='A', long_name=longname, &
+                     ptr_col=data2dptr, default='inactive')
+             endif
+          end do
+       endif
+
+       this%lithr_col(begc:endc) = spval
+       call hist_addfld1d (fname='C13_LITHR', units='gC13/m^2/s', &
+            avgflag='A', long_name='C13 fine root C litterfall to litter 3 C', &
+            ptr_col=this%lithr_col)
+
+       this%somhr_col(begc:endc) = spval
+       call hist_addfld1d (fname='C13_SOMHR', units='gC13/m^2/s', &
+            avgflag='A', long_name='C13 soil organic matter heterotrophic respiration', &
+            ptr_col=this%somhr_col)
+
+       this%hr_col(begc:endc) = spval
+       call hist_addfld1d (fname='C13_HR', units='gC13/m^2/s', &
+            avgflag='A', long_name='C13 total heterotrophic respiration', &
+            ptr_col=this%hr_col)
+
+
+       this%sr_col(begc:endc) = spval
+       call hist_addfld1d (fname='C13_SR', units='gC13/m^2/s', &
+            avgflag='A', long_name='C13 total soil respiration (HR + root resp)', &
+            ptr_col=this%sr_col)
+
+       this%er_col(begc:endc) = spval
+       call hist_addfld1d (fname='C13_ER', units='gC13/m^2/s', &
+            avgflag='A', long_name='C13 total ecosystem respiration, autotrophic + heterotrophic', &
+            ptr_col=this%er_col)
+
+       this%litfire_col(begc:endc) = spval
+       call hist_addfld1d (fname='C13_LITFIRE', units='gC13/m^2/s', &
+            avgflag='A', long_name='C13 litter fire losses', &
+            ptr_col=this%litfire_col, default='inactive')
+
+       this%somfire_col(begc:endc) = spval
+       call hist_addfld1d (fname='C13_SOMFIRE', units='gC13/m^2/s', &
+            avgflag='A', long_name='C13 soil organic matter fire losses', &
+            ptr_col=this%somfire_col, default='inactive')
+
+       this%totfire_col(begc:endc) = spval
+       call hist_addfld1d (fname='C13_TOTFIRE', units='gC13/m^2/s', &
+            avgflag='A', long_name='C13 total ecosystem fire losses', &
+            ptr_col=this%totfire_col, default='inactive')
+
+       this%nep_col(begc:endc) = spval
+       call hist_addfld1d (fname='C13_NEP', units='gC13/m^2/s', &
+            avgflag='A', long_name='C13 net ecosystem production, excludes fire flux, positive for sink', &
+            ptr_col=this%nep_col)
+
+       this%nee_col(begc:endc) = spval
+       call hist_addfld1d (fname='C13_NEE', units='gC13/m^2/s', &
+            avgflag='A', long_name='C13 net ecosystem exchange of carbon, includes fire flux, positive for source', &
+            ptr_col=this%nee_col)
+
+       this%fire_closs_col(begc:endc) = spval
+       call hist_addfld1d (fname='C13_COL_FIRE_CLOSS', units='gC13/m^2/s', &
+            avgflag='A', long_name='C13 total column-level fire C loss', &
+            ptr_col=this%fire_closs_col)
+
+       this%dwt_seedc_to_leaf_col(begc:endc) = spval
+       call hist_addfld1d (fname='C13_DWT_SEEDC_TO_LEAF', units='gC13/m^2/s', &
+            avgflag='A', long_name='C13 seed source to patch-level leaf', &
+            ptr_col=this%dwt_seedc_to_leaf_col)
+
+       this%dwt_seedc_to_deadstem_col(begc:endc) = spval
+       call hist_addfld1d (fname='C13_DWT_SEEDC_TO_DEADSTEM', units='gC13/m^2/s', &
+            avgflag='A', long_name='C13 seed source to patch-level deadstem', &
+            ptr_col=this%dwt_seedc_to_deadstem_col)
+
+       this%dwt_conv_cflux_col(begc:endc) = spval
+       call hist_addfld1d (fname='C13_DWT_CONV_CFLUX', units='gC13/m^2/s', &
+            avgflag='A', long_name='C13 conversion C flux (immediate loss to atm)', &
+            ptr_col=this%dwt_conv_cflux_col)
+
+       this%dwt_prod10c_gain_col(begc:endc) = spval
+       call hist_addfld1d (fname='C13_DWT_PROD10C_GAIN', units='gC13/m^2/s', &
+            avgflag='A', long_name='C13 addition to 10-yr wood product pool', &
+            ptr_col=this%dwt_prod10c_gain_col)
+
+       this%prod10c_loss_col(begc:endc) = spval
+       call hist_addfld1d (fname='C13_PROD10C_LOSS', units='gC13/m^2/s', &
+            avgflag='A', long_name='C13 loss from 10-yr wood product pool', &
+            ptr_col=this%prod10c_loss_col)
+
+       this%dwt_prod100c_gain_col(begc:endc) = spval
+       call hist_addfld1d (fname='C13_DWT_PROD100C_GAIN', units='gC13/m^2/s', &
+            avgflag='A', long_name='C13 addition to 100-yr wood product pool', &
+            ptr_col=this%dwt_prod100c_gain_col)
+
+       this%prod100c_loss_col(begc:endc) = spval
+       call hist_addfld1d (fname='C13_PROD100C_LOSS', units='gC13/m^2/s', &
+            avgflag='A', long_name='C13 loss from 100-yr wood product pool', &
+            ptr_col=this%prod100c_loss_col)
+
+       this%prod1c_loss_col(begc:endc) = spval
+       call hist_addfld1d (fname='C13_PROD1C_LOSS', units='gC13/m^2/s', &
+            avgflag='A', long_name='C13 loss from 1-yr crop product pool', &
+            ptr_col=this%prod1c_loss_col)
+
+       this%dwt_frootc_to_litr_met_c_col(begc:endc,:) = spval
+       call hist_addfld_decomp (fname='C13_DWT_FROOTC_TO_LITR_MET_C', units='gC13/m^2/s',  type2d='levdcmp', &
+            avgflag='A', long_name='C13 fine root to litter due to landcover change', &
+            ptr_col=this%dwt_frootc_to_litr_met_c_col, default='inactive')
+
+       this%dwt_frootc_to_litr_cel_c_col(begc:endc,:) = spval
+       call hist_addfld_decomp (fname='C13_DWT_FROOTC_TO_LITR_CEL_C', units='gC13/m^2/s',  type2d='levdcmp', &
+            avgflag='A', long_name='C13 fine root to litter due to landcover change', &
+            ptr_col=this%dwt_frootc_to_litr_cel_c_col, default='inactive')
+
+       this%dwt_frootc_to_litr_lig_c_col(begc:endc,:) = spval
+       call hist_addfld_decomp (fname='C13_DWT_FROOTC_TO_LITR_LIG_C', units='gC13/m^2/s',  type2d='levdcmp', &
+            avgflag='A', long_name='C13 fine root to litter due to landcover change', &
+            ptr_col=this%dwt_frootc_to_litr_lig_c_col, default='inactive')
+
+       this%dwt_livecrootc_to_cwdc_col(begc:endc,:) = spval
+       call hist_addfld_decomp (fname='C13_DWT_LIVECROOTC_TO_CWDC', units='gC13/m^2/s',  type2d='levdcmp', &
+            avgflag='A', long_name='C13 live coarse root to CWD due to landcover change', &
+            ptr_col=this%dwt_livecrootc_to_cwdc_col, default='inactive')
+
+       this%dwt_deadcrootc_to_cwdc_col(begc:endc,:) = spval
+       call hist_addfld_decomp (fname='C13_DWT_DEADCROOTC_TO_CWDC', units='gC13/m^2/s',  type2d='levdcmp', &
+            avgflag='A', long_name='C13 dead coarse root to CWD due to landcover change', &
+            ptr_col=this%dwt_deadcrootc_to_cwdc_col, default='inactive')
+
+       this%dwt_closs_col(begc:endc) = spval
+       call hist_addfld1d (fname='C13_DWT_CLOSS', units='gC13/m^2/s', &
+            avgflag='A', long_name='C13 total carbon loss from land cover conversion', &
+            ptr_col=this%dwt_closs_col)
+
+       this%product_closs_col(begc:endc) = spval
+       call hist_addfld1d (fname='C13_PRODUCT_CLOSS', units='gC13/m^2/s', &
+            avgflag='A', long_name='C13 total carbon loss from wood product pools', &
+            ptr_col=this%product_closs_col)
+
+    endif
 
     !-------------------------------
     ! C14 flux variables - native to column 
     !-------------------------------
 
-
+    if (carbon_type == 'c14') then
+
+       this%m_decomp_cpools_to_fire_col(begc:endc,:)      = spval
+       this%m_decomp_cpools_to_fire_vr_col(begc:endc,:,:) = spval
+       do k = 1, ndecomp_pools
+          if ( decomp_cascade_con%is_litter(k) .or. decomp_cascade_con%is_cwd(k) ) then
+             data1dptr => this%m_decomp_cpools_to_fire_col(:,k)
+             fieldname = 'C14_M_'//trim(decomp_cascade_con%decomp_pool_name_history(k))//'C_TO_FIRE'
+             longname =  'C14 '//trim(decomp_cascade_con%decomp_pool_name_long(k))//' C fire loss'
+             call hist_addfld1d (fname=fieldname, units='gC14/m^2',  &
+                  avgflag='A', long_name=longname, &
+                  ptr_col=data1dptr, default='inactive')
+
+             if ( nlevdecomp_full > 1 ) then
+                data2dptr => this%m_decomp_cpools_to_fire_vr_col(:,:,k)
+                fieldname = 'C14_M_'//trim(decomp_cascade_con%decomp_pool_name_history(k))//'C_TO_FIRE'//trim(vr_suffix)
+                longname =  'C14 '//trim(decomp_cascade_con%decomp_pool_name_long(k))//' C fire loss'
+                call hist_addfld_decomp (fname=fieldname, units='gC14/m^3',  type2d='levdcmp', &
+                     avgflag='A', long_name=longname, &
+                     ptr_col=data2dptr, default='inactive')
+             end if
+          endif
+       end do
+       if(.not. is_active_betr_bgc)then
+          this%decomp_cascade_hr_col(begc:endc,:)             = spval
+          this%decomp_cascade_hr_vr_col(begc:endc,:,:)        = spval
+          this%decomp_cascade_ctransfer_col(begc:endc,:)      = spval
+          this%decomp_cascade_ctransfer_vr_col(begc:endc,:,:) = spval
+          do l = 1, ndecomp_cascade_transitions
+             !-- HR fluxes (none from CWD)
+             if ( .not. decomp_cascade_con%is_cwd(decomp_cascade_con%cascade_donor_pool(l)) ) then
+                data2dptr => this%decomp_cascade_hr_vr_col(:,:,l)
+                ! check to see if there are multiple pathways that include respiration, and if so, note that in the history file
+                ii = 0
+                do jj = 1, ndecomp_cascade_transitions
+                   if ( decomp_cascade_con%cascade_donor_pool(jj) == decomp_cascade_con%cascade_donor_pool(l) ) ii = ii+1
+                end do
+                if ( ii == 1 ) then
+                   fieldname = 'C14_'//trim(decomp_cascade_con%decomp_pool_name_history(decomp_cascade_con%cascade_donor_pool(l)))&
+                        //'_HR'//trim(vr_suffix)
+                else
+                   fieldname = 'C14_'//&
+                        trim(decomp_cascade_con%decomp_pool_name_history(decomp_cascade_con%cascade_donor_pool(l)))&
+                        //'_HR_'//&
+                        trim(decomp_cascade_con%decomp_pool_name_short(decomp_cascade_con%cascade_receiver_pool(l)))&
+                        //trim(vr_suffix)
+                endif
+                longname =  'C14 Het. Resp. from '&
+                     //trim(decomp_cascade_con%decomp_pool_name_long(decomp_cascade_con%cascade_donor_pool(l)))
+                call hist_addfld_decomp (fname=fieldname, units='gC14/m^3',  type2d='levdcmp', &
+                     avgflag='A', long_name=longname, &
+                     ptr_col=data2dptr, default='inactive')
+             endif
+             !-- transfer fluxes (none from terminal pool, if present)
+             if ( decomp_cascade_con%cascade_receiver_pool(l) /= 0 ) then
+                data2dptr => this%decomp_cascade_ctransfer_vr_col(:,:,l)
+                fieldname = 'C14_'//trim(decomp_cascade_con%decomp_pool_name_history(decomp_cascade_con%cascade_donor_pool(l)))&
+                     //'C_TO_'//&
+                     trim(decomp_cascade_con%decomp_pool_name_history(decomp_cascade_con%cascade_receiver_pool(l)))&
+                     //'C'//trim(vr_suffix)
+                longname =  'C14 decomp. of '&
+                     //trim(decomp_cascade_con%decomp_pool_name_long(decomp_cascade_con%cascade_donor_pool(l)))//&
+                     ' C to '//trim(decomp_cascade_con%decomp_pool_name_long(decomp_cascade_con%cascade_receiver_pool(l)))//' C'
+                call hist_addfld_decomp (fname=fieldname, units='gC14/m^3',  type2d='levdcmp', &
+                     avgflag='A', long_name=longname, &
+                     ptr_col=data2dptr, default='inactive')
+             endif
+          end do
+       endif
+
+       this%lithr_col(begc:endc) = spval
+       call hist_addfld1d (fname='C14_LITHR', units='gC14/m^2/s', &
+            avgflag='A', long_name='C14 fine root C litterfall to litter 3 C', &
+            ptr_col=this%lithr_col)
+
+       this%somhr_col(begc:endc) = spval
+       call hist_addfld1d (fname='C14_SOMHR', units='gC14/m^2/s', &
+            avgflag='A', long_name='C14 soil organic matter heterotrophic respiration', &
+            ptr_col=this%somhr_col)
+
+       this%hr_col(begc:endc) = spval
+       call hist_addfld1d (fname='C14_HR', units='gC14/m^2/s', &
+            avgflag='A', long_name='C14 total heterotrophic respiration', &
+            ptr_col=this%hr_col)
+
+
+       this%sr_col(begc:endc) = spval
+       call hist_addfld1d (fname='C14_SR', units='gC14/m^2/s', &
+            avgflag='A', long_name='C14 total soil respiration (HR + root resp)', &
+            ptr_col=this%sr_col)
+
+       this%er_col(begc:endc) = spval
+       call hist_addfld1d (fname='C14_ER', units='gC14/m^2/s', &
+            avgflag='A', long_name='C14 total ecosystem respiration, autotrophic + heterotrophic', &
+            ptr_col=this%er_col)
+
+       this%litfire_col(begc:endc) = spval
+       call hist_addfld1d (fname='C14_LITFIRE', units='gC14/m^2/s', &
+            avgflag='A', long_name='C14 litter fire losses', &
+            ptr_col=this%litfire_col, default='inactive')
+
+       this%somfire_col(begc:endc) = spval
+       call hist_addfld1d (fname='C14_SOMFIRE', units='gC14/m^2/s', &
+            avgflag='A', long_name='C14 soil organic matter fire losses', &
+            ptr_col=this%somfire_col, default='inactive')
+
+       this%totfire_col(begc:endc) = spval
+       call hist_addfld1d (fname='C14_TOTFIRE', units='gC14/m^2/s', &
+            avgflag='A', long_name='C14 total ecosystem fire losses', &
+            ptr_col=this%totfire_col, default='inactive')
+
+       this%nep_col(begc:endc) = spval
+       call hist_addfld1d (fname='C14_NEP', units='gC14/m^2/s', &
+            avgflag='A', long_name='C14 net ecosystem production, excludes fire flux, positive for sink', &
+            ptr_col=this%nep_col)
+
+       this%nee_col(begc:endc) = spval
+       call hist_addfld1d (fname='C14_NEE', units='gC14/m^2/s', &
+            avgflag='A', long_name='C14 net ecosystem exchange of carbon, includes fire flux, positive for source', &
+            ptr_col=this%nee_col)
+
+       this%fire_closs_col(begc:endc) = spval
+       call hist_addfld1d (fname='C14_COL_FIRE_CLOSS', units='gC14/m^2/s', &
+            avgflag='A', long_name='C14 total column-level fire C loss', &
+            ptr_col=this%fire_closs_col)
+
+       this%dwt_seedc_to_leaf_col(begc:endc) = spval
+       call hist_addfld1d (fname='C14_DWT_SEEDC_TO_LEAF', units='gC14/m^2/s', &
+            avgflag='A', long_name='C14 seed source to patch-level leaf', &
+            ptr_col=this%dwt_seedc_to_leaf_col)
+
+       this%dwt_seedc_to_deadstem_col(begc:endc) = spval
+       call hist_addfld1d (fname='C14_DWT_SEEDC_TO_DEADSTEM', units='gC14/m^2/s', &
+            avgflag='A', long_name='C14 seed source to patch-level deadstem', &
+            ptr_col=this%dwt_seedc_to_deadstem_col)
+
+       this%dwt_conv_cflux_col(begc:endc) = spval
+       call hist_addfld1d (fname='C14_DWT_CONV_CFLUX', units='gC14/m^2/s', &
+            avgflag='A', long_name='C14 conversion C flux (immediate loss to atm)', &
+            ptr_col=this%dwt_conv_cflux_col)
+
+       this%dwt_prod10c_gain_col(begc:endc) = spval
+       call hist_addfld1d (fname='C14_DWT_PROD10C_GAIN', units='gC14/m^2/s', &
+            avgflag='A', long_name='C14 addition to 10-yr wood product pool', &
+            ptr_col=this%dwt_prod10c_gain_col)
+
+       this%prod10c_loss_col(begc:endc) = spval
+       call hist_addfld1d (fname='C14_PROD10C_LOSS', units='gC14/m^2/s', &
+            avgflag='A', long_name='C14 loss from 10-yr wood product pool', &
+            ptr_col=this%prod10c_loss_col)
+
+       this%dwt_prod100c_gain_col(begc:endc) = spval
+       call hist_addfld1d (fname='C14_DWT_PROD100C_GAIN', units='gC14/m^2/s', &
+            avgflag='A', long_name='C14 addition to 100-yr wood product pool', &
+            ptr_col=this%dwt_prod100c_gain_col)
+
+       this%prod100c_loss_col(begc:endc) = spval
+       call hist_addfld1d (fname='C14_PROD100C_LOSS', units='gC14/m^2/s', &
+            avgflag='A', long_name='C14 loss from 100-yr wood product pool', &
+            ptr_col=this%prod100c_loss_col)
+
+       this%prod1c_loss_col(begc:endc) = spval
+       call hist_addfld1d (fname='C14_PROD1C_LOSS', units='gC14/m^2/s', &
+            avgflag='A', long_name='C14 loss from 1-yr crop product pool', &
+            ptr_col=this%prod1c_loss_col)
+
+       this%dwt_frootc_to_litr_met_c_col(begc:endc,:) = spval
+       call hist_addfld_decomp (fname='C14_DWT_FROOTC_TO_LITR_MET_C', units='gC14/m^2/s',  type2d='levdcmp', &
+            avgflag='A', long_name='C14 fine root to litter due to landcover change', &
+            ptr_col=this%dwt_frootc_to_litr_met_c_col, default='inactive')
+
+       this%dwt_frootc_to_litr_cel_c_col(begc:endc,:) = spval
+       call hist_addfld_decomp (fname='C14_DWT_FROOTC_TO_LITR_CEL_C', units='gC14/m^2/s',  type2d='levdcmp', &
+            avgflag='A', long_name='C14 fine root to litter due to landcover change', &
+            ptr_col=this%dwt_frootc_to_litr_cel_c_col, default='inactive')
+
+       this%dwt_frootc_to_litr_lig_c_col(begc:endc,:) = spval
+       call hist_addfld_decomp (fname='C14_DWT_FROOTC_TO_LITR_LIG_C', units='gC14/m^2/s',  type2d='levdcmp', &
+            avgflag='A', long_name='C14 fine root to litter due to landcover change', &
+            ptr_col=this%dwt_frootc_to_litr_lig_c_col, default='inactive')
+
+       this%dwt_livecrootc_to_cwdc_col(begc:endc,:) = spval
+       call hist_addfld_decomp (fname='C14_DWT_LIVECROOTC_TO_CWDC', units='gC14/m^2/s',  type2d='levdcmp', &
+            avgflag='A', long_name='C14 live coarse root to CWD due to landcover change', &
+            ptr_col=this%dwt_livecrootc_to_cwdc_col, default='inactive')
+
+       this%dwt_deadcrootc_to_cwdc_col(begc:endc,:) = spval
+       call hist_addfld_decomp (fname='C14_DWT_DEADCROOTC_TO_CWDC', units='gC14/m^2/s',  type2d='levdcmp', &
+            avgflag='A', long_name='C14 dead coarse root to CWD due to landcover change', &
+            ptr_col=this%dwt_deadcrootc_to_cwdc_col, default='inactive')
+
+       this%dwt_closs_col(begc:endc) = spval
+       call hist_addfld1d (fname='C14_DWT_CLOSS', units='gC14/m^2/s', &
+            avgflag='A', long_name='C14 total carbon loss from land cover conversion', &
+            ptr_col=this%dwt_closs_col)
+
+       this%product_closs_col(begc:endc) = spval
+       call hist_addfld1d (fname='C14_PRODUCT_CLOSS', units='gC14/m^2/s', &
+            avgflag='A', long_name='C14 total carbon loss from wood product pools', &
+            ptr_col=this%product_closs_col)
+
+    endif
+
+    if (carbon_type == 'c13' .and. .not.use_fates ) then
+       this%xsmrpool_c13ratio_patch(begp:endp) = spval
+       call hist_addfld1d (fname='XSMRPOOL_C13RATIO', units='proportion', &
+            avgflag='A', long_name='C13/C(12+13) ratio for xsmrpool', &
+            ptr_patch=this%xsmrpool_c13ratio_patch, default='inactive')
+    endif
 
   end subroutine InitHistory
 
@@ -2185,7 +3676,7 @@
     type(bounds_type), intent(in) :: bounds  
     !
     ! !LOCAL VARIABLES:
-    integer :: g, p, c, l, j
+    integer :: p, c, l, j
     integer :: fc                                        ! filter index
     integer :: num_special_col                           ! number of good values in special_col filter
     integer :: num_special_patch                         ! number of good values in special_patch filter
@@ -2218,13 +3709,6 @@
 
     if (.not.use_fates) then
        
-       do g = bounds%begg, bounds%endg
-          this%dwt_prod10c_gain_grc(g)          = 0._r8
-          this%dwt_prod100c_gain_grc(g)         = 0._r8
-          this%hrv_deadstemc_to_prod10c_grc(g)  = 0._r8
-          this%hrv_deadstemc_to_prod100c_grc(g) = 0._r8
-       end do
-
        do p = bounds%begp,bounds%endp
           l = veg_pp%landunit(p)
 
@@ -2240,6 +3724,10 @@
              this%plant_calloc_patch(p)          = spval
              this%prev_leafc_to_litter_patch(p)  = spval
              this%prev_frootc_to_litter_patch(p) = spval
+             if (use_cndv) then
+                this%tempsum_litfall_patch(p)    = spval
+                this%annsum_litfall_patch(p)     = spval
+             end if
              if ( use_c13 ) then
                 this%xsmrpool_c13ratio_patch(p)  = spval
              endif
@@ -2252,6 +3740,10 @@
              this%excess_cflux_patch(p)          = 0._r8
              this%prev_leafc_to_litter_patch(p)  = 0._r8
              this%prev_frootc_to_litter_patch(p) = 0._r8
+             if (use_cndv) then
+                this%tempsum_litfall_patch(p)    = 0._r8
+                this%annsum_litfall_patch(p)     = 0._r8
+             end if
              this%plant_calloc_patch(p)          = 0._r8
           end if
        end do
@@ -2265,7 +3757,7 @@
           this%annsum_npp_col(c) = spval
        end if
 
-       this%fphr_col(c,nlevdecomp+1:nlevgrnd) = 0._r8 !used to be in CH4Mod
+       this%fphr_col(c,nlevdecomp+1:nlevgrnd) = 0._r8 !used to be in ch4Mod
        if (lun_pp%itype(l) == istsoil .or. lun_pp%itype(l) == istcrop) then
           this%fphr_col(c,nlevdecomp+1:nlevgrnd) = 0._r8 
        else if (lun_pp%itype(l) == istdlak .and. allowlakeprod) then
@@ -2277,13 +3769,15 @@
        ! also initialize dynamic landcover fluxes so that they have
        ! real values on first timestep, prior to calling pftdyn_cnbal
        if (lun_pp%itype(l) == istsoil .or. lun_pp%itype(l) == istcrop) then
+          this%lf_conv_cflux_col(c)         = 0._r8
+          this%dwt_seedc_to_leaf_col(c)     = 0._r8
+          this%dwt_seedc_to_deadstem_col(c) = 0._r8
           this%dwt_conv_cflux_col(c)        = 0._r8
           this%dwt_prod10c_gain_col(c)      = 0._r8
           this%dwt_prod100c_gain_col(c)     = 0._r8
           this%prod1c_loss_col(c)           = 0._r8
           this%prod10c_loss_col(c)          = 0._r8
           this%prod100c_loss_col(c)         = 0._r8
-          this%dwt_slash_cflux_col(c)       = 0._r8
           do j = 1, nlevdecomp_full
              this%dwt_frootc_to_litr_met_c_col(c,j) = 0._r8
              this%dwt_frootc_to_litr_cel_c_col(c,j) = 0._r8
@@ -2354,6 +3848,184 @@
     ! -------------------------------------------
     if (use_fates) return
 
+    !-------------------------------
+    ! Prognostic crop variables
+    !-------------------------------
+
+    if (crop_prog) then
+
+       call restartvar(ncid=ncid, flag=flag,  varname='grainc_xfer_to_grainc', xtype=ncd_double,  &
+            dim1name='pft', &
+            long_name='grain C growth from storage', units='gC/m2/s', &
+            interpinic_flag='interp', readvar=readvar, data=this%grainc_xfer_to_grainc_patch)
+
+       call restartvar(ncid=ncid, flag=flag,  varname='livestemc_to_litter', xtype=ncd_double,  &
+            dim1name='pft', &
+            long_name='live stem C litterfall', units='gC/m2/s', &
+            interpinic_flag='interp', readvar=readvar, data=this%livestemc_to_litter_patch)
+
+       call restartvar(ncid=ncid, flag=flag,  varname='grainc_to_food', xtype=ncd_double,  &
+            dim1name='pft', &
+            long_name='grain C to food', units='gC/m2/s', &
+            interpinic_flag='interp', readvar=readvar, data=this%grainc_to_food_patch)
+
+       call restartvar(ncid=ncid, flag=flag,  varname='cpool_to_grainc', xtype=ncd_double,  &
+            dim1name='pft', &
+            long_name='allocation to grain C', units='gC/m2/s', &
+            interpinic_flag='interp', readvar=readvar, data=this%cpool_to_grainc_patch)
+
+       call restartvar(ncid=ncid, flag=flag,  varname='cpool_to_grainc_storage', xtype=ncd_double,  &
+            dim1name='pft', &
+            long_name='allocation to grain C storage', units='gC/m2/s', &
+            interpinic_flag='interp', readvar=readvar, data=this%cpool_to_grainc_storage_patch)
+
+       call restartvar(ncid=ncid, flag=flag,  varname='cpool_grain_gr', xtype=ncd_double,  &
+            dim1name='pft', &
+            long_name='grain growth respiration', units='gC/m2/s', &
+            interpinic_flag='interp', readvar=readvar, data=this%cpool_grain_gr_patch)
+
+       call restartvar(ncid=ncid, flag=flag,  varname='cpool_grain_storage_gr', xtype=ncd_double,  &
+            dim1name='pft', &
+            long_name='grain growth respiration to storage', units='gC/m2/s', &
+            interpinic_flag='interp', readvar=readvar, data=this%cpool_grain_storage_gr_patch)
+
+       call restartvar(ncid=ncid, flag=flag,  varname='transfer_grain_gr', xtype=ncd_double,  &
+            dim1name='pft', &
+            long_name='grain growth respiration from storage', units='gC/m2/s', &
+            interpinic_flag='interp', readvar=readvar, data=this%transfer_grain_gr_patch)
+
+       call restartvar(ncid=ncid, flag=flag,  varname='grainc_storage_to_xfer', xtype=ncd_double,  &
+            dim1name='pft', &
+            long_name='grain C shift storage to transfer', units='gC/m2/s', &
+            interpinic_flag='interp', readvar=readvar, data=this%grainc_storage_to_xfer_patch)
+
+    end if
+
+    if (use_lch4 .or. use_betr) then
+       call restartvar(ncid=ncid, flag=flag, varname='tempavg_agnpp', xtype=ncd_double,  &
+            dim1name='pft',&
+            long_name='Temp. Average AGNPP',units='gC/m^2/s', &
+            readvar=readvar, interpinic_flag='interp', data=this%tempavg_agnpp_patch)
+       
+       call restartvar(ncid=ncid, flag=flag, varname='tempavg_bgnpp', xtype=ncd_double,  &
+            dim1name='pft',&
+            long_name='Temp. Average BGNPP',units='gC/m^2/s', &
+            readvar=readvar, interpinic_flag='interp', data=this%tempavg_bgnpp_patch)
+       
+       call restartvar(ncid=ncid, flag=flag, varname='annavg_agnpp', xtype=ncd_double,  &
+            dim1name='pft',&
+            long_name='Ann. Average AGNPP',units='gC/m^2/s', &
+            readvar=readvar, interpinic_flag='interp', data=this%annavg_agnpp_patch)
+       
+       call restartvar(ncid=ncid, flag=flag, varname='annavg_bgnpp', xtype=ncd_double,  &
+            dim1name='pft',&
+            long_name='Ann. Average BGNPP',units='gC/m^2/s', &
+            readvar=readvar, interpinic_flag='interp', data=this%annavg_bgnpp_patch)
+    end if
+
+    call restartvar(ncid=ncid, flag=flag, varname='gpp_pepv', xtype=ncd_double,  &
+         dim1name='pft', &
+         long_name='', units='', &
+         interpinic_flag='interp', readvar=readvar, data=this%gpp_before_downreg_patch) 
+
+    call restartvar(ncid=ncid, flag=flag, varname='availc', xtype=ncd_double,  &
+         dim1name='pft', &
+         long_name='', units='', &
+         interpinic_flag='interp', readvar=readvar, data=this%availc_patch) 
+
+    call restartvar(ncid=ncid, flag=flag, varname='xsmrpool_recover', xtype=ncd_double,  &
+         dim1name='pft', &
+         long_name='', units='', &
+         interpinic_flag='interp', readvar=readvar, data=this%xsmrpool_recover_patch) 
+
+    call restartvar(ncid=ncid, flag=flag, varname='plant_calloc', xtype=ncd_double,  &
+         dim1name='pft', &
+         long_name='', units='', &
+         interpinic_flag='interp', readvar=readvar, data=this%plant_calloc_patch) 
+
+    call restartvar(ncid=ncid, flag=flag, varname='excess_cflux', xtype=ncd_double,  &
+         dim1name='pft', &
+         long_name='', units='', &
+         interpinic_flag='interp', readvar=readvar, data=this%excess_cflux_patch) 
+
+    call restartvar(ncid=ncid, flag=flag, varname='prev_leafc_to_litter', xtype=ncd_double,  &
+         dim1name='pft', &
+         long_name='', units='', &
+         interpinic_flag='interp', readvar=readvar, data=this%prev_leafc_to_litter_patch) 
+
+    call restartvar(ncid=ncid, flag=flag, varname='prev_frootc_to_litter', xtype=ncd_double,  &
+         dim1name='pft', &
+         long_name='', units='', &
+         interpinic_flag='interp', readvar=readvar, data=this%prev_frootc_to_litter_patch) 
+
+    call restartvar(ncid=ncid, flag=flag, varname='tempsum_npp', xtype=ncd_double,  &
+         dim1name='pft', &
+         long_name='', units='', &
+         interpinic_flag='interp', readvar=readvar, data=this%tempsum_npp_patch) 
+ 
+    call restartvar(ncid=ncid, flag=flag, varname='annsum_npp', xtype=ncd_double,  &
+         dim1name='pft', &
+         long_name='', units='', &
+         interpinic_flag='interp', readvar=readvar, data=this%annsum_npp_patch) 
+
+    call restartvar(ncid=ncid, flag=flag, varname='col_lag_npp', xtype=ncd_double,  &
+         dim1name='column', &
+         long_name='', units='', &
+         interpinic_flag='interp', readvar=readvar, data=this%lag_npp_col) 
+
+    call restartvar(ncid=ncid, flag=flag, varname='cannsum_npp', xtype=ncd_double,  &
+         dim1name='column', &
+         long_name='', units='', &
+         interpinic_flag='interp', readvar=readvar, data=this%annsum_npp_col) 
+
+    if (use_cndv) then
+       call restartvar(ncid=ncid, flag=flag, varname='tempsum_litfall', xtype=ncd_double,  &
+            dim1name='pft', &
+            long_name='', units='', &
+            interpinic_flag='interp', readvar=readvar, data=this%tempsum_litfall_patch)
+
+       call restartvar(ncid=ncid, flag=flag, varname='annsum_litfall', xtype=ncd_double,  &
+            dim1name='pft', &
+            long_name='', units='', &
+            interpinic_flag='interp', readvar=readvar, data=this%annsum_litfall_patch)
+    end if
+
+    if (use_vertsoilc) then
+       ptr2d => this%t_scalar_col
+       call restartvar(ncid=ncid, flag=flag, varname='T_SCALAR', xtype=ncd_double,  &
+            dim1name='column',dim2name='levgrnd', switchdim=.true., &
+            long_name='T scaling factor', units='-', fill_value=spval, &
+            interpinic_flag='interp', readvar=readvar, data=ptr2d)
+    end if
+
+    ! clm_interface & pflotran
+    !------------------------------------------------------------------------
+    if (use_pflotran .and. pf_cmode) then
+       ! externalc_to_decomp_npools_col
+       do k = 1, ndecomp_pools
+          varname=trim(decomp_cascade_con%decomp_pool_name_restart(k))//'external_c'
+          if (use_vertsoilc) then
+             ptr2d => this%externalc_to_decomp_cpools_col(:,:,k)
+             call restartvar(ncid=ncid, flag=flag, varname=trim(varname)//"_vr",  &
+                  xtype=ncd_double, dim1name='column', dim2name='levgrnd', switchdim=.true., &
+                  long_name='net soil organic C adding/removal/transport', &
+                  units='gC/m3/s', fill_value=spval, &
+                  interpinic_flag='interp', readvar=readvar, data=ptr2d)
+          else
+             ptr1d => this%externalc_to_decomp_cpools_col(:,1,k) ! nlevdecomp = 1; so treat as 1D variable
+             call restartvar(ncid=ncid, flag=flag, varname=varname, &
+                  xtype=ncd_double, dim1name='column', &
+                  long_name='net soil organic C adding/removal/transport', &
+                  units='gC/m3/s', fill_value=spval, &
+                  interpinic_flag='interp' , readvar=readvar, data=ptr1d)
+          end if
+          if (flag=='read' .and. .not. readvar) then
+          !   call endrun(msg='ERROR:: '//trim(varname)//' is required on an initialization dataset'//&
+          !        errMsg(__FILE__, __LINE__))
+             this%externalc_to_decomp_cpools_col(:,:,k) = 0._r8
+          end if
+       end do
+    end if
     !------------------------------------------------------------------------
 
   end subroutine Restart
@@ -2588,7 +4260,6 @@
           this%cpool_grain_storage_gr_patch(i)  = value_patch
           this%transfer_grain_gr_patch(i)       = value_patch
           this%grainc_storage_to_xfer_patch(i)  = value_patch
-          this%crop_seedc_to_leaf_patch(i)      = value_patch
        end do
     end if
 
@@ -2749,27 +4420,19 @@
     type(bounds_type), intent(in)  :: bounds 
     !
     ! !LOCAL VARIABLES:
-    integer  :: g, c, j          ! indices
+    integer  :: c, j          ! indices
     !-----------------------------------------------------------------------
 
     ! set column-level conversion and product pool fluxes
     ! to 0 at the beginning of every timestep
 
-    do g = bounds%begg, bounds%endg
-       this%dwt_seedc_to_leaf_grc(g)         = 0._r8
-       this%dwt_seedc_to_deadstem_grc(g)     = 0._r8
-       this%dwt_conv_cflux_grc(g)            = 0._r8
-       this%dwt_prod10c_gain_grc(g)          = 0._r8
-       this%dwt_prod100c_gain_grc(g)         = 0._r8
-       this%hrv_deadstemc_to_prod10c_grc(g)  = 0._r8
-       this%hrv_deadstemc_to_prod100c_grc(g) = 0._r8
-    end do
-    
     do c = bounds%begc,bounds%endc
+       this%dwt_seedc_to_leaf_col(c)        = 0._r8
+       this%dwt_seedc_to_deadstem_col(c)    = 0._r8
        this%dwt_conv_cflux_col(c)           = 0._r8
+       this%lf_conv_cflux_col(c)            = 0._r8
        this%dwt_prod10c_gain_col(c)         = 0._r8
        this%dwt_prod100c_gain_col(c)        = 0._r8
-       this%dwt_slash_cflux_col(c)          = 0._r8
     end do
 
     do j = 1, nlevdecomp_full
@@ -2792,7 +4455,7 @@
     ! On the radiation time step, perform patch and column-level carbon summary calculations
     !
     ! !USES:
-    use clm_varctl       , only : iulog
+    use clm_varctl       , only : iulog, use_cndv
     use clm_time_manager , only : get_step_size
     use clm_varcon       , only : secspday
     use clm_varpar       , only : nlevdecomp, ndecomp_pools, ndecomp_cascade_transitions
@@ -3013,6 +4676,12 @@
             this%hrv_cpool_to_litter_patch(p)
 
        ! update the annual litfall accumulator, for use in mortality code
+       if (use_cndv) then
+          this%tempsum_litfall_patch(p) = &
+               this%tempsum_litfall_patch(p) + &
+               this%leafc_to_litter_patch(p) + &
+               this%frootc_to_litter_patch(p)
+       end if
 
        ! patch-level fire losses (VEGFIRE)
        this%vegfire_patch(p) = 0._r8
@@ -3223,6 +4892,15 @@
        end do
 
 
+       ! total heterotrophic respiration (HR)
+       do fc = 1,num_soilc
+          c = filter_soilc(fc)
+          this%hr_col(c) = &
+               this%lithr_col(c) + &
+               this%somhr_col(c)
+       end do
+
+
     elseif (is_active_betr_bgc) then
 
        do fc = 1, num_soilc
@@ -3238,7 +4916,7 @@
        this%lithr_col(c)              = 0._r8
        this%decomp_cascade_hr_col(c,1:ndecomp_cascade_transitions)= 0._r8
        if (.not. (use_pflotran .and. pf_cmode)) then
-       ! pflotran has returned 'hr_vr_col(begc:endc,1:nlevdecomp)' to ALM before this subroutine is called in EcosystemDynNoLeaching2
+       ! pflotran has returned 'hr_vr_col(begc:endc,1:nlevdecomp)' to ALM before this subroutine is called in CNEcosystemDynNoLeaching2
        ! thus 'hr_vr_col' should NOT be set to 0
             this%hr_vr_col(c,1:nlevdecomp) = 0._r8
        end if
@@ -3299,16 +4977,6 @@
     !----------------------------------------------------------------
     if (use_clm_interface.and. (use_pflotran .and. pf_cmode)) then
         call CSummary_interface(this, bounds, num_soilc, filter_soilc)
-    endif
-    if(.not. (use_pflotran .and. pf_cmode))then
-       ! total heterotrophic respiration (HR)
-       do fc = 1,num_soilc
-          c = filter_soilc(fc)
-          this%hr_col(c) = &
-               this%lithr_col(c) + &
-               this%somhr_col(c)
-       end do
-
     end if
     ! CSummary_interface: hr_col(c) will be used below
     !----------------------------------------------------------------
@@ -3834,7 +5502,7 @@
        this%lithr_col(c)              = 0._r8
        this%decomp_cascade_hr_col(c,1:ndecomp_cascade_transitions)= 0._r8
        if (.not. (use_pflotran .and. pf_cmode)) then
-       ! pflotran has returned 'hr_vr_col(begc:endc,1:nlevdecomp)' to ALM before this subroutine is called in EcosystemDynNoLeaching2
+       ! pflotran has returned 'hr_vr_col(begc:endc,1:nlevdecomp)' to ALM before this subroutine is called in CNEcosystemDynNoLeaching2
        ! thus 'hr_vr_col' should NOT be set to 0
             this%hr_vr_col(c,1:nlevdecomp) = 0._r8
        end if
