#! /bin/csh -f

#-------------------------------------------------------------------------------
# Modules and library paths
#-------------------------------------------------------------------------------

set CESM_REPO = `./xmlquery CCSM_REPOTAG -value`
if($status == 0) then
  set COMPILER = `./xmlquery COMPILER -value`
  set MPILIB   = `./xmlquery MPILIB   -value`
  set DEBUG   = `./xmlquery DEBUG   -value`
else
  echo $0 using settings from environment:
endif
echo "COMPILER=$COMPILER"
echo "MPILIB=$MPILIB"
echo "DEBUG=$DEBUG"

if (-e /opt/modules/default/init/csh) then
  source /opt/modules/default/init/csh

  #ndk 1/28/16  As loading/unloading craype is heavy-weight, let's get this straight upfront.
  # we had some issues where module commands were ill-behaved when craype was unloaded.
  module rm craype
  module load craype/2.5.0

  module rm PrgEnv-intel
  module rm PrgEnv-cray
  module rm PrgEnv-gnu
  module rm intel
  module rm cce
  module rm gcc
  module rm pmi
<<<<<<< HEAD
  module rm cray-libsci
  module rm cray-petsc
  module rm cray-mpich2
  module rm cray-mpich
  module rm cray-shmem
  module rm cray-netcdf
  module rm cray-hdf5
  module rm cray-hdf5-parallel
=======
  module rm cray-mpich2
  module rm cray-mpich
  module rm cray-hdf5
  module rm cray-hdf5-parallel
  module rm cray-netcdf
>>>>>>> 6ca1feac
  module rm cray-netcdf-hdf5parallel
  module rm cray-parallel-netcdf
  module rm craype-sandybridge
  module rm craype-ivybridge
<<<<<<< HEAD
  module rm craype
=======
  module rm cray-libsci
  module rm papi
  module rm cmake
  module rm cray-petsc
  module rm esmf
>>>>>>> 6ca1feac
endif

module load craype-ivybridge
module load cray-libsci/13.0.3
module load pmi/5.0.10-1.0000.11050.0.0.ari

if ( $COMPILER == "intel" ) then
<<<<<<< HEAD
    module load PrgEnv-intel 
    module switch intel intel/15.0.1.133
    if( $MPILIB == "mpi-serial" ) then
      setenv MKL -mkl=sequential
    else
      setenv MKL -mkl
    endif
=======
    module load PrgEnv-intel/5.2.56
    module load intel/15.0.1.133
>>>>>>> 6ca1feac
    module use /global/project/projectdirs/ccsm1/modulefiles/edison
    if( $DEBUG == "TRUE" ) then
         module load esmf/6.2.0-defio-mpi-g
    else
         module load esmf/6.2.0-defio-mpi-O
    endif
endif
if ( $COMPILER == "cray" ) then
<<<<<<< HEAD
    module load PrgEnv-cray
    module switch cce      cce/8.4.2
endif    
if ( $COMPILER == "gnu" ) then
    module load PrgEnv-gnu
    module switch gcc       gcc/5.2.0
endif    

# module load papi/5.3.2
module swap craype craype/2.5.0
if( $COMPILER != "intel" ) then
  module load cray-libsci/13.3.0
=======
    module load PrgEnv-cray/5.2.56
    module load cce/8.4.2
endif
if ( $COMPILER == "gnu" ) then
    module load PrgEnv-gnu/5.2.56
    module load gcc/5.2.0
>>>>>>> 6ca1feac
endif

module load cray-mpich/7.3.0
<<<<<<< HEAD
# module load pmi/5.0.6-1.0000.10439.140.2.ari
=======
module load papi/5.4.1.3
>>>>>>> 6ca1feac

if ( $MPILIB == "mpi-serial") then
  module load cray-hdf5/1.8.14
  module load cray-netcdf/4.3.3.1
else
<<<<<<< HEAD
  module load cray-netcdf-hdf5parallel/4.3.3.1
  module load cray-hdf5-parallel/1.8.14
=======
  module load cray-hdf5-parallel/1.8.14
  module load cray-netcdf-hdf5parallel/4.3.3.1
>>>>>>> 6ca1feac
  module load cray-parallel-netcdf/1.6.1
endif

module load cmake/2.8.11.2
module load cray-petsc/3.5.3.0

module list >& software_environment.txt

#-------------------------------------------------------------------------------
# Runtime environment variables
#-------------------------------------------------------------------------------

limit coredumpsize unlimited
limit stacksize unlimited

# Capture logical to physics PE assignment and active environment variable 
# settings
setenv MPICH_ENV_DISPLAY 1
setenv MPICH_VERSION_DISPLAY 1
setenv MPICH_CPUMASK_DISPLAY 1

# The environment variable below increase the stack size, which is necessary for
# CICE to run threaded on this machine.
setenv OMP_STACKSIZE 64M
if ( $?PERL ) then
  printenv
endif<|MERGE_RESOLUTION|>--- conflicted
+++ resolved
@@ -31,35 +31,20 @@
   module rm cce
   module rm gcc
   module rm pmi
-<<<<<<< HEAD
-  module rm cray-libsci
-  module rm cray-petsc
-  module rm cray-mpich2
-  module rm cray-mpich
-  module rm cray-shmem
-  module rm cray-netcdf
-  module rm cray-hdf5
-  module rm cray-hdf5-parallel
-=======
   module rm cray-mpich2
   module rm cray-mpich
   module rm cray-hdf5
   module rm cray-hdf5-parallel
   module rm cray-netcdf
->>>>>>> 6ca1feac
   module rm cray-netcdf-hdf5parallel
   module rm cray-parallel-netcdf
   module rm craype-sandybridge
   module rm craype-ivybridge
-<<<<<<< HEAD
-  module rm craype
-=======
   module rm cray-libsci
   module rm papi
   module rm cmake
   module rm cray-petsc
   module rm esmf
->>>>>>> 6ca1feac
 endif
 
 module load craype-ivybridge
@@ -67,67 +52,34 @@
 module load pmi/5.0.10-1.0000.11050.0.0.ari
 
 if ( $COMPILER == "intel" ) then
-<<<<<<< HEAD
-    module load PrgEnv-intel 
-    module switch intel intel/15.0.1.133
-    if( $MPILIB == "mpi-serial" ) then
-      setenv MKL -mkl=sequential
-    else
-      setenv MKL -mkl
-    endif
-=======
     module load PrgEnv-intel/5.2.56
     module load intel/15.0.1.133
->>>>>>> 6ca1feac
-    module use /global/project/projectdirs/ccsm1/modulefiles/edison
-    if( $DEBUG == "TRUE" ) then
-         module load esmf/6.2.0-defio-mpi-g
-    else
-         module load esmf/6.2.0-defio-mpi-O
-    endif
+
+    #module use /global/project/projectdirs/ccsm1/modulefiles/edison
+    #if( $DEBUG == "TRUE" ) then
+    #     module load esmf/6.2.0-defio-mpi-g
+    #else
+    #     module load esmf/6.2.0-defio-mpi-O
+    #endif
 endif
 if ( $COMPILER == "cray" ) then
-<<<<<<< HEAD
-    module load PrgEnv-cray
-    module switch cce      cce/8.4.2
-endif    
-if ( $COMPILER == "gnu" ) then
-    module load PrgEnv-gnu
-    module switch gcc       gcc/5.2.0
-endif    
-
-# module load papi/5.3.2
-module swap craype craype/2.5.0
-if( $COMPILER != "intel" ) then
-  module load cray-libsci/13.3.0
-=======
     module load PrgEnv-cray/5.2.56
     module load cce/8.4.2
 endif
 if ( $COMPILER == "gnu" ) then
     module load PrgEnv-gnu/5.2.56
     module load gcc/5.2.0
->>>>>>> 6ca1feac
 endif
 
 module load cray-mpich/7.3.0
-<<<<<<< HEAD
-# module load pmi/5.0.6-1.0000.10439.140.2.ari
-=======
 module load papi/5.4.1.3
->>>>>>> 6ca1feac
 
 if ( $MPILIB == "mpi-serial") then
   module load cray-hdf5/1.8.14
   module load cray-netcdf/4.3.3.1
 else
-<<<<<<< HEAD
-  module load cray-netcdf-hdf5parallel/4.3.3.1
-  module load cray-hdf5-parallel/1.8.14
-=======
   module load cray-hdf5-parallel/1.8.14
   module load cray-netcdf-hdf5parallel/4.3.3.1
->>>>>>> 6ca1feac
   module load cray-parallel-netcdf/1.6.1
 endif
 
