"""
CIME HOMME test. This class inherits from SystemTestsCommon
"""
from CIME.XML.standard_module_setup import *
from CIME.SystemTests.system_tests_common import SystemTestsCommon
from CIME.build import post_build
from CIME.utils import append_testlog
from CIME.test_status import *
import shutil

logger = logging.getLogger(__name__)

class HOMME(SystemTestsCommon):

    def __init__(self, case):
        """
        initialize an object interface to the SMS system test
        """
        SystemTestsCommon.__init__(self, case)
        case.load_env()

    def build_phase(self, sharedlib_only=False, model_only=False):
        if not sharedlib_only:
            # Build HOMME
            srcroot  = self._case.get_value("SRCROOT")
            mach     = self._case.get_value("MACH")
            procs    = self._case.get_value("TOTALPES")
            exeroot  = self._case.get_value("EXEROOT")
            baseline = self._case.get_value("BASELINE_ROOT")
            basegen  = self._case.get_value("BASEGEN_CASE")
            basecmp  = self._case.get_value("BASECMP_CASE")
            generate = self._case.get_value("GENERATE_BASELINE")
            gmake    = self._case.get_value("GMAKE")

            basename = basegen if generate else basecmp
            cmake_cmd = "cmake -C {}/components/homme/cmake/machineFiles/{}.cmake -DUSE_NUM_PROCS={} {}/components/homme -DHOMME_BASELINE_DIR={}/{}".format(srcroot, mach, procs, srcroot, baseline, basename)

            run_cmd_no_fail(cmake_cmd, arg_stdout="homme.bldlog", combine_output=True, from_dir=exeroot)
            run_cmd_no_fail("{} -j8".format(gmake, arg_stdout="homme.bldlog", combine_output=True), from_dir=exeroot)

            post_build(self._case, [os.path.join(exeroot, "homme.bldlog")])

    def run_phase(self):

        rundir   = self._case.get_value("RUNDIR")
        exeroot  = self._case.get_value("EXEROOT")
        baseline = self._case.get_value("BASELINE_ROOT")
        compare  = self._case.get_value("COMPARE_BASELINE")
        generate = self._case.get_value("GENERATE_BASELINE")
        basegen  = self._case.get_value("BASEGEN_CASE")
        gmake    = self._case.get_value("GMAKE")

        log = os.path.join(rundir, "homme.log")
        if os.path.exists(log):
            os.remove(log)

        if generate:
            full_baseline_dir = os.path.join(baseline, basegen, "tests", "baseline")
            stat = run_cmd("{} -j 4 baseline".format(gmake, arg_stdout=log, combine_output=True), from_dir=exeroot)[0]
            if stat == 0:
                if os.path.isdir(full_baseline_dir):
                    shutil.rmtree(full_baseline_dir)

                shutil.copytree(os.path.join(exeroot, "tests", "baseline"), full_baseline_dir)

        elif compare:
            stat = run_cmd("{} -j 4 check".format(gmake), arg_stdout=log, combine_output=True, from_dir=exeroot)[0]

        else:
<<<<<<< HEAD
            stat = run_cmd("{} -j 4 baseline".format(gmake), arg_stdout=log, combine_output=True, from_dir=exeroot)
=======
            stat = run_cmd("%s -j 4 baseline" % gmake, arg_stdout=log, combine_output=True, from_dir=exeroot)[0]
>>>>>>> 711d92ee

        # Add homme.log output to TestStatus.log so that it can
        # appear on the dashboard. Otherwise, the TestStatus.log
        # is pretty useless for this test.
        append_testlog(open(log, "r").read())

        expect(stat == 0, "RUN FAIL for HOMME")

    # Homme is a bit of an oddball test since it's not really running the ACME model
    # We need to override some methods to make the core infrastructure work.

    def _generate_baseline(self):
        with self._test_status:
            self._test_status.set_status(GENERATE_PHASE, TEST_PASS_STATUS)

    def _compare_baseline(self):
        with self._test_status:
            self._test_status.set_status(BASELINE_PHASE, TEST_PASS_STATUS)<|MERGE_RESOLUTION|>--- conflicted
+++ resolved
@@ -67,11 +67,7 @@
             stat = run_cmd("{} -j 4 check".format(gmake), arg_stdout=log, combine_output=True, from_dir=exeroot)[0]
 
         else:
-<<<<<<< HEAD
-            stat = run_cmd("{} -j 4 baseline".format(gmake), arg_stdout=log, combine_output=True, from_dir=exeroot)
-=======
-            stat = run_cmd("%s -j 4 baseline" % gmake, arg_stdout=log, combine_output=True, from_dir=exeroot)[0]
->>>>>>> 711d92ee
+            stat = run_cmd("{} -j 4 baseline".format(gmake), arg_stdout=log, combine_output=True, from_dir=exeroot)[0]
 
         # Add homme.log output to TestStatus.log so that it can
         # appear on the dashboard. Otherwise, the TestStatus.log
