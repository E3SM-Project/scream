<?xml version="1.0"?>
<config_batch version="2.0">
  <!--
     File:    config_batch.xml
     Purpose: abstract out the parts of run scripts that are different, and use this configuration to
     create acme run scripts from a single template.

     batch_system:     the batch system type and version
     batch_query:      the batch query command for each batch system.
     batch_redirect:   Whether a redirect character is needed to submit jobs.
     batch_directive:  The string that prepends a batch directive for the batch system.
     jobid_pattern:    A perl regular expression used to filter out the returned job id from a
                       queue submission.
     depend_pattern:
    -->
  <batch_system type="template" >
    <batch_query args=""></batch_query>
    <batch_submit></batch_submit>
    <batch_redirect></batch_redirect>
    <batch_directive></batch_directive>
    <directives>
      <directive name=""></directive>
    </directives>
  </batch_system>

  <batch_system type="none" >
    <batch_query args=""></batch_query>
    <batch_submit></batch_submit>
    <batch_redirect></batch_redirect>
    <batch_directive></batch_directive>
    <directives>
      <directive name=""></directive>
    </directives>
  </batch_system>

<<<<<<< HEAD
   <batch_system type="cobalt" >
     <batch_query>qstat</batch_query>
     <batch_submit>qsub</batch_submit>
     <batch_directive></batch_directive>
     <jobid_pattern>(\d+)</jobid_pattern>
     <depend_string> --dependencies</depend_string>
     <walltime_format>%H:%M:%s</walltime_format>
     <submit_args>
       <arg flag="--cwd" name="CASEROOT"/>
       <arg flag="-A" name="PROJECT"/>
       <arg flag="-t" name="JOB_WALLCLOCK_TIME"/>
       <arg flag="-n" name=" ($TOTALPES + $PES_PER_NODE - 1)/$PES_PER_NODE"/>
       <arg flag="-q" name="JOB_QUEUE"/>
       <arg flag="--mode script"/>
     </submit_args>
   </batch_system>
=======
  <batch_system type="cobalt" >
    <batch_query>qstat</batch_query>
    <batch_submit>qsub</batch_submit>
    <batch_directive></batch_directive>
    <jobid_pattern>(\d+)</jobid_pattern>
    <depend_string> --dependencies</depend_string>
    <walltime_format>%H:%M:%s</walltime_format>
    <batch_mail_flag>-M</batch_mail_flag>
    <batch_mail_type_flag></batch_mail_type_flag>
    <batch_mail_type></batch_mail_type>
    <submit_args>
      <arg flag="--cwd" name="CASEROOT"/>
      <arg flag="-A" name="PROJECT"/>
      <arg flag="-t" name="JOB_WALLCLOCK_TIME"/>
      <arg flag="-n" name=" $TOTALPES/$PES_PER_NODE"/>
      <arg flag="-q" name="JOB_QUEUE"/>
      <arg flag="--mode script"/>
    </submit_args>
  </batch_system>
>>>>>>> eb59169e

  <batch_system type="cobalt_theta" >
    <batch_query>qstat</batch_query>
    <batch_submit>qsub</batch_submit>
    <batch_directive>#COBALT</batch_directive>
    <jobid_pattern>(\d+)</jobid_pattern>
    <depend_string> --dependencies</depend_string>
    <batch_mail_flag>-M</batch_mail_flag>
    <batch_mail_type_flag></batch_mail_type_flag>
    <batch_mail_type></batch_mail_type>
    <submit_args>
      <arg flag="-A" name="$CHARGE_ACCOUNT"/>
      <arg flag="-t" name="JOB_WALLCLOCK_TIME"/>
      <arg flag="-n" name=" ($TOTALPES + $PES_PER_NODE - 1)/$PES_PER_NODE"/>
      <arg flag="-q" name="JOB_QUEUE"/>
      <arg flag="--mode script"/>
    </submit_args>
  </batch_system>

  <batch_system type="lsf" version="10.1">
    <batch_query args=" -w" >bjobs</batch_query>
    <batch_submit>bsub</batch_submit>
    <batch_redirect>&lt;</batch_redirect>
    <batch_directive>#BSUB</batch_directive>
    <jobid_pattern>&lt;(\d+)&gt;</jobid_pattern>
    <depend_string> -w 'done(jobid)'</depend_string>
    <walltime_format>%H:%M</walltime_format>
    <batch_mail_flag>-u</batch_mail_flag>
    <batch_mail_type_flag></batch_mail_type_flag>
    <batch_mail_type></batch_mail_type>
    <submit_args>
      <arg flag="-q" name="$JOB_QUEUE"/>
      <arg flag="-W" name="$JOB_WALLCLOCK_TIME"/>
      <arg flag="-P" name="$CHARGE_ACCOUNT"/>
    </submit_args>
    <directives>
      <directive                       > -n {{ total_tasks }} </directive>
      <directive                       > -R "span[ptile={{ tasks_per_node }}]"</directive>
      <directive                       > -N  </directive>
	  <!-- The following option causes problems with lsf version on Summitdev. 
	  If desired, this should be in specific machine section. -->
      <!-- <directive default="poe"         > -a {{ poe }} </directive> -->
      <directive default="acme.stdout" > -o {{ output_error_path }}.%J  </directive>
      <directive default="acme.stderr" > -e {{ output_error_path }}.%J  </directive>
      <directive                       > -J {{ job_id }} </directive>
    </directives>
  </batch_system>

  <batch_system type="pbs" >
    <batch_query args="-f" >qstat</batch_query>
    <batch_submit>qsub </batch_submit>
    <batch_directive>#PBS</batch_directive>
    <jobid_pattern>^(\S+)$</jobid_pattern>
    <depend_string> -W depend=afterok:jobid</depend_string>
    <walltime_format>%H:%M:%S</walltime_format>
    <batch_mail_flag>-M</batch_mail_flag>
    <batch_mail_type_flag>-m</batch_mail_type_flag>
    <batch_mail_type>, bea, b, e, a</batch_mail_type>
    <submit_args>
      <arg flag="-q" name="$JOB_QUEUE"/>
      <arg flag="-l walltime=" name="$JOB_WALLCLOCK_TIME"/>
      <arg flag="-A" name="$CHARGE_ACCOUNT"/>
    </submit_args>
    <directives>
      <directive> -N {{ job_id }}</directive>
      <directive default="n"> -r {{ rerunnable }} </directive>
      <!-- <directive> -j oe {{ output_error_path }} </directive> -->
      <directive> -j oe </directive>
      <directive> -V </directive>
    </directives>
  </batch_system>

  <batch_system type="moab" >
    <batch_query>showq</batch_query>
    <batch_submit>msub </batch_submit>
    <batch_directive>#MSUB</batch_directive>
    <jobid_pattern>(\d+)$</jobid_pattern>
    <depend_string> -W depend=afterok:jobid</depend_string>
    <walltime_format>%H:%M:%S</walltime_format>
    <batch_mail_flag>-M</batch_mail_flag>
    <batch_mail_type_flag>-m</batch_mail_type_flag>
    <batch_mail_type>, bea, b, e, a</batch_mail_type>
    <submit_args>
      <arg flag="-l walltime=" name="$JOB_WALLCLOCK_TIME"/>
      <arg flag="-A" name="$CHARGE_ACCOUNT"/>
    </submit_args>
    <directives>
      <directive> -N {{ job_id }}</directive>
      <directive> -j oe </directive>
      <directive default="n"> -r {{ rerunnable }} </directive>
      <directive default="/bin/bash" > -S {{ shell }}</directive>
    </directives>
  </batch_system>
  
  <!-- for lawrence livermore computing -->
   <batch_system type="lc_slurm">
     <batch_submit>sbatch</batch_submit>
     <batch_directive>#SBATCH</batch_directive>
     <jobid_pattern>(\d+)$</jobid_pattern>
     <depend_string> -l depend=jobid</depend_string>
    <walltime_format>%H:%M:%S</walltime_format>
     <directives>
       <directive>--export=ALL</directive>
       <directive>-p {{ job_queue }}</directive>
       <directive>-J {{ job_id }}</directive>
       <directive>-N {{ num_nodes }}</directive>
       <directive>-n {{ total_tasks }}</directive>
       <directive>-t {{ job_wallclock_time }}</directive>
       <directive>-o {{ output_error_path }}.out</directive>
       <directive>-e {{ output_error_path }}.err</directive>
       <directive>--mail-type=all</directive>
      <directive> -A {{ project }} </directive>
     </directives>
     <queues>
        <queue walltimemax="01:00:00" jobmin="1" jobmax="4320" default="true">pbatch</queue>
     </queues>
   </batch_system>  
  <!-- for lawrence livermore computing -->

  <!-- for cab llnl -->
   <batch_system type="lc_slurm">
     <batch_submit>msub</batch_submit>
     <batch_directive>#MSUB</batch_directive>
     <jobid_pattern>(\d+)$</jobid_pattern>
     <depend_string> -l depend=jobid</depend_string>
    <walltime_format>%H:%M:%S</walltime_format>
     <directives>
       <directive>-V</directive>
       <directive>-q {{ job_queue }}</directive>
       <directive>-N {{ job_id }}</directive>
       <directive>-l nodes={{ num_nodes }}:ppn={{ tasks_per_node }}</directive>
       <directive>-l walltime={{ job_wallclock_time }}</directive>
       <directive>-o {{ output_error_path }}.out</directive>
       <directive>-e {{ output_error_path }}.err</directive>
       <directive>-m be</directive>
      <directive> -A {{ project }} </directive>
     </directives>
     <queues>
        <queue walltimemax="01:00:00" jobmin="1" jobmax="4320" default="true">pbatch</queue>
     </queues>
   </batch_system>

<<<<<<< HEAD
    <!-- blues is PBS -->
    <batch_system MACH="blues" type="pbs" >
      <directives>
        <directive>-A {{ PROJECT }}</directive>
        <directive>-l nodes={{ num_nodes }}:ppn={{ tasks_per_node }}</directive>
      </directives>
      <queues>
	<queue walltimemax="01:00:00" jobmin="1" jobmax="64" strict="true">shared</queue>
	<queue walltimemax="03:00:00" jobmin="1" jobmax="4096" default="true">batch</queue>
      </queues>
    </batch_system>
=======
  <batch_system type="slurm" >
    <batch_query per_job_arg="-j">squeue</batch_query>
    <batch_submit>sbatch</batch_submit>
    <batch_directive>#SBATCH</batch_directive>
    <jobid_pattern>(\d+)$</jobid_pattern>
    <depend_string> --dependency=afterok:jobid</depend_string>
    <walltime_format>%H:%M:%S</walltime_format>
    <batch_mail_flag>--mail-user</batch_mail_flag>
    <batch_mail_type_flag>--mail-type</batch_mail_type_flag>
    <batch_mail_type>none, all, begin, end, fail</batch_mail_type>
    <submit_args>
      <arg flag="--time" name="$JOB_WALLCLOCK_TIME"/>
      <arg flag="-p" name="$JOB_QUEUE"/>
      <arg flag="--account" name="$PROJECT"/>
      <arg flag="--mail-user" name="$MAIL_USER"/>
      <arg flag="--mail-type" name="$MAIL_TYPE"/>
    </submit_args>
    <directives>
      <directive> --job-name={{ job_id }}</directive>
      <directive> --nodes={{ num_nodes }}</directive>
      <directive> --output={{ output_error_path }}.%j </directive>
      <directive> --exclusive                        </directive>
    </directives>
  </batch_system>
>>>>>>> eb59169e

  <!-- blues is PBS -->
  <batch_system MACH="blues" type="pbs" >
    <directives>
      <directive>-A {{ PROJECT }}</directive>
      <directive>-l nodes={{ num_nodes }}:ppn={{ tasks_per_node }}</directive>
    </directives>
    <queues>
      <queue walltimemax="01:00:00" jobmin="1" jobmax="64" strict="true">shared</queue>
      <queue walltimemax="03:00:00" jobmin="1" jobmax="4096" default="true">batch</queue>
    </queues>
  </batch_system>

<<<<<<< HEAD
    <batch_system MACH="bebop" type="slurm" >
      <queues>
	<queue walltimemax="00:30:00" jobmin="1" jobmax="2304" strict="true">debug</queue>
        <queue walltimemax="01:00:00" jobmin="1" jobmax="21888" default="true">bdw</queue>
        <queue walltimemax="01:00:00" jobmin="1" jobmax="18432">knl</queue>
      </queues>
    </batch_system>
=======
  <!-- anvil is PBS -->
  <batch_system MACH="anvil" type="pbs" >
    <directives>
      <directive>-A {{ PROJECT }}</directive>
      <directive>-l nodes={{ num_nodes }}:ppn={{ tasks_per_node }}</directive>
    </directives>
    <queues>
      <queue walltimemax="01:00:00" jobmin="1" jobmax="4320" default="true">acme</queue>
    </queues>
  </batch_system>
>>>>>>> eb59169e

  <!-- edison is SLURM as of Jan-4-2016 -->
  <batch_system MACH="edison" type="slurm" >
    <queues>
      <queue walltimemax="00:30:00" jobmin="1" jobmax="12288" strict="true">debug</queue>
      <queue walltimemax="01:30:00" jobmin="1" jobmax="150000" default="true">regular</queue>
    </queues>
  </batch_system>

  <!-- eos is PBS -->
  <batch_system MACH="eos" type="pbs" >
    <directives>
      <directive>-A {{ project }}</directive>
      <directive>-l  nodes={{ num_nodes }}</directive>
    </directives>
    <queues>
      <queue walltimemax="00:30:00" jobmin="1" jobmax="9999" default="true">batch</queue>
    </queues>
  </batch_system>

    <batch_system MACH="edison" type="slurm" >
      <queues>
	<queue walltimemax="00:30:00" jobmin="1" jobmax="12288" strict="true">debug</queue>
        <queue walltimemax="01:30:00" jobmin="1" jobmax="150000" default="true">regular</queue>
      </queues>
    </batch_system>

    <batch_system MACH="cori-haswell" type="slurm">
      <directives>
        <directive> --constraint=haswell</directive>
      </directives>
      <queues>
	<queue walltimemax="00:30:00" jobmin="1" jobmax="4096" strict="true">debug</queue>
        <queue walltimemax="01:00:00" jobmin="1" jobmax="10000" default="true">regular</queue>
      </queues>
    </batch_system>

    <batch_system MACH="cori-knl" type="slurm">
      <directives>
        <directive> --constraint=knl,quad,cache</directive>
      </directives>
      <queues>
	<queue walltimemax="00:30:00" jobmin="1" jobmax="100000" strict="true">debug</queue>
        <queue walltimemax="01:00:00" jobmin="1" jobmax="3000000" default="true">regular</queue>
      </queues>
    </batch_system>

    <batch_system MACH="mira" type="cobalt">
      <queues>
        <queue walltimemax="03:00:00" jobmin="1" jobmax="786432" default="true">default</queue>
      </queues>
    </batch_system>

    <batch_system MACH="cetus" type="cobalt">
      <queues>
        <queue walltimemax="01:00:00" jobmin="1" jobmax="65536" default="true">default</queue>
      </queues>
    </batch_system>

    <batch_system MACH="theta" type="cobalt_theta">
      <queues>
<<<<<<< HEAD
        <queue walltimemax="01:00:00" jobmin="512" jobmax="231936" default="true">default</queue>
        <queue walltimemax="01:00:00" jobmin="1" jobmax="1024" strict="true">debug-cache-quad</queue>
=======
        <queue walltimemax="00:60:00" jobmin="1" jobmax="3200" default="true">default</queue>
>>>>>>> eb59169e
      </queues>
    </batch_system>

    <batch_system MACH="cascade" type="slurm">
      <directives>
<<<<<<< HEAD
	<directive>--mail-type=END</directive>
	<directive>--mail-user=email@pnnl.gov</directive>
      </directives>
      <queues>
	<queue walltimemax="00:30:00" jobmin="1" jobmax="9999" default="true">small</queue>
=======
        <directive>--mail-type=END</directive>
        <directive>--mail-user=email@pnnl.gov</directive>
      </directives>
      <queues>
        <queue walltimemax="00:30:00" jobmin="1" jobmax="9999" default="true">small</queue>
>>>>>>> eb59169e
      </queues>
    </batch_system>

   <batch_system MACH="constance" type="slurm">
    <directives>
       <directive>--mail-type=END</directive>
       <directive>--mail-user=email@pnnl.gov</directive>
       <directive>--output=slurm.out</directive>
       <directive>--error=slurm.err</directive>
    </directives>
    <queues>
      <queue walltimemax="00:59:00" jobmin="1" jobmax="9999" default="true">slurm</queue>
    </queues>
   </batch_system>

   <batch_system MACH="sooty" type="slurm" >
     <directives>
<<<<<<< HEAD
=======
       <directive>--ntasks-per-node={{ tasks_per_node }}</directive>
       <directive>--mail-type=END</directive>
       <directive>--mail-user=email@pnnl.gov</directive>
       <directive>--output=slurm.out</directive>
       <directive>--error=slurm.err</directive>
     </directives>
     <queues>
       <queue walltimemax="00:59:00" jobmin="1" jobmax="9999" default="true">slurm</queue>
     </queues>
   </batch_system>

  <batch_system MACH="skybridge" type="slurm" >
    <directives>
>>>>>>> eb59169e
       <directive>--ntasks-per-node={{ tasks_per_node }}</directive>
       <directive>--mail-type=END</directive>
       <directive>--mail-user=email@pnnl.gov</directive>
       <directive>--output=slurm.out</directive>
       <directive>--error=slurm.err</directive>
    </directives>
    <queues>
<<<<<<< HEAD
      <queue walltimemax="00:59:00" jobmin="1" jobmax="9999" default="true">slurm</queue>
    </queues>
   </batch_system>

  <batch_system MACH="skybridge" type="slurm" >
    <queues>
      <queue jobmin="1" jobmax="512" walltimemax="04:00:00" default="true">short</queue>
      <queue jobmin="1" jobmax="1024" walltimemax="24:00:00">batch</queue>
=======
      <queue nodemin="1" nodemax="12" walltimemax="04:00:00" default="true">short</queue>
      <queue nodemin="1" nodemax="64" walltimemax="24:00:00">batch</queue>
    </queues>
  </batch_system>

  <batch_system MACH="chama" type="slurm" >
    <directives>
       <directive>--ntasks-per-node={{ tasks_per_node }}</directive>
    </directives>
    <queues>
      <queue nodemin="1" nodemax="12" walltimemax="04:00:00" default="true">short</queue>
      <queue nodemin="1" nodemax="64" walltimemax="24:00:00">batch</queue>
>>>>>>> eb59169e
    </queues>
  </batch_system>

  <batch_system MACH="chama" type="slurm" >
    <queues>
      <queue jobmin="1" jobmax="512" walltimemax="04:00:00" default="true">short</queue>
      <queue jobmin="1" jobmax="1024" walltimemax="24:00:00">batch</queue>
    </queues>
  </batch_system>

  <batch_system MACH="ghost" type="slurm" >
    <queues>
      <queue jobmin="1" jobmax="512" walltimemax="04:00:00" default="true">short</queue>
      <queue jobmin="1" jobmax="1024" walltimemax="24:00:00">batch</queue>
    </queues>
  </batch_system>

  <batch_system MACH="mustang" type="moab" >
    <directives>
      <directive>-l nodes={{ num_nodes }}:ppn={{ tasks_per_node }}</directive>
    </directives>
  </batch_system>

<<<<<<< HEAD
  <batch_system MACH="grizzly" type="slurm" >
	<directives>
		<directive>--nodes={{ num_nodes }}</directive>
		<directive>--ntasks-per-node={{ tasks_per_node }}</directive>
		<directive>--qos=standard </directive>
	</directives>
	<queues>
		<queue walltimemax="16:00:00" default="true">standard</queue>
	</queues>
  </batch_system>

   <batch_system MACH="wolf" type="slurm" >
	<directives>
		<directive>--nodes={{ num_nodes }}</directive>
		<directive>--ntasks-per-node={{ tasks_per_node }}</directive>
		<directive>--qos=standard </directive>
	</directives>
	<queues>
		<queue walltimemax="16:00:00" default="true">standard</queue>
	</queues>
    </batch_system>
=======
  <batch_system MACH="grizzly" type="moab" >
    <directives>
      <directive>-l nodes={{ num_nodes }}:ppn={{ tasks_per_node }}</directive>
      <directive>-l qos=standard </directive>
    </directives>
    <queues>
      <queue walltimemax="16:00:00" default="true">moab</queue>
    </queues>
  </batch_system>

  <batch_system MACH="wolf" type="moab" >
    <directives>
      <directive>-l nodes={{ num_nodes }}:ppn={{ tasks_per_node }}</directive>
    </directives>
    <queues>
      <queue walltimemax="16:00:00" default="true">moab</queue>
    </queues>
  </batch_system>
>>>>>>> eb59169e

  <batch_system MACH="mesabi" type="pbs">
    <queues>
      <queue walltimemax="24:00" default="true">mesabi</queue>
      <queue walltimemax="24:00">debug</queue>
    </queues>
  </batch_system>

  <batch_system MACH="oic2" type="pbs" >
    <directives>
      <directive>-l nodes={{ num_nodes }}:ppn={{ tasks_per_node }}</directive>
      <directive>-q esd08q</directive>
    </directives>
    <queues>
      <queue default="true">esd08q</queue>
    </queues>
  </batch_system>

  <batch_system MACH="oic5" type="pbs" >
    <directives>
      <directive>-l nodes={{ num_nodes }}:ppn={{ tasks_per_node }}</directive>
      <directive>-q esd13q</directive>
    </directives>
    <queues>
      <queue default="true">esd13q</queue>
      <queue walltimemax="1:00">esddbg13q</queue>
    </queues>
  </batch_system>

  <batch_system MACH="cades" type="pbs" >
    <directives>
      <directive>-l nodes={{ num_nodes }}:ppn={{ tasks_per_node }}</directive>
      <directive>-W group_list=cades-ccsi</directive>
    </directives>
    <queues>
      <queue default="true">batch</queue>
    </queues>
  </batch_system>

   <batch_system MACH="itasca" type="pbs">
     <queues>
       <queue walltimemax="24:00" default="true">batch</queue>
       <queue walltimemax="24:00">debug</queue>
     </queues>
   </batch_system>

   <batch_system MACH="titan" type="pbs" >
     <directives>
       <directive>-A {{ project }}</directive>
       <directive>-l nodes={{ num_nodes }}</directive>
       <directive>-env "all"</directive>
     </directives>
     <queues>
       <queue walltimemax="02:00:00" jobmin="0" jobmax="299008" default="true">batch</queue>
       <queue walltimemax="01:00:00" jobmin="0" jobmax="299008" strict="true">debug</queue>
     </queues>
   </batch_system>

   <batch_system MACH="summitdev" type="lsf" >
     <directives>
       <directive>-P {{ project }}</directive>
     </directives>
     <queues>
<<<<<<< HEAD
       <queue walltimemax="01:00" jobmin="0" jobmax="8640" default="true">batch</queue>
	   <!--
	   jobmax = 54nodes*20cores*16th = 8640
	   Nodes	Max Walltime
	   <=4		4 hours
	   >4		1 hour
	   -->
=======
       <queue walltimemax="02:00:00" default="true">batch</queue>
       <queue walltimemax="01:00:00" jobmin="0" jobmax="64" strict="true">debug</queue>
>>>>>>> eb59169e
     </queues>
   </batch_system>

   <batch_system MACH="lawrencium-lr2" type="slurm" >
     <submit_args>
       <arg flag="--qos" name="condo_esd2"/>
     </submit_args>
     <directives>
       <directive>--ntasks-per-node={{ tasks_per_node }}</directive>
     </directives>
    <queues>
<<<<<<< HEAD
      <queue walltimemin="0" walltimemax="01:00:00" jobmin="0" jobmax="64" default="true">lr3</queue>
=======
      <queue walltimemax="01:00:00" jobmin="0" jobmax="64" default="true">lr3</queue>
>>>>>>> eb59169e
    </queues>
  </batch_system>

<<<<<<< HEAD
   <batch_system MACH="lawrencium-lr3" type="slurm" >
     <submit_args>
       <arg flag="--qos" name="condo_esd2"/>
     </submit_args>
     <directives>
       <directive>--ntasks-per-node={{ tasks_per_node }}</directive>
     </directives>
=======
  <batch_system MACH="lawrencium-lr3" type="slurm" >
    <submit_args>
      <arg flag="--qos" name="condo_esd2"/>
    </submit_args>
    <directives>
      <directive>--ntasks-per-node={{ tasks_per_node }}</directive>
    </directives>
>>>>>>> eb59169e
    <queues>
      <queue walltimemax="01:00:00" jobmin="0" jobmax="64" default="true">lr3</queue>
    </queues>
  </batch_system>

  <batch_jobs>
    <!-- order matters, with no-batch jobs will be run in the order listed here -->
    <job name="case.run">
      <template>template.case.run</template>
      <prereq>$BUILD_COMPLETE and not $TEST</prereq>
    </job>
    <job name="case.test">
      <template>template.case.test</template>
      <prereq>$BUILD_COMPLETE and $TEST</prereq>
    </job>
    <job name="case.st_archive">
      <template>template.st_archive</template>
      <task_count>1</task_count>
      <!-- If DOUT_S is true and case.run (or case.test) exits successfully then run st_archive-->
      <dependency>case.run case.test</dependency>
      <prereq>$DOUT_S</prereq>
    </job>
  </batch_jobs>

</config_batch>
<|MERGE_RESOLUTION|>--- conflicted
+++ resolved
@@ -33,7 +33,6 @@
     </directives>
   </batch_system>
 
-<<<<<<< HEAD
    <batch_system type="cobalt" >
      <batch_query>qstat</batch_query>
      <batch_submit>qsub</batch_submit>
@@ -41,6 +40,9 @@
      <jobid_pattern>(\d+)</jobid_pattern>
      <depend_string> --dependencies</depend_string>
      <walltime_format>%H:%M:%s</walltime_format>
+     <batch_mail_flag>-M</batch_mail_flag>
+     <batch_mail_type_flag></batch_mail_type_flag>
+     <batch_mail_type></batch_mail_type>
      <submit_args>
        <arg flag="--cwd" name="CASEROOT"/>
        <arg flag="-A" name="PROJECT"/>
@@ -50,27 +52,6 @@
        <arg flag="--mode script"/>
      </submit_args>
    </batch_system>
-=======
-  <batch_system type="cobalt" >
-    <batch_query>qstat</batch_query>
-    <batch_submit>qsub</batch_submit>
-    <batch_directive></batch_directive>
-    <jobid_pattern>(\d+)</jobid_pattern>
-    <depend_string> --dependencies</depend_string>
-    <walltime_format>%H:%M:%s</walltime_format>
-    <batch_mail_flag>-M</batch_mail_flag>
-    <batch_mail_type_flag></batch_mail_type_flag>
-    <batch_mail_type></batch_mail_type>
-    <submit_args>
-      <arg flag="--cwd" name="CASEROOT"/>
-      <arg flag="-A" name="PROJECT"/>
-      <arg flag="-t" name="JOB_WALLCLOCK_TIME"/>
-      <arg flag="-n" name=" $TOTALPES/$PES_PER_NODE"/>
-      <arg flag="-q" name="JOB_QUEUE"/>
-      <arg flag="--mode script"/>
-    </submit_args>
-  </batch_system>
->>>>>>> eb59169e
 
   <batch_system type="cobalt_theta" >
     <batch_query>qstat</batch_query>
@@ -110,7 +91,7 @@
       <directive                       > -n {{ total_tasks }} </directive>
       <directive                       > -R "span[ptile={{ tasks_per_node }}]"</directive>
       <directive                       > -N  </directive>
-	  <!-- The following option causes problems with lsf version on Summitdev. 
+	  <!-- The following option causes problems with lsf version on Summitdev.
 	  If desired, this should be in specific machine section. -->
       <!-- <directive default="poe"         > -a {{ poe }} </directive> -->
       <directive default="acme.stdout" > -o {{ output_error_path }}.%J  </directive>
@@ -139,6 +120,7 @@
       <directive default="n"> -r {{ rerunnable }} </directive>
       <!-- <directive> -j oe {{ output_error_path }} </directive> -->
       <directive> -j oe </directive>
+      <directive default="ae"  > -m {{ mail_options }} </directive>
       <directive> -V </directive>
     </directives>
   </batch_system>
@@ -161,17 +143,21 @@
       <directive> -N {{ job_id }}</directive>
       <directive> -j oe </directive>
       <directive default="n"> -r {{ rerunnable }} </directive>
+      <directive default="ae"  > -m {{ mail_options }} </directive>
       <directive default="/bin/bash" > -S {{ shell }}</directive>
     </directives>
   </batch_system>
-  
+
   <!-- for lawrence livermore computing -->
    <batch_system type="lc_slurm">
      <batch_submit>sbatch</batch_submit>
      <batch_directive>#SBATCH</batch_directive>
      <jobid_pattern>(\d+)$</jobid_pattern>
      <depend_string> -l depend=jobid</depend_string>
-    <walltime_format>%H:%M:%S</walltime_format>
+     <walltime_format>%H:%M:%S</walltime_format>
+     <batch_mail_flag>--mail-user</batch_mail_flag>
+     <batch_mail_type_flag>--mail-type</batch_mail_type_flag>
+     <batch_mail_type>none, all, begin, end, fail</batch_mail_type>
      <directives>
        <directive>--export=ALL</directive>
        <directive>-p {{ job_queue }}</directive>
@@ -187,33 +173,32 @@
      <queues>
         <queue walltimemax="01:00:00" jobmin="1" jobmax="4320" default="true">pbatch</queue>
      </queues>
-   </batch_system>  
+   </batch_system>
   <!-- for lawrence livermore computing -->
 
-  <!-- for cab llnl -->
-   <batch_system type="lc_slurm">
-     <batch_submit>msub</batch_submit>
-     <batch_directive>#MSUB</batch_directive>
+   <batch_system type="slurm" >
+     <batch_query per_job_arg="-j">squeue</batch_query>
+     <batch_submit>sbatch</batch_submit>
+     <batch_directive>#SBATCH</batch_directive>
      <jobid_pattern>(\d+)$</jobid_pattern>
-     <depend_string> -l depend=jobid</depend_string>
-    <walltime_format>%H:%M:%S</walltime_format>
-     <directives>
-       <directive>-V</directive>
-       <directive>-q {{ job_queue }}</directive>
-       <directive>-N {{ job_id }}</directive>
-       <directive>-l nodes={{ num_nodes }}:ppn={{ tasks_per_node }}</directive>
-       <directive>-l walltime={{ job_wallclock_time }}</directive>
-       <directive>-o {{ output_error_path }}.out</directive>
-       <directive>-e {{ output_error_path }}.err</directive>
-       <directive>-m be</directive>
-      <directive> -A {{ project }} </directive>
-     </directives>
-     <queues>
-        <queue walltimemax="01:00:00" jobmin="1" jobmax="4320" default="true">pbatch</queue>
-     </queues>
-   </batch_system>
-
-<<<<<<< HEAD
+     <depend_string> --dependency=afterok:jobid</depend_string>
+     <walltime_format>%H:%M:%S</walltime_format>
+     <batch_mail_flag>--mail-user</batch_mail_flag>
+     <batch_mail_type_flag>--mail-type</batch_mail_type_flag>
+     <batch_mail_type>none, all, begin, end, fail</batch_mail_type>
+     <submit_args>
+       <arg flag="--time" name="$JOB_WALLCLOCK_TIME"/>
+       <arg flag="-p" name="$JOB_QUEUE"/>
+       <arg flag="--account" name="$PROJECT"/>
+     </submit_args>
+     <directives>
+       <directive> --job-name={{ job_id }}</directive>
+       <directive> --nodes={{ num_nodes }}</directive>
+       <directive> --output={{ output_error_path }}.%j </directive>
+       <directive> --exclusive                        </directive>
+     </directives>
+   </batch_system>
+
     <!-- blues is PBS -->
     <batch_system MACH="blues" type="pbs" >
       <directives>
@@ -225,46 +210,18 @@
 	<queue walltimemax="03:00:00" jobmin="1" jobmax="4096" default="true">batch</queue>
       </queues>
     </batch_system>
-=======
-  <batch_system type="slurm" >
-    <batch_query per_job_arg="-j">squeue</batch_query>
-    <batch_submit>sbatch</batch_submit>
-    <batch_directive>#SBATCH</batch_directive>
-    <jobid_pattern>(\d+)$</jobid_pattern>
-    <depend_string> --dependency=afterok:jobid</depend_string>
-    <walltime_format>%H:%M:%S</walltime_format>
-    <batch_mail_flag>--mail-user</batch_mail_flag>
-    <batch_mail_type_flag>--mail-type</batch_mail_type_flag>
-    <batch_mail_type>none, all, begin, end, fail</batch_mail_type>
-    <submit_args>
-      <arg flag="--time" name="$JOB_WALLCLOCK_TIME"/>
-      <arg flag="-p" name="$JOB_QUEUE"/>
-      <arg flag="--account" name="$PROJECT"/>
-      <arg flag="--mail-user" name="$MAIL_USER"/>
-      <arg flag="--mail-type" name="$MAIL_TYPE"/>
-    </submit_args>
-    <directives>
-      <directive> --job-name={{ job_id }}</directive>
-      <directive> --nodes={{ num_nodes }}</directive>
-      <directive> --output={{ output_error_path }}.%j </directive>
-      <directive> --exclusive                        </directive>
-    </directives>
-  </batch_system>
->>>>>>> eb59169e
-
-  <!-- blues is PBS -->
-  <batch_system MACH="blues" type="pbs" >
-    <directives>
-      <directive>-A {{ PROJECT }}</directive>
-      <directive>-l nodes={{ num_nodes }}:ppn={{ tasks_per_node }}</directive>
-    </directives>
-    <queues>
-      <queue walltimemax="01:00:00" jobmin="1" jobmax="64" strict="true">shared</queue>
-      <queue walltimemax="03:00:00" jobmin="1" jobmax="4096" default="true">batch</queue>
-    </queues>
-  </batch_system>
-
-<<<<<<< HEAD
+
+    <!-- anvil is PBS -->
+    <batch_system MACH="anvil" type="pbs" >
+      <directives>
+        <directive>-A {{ PROJECT }}</directive>
+        <directive>-l nodes={{ num_nodes }}:ppn={{ tasks_per_node }}</directive>
+      </directives>
+      <queues>
+	<queue walltimemax="01:00:00" jobmin="1" jobmax="4320" default="true">acme</queue>
+      </queues>
+    </batch_system>
+
     <batch_system MACH="bebop" type="slurm" >
       <queues>
 	<queue walltimemax="00:30:00" jobmin="1" jobmax="2304" strict="true">debug</queue>
@@ -272,29 +229,9 @@
         <queue walltimemax="01:00:00" jobmin="1" jobmax="18432">knl</queue>
       </queues>
     </batch_system>
-=======
-  <!-- anvil is PBS -->
-  <batch_system MACH="anvil" type="pbs" >
-    <directives>
-      <directive>-A {{ PROJECT }}</directive>
-      <directive>-l nodes={{ num_nodes }}:ppn={{ tasks_per_node }}</directive>
-    </directives>
-    <queues>
-      <queue walltimemax="01:00:00" jobmin="1" jobmax="4320" default="true">acme</queue>
-    </queues>
-  </batch_system>
->>>>>>> eb59169e
-
-  <!-- edison is SLURM as of Jan-4-2016 -->
-  <batch_system MACH="edison" type="slurm" >
-    <queues>
-      <queue walltimemax="00:30:00" jobmin="1" jobmax="12288" strict="true">debug</queue>
-      <queue walltimemax="01:30:00" jobmin="1" jobmax="150000" default="true">regular</queue>
-    </queues>
-  </batch_system>
-
-  <!-- eos is PBS -->
-  <batch_system MACH="eos" type="pbs" >
+
+    <!-- eos is PBS -->
+    <batch_system MACH="eos" type="pbs" >
     <directives>
       <directive>-A {{ project }}</directive>
       <directive>-l  nodes={{ num_nodes }}</directive>
@@ -302,7 +239,7 @@
     <queues>
       <queue walltimemax="00:30:00" jobmin="1" jobmax="9999" default="true">batch</queue>
     </queues>
-  </batch_system>
+   </batch_system>
 
     <batch_system MACH="edison" type="slurm" >
       <queues>
@@ -345,30 +282,18 @@
 
     <batch_system MACH="theta" type="cobalt_theta">
       <queues>
-<<<<<<< HEAD
         <queue walltimemax="01:00:00" jobmin="512" jobmax="231936" default="true">default</queue>
         <queue walltimemax="01:00:00" jobmin="1" jobmax="1024" strict="true">debug-cache-quad</queue>
-=======
-        <queue walltimemax="00:60:00" jobmin="1" jobmax="3200" default="true">default</queue>
->>>>>>> eb59169e
       </queues>
     </batch_system>
 
     <batch_system MACH="cascade" type="slurm">
       <directives>
-<<<<<<< HEAD
 	<directive>--mail-type=END</directive>
 	<directive>--mail-user=email@pnnl.gov</directive>
       </directives>
       <queues>
 	<queue walltimemax="00:30:00" jobmin="1" jobmax="9999" default="true">small</queue>
-=======
-        <directive>--mail-type=END</directive>
-        <directive>--mail-user=email@pnnl.gov</directive>
-      </directives>
-      <queues>
-        <queue walltimemax="00:30:00" jobmin="1" jobmax="9999" default="true">small</queue>
->>>>>>> eb59169e
       </queues>
     </batch_system>
 
@@ -386,66 +311,35 @@
 
    <batch_system MACH="sooty" type="slurm" >
      <directives>
-<<<<<<< HEAD
-=======
        <directive>--ntasks-per-node={{ tasks_per_node }}</directive>
        <directive>--mail-type=END</directive>
        <directive>--mail-user=email@pnnl.gov</directive>
        <directive>--output=slurm.out</directive>
        <directive>--error=slurm.err</directive>
-     </directives>
-     <queues>
-       <queue walltimemax="00:59:00" jobmin="1" jobmax="9999" default="true">slurm</queue>
-     </queues>
+    </directives>
+    <queues>
+      <queue walltimemax="00:59:00" jobmin="1" jobmax="9999" default="true">slurm</queue>
+    </queues>
    </batch_system>
 
   <batch_system MACH="skybridge" type="slurm" >
-    <directives>
->>>>>>> eb59169e
-       <directive>--ntasks-per-node={{ tasks_per_node }}</directive>
-       <directive>--mail-type=END</directive>
-       <directive>--mail-user=email@pnnl.gov</directive>
-       <directive>--output=slurm.out</directive>
-       <directive>--error=slurm.err</directive>
-    </directives>
-    <queues>
-<<<<<<< HEAD
-      <queue walltimemax="00:59:00" jobmin="1" jobmax="9999" default="true">slurm</queue>
-    </queues>
-   </batch_system>
-
-  <batch_system MACH="skybridge" type="slurm" >
-    <queues>
-      <queue jobmin="1" jobmax="512" walltimemax="04:00:00" default="true">short</queue>
-      <queue jobmin="1" jobmax="1024" walltimemax="24:00:00">batch</queue>
-=======
+    <queues>
       <queue nodemin="1" nodemax="12" walltimemax="04:00:00" default="true">short</queue>
       <queue nodemin="1" nodemax="64" walltimemax="24:00:00">batch</queue>
     </queues>
   </batch_system>
 
   <batch_system MACH="chama" type="slurm" >
-    <directives>
-       <directive>--ntasks-per-node={{ tasks_per_node }}</directive>
-    </directives>
     <queues>
       <queue nodemin="1" nodemax="12" walltimemax="04:00:00" default="true">short</queue>
       <queue nodemin="1" nodemax="64" walltimemax="24:00:00">batch</queue>
->>>>>>> eb59169e
-    </queues>
-  </batch_system>
-
-  <batch_system MACH="chama" type="slurm" >
-    <queues>
-      <queue jobmin="1" jobmax="512" walltimemax="04:00:00" default="true">short</queue>
-      <queue jobmin="1" jobmax="1024" walltimemax="24:00:00">batch</queue>
     </queues>
   </batch_system>
 
   <batch_system MACH="ghost" type="slurm" >
     <queues>
-      <queue jobmin="1" jobmax="512" walltimemax="04:00:00" default="true">short</queue>
-      <queue jobmin="1" jobmax="1024" walltimemax="24:00:00">batch</queue>
+      <queue nodemin="1" nodemax="12" walltimemax="04:00:00" default="true">short</queue>
+      <queue nodemin="1" nodemax="64" walltimemax="24:00:00">batch</queue>
     </queues>
   </batch_system>
 
@@ -455,7 +349,6 @@
     </directives>
   </batch_system>
 
-<<<<<<< HEAD
   <batch_system MACH="grizzly" type="slurm" >
 	<directives>
 		<directive>--nodes={{ num_nodes }}</directive>
@@ -477,64 +370,44 @@
 		<queue walltimemax="16:00:00" default="true">standard</queue>
 	</queues>
     </batch_system>
-=======
-  <batch_system MACH="grizzly" type="moab" >
-    <directives>
-      <directive>-l nodes={{ num_nodes }}:ppn={{ tasks_per_node }}</directive>
-      <directive>-l qos=standard </directive>
-    </directives>
-    <queues>
-      <queue walltimemax="16:00:00" default="true">moab</queue>
-    </queues>
-  </batch_system>
-
-  <batch_system MACH="wolf" type="moab" >
-    <directives>
-      <directive>-l nodes={{ num_nodes }}:ppn={{ tasks_per_node }}</directive>
-    </directives>
-    <queues>
-      <queue walltimemax="16:00:00" default="true">moab</queue>
-    </queues>
-  </batch_system>
->>>>>>> eb59169e
-
-  <batch_system MACH="mesabi" type="pbs">
-    <queues>
-      <queue walltimemax="24:00" default="true">mesabi</queue>
-      <queue walltimemax="24:00">debug</queue>
-    </queues>
-  </batch_system>
-
-  <batch_system MACH="oic2" type="pbs" >
-    <directives>
-      <directive>-l nodes={{ num_nodes }}:ppn={{ tasks_per_node }}</directive>
-      <directive>-q esd08q</directive>
-    </directives>
-    <queues>
-      <queue default="true">esd08q</queue>
-    </queues>
-  </batch_system>
-
-  <batch_system MACH="oic5" type="pbs" >
-    <directives>
-      <directive>-l nodes={{ num_nodes }}:ppn={{ tasks_per_node }}</directive>
-      <directive>-q esd13q</directive>
-    </directives>
-    <queues>
-      <queue default="true">esd13q</queue>
-      <queue walltimemax="1:00">esddbg13q</queue>
-    </queues>
-  </batch_system>
-
-  <batch_system MACH="cades" type="pbs" >
-    <directives>
-      <directive>-l nodes={{ num_nodes }}:ppn={{ tasks_per_node }}</directive>
-      <directive>-W group_list=cades-ccsi</directive>
-    </directives>
-    <queues>
-      <queue default="true">batch</queue>
-    </queues>
-  </batch_system>
+
+    <batch_system MACH="mesabi" type="pbs">
+      <queues>
+        <queue walltimemax="24:00" default="true">mesabi</queue>
+        <queue walltimemax="24:00">debug</queue>
+      </queues>
+    </batch_system>
+
+   <batch_system MACH="oic2" type="pbs" >
+         <directives>
+                 <directive>-l nodes={{ num_nodes }}:ppn={{ tasks_per_node }}</directive>
+		 <directive>-q esd08q</directive>
+         </directives>
+         <queues>
+           <queue default="true">esd08q</queue>
+         </queues>
+   </batch_system>
+
+   <batch_system MACH="oic5" type="pbs" >
+         <directives>
+                 <directive>-l nodes={{ num_nodes }}:ppn={{ tasks_per_node }}</directive>
+		 <directive>-q esd13q</directive>
+         </directives>
+         <queues>
+           <queue default="true">esd13q</queue>
+           <queue walltimemax="1:00">esddbg13q</queue>
+         </queues>
+   </batch_system>
+
+   <batch_system MACH="cades" type="pbs" >
+         <directives>
+                 <directive>-l nodes={{ num_nodes }}:ppn={{ tasks_per_node }}</directive>
+                 <directive>-W group_list=cades-ccsi</directive>
+         </directives>
+         <queues>
+           <queue default="true">batch</queue>
+         </queues>
+   </batch_system>
 
    <batch_system MACH="itasca" type="pbs">
      <queues>
@@ -560,7 +433,6 @@
        <directive>-P {{ project }}</directive>
      </directives>
      <queues>
-<<<<<<< HEAD
        <queue walltimemax="01:00" jobmin="0" jobmax="8640" default="true">batch</queue>
 	   <!--
 	   jobmax = 54nodes*20cores*16th = 8640
@@ -568,10 +440,6 @@
 	   <=4		4 hours
 	   >4		1 hour
 	   -->
-=======
-       <queue walltimemax="02:00:00" default="true">batch</queue>
-       <queue walltimemax="01:00:00" jobmin="0" jobmax="64" strict="true">debug</queue>
->>>>>>> eb59169e
      </queues>
    </batch_system>
 
@@ -583,15 +451,10 @@
        <directive>--ntasks-per-node={{ tasks_per_node }}</directive>
      </directives>
     <queues>
-<<<<<<< HEAD
-      <queue walltimemin="0" walltimemax="01:00:00" jobmin="0" jobmax="64" default="true">lr3</queue>
-=======
       <queue walltimemax="01:00:00" jobmin="0" jobmax="64" default="true">lr3</queue>
->>>>>>> eb59169e
-    </queues>
-  </batch_system>
-
-<<<<<<< HEAD
+    </queues>
+   </batch_system>
+
    <batch_system MACH="lawrencium-lr3" type="slurm" >
      <submit_args>
        <arg flag="--qos" name="condo_esd2"/>
@@ -599,19 +462,10 @@
      <directives>
        <directive>--ntasks-per-node={{ tasks_per_node }}</directive>
      </directives>
-=======
-  <batch_system MACH="lawrencium-lr3" type="slurm" >
-    <submit_args>
-      <arg flag="--qos" name="condo_esd2"/>
-    </submit_args>
-    <directives>
-      <directive>--ntasks-per-node={{ tasks_per_node }}</directive>
-    </directives>
->>>>>>> eb59169e
     <queues>
       <queue walltimemax="01:00:00" jobmin="0" jobmax="64" default="true">lr3</queue>
     </queues>
-  </batch_system>
+   </batch_system>
 
   <batch_jobs>
     <!-- order matters, with no-batch jobs will be run in the order listed here -->
@@ -619,7 +473,7 @@
       <template>template.case.run</template>
       <prereq>$BUILD_COMPLETE and not $TEST</prereq>
     </job>
-    <job name="case.test">
+   <job name="case.test">
       <template>template.case.test</template>
       <prereq>$BUILD_COMPLETE and $TEST</prereq>
     </job>
