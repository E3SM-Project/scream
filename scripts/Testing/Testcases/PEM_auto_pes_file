<?xml version="1.0"?>

<config_definition>

<entry id="NTASKS_ATM"   value="8"  />
<entry id="NTHRDS_ATM"   value="1"  />
<entry id="ROOTPE_ATM"   value="0"  />

<entry id="NTASKS_LND"   value="8"  />
<entry id="NTHRDS_LND"   value="1"  />
<entry id="ROOTPE_LND"   value="0"  />

<entry id="NTASKS_ROF"   value="8"  />
<entry id="NTHRDS_ROF"   value="1"  />
<entry id="ROOTPE_ROF"   value="0"  />

<entry id="NTASKS_WAV"   value="8"  />
<entry id="NTHRDS_WAV"   value="1"  />
<entry id="ROOTPE_WAV"   value="0"  />

<entry id="NTASKS_ICE"   value="8"  />
<entry id="NTHRDS_ICE"   value="1"  />
<entry id="ROOTPE_ICE"   value="0"  />

<entry id="NTASKS_OCN"   value="8"  />
<entry id="NTHRDS_OCN"   value="1"  />
<entry id="ROOTPE_OCN"   value="0"  />

<entry id="NTASKS_GLC"   value="8"  />
<entry id="NTHRDS_GLC"   value="1"  />
<entry id="ROOTPE_GLC"   value="0"  />

<<<<<<< HEAD
<entry id="NTASKS_CPL"   value="8"  />
<entry id="NTHRDS_CPL"   value="1"  />
<entry id="ROOTPE_CPL"   value="0"  />
=======
<entry id="NTASKS_ESP"   value="8"  />    
<entry id="NTHRDS_ESP"   value="1"  />    
<entry id="ROOTPE_ESP"   value="0"  />    

<entry id="NTASKS_CPL"   value="8"  />    
<entry id="NTHRDS_CPL"   value="1"  />    
<entry id="ROOTPE_CPL"   value="0"  />    
>>>>>>> a25ad558

</config_definition><|MERGE_RESOLUTION|>--- conflicted
+++ resolved
@@ -2,39 +2,34 @@
 
 <config_definition>
 
-<entry id="NTASKS_ATM"   value="8"  />
-<entry id="NTHRDS_ATM"   value="1"  />
-<entry id="ROOTPE_ATM"   value="0"  />
+<entry id="NTASKS_ATM"   value="8"  />    
+<entry id="NTHRDS_ATM"   value="1"  />    
+<entry id="ROOTPE_ATM"   value="0"  />    
 
-<entry id="NTASKS_LND"   value="8"  />
-<entry id="NTHRDS_LND"   value="1"  />
-<entry id="ROOTPE_LND"   value="0"  />
+<entry id="NTASKS_LND"   value="8"  />    
+<entry id="NTHRDS_LND"   value="1"  />    
+<entry id="ROOTPE_LND"   value="0"  />    
 
-<entry id="NTASKS_ROF"   value="8"  />
-<entry id="NTHRDS_ROF"   value="1"  />
-<entry id="ROOTPE_ROF"   value="0"  />
+<entry id="NTASKS_ROF"   value="8"  />    
+<entry id="NTHRDS_ROF"   value="1"  />    
+<entry id="ROOTPE_ROF"   value="0"  />    
 
-<entry id="NTASKS_WAV"   value="8"  />
-<entry id="NTHRDS_WAV"   value="1"  />
-<entry id="ROOTPE_WAV"   value="0"  />
+<entry id="NTASKS_WAV"   value="8"  />    
+<entry id="NTHRDS_WAV"   value="1"  />    
+<entry id="ROOTPE_WAV"   value="0"  />    
 
-<entry id="NTASKS_ICE"   value="8"  />
-<entry id="NTHRDS_ICE"   value="1"  />
-<entry id="ROOTPE_ICE"   value="0"  />
+<entry id="NTASKS_ICE"   value="8"  />    
+<entry id="NTHRDS_ICE"   value="1"  />    
+<entry id="ROOTPE_ICE"   value="0"  />    
 
-<entry id="NTASKS_OCN"   value="8"  />
-<entry id="NTHRDS_OCN"   value="1"  />
-<entry id="ROOTPE_OCN"   value="0"  />
+<entry id="NTASKS_OCN"   value="8"  />    
+<entry id="NTHRDS_OCN"   value="1"  />    
+<entry id="ROOTPE_OCN"   value="0"  />    
 
-<entry id="NTASKS_GLC"   value="8"  />
-<entry id="NTHRDS_GLC"   value="1"  />
-<entry id="ROOTPE_GLC"   value="0"  />
+<entry id="NTASKS_GLC"   value="8"  />    
+<entry id="NTHRDS_GLC"   value="1"  />    
+<entry id="ROOTPE_GLC"   value="0"  />    
 
-<<<<<<< HEAD
-<entry id="NTASKS_CPL"   value="8"  />
-<entry id="NTHRDS_CPL"   value="1"  />
-<entry id="ROOTPE_CPL"   value="0"  />
-=======
 <entry id="NTASKS_ESP"   value="8"  />    
 <entry id="NTHRDS_ESP"   value="1"  />    
 <entry id="ROOTPE_ESP"   value="0"  />    
@@ -42,6 +37,5 @@
 <entry id="NTASKS_CPL"   value="8"  />    
 <entry id="NTHRDS_CPL"   value="1"  />    
 <entry id="ROOTPE_CPL"   value="0"  />    
->>>>>>> a25ad558
 
 </config_definition>