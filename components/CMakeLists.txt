--- conflicted
+++ resolved
@@ -126,15 +126,10 @@
 set(CMAKE_RUNTIME_OUTPUT_DIRECTORY ${CMAKE_BINARY_DIR}/..)
 
 # Set global targets
-<<<<<<< HEAD
 if (NOT TARGET genf90)
   add_custom_target(genf90
-    DEPENDS ${CIMEROOT}/src/externals/genf90/genf90.pl)
+    DEPENDS ${CIMEROOT}/CIME/non_py/externals/genf90/genf90.pl)
 endif()
-=======
-add_custom_target(genf90
-  DEPENDS ${CIMEROOT}/CIME/non_py/externals/genf90/genf90.pl)
->>>>>>> ae09450c
 
 # Build E3SM components
 set(IDX 0)
