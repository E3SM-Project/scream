--- conflicted
+++ resolved
@@ -327,32 +327,17 @@
      integer :: i,n
 
      ! use cases namelists
-<<<<<<< HEAD
      logical :: flds_co2a
      logical :: flds_co2b
      logical :: flds_co2c
      logical :: flds_co2_dmsa
      logical :: flds_bgc
-     integer :: glc_nec
-
-     namelist /seq_cplflds_inparm/  &
-          flds_co2a, flds_co2b, flds_co2c, flds_co2_dmsa, glc_nec, &
-          ice_ncat, seq_flds_i2o_per_cat, flds_bgc
-! =======
-!          flds_co2a, flds_co2b, flds_co2c, flds_co2_dmsa, flds_bgc, glc_nec
-! >>>>>>> acme_master
-=======
-     logical :: flds_co2a 
-     logical :: flds_co2b 
-     logical :: flds_co2c 
-     logical :: flds_co2_dmsa 
      logical :: flds_wiso
      integer :: glc_nec
 
      namelist /seq_cplflds_inparm/  &
           flds_co2a, flds_co2b, flds_co2c, flds_co2_dmsa, flds_wiso, glc_nec, &
-          ice_ncat, seq_flds_i2o_per_cat
->>>>>>> 189da635
+          ice_ncat, seq_flds_i2o_per_cat, flds_bgc
 
      ! user specified new fields
      integer,  parameter :: nfldmax = 200
@@ -379,11 +364,8 @@
         flds_co2b = .false.
         flds_co2c = .false.
         flds_co2_dmsa = .false.
-<<<<<<< HEAD
         flds_bgc  = .false.
-=======
         flds_wiso = .false.
->>>>>>> 189da635
         glc_nec   = 0
         ice_ncat  = 1
         seq_flds_i2o_per_cat = .false.
@@ -407,11 +389,8 @@
      call shr_mpi_bcast(flds_co2b    , mpicom)
      call shr_mpi_bcast(flds_co2c    , mpicom)
      call shr_mpi_bcast(flds_co2_dmsa, mpicom)
-<<<<<<< HEAD
      call shr_mpi_bcast(flds_bgc     , mpicom)
-=======
      call shr_mpi_bcast(flds_wiso    , mpicom)
->>>>>>> 189da635
      call shr_mpi_bcast(glc_nec      , mpicom)
      call shr_mpi_bcast(ice_ncat     , mpicom)
      call shr_mpi_bcast(seq_flds_i2o_per_cat, mpicom)
