--- conflicted
+++ resolved
@@ -65,24 +65,6 @@
 // and density. 
 void shoc_grid(Int nlev, SHOCGridData &d);
 
-<<<<<<< HEAD
-struct SHOCVarorcovarData {
-  static constexpr size_t NUM_ARRAYS   = 2;
-  static constexpr size_t NUM_ARRAYS_i = 4;
-
-  // Inputs
-  Int   shcol, nlev, nlevi;
-  Real tunefac;
-  Real *tkh_zi, *dz_zi, *isotropy_zi, *invar1, *invar2;
-
-  // In/out
-  Real *varorcovar;
-
-  SHOCVarorcovarData(Int shcol_, Int nlev_, Int nlevi_, Real tunefac_);
-  SHOCVarorcovarData(const SHOCVarorcovarData &rhs);
-  SHOCVarorcovarData &operator=(const SHOCVarorcovarData &rhs);
-=======
-
 //Create data structure to hold data for calc_shoc_vertflux
 struct SHOCVertfluxData {
   static constexpr size_t NUM_ARRAYS   = 1; //# of arrays with values at cell centers (zt grid)
@@ -99,7 +81,6 @@
   SHOCVertfluxData(Int shcol_, Int nevl_, Int nlevi_);
   SHOCVertfluxData(const SHOCVertfluxData &rhs);
   SHOCVertfluxData &operator=(const SHOCVertfluxData &rhs);
->>>>>>> c71820da
 
   void init_ptrs();
 
@@ -110,23 +91,56 @@
 
   template <util::TransposeDirection::Enum D>
   void transpose() {
-<<<<<<< HEAD
+    SHOCVertfluxData d_trans(*this);
+
+    // Transpose on the zt grid
+    util::transpose<D>(invar, d_trans.invar, shcol, nlev);
+
+    // Transpose on the zi grid
+    util::transpose<D>(tkh_zi, d_trans.tkh_zi, shcol, nlevi);
+    util::transpose<D>(dz_zi, d_trans.dz_zi, shcol, nlevi);
+    util::transpose<D>(vertflux, d_trans.vertflux, shcol, nlevi);
+
+    *this = std::move(d_trans);
+  }
+};//SHOCVertfluxData
+
+void calc_shoc_vertflux(Int nlev, SHOCVertfluxData &d);
+
+struct SHOCVarorcovarData {
+  static constexpr size_t NUM_ARRAYS   = 2;
+  static constexpr size_t NUM_ARRAYS_i = 4;
+
+  // Inputs
+  Int   shcol, nlev, nlevi;
+  Real tunefac;
+  Real *tkh_zi, *dz_zi, *isotropy_zi, *invar1, *invar2;
+
+  // In/out
+  Real *varorcovar;
+
+  SHOCVarorcovarData(Int shcol_, Int nlev_, Int nlevi_, Real tunefac_);
+  SHOCVarorcovarData(const SHOCVarorcovarData &rhs);
+  SHOCVarorcovarData &operator=(const SHOCVarorcovarData &rhs);
+
+  void init_ptrs();
+
+  // Internals
+  Int m_shcol, m_nlev, m_nlevi, m_total, m_totali;
+  std::vector<Real> m_data;
+  std::vector<Real> m_datai;
+
+  template <util::TransposeDirection::Enum D>
+  void transpose() {
     SHOCVarorcovarData d_trans(*this);
 
     // Transpose on the zt grid
     util::transpose<D>(invar1, d_trans.invar1, shcol, nlev);
     util::transpose<D>(invar2, d_trans.invar2, shcol, nlev);
-=======
-    SHOCVertfluxData d_trans(*this);
-
-    // Transpose on the zt grid
-    util::transpose<D>(invar, d_trans.invar, shcol, nlev);
->>>>>>> c71820da
 
     // Transpose on the zi grid
     util::transpose<D>(tkh_zi, d_trans.tkh_zi, shcol, nlevi);
     util::transpose<D>(dz_zi, d_trans.dz_zi, shcol, nlevi);
-<<<<<<< HEAD
     util::transpose<D>(isotropy_zi, d_trans.isotropy_zi, shcol, nlevi);
     util::transpose<D>(varorcovar, d_trans.varorcovar, shcol, nlevi);
 
@@ -135,15 +149,6 @@
 };//SHOCVarorcovarData
 
 void calc_shoc_varorcovar(Int nlev, SHOCVarorcovarData &d);
-=======
-    util::transpose<D>(vertflux, d_trans.vertflux, shcol, nlevi);
-
-    *this = std::move(d_trans);
-  }
-};//SHOCVertfluxData
-
-void calc_shoc_vertflux(Int nlev, SHOCVertfluxData &d);
->>>>>>> c71820da
 
 }  // namespace shoc
 }  // namespace scream
