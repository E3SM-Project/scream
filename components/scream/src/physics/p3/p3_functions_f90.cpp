#include "p3_functions_f90.hpp"
#include "p3_f90.hpp"

#include "ekat/kokkos/ekat_kokkos_utils.hpp"
#include "ekat/ekat_pack_kokkos.hpp"
#include "ekat/ekat_assert.hpp"

#include <random>

using scream::Real;
using scream::Int;

//
// A C++ interface to micro_p3 fortran calls and vice versa
//

extern "C" {

void p3_init_a_c(Real* itab, Real* itabcol);

void find_lookuptable_indices_1a_c(Int* dumi, Int* dumjj, Int* dumii, Int* dumzz,
                                   Real* dum1, Real* dum4, Real* dum5, Real* dum6,
                                   Real qi, Real ni, Real qm, Real rhop);

void find_lookuptable_indices_1b_c(Int* dumj, Real* dum3, Real qr, Real nr);

void access_lookup_table_c(Int dumjj, Int dumii, Int dumi, Int index,
                           Real dum1, Real dum4, Real dum5, Real* proc);

void access_lookup_table_coll_c(Int dumjj, Int dumii, Int dumj, Int dumi, Int index,
                                Real dum1, Real dum3, Real dum4, Real dum5, Real* proc);

void back_to_cell_average_c(Real cld_frac_l_, Real cld_frac_r_, Real cld_frac_i_,
                            Real* qc2qr_accret_tend_, Real* qr2qv_evap_tend_, Real* qc2qr_autoconv_tend_,
                            Real* nc_accret_tend_, Real* nc_selfcollect_tend_, Real* nc2nr_autoconv_tend_,
                            Real* nr_selfcollect_tend_, Real* nr_evap_tend_, Real* ncautr_,
                            Real* qi2qv_sublim_tend_,
                            Real* nr_ice_shed_tend_, Real* qc2qi_hetero_freeze_tend_, Real* qr2qi_collect_tend_,
                            Real* qc2qr_ice_shed_tend_, Real* qi2qr_melt_tend_, Real* qc2qi_collect_tend_,
                            Real* qr2qi_immers_freeze_tend_, Real* ni2nr_melt_tend_, Real* nc_collect_tend_,
                            Real* ncshdc_, Real* nc2ni_immers_freeze_tend_, Real* nr_collect_tend_,
                            Real* ni_selfcollect_tend_, Real* qv2qi_vapdep_tend_, Real* nr2ni_immers_freeze_tend_,
                            Real* ni_sublim_tend_, Real* qv2qi_nucleat_tend_, Real* ni_nucleat_tend_,
                            Real* qc2qi_berg_tend_);

void prevent_ice_overdepletion_c(Real pres, Real t, Real qv, Real latent_heat_sublim,
                                 Real inv_dt, Real* qv2qi_vapdep_tend, Real* qi2qv_sublim_tend);

void cloud_water_conservation_c(Real qc, Real dt, Real* qc2qr_autoconv_tend, Real* qc2qr_accret_tend, Real* qc2qi_collect_tend,
  Real* qc2qi_hetero_freeze_tend, Real* qc2qr_ice_shed_tend, Real* qc2qi_berg_tend, Real* qi2qv_sublim_tend, Real* qv2qi_vapdep_tend);

void rain_water_conservation_c(Real qr, Real qc2qr_autoconv_tend, Real qc2qr_accret_tend, Real qi2qr_melt_tend, Real qc2qr_ice_shed_tend,
  Real dt, Real* qr2qv_evap_tend, Real* qr2qi_collect_tend, Real* qr2qi_immers_freeze_tend);

void ice_water_conservation_c(Real qi, Real qv2qi_vapdep_tend, Real qv2qi_nucleat_tend, Real qc2qi_berg_tend, Real qr2qi_collect_tend, Real qc2qi_collect_tend,
  Real qr2qi_immers_freeze_tend, Real qc2qi_hetero_freeze_tend, Real dt, Real* qi2qv_sublim_tend, Real* qi2qr_melt_tend);

void get_cloud_dsd2_c(Real qc, Real* nc, Real* mu_c, Real rho, Real* nu, Real* lamc,
                      Real* cdist, Real* cdist1, Real cld_frac_l);

void get_rain_dsd2_c(Real qr, Real* nr, Real* mu_r, Real* lamr, Real* cdistr, Real* logn0r, Real cld_frac_r);

void calc_rime_density_c(Real t, Real rhofaci, Real table_val_qi_fallspd, Real acn,
                         Real lamc, Real mu_c, Real qc_incld, Real qc2qi_collect_tend,
                         Real* vtrmi1, Real* rho_qm_cloud);

void cldliq_immersion_freezing_c(Real t, Real lamc, Real mu_c, Real cdist1,
                                 Real qc_incld, Real inv_qc_relvar, Real* qc2qi_hetero_freeze_tend, Real* nc2ni_immers_freeze_tend);

void rain_immersion_freezing_c(Real t, Real lamr, Real mu_r, Real cdistr,
                               Real qr_incld, Real* qr2qi_immers_freeze_tend, Real* nr2ni_immers_freeze_tend);

void droplet_self_collection_c(Real rho, Real inv_rho, Real qc_incld, Real mu_c,
                               Real nu, Real nc2nr_autoconv_tend, Real* nc_accret_tend);

void cloud_rain_accretion_c(Real rho, Real inv_rho, Real qc_incld, Real nc_incld,
                            Real qr_incld, Real inv_qc_relvar, Real* qc2qr_accret_tend, Real* nc_accret_tend);

void cloud_water_autoconversion_c(Real rho, Real qc_incld, Real nc_incld, Real inv_qc_relvar, Real* qc2qr_autoconv_tend, Real* nc2nr_autoconv_tend, Real* ncautr);

void rain_self_collection_c(Real rho, Real qr_incld, Real nr_incld, Real* nr_selfcollect_tend);

void impose_max_total_ni_c(Real* ni_local, Real max_total_Ni, Real inv_rho_local);

void ice_melting_c(Real rho,Real t,Real pres,Real rhofaci,Real table_val_qi2qr_melting,Real table_val_qi2qr_vent_melt,
                   Real latent_heat_vapor,Real latent_heat_fusion,Real dv,Real sc,Real mu,Real kap,Real qv,Real qi_incld,
                   Real ni_incld,Real* qi2qr_melt_tend,Real* ni2nr_melt_tend);

void calc_first_order_upwind_step_c(Int kts, Int kte, Int kdir, Int kbot, Int k_qxtop, Real dt_sub, Real* rho,
                                    Real* inv_rho, Real* inv_dz, Int num_arrays, Real** fluxes, Real** vs, Real** qnx);

void generalized_sedimentation_c(Int kts, Int kte, Int kdir, Int k_qxtop, Int* k_qxbot, Int kbot, Real Co_max,
                                 Real* dt_left, Real* prt_accum, Real* inv_dz, Real* inv_rho, Real* rho,
                                 Int num_arrays, Real** vs, Real** fluxes, Real** qnx);
void cloud_sedimentation_c(
  Int kts, Int kte, Int ktop, Int kbot, Int kdir,
  Real* qc_incld, Real* rho, Real* inv_rho, Real* cld_frac_l, Real* acn, Real* inv_dz,
  Real dt, Real inv_dt, bool do_predict_nc,
  Real* qc, Real* nc, Real* nc_incld, Real* mu_c, Real* lamc, Real* precip_liq_surf, Real* qc_tend, Real* nc_tend);

void ice_sedimentation_c(
  Int kts, Int kte, Int ktop, Int kbot, Int kdir,
  Real* rho, Real* inv_rho, Real* rhofaci, Real* cld_frac_i, Real* inv_dz,
  Real dt, Real inv_dt,
  Real* qi, Real* qi_incld, Real* ni, Real* qm, Real* qm_incld, Real* bm, Real* bm_incld,
  Real* ni_incld, Real* precip_ice_surf, Real* qi_tend, Real* ni_tend);

void rain_sedimentation_c(
  Int kts, Int kte, Int ktop, Int kbot, Int kdir,
  Real* qr_incld, Real* rho, Real* inv_rho, Real* rhofacr, Real* cld_frac_r, Real* inv_dz,
  Real dt, Real inv_dt,
  Real* qr, Real* nr, Real* nr_incld, Real* mu_r, Real* lamr, Real* precip_liq_surf, Real* precip_liq_flux, Real* qr_tend, Real* nr_tend);

void calc_bulk_rho_rime_c(Real qi_tot, Real* qi_rim, Real* bi_rim, Real* rho_rime);

void homogeneous_freezing_c(
  Int kts, Int kte, Int ktop, Int kbot, Int kdir,
  Real* t, Real* exner, Real* latent_heat_fusion,
  Real* qc, Real* nc, Real* qr, Real* nr, Real* qi, Real* ni, Real* qm, Real* bm, Real* th);

void get_time_space_phys_variables_c(Real t, Real pres, Real rho, Real latent_heat_vapor, Real latent_heat_sublim, Real qv_sat_l, Real qv_sat_i,
  Real* mu, Real* dv, Real* sc, Real* dqsdt, Real* dqsidt, Real* ab, Real* abi, Real* kap, Real* eii);

void  update_prognostic_ice_c(
  Real qc2qi_hetero_freeze_tend, Real qc2qi_collect_tend, Real qc2qr_ice_shed_tend,  Real nc_collect_tend,  Real nc2ni_immers_freeze_tend, Real ncshdc,
  Real qr2qi_collect_tend,  Real nr_collect_tend, Real qr2qi_immers_freeze_tend, Real nr2ni_immers_freeze_tend, Real nr_ice_shed_tend,
  Real qi2qr_melt_tend, Real ni2nr_melt_tend, Real qi2qv_sublim_tend, Real qv2qi_vapdep_tend, Real qv2qi_nucleat_tend, Real ni_nucleat_tend,
  Real ni_selfcollect_tend, Real ni_sublim_tend, Real qc2qi_berg_tend, Real exner, Real latent_heat_sublim, Real latent_heat_fusion,
  bool do_predict_nc, bool log_wetgrowth, Real dt, Real nmltratio,
  Real rho_qm_cloud, Real* th, Real* qv, Real* qi, Real* ni, Real* qm,
  Real* bm, Real* qc, Real* nc, Real* qr, Real* nr);

void evaporate_rain_c( Real qr_incld, Real qc_incld, Real nr_incld, Real qi_incld,
  Real cld_frac_l, Real cld_frac_r, Real qv, Real qv_prev,
  Real qv_sat_l, Real qv_sat_i, Real ab, Real abi,
  Real epsr, Real epsi_tot, Real t, Real t_prev,
  Real latent_heat_sublim, Real dqsdt, Real dt,
  Real* qr2qv_evap_tend, Real* nr_evap_tend);

void update_prognostic_liquid_c(
  Real qc2qr_accret_tend, Real nc_accret_tend, Real qc2qr_autoconv_tend, Real nc2nr_autoconv_tend, Real ncautr,
  Real nc_selfcollect_tend, Real  qr2qv_evap_tend, Real nr_evap_tend, Real nr_selfcollect_tend , bool do_predict_nc,
  Real inv_rho, Real exner, Real latent_heat_vapor, Real dt, Real* th, Real* qv,
  Real* qc, Real* nc, Real* qr, Real* nr);

void ice_deposition_sublimation_c(
  Real qi_incld, Real ni_incld, Real t, Real qv_sat_l, Real qv_sat_i, Real epsi,
  Real abi, Real qv, Real* qv2qi_vapdep_tend, Real* qi2qv_sublim_tend, Real* ni_sublim_tend, Real* qc2qi_berg_tend);

void compute_rain_fall_velocity_c(Real qr_incld, Real cld_frac_r, Real rhofacr,
                                  Real* nr_incld, Real* mu_r, Real* lamr, Real* V_qr, Real* V_nr);

void ice_cldliq_collection_c(Real rho, Real temp, Real rhofaci, Real table_val_qc2qi_collect,
                             Real qi_incld,Real qc_incld, Real ni_incld, Real nc_incld,
                             Real* qc2qi_collect_tend, Real* nc_collect_tend, Real* qc2qr_ice_shed_tend, Real* ncshdc);

void ice_rain_collection_c(Real rho, Real temp, Real rhofaci, Real logn0r, Real table_val_nr_collect, Real table_val_qr2qi_collect,
                           Real qi_incld, Real ni_incld, Real qr_incld, Real* qr2qi_collect_tend, Real* nr_collect_tend);


void ice_self_collection_c(Real rho, Real rhofaci, Real table_val_ni_self_collect, Real eii,
                           Real qm_incld, Real qi_incld, Real ni_incld, Real* ni_selfcollect_tend);

void ice_relaxation_timescale_c(Real rho, Real temp, Real rhofaci, Real table_val_qi2qr_melting, Real table_val_qi2qr_vent_melt,
                                Real dv, Real mu, Real sc, Real qi_incld, Real ni_incld,
                                Real* epsi, Real* epsi_tot);

void calc_liq_relaxation_timescale_c(Real rho, Real f1r, Real f2r, Real dv,
                                     Real mu, Real sc, Real mu_r, Real lamr,
                                     Real cdistr, Real cdist, Real qr_incld,
                                     Real qc_incld, Real* epsr, Real* epsc);

void ice_nucleation_c(Real temp, Real inv_rho, Real ni, Real ni_activated,
                      Real qv_supersat_i, Real inv_dt, bool do_predict_nc,
                      Real* qv2qi_nucleat_tend, Real* ni_nucleat_tend);

void ice_cldliq_wet_growth_c(Real rho, Real temp, Real pres, Real rhofaci, Real table_val_qi2qr_melting,
                             Real table_val_qi2qr_vent_melt, Real latent_heat_vapor, Real latent_heat_fusion, Real dv,
                             Real kap, Real mu, Real sc, Real qv, Real qc_incld,
                             Real qi_incld, Real ni_incld, Real qr_incld, bool* log_wetgrowth,
                             Real* qr2qi_collect_tend, Real* qc2qi_collect_tend, Real* qc_growth_rate, Real* nr_ice_shed_tend, Real* qc2qr_ice_shed_tend);

void get_latent_heat_c(Int its, Int ite, Int kts, Int kte, Real* s, Real* v, Real* f);

Real subgrid_variance_scaling_c(Real relvar, Real expon);

void check_values_c(Real* qv, Real* temp, Int kts, Int kte, Int timestepcount,
                    Int force_abort, Int source_ind, Real* col_loc);

void calculate_incloud_mixingratios_c(Real qc, Real qr, Real qi, Real qm, Real nc, Real nr, Real ni, Real bm,
                                      Real inv_cld_frac_l, Real inv_cld_frac_i, Real inv_cld_frac_r,
                                      Real* qc_incld, Real* qr_incld, Real* qi_incld, Real* qm_incld,
                                      Real* nc_incld, Real* nr_incld, Real* ni_incld, Real* bm_incld);

void p3_main_part1_c(
  Int kts, Int kte, Int kbot, Int ktop, Int kdir,
  bool do_predict_nc,
  Real dt,
  Real* pres, Real* dpres, Real* dz, Real* nc_nuceat_tend, Real* exner, Real* inv_exner, Real* inv_cld_frac_l, Real* inv_cld_frac_i,
  Real* inv_cld_frac_r, Real* latent_heat_vapor, Real* latent_heat_sublim, Real* latent_heat_fusion,
  Real* t, Real* rho, Real* inv_rho, Real* qv_sat_l, Real* qv_sat_i, Real* qv_supersat_i, Real* rhofacr, Real* rhofaci,
  Real* acn, Real* qv, Real* th, Real* qc, Real* nc, Real* qr, Real* nr, Real* qi, Real* ni, Real* qm, Real* bm, Real* qc_incld, Real* qr_incld, Real* qi_incld,
  Real* qm_incld, Real* nc_incld, Real* nr_incld, Real* ni_incld, Real* bm_incld,
  bool* is_nucleat_possible, bool* is_hydromet_present);

void p3_main_part2_c(
  Int kts, Int kte, Int kbot, Int ktop, Int kdir, bool do_predict_nc, Real dt, Real inv_dt,
<<<<<<< HEAD
  Real* pres, Real* dpres, Real* dz, Real* nc_nuceat_tend, Real* exner, Real* inv_exner, Real* inv_cld_frac_l, Real* inv_cld_frac_i, 
  Real* inv_cld_frac_r, Real* ni_activated, Real* inv_qc_relvar, Real* cld_frac_i, Real* cld_frac_l, Real* cld_frac_r, Real* qv_prev, Real* t_prev, 
  Real* t, Real* rho, Real* inv_rho, Real* qv_sat_l, Real* qv_sat_i, Real* qv_supersat_i, Real* rhofacr, Real* rhofaci, Real* acn, 
=======
  Real* pres, Real* dpres, Real* dz, Real* nc_nuceat_tend, Real* exner, Real* inv_exner, Real* inv_cld_frac_l, Real* inv_cld_frac_i,
  Real* inv_cld_frac_r, Real* ni_activated, Real* inv_qc_relvar, Real* cld_frac_i, Real* cld_frac_l, Real* cld_frac_r,
  Real* t, Real* rho, Real* inv_rho, Real* qv_sat_l, Real* qv_sat_i, Real* qv_supersat_i, Real* rhofacr, Real* rhofaci, Real* acn,
>>>>>>> 52d195b4
  Real* qv, Real* th, Real* qc, Real* nc, Real* qr, Real* nr, Real* qi, Real* ni,
  Real* qm, Real* bm, Real* latent_heat_vapor, Real* latent_heat_sublim, Real* latent_heat_fusion, Real* qc_incld,
  Real* qr_incld, Real* qi_incld, Real* qm_incld, Real* nc_incld, Real* nr_incld,
  Real* ni_incld, Real* bm_incld, Real* mu_c, Real* nu, Real* lamc, Real* cdist, Real* cdist1,
  Real* cdistr, Real* mu_r, Real* lamr, Real* logn0r, Real* cmeiout, Real* precip_total_tend,
  Real* nevapr, Real* qr_evap_tend, Real* vap_liq_exchange, Real* vap_ice_exchange, Real* liq_ice_exchange, Real* pratot,
  Real* prctot, bool* is_hydromet_present);

void p3_main_part3_c(
  Int kts, Int kte, Int kbot, Int ktop, Int kdir,
  Real* exner, Real* cld_frac_l, Real* cld_frac_r,
  Real* rho, Real* inv_rho, Real* rhofaci, Real* qv, Real* th, Real* qc, Real* nc, Real* qr, Real* nr,
  Real* qi, Real* ni, Real* qm, Real* bm, Real* latent_heat_vapor, Real* latent_heat_sublim,
  Real* mu_c, Real* nu, Real* lamc, Real* mu_r, Real* lamr, Real* vap_liq_exchange,
  Real*  ze_rain, Real* ze_ice, Real* diag_vmi, Real* diag_effi, Real* diag_di, Real* rho_qi, Real* diag_ze, Real* diag_effc);

void p3_main_c(
  Real* qc, Real* nc, Real* qr, Real* nr, Real* th, Real* qv, Real dt,
  Real* qi, Real* qm, Real* ni, Real* bm, Real* pres, Real* dz,
  Real* nc_nuceat_tend, Real* ni_activated, Real* inv_qc_relvar, Int it, Real* precip_liq_surf,
  Real* precip_ice_surf, Int its, Int ite, Int kts, Int kte, Real* diag_effc,
  Real* diag_effi, Real* rho_qi, bool do_predict_nc, Real* dpres, Real* exner,
  Real* cmeiout, Real* precip_total_tend, Real* nevapr, Real* qr_evap_tend, Real* precip_liq_flux,
  Real* precip_ice_flux, Real* cld_frac_r, Real* cld_frac_l, Real* cld_frac_i, Real* mu_c, Real* lamc,
  Real* liq_ice_exchange, Real* vap_liq_exchange, Real* vap_ice_exchange, Real* qv_prev, Real* t_prev);

}

namespace scream {
namespace p3 {

//
// In all C++ -> Fortran bridge functions you should see p3_init(). P3 needs
// to be initialized since most of its function depend on global tables to be
// populated. The 'true' argument is to set p3 to use its fortran implementations
// instead of calling back to C++. We want this behavior since it doesn't make much
// sense for C++ to bridge over to fortran only to have fortran bridge back to C++.
// If the client wanted the C++ implementation, they should just call it directly.
//

void p3_init_a(P3InitAFortranData& d)
{
  p3_init(); // need to initialize p3 first so that tables are loaded
  p3_init_a_c(d.itab.data(), d.itabcol.data());
}

void find_lookuptable_indices_1a(LookupIceData& d)
{
  p3_init(); // need to initialize p3 first so that tables are loaded
  find_lookuptable_indices_1a_c(&d.dumi, &d.dumjj, &d.dumii, &d.dumzz,
                                &d.dum1, &d.dum4, &d.dum5, &d.dum6,
                                d.qi, d.ni, d.qm, d.rhop);
}

void find_lookuptable_indices_1b(LookupIceDataB& d)
{
  p3_init();
  find_lookuptable_indices_1b_c(&d.dumj, &d.dum3, d.qr, d.nr);
}

void access_lookup_table(AccessLookupTableData& d)
{
  p3_init(); // need to initialize p3 first so that tables are loaded
  access_lookup_table_c(d.lid.dumjj, d.lid.dumii, d.lid.dumi, d.index,
                        d.lid.dum1, d.lid.dum4, d.lid.dum5, &d.proc);
}

void access_lookup_table_coll(AccessLookupTableCollData& d)
{
  p3_init(); // need to initialize p3 first so that tables are loaded
  access_lookup_table_coll_c(d.lid.dumjj, d.lid.dumii, d.lidb.dumj, d.lid.dumi, d.index,
                             d.lid.dum1, d.lidb.dum3, d.lid.dum4, d.lid.dum5, &d.proc);
}

void BackToCellAverageData::randomize()
{
  // Populate the struct with numbers between 0 and 1.
  std::default_random_engine generator;
  std::uniform_real_distribution<Real> data_dist(0.0, 1.0);
  cld_frac_l = data_dist(generator);
  cld_frac_r = data_dist(generator);
  cld_frac_i = data_dist(generator);
  qc2qr_accret_tend = data_dist(generator);
  qr2qv_evap_tend = data_dist(generator);
  qc2qr_autoconv_tend = data_dist(generator);
  nc_accret_tend = data_dist(generator);
  nc_selfcollect_tend = data_dist(generator);
  nc2nr_autoconv_tend = data_dist(generator);
  nr_selfcollect_tend = data_dist(generator);
  nr_evap_tend = data_dist(generator);
  ncautr = data_dist(generator);
  qcnuc = data_dist(generator);
  nc_nuceat_tend = data_dist(generator);
  qi2qv_sublim_tend = data_dist(generator);
  nr_ice_shed_tend = data_dist(generator);
  qc2qi_hetero_freeze_tend = data_dist(generator);
  qr2qi_collect_tend = data_dist(generator);
  qc2qr_ice_shed_tend = data_dist(generator);
  qi2qr_melt_tend = data_dist(generator);
  qc2qi_collect_tend = data_dist(generator);
  qr2qi_immers_freeze_tend = data_dist(generator);
  ni2nr_melt_tend = data_dist(generator);
  nc_collect_tend = data_dist(generator);
  ncshdc = data_dist(generator);
  nc2ni_immers_freeze_tend = data_dist(generator);
  nr_collect_tend = data_dist(generator);
  ni_selfcollect_tend = data_dist(generator);
  qv2qi_vapdep_tend = data_dist(generator);
  nr2ni_immers_freeze_tend = data_dist(generator);
  ni_sublim_tend = data_dist(generator);
  qv2qi_nucleat_tend = data_dist(generator);
  ni_nucleat_tend = data_dist(generator);
  qc2qi_berg_tend = data_dist(generator);
}

void back_to_cell_average(BackToCellAverageData& d)
{
  p3_init();
  back_to_cell_average_c(d.cld_frac_l, d.cld_frac_r, d.cld_frac_i, &d.qc2qr_accret_tend, &d.qr2qv_evap_tend,
    &d.qc2qr_autoconv_tend, &d.nc_accret_tend, &d.nc_selfcollect_tend, &d.nc2nr_autoconv_tend, &d.nr_selfcollect_tend, &d.nr_evap_tend, &d.ncautr,
    &d.qi2qv_sublim_tend, &d.nr_ice_shed_tend, &d.qc2qi_hetero_freeze_tend, &d.qr2qi_collect_tend, &d.qc2qr_ice_shed_tend,
    &d.qi2qr_melt_tend, &d.qc2qi_collect_tend, &d.qr2qi_immers_freeze_tend, &d.ni2nr_melt_tend, &d.nc_collect_tend, &d.ncshdc, &d.nc2ni_immers_freeze_tend,
    &d.nr_collect_tend, &d.ni_selfcollect_tend, &d.qv2qi_vapdep_tend, &d.nr2ni_immers_freeze_tend, &d.ni_sublim_tend, &d.qv2qi_nucleat_tend, &d.ni_nucleat_tend,
    &d.qc2qi_berg_tend);
}

void prevent_ice_overdepletion(PreventIceOverdepletionData& d)
{
  p3_init();
  prevent_ice_overdepletion_c(d.pres, d.t, d.qv, d.latent_heat_sublim, d.inv_dt, &d.qv2qi_vapdep_tend,
                              &d.qi2qv_sublim_tend);
}

void calc_rime_density(CalcRimeDensityData& d)
{
  p3_init();
  calc_rime_density_c(d.t, d.rhofaci, d.table_val_qi_fallspd, d.acn, d.lamc, d.mu_c,
                      d.qc_incld, d.qc2qi_collect_tend, &d.vtrmi1, &d.rho_qm_cloud);
}

void cldliq_immersion_freezing(CldliqImmersionFreezingData& d)
{
  p3_init();
  cldliq_immersion_freezing_c(d.t, d.lamc, d.mu_c, d.cdist1, d.qc_incld, d.inv_qc_relvar,
                              &d.qc2qi_hetero_freeze_tend, &d.nc2ni_immers_freeze_tend);
}

LatentHeatData::LatentHeatData(Int kts_, Int kte_, Int its_, Int ite_) :
  PhysicsTestData((ite_ - its_) + 1, (kte_ - kts_) + 1, {&v, &s, &f}),
  its(its_), ite(ite_), kts(kts_), kte(kte_)
{}

void get_latent_heat(LatentHeatData& d)
{
  p3_init();
  d.transpose<ekat::util::TransposeDirection::c2f>();
  get_latent_heat_c(d.its, d.ite, d.kts, d.kte, d.v, d.s, d.f);
  d.transpose<ekat::util::TransposeDirection::f2c>();
}

void droplet_self_collection(DropletSelfCollectionData& d)
{
  p3_init();
  droplet_self_collection_c(d.rho, d.inv_rho, d.qc_incld, d.mu_c, d.nu, d.nc2nr_autoconv_tend,
                            &d.nc_selfcollect_tend);
}

void rain_immersion_freezing(RainImmersionFreezingData& d)
{
  p3_init();
  rain_immersion_freezing_c(d.t, d.lamr, d.mu_r, d.cdistr, d.qr_incld,
                            &d.qr2qi_immers_freeze_tend, &d.nr2ni_immers_freeze_tend);
}

void cloud_rain_accretion(CloudRainAccretionData& d)
{
  p3_init();
  cloud_rain_accretion_c(d.rho, d.inv_rho, d.qc_incld, d.nc_incld, d.qr_incld, d.inv_qc_relvar,
                         &d.qc2qr_accret_tend, &d.nc_accret_tend);
}

void cloud_water_conservation(CloudWaterConservationData& d){
  p3_init();
  cloud_water_conservation_c(d.qc, d.dt, &d.qc2qr_autoconv_tend, &d.qc2qr_accret_tend, &d.qc2qi_collect_tend, &d.qc2qi_hetero_freeze_tend,
  &d.qc2qr_ice_shed_tend, &d.qc2qi_berg_tend, &d.qi2qv_sublim_tend, &d.qv2qi_vapdep_tend);
}

void rain_water_conservation(RainWaterConservationData& d){
  p3_init();
  rain_water_conservation_c(d.qr, d.qc2qr_autoconv_tend, d.qc2qr_accret_tend, d.qi2qr_melt_tend, d.qc2qr_ice_shed_tend,
                            d.dt, &d.qr2qv_evap_tend, &d.qr2qi_collect_tend, &d.qr2qi_immers_freeze_tend);
}

void ice_water_conservation(IceWaterConservationData& d){
  p3_init();
  ice_water_conservation_c(d.qi, d.qv2qi_vapdep_tend, d.qv2qi_nucleat_tend, d.qc2qi_berg_tend, d.qr2qi_collect_tend, d.qc2qi_collect_tend, d.qr2qi_immers_freeze_tend,
    d.qc2qi_hetero_freeze_tend, d.dt, &d.qi2qv_sublim_tend, &d.qi2qr_melt_tend);
}

void cloud_water_autoconversion(CloudWaterAutoconversionData& d){
  p3_init();
  cloud_water_autoconversion_c(d.rho, d.qc_incld, d.nc_incld, d.inv_qc_relvar,
    &d.qc2qr_autoconv_tend, &d.nc2nr_autoconv_tend, &d.ncautr);
}

void rain_self_collection(RainSelfCollectionData& d){
  p3_init();
  rain_self_collection_c(d.rho, d.qr_incld, d.nr_incld, &d.nr_selfcollect_tend);
}

void impose_max_total_Ni(ImposeMaxTotalNiData& d){
  p3_init();
  impose_max_total_ni_c(&d.ni_local, d.max_total_Ni, d.inv_rho_local);
}

void get_cloud_dsd2(GetCloudDsd2Data& d)
{
  p3_init();
  Real nc_in = d.nc_in;
  get_cloud_dsd2_c(d.qc, &nc_in, &d.mu_c, d.rho, &d.nu, &d.lamc, &d.cdist, &d.cdist1, d.cld_frac_l);
  d.nc_out = nc_in;
}

void get_rain_dsd2(GetRainDsd2Data& d)
{
  p3_init();
  Real nr_in = d.nr_in;
  get_rain_dsd2_c(d.qr, &nr_in, &d.mu_r, &d.lamr, &d.cdistr, &d.logn0r, d.cld_frac_r);
  d.nr_out = nr_in;
}

void ice_cldliq_collection(IceCldliqCollectionData& d)
{
  p3_init();
  ice_cldliq_collection_c(d.rho, d.temp, d.rhofaci, d.table_val_qc2qi_collect,
                          d.qi_incld, d.qc_incld, d.ni_incld, d.nc_incld,
                          &d.qc2qi_collect_tend, &d.nc_collect_tend, &d.qc2qr_ice_shed_tend, &d.ncshdc);
}

void ice_rain_collection(IceRainCollectionData& d)
{
  p3_init();
  ice_rain_collection_c(d.rho, d.temp, d.rhofaci, d.logn0r, d.table_val_nr_collect, d.table_val_qr2qi_collect,
                        d.qi_incld, d.ni_incld, d.qr_incld,
                        &d.qr2qi_collect_tend, &d.nr_collect_tend);
}

void ice_self_collection(IceSelfCollectionData& d)
{
  p3_init();
  ice_self_collection_c(d.rho, d.rhofaci, d.table_val_ni_self_collect, d.eii, d.qm_incld,
                        d.qi_incld, d.ni_incld,
                        &d.ni_selfcollect_tend);
}

void get_time_space_phys_variables(GetTimeSpacePhysVarsData& d)
{
  p3_init();
  get_time_space_phys_variables_c(d.t, d.pres, d.rho, d.latent_heat_vapor, d.latent_heat_sublim, d.qv_sat_l, d.qv_sat_i, &d.mu, &d.dv,
				  &d.sc, &d.dqsdt, &d.dqsidt, &d.ab, &d.abi, &d.kap, &d.eii);
}

void ice_relaxation_timescale(IceRelaxationData& d)
{
  p3_init();
  ice_relaxation_timescale_c(d.rho, d.temp, d.rhofaci, d.table_val_qi2qr_melting, d.table_val_qi2qr_vent_melt,
                             d.dv, d.mu, d.sc, d.qi_incld, d.ni_incld,
                             &d.epsi, &d.epsi_tot);
}

void CalcLiqRelaxationData::randomize()
{
  // Populate the struct's input fields with numbers between 0 and 1.
  std::default_random_engine generator;
  std::uniform_real_distribution<Real> data_dist(0.0, 1.0);
  rho = data_dist(generator);
  f1r = data_dist(generator);
  f2r = data_dist(generator);
  dv = data_dist(generator);
  mu = data_dist(generator);
  sc = data_dist(generator);
  mu_r = data_dist(generator);
  lamr = data_dist(generator);
  cdistr = data_dist(generator);
  cdist = data_dist(generator);
  qr_incld = data_dist(generator);
  qc_incld = data_dist(generator);
}

void calc_liq_relaxation_timescale(CalcLiqRelaxationData& d)
{
  p3_init();
  calc_liq_relaxation_timescale_c(d.rho, d.f1r, d.f2r, d.dv, d.mu, d.sc, d.mu_r,
    d.lamr, d.cdistr, d.cdist, d.qr_incld, d.qc_incld, &d.epsr, &d.epsc);
}

void ice_nucleation(IceNucleationData& d)
{
  p3_init();
  ice_nucleation_c(d.temp, d.inv_rho, d.ni, d.ni_activated,
                   d.qv_supersat_i, d.inv_dt, d.do_predict_nc,&d.qv2qi_nucleat_tend, &d.ni_nucleat_tend);
}

void ice_cldliq_wet_growth(IceWetGrowthData& d)
{
  p3_init();

  ice_cldliq_wet_growth_c(d.rho, d.temp, d.pres, d.rhofaci, d.table_val_qi2qr_melting,
                          d.table_val_qi2qr_vent_melt, d.latent_heat_vapor, d.latent_heat_fusion, d.dv,
                          d.kap, d.mu, d.sc, d.qv, d.qc_incld,
                          d.qi_incld, d.ni_incld, d.qr_incld, &d.log_wetgrowth,
                          &d.qr2qi_collect_tend, &d.qc2qi_collect_tend, &d.qc_growth_rate, &d.nr_ice_shed_tend, &d.qc2qr_ice_shed_tend);
}

CheckValuesData::CheckValuesData(
  Int kts_, Int kte_, Int timestepcount_, Int source_ind_, bool force_abort_) :
  PhysicsTestData((kte_-kts_)+1, {&qv, &temp, &col_loc}),
  kts(kts_), kte(kte_), timestepcount(timestepcount_), source_ind(source_ind_), force_abort(force_abort_)
{
  EKAT_REQUIRE_MSG(nk() >= 3 || (kte == 0 && kts == 0), "nk too small to use for col_loc");
}

void check_values(CheckValuesData& d)
{
  p3_init();
  check_values_c(d.qv, d.temp, d.kts, d.kte, d.timestepcount,
                 d.force_abort, d.source_ind, d.col_loc);
}

void calculate_incloud_mixingratios(IncloudMixingData& d)
{
  p3_init();

  calculate_incloud_mixingratios_c(d.qc, d.qr, d.qi, d.qm, d.nc, d.nr, d.ni, d.bm, d.inv_cld_frac_l, d.inv_cld_frac_i, d.inv_cld_frac_r,
                                   &d.qc_incld, &d.qr_incld, &d.qi_incld, &d.qm_incld,
                                   &d.nc_incld, &d.nr_incld, &d.ni_incld, &d.bm_incld);

}

void update_prognostic_ice(P3UpdatePrognosticIceData& d){
  p3_init();
  update_prognostic_ice_c(d.qc2qi_hetero_freeze_tend, d.qc2qi_collect_tend, d.qc2qr_ice_shed_tend,  d.nc_collect_tend,  d.nc2ni_immers_freeze_tend, d.ncshdc,
                          d.qr2qi_collect_tend,  d.nr_collect_tend, d.qr2qi_immers_freeze_tend, d.nr2ni_immers_freeze_tend, d.nr_ice_shed_tend,
                          d.qi2qr_melt_tend,  d.ni2nr_melt_tend, d.qi2qv_sublim_tend,  d.qv2qi_vapdep_tend,  d.qv2qi_nucleat_tend,  d.ni_nucleat_tend,
                          d.ni_selfcollect_tend,  d.ni_sublim_tend, d.qc2qi_berg_tend, d.exner,  d.latent_heat_sublim,   d.latent_heat_fusion,
                          d.do_predict_nc,  d.log_wetgrowth,    d.dt,     d.nmltratio,
                          d.rho_qm_cloud,      &d.th,    &d.qv,    &d.qi, &d.ni, &d.qm,
                          &d.bm,         &d.qc,    &d.nc,    &d.qr, &d.nr);
}

void evaporate_rain(EvapRainData& d)
{
  p3_init();
  evaporate_rain_c(d.qr_incld,d.qc_incld,d.nr_incld,d.qi_incld,
		   d.cld_frac_l,d.cld_frac_r,d.qv,d.qv_prev,d.qv_sat_l,d.qv_sat_i,
		   d.ab,d.abi,d.epsr,d.epsi_tot,d.t,d.t_prev,d.latent_heat_sublim,d.dqsdt,d.dt,
		   &d.qr2qv_evap_tend,&d.nr_evap_tend);
}

void  update_prognostic_liquid(P3UpdatePrognosticLiqData& d){
  p3_init();
  update_prognostic_liquid_c(d.qc2qr_accret_tend, d.nc_accret_tend, d.qc2qr_autoconv_tend, d.nc2nr_autoconv_tend, d.ncautr,
			      d.nc_selfcollect_tend, d. qr2qv_evap_tend, d.nr_evap_tend, d.nr_selfcollect_tend , d.do_predict_nc,
			      d.inv_rho, d.exner, d.latent_heat_vapor, d.dt, &d.th, &d.qv,
			      &d.qc, &d.nc, &d.qr, &d.nr);
}

void ice_deposition_sublimation(IceDepSublimationData& d){
  p3_init();
  ice_deposition_sublimation_c(d.qi_incld, d.ni_incld, d.t, d.qv_sat_l, d.qv_sat_i, d.epsi, d.abi,
			       d.qv, &d.qv2qi_vapdep_tend, &d.qi2qv_sublim_tend, &d.ni_sublim_tend, &d.qc2qi_berg_tend);
}

CalcUpwindData::CalcUpwindData(
  Int kts_, Int kte_, Int kdir_, Int kbot_, Int k_qxtop_, Int num_arrays_, Real dt_sub_) :
  PhysicsTestData((kte_ - kts_) + 1, num_arrays_, {&vs, &qnx, &fluxes}, {&rho, &inv_rho, &inv_dz}),
  kts(kts_), kte(kte_), kdir(kdir_), kbot(kbot_), k_qxtop(k_qxtop_), num_arrays(num_arrays_), dt_sub(dt_sub_)
{}

void CalcUpwindData::convert_to_ptr_arr(std::vector<Real*>& mem_space, Real**& fluxes_, Real**& vs_, Real**& qnx_)
{
  mem_space.resize(num_arrays*3);
  for (Int i = 0; i < num_arrays; ++i) {
    mem_space[i]              = fluxes + (i*nk());
    mem_space[i+num_arrays]   = vs     + (i*nk());
    mem_space[i+num_arrays*2] = qnx    + (i*nk());
  }
  fluxes_ = mem_space.data();
  vs_     = mem_space.data() + num_arrays;
  qnx_    = mem_space.data() + num_arrays*2;
}

void calc_first_order_upwind_step(CalcUpwindData& d)
{
  p3_init();
  std::vector<Real*> tmp;
  Real** fluxes, **vs, **qnx;
  d.convert_to_ptr_arr(tmp, fluxes, vs, qnx);
  calc_first_order_upwind_step_c(d.kts, d.kte, d.kdir, d.kbot, d.k_qxtop, d.dt_sub, d.rho, d.inv_rho, d.inv_dz, d.num_arrays, fluxes, vs, qnx);
}

GenSedData::GenSedData(
  Int kts_, Int kte_, Int kdir_, Int k_qxtop_, Int k_qxbot_, Int kbot_, Real Co_max_, Real dt_left_,
  Real prt_accum_, Int num_arrays_) :
  CalcUpwindData(kts_, kte_, kdir_, kbot_, k_qxtop_, num_arrays_, 0.0),
  Co_max(Co_max_), k_qxbot(k_qxbot_), dt_left(dt_left_), prt_accum(prt_accum_)
{ }

void generalized_sedimentation(GenSedData& d)
{
  p3_init();
  std::vector<Real*> tmp;
  Real** fluxes, **vs, **qnx;
  d.convert_to_ptr_arr(tmp, fluxes, vs, qnx);
  generalized_sedimentation_c(d.kts, d.kte, d.kdir, d.k_qxtop, &d.k_qxbot, d.kbot, d.Co_max,
                              &d.dt_left, &d.prt_accum, d.inv_dz, d.inv_rho, d.rho,
                              d.num_arrays, fluxes, vs, qnx);
}

CloudSedData::CloudSedData(
  Int kts_, Int kte_, Int ktop_, Int kbot_, Int kdir_,
  Real dt_, Real inv_dt_, bool do_predict_nc_, Real precip_liq_surf_) :
  PhysicsTestData((kte_ - kts_) + 1, {&qc_incld, &rho, &inv_rho, &cld_frac_l, &acn, &inv_dz, &qc, &nc, &nc_incld, &mu_c, &lamc, &qc_tend, &nc_tend}),
  kts(kts_), kte(kte_), ktop(ktop_), kbot(kbot_), kdir(kdir_),
  dt(dt_), inv_dt(inv_dt_), do_predict_nc(do_predict_nc_), precip_liq_surf(precip_liq_surf_)
{}

void cloud_sedimentation(CloudSedData& d)
{
  p3_init();
  cloud_sedimentation_c(d.kts, d.kte, d.ktop, d.kbot, d.kdir,
                        d.qc_incld, d.rho, d.inv_rho, d.cld_frac_l, d.acn, d.inv_dz,
                        d.dt, d.inv_dt, d.do_predict_nc,
                        d.qc, d.nc, d.nc_incld, d.mu_c, d.lamc, &d.precip_liq_surf, d.qc_tend, d.nc_tend);
}

IceSedData::IceSedData(
  Int kts_, Int kte_, Int ktop_, Int kbot_, Int kdir_,
  Real dt_, Real inv_dt_, Real precip_ice_surf_) :
  PhysicsTestData((kte_ - kts_) + 1, {&rho, &inv_rho, &rhofaci, &cld_frac_i, &inv_dz, &qi, &qi_incld, &ni, &ni_incld, &qm, &qm_incld, &bm, &bm_incld, &qi_tend, &ni_tend}),
  kts(kts_), kte(kte_), ktop(ktop_), kbot(kbot_), kdir(kdir_),
  dt(dt_), inv_dt(inv_dt_), precip_ice_surf(precip_ice_surf_)
{}

void ice_sedimentation(IceSedData& d)
{
  p3_init();
  ice_sedimentation_c(d.kts, d.kte, d.ktop, d.kbot, d.kdir,
                      d.rho, d.inv_rho, d.rhofaci, d.cld_frac_i, d.inv_dz, d.dt, d.inv_dt,
                      d.qi, d.qi_incld, d.ni, d.qm, d.qm_incld, d.bm, d.bm_incld, d.ni_incld,
                      &d.precip_ice_surf, d.qi_tend, d.ni_tend);
}

RainSedData::RainSedData(
  Int kts_, Int kte_, Int ktop_, Int kbot_, Int kdir_,
  Real dt_, Real inv_dt_, Real precip_liq_surf_) :
  PhysicsTestData((kte_ - kts_) + 2, // extra real at end for precip_liq_flux, so just add 1 to all
                  {&rho, &inv_rho, &rhofacr, &cld_frac_r, &inv_dz, &qr_incld, &qr, &nr, &nr_incld, &mu_r, &lamr, &qr_tend, &nr_tend, &precip_liq_flux}),
  kts(kts_), kte(kte_), ktop(ktop_), kbot(kbot_), kdir(kdir_),
  dt(dt_), inv_dt(inv_dt_), precip_liq_surf(precip_liq_surf_)
{}

void rain_sedimentation(RainSedData& d)
{
  p3_init();
  rain_sedimentation_c(d.kts, d.kte, d.ktop, d.kbot, d.kdir,
                       d.qr_incld, d.rho, d.inv_rho, d.rhofacr, d.cld_frac_r, d.inv_dz,
                       d.dt, d.inv_dt,
                       d.qr, d.nr, d.nr_incld, d.mu_r, d.lamr, &d.precip_liq_surf, d.precip_liq_flux, d.qr_tend, d.nr_tend);
}

void calc_bulk_rho_rime(CalcBulkRhoRimeData& d)
{
  p3_init();
  calc_bulk_rho_rime_c(d.qi_tot, &d.qi_rim, &d.bi_rim, &d.rho_rime);
}

HomogeneousFreezingData::HomogeneousFreezingData(
  Int kts_, Int kte_, Int ktop_, Int kbot_, Int kdir_) :
  PhysicsTestData((kte_ - kts_) + 1, {&t, &exner, &latent_heat_fusion, &qc, &nc, &qr, &nr, &qi, &ni, &qm, &bm, &th}),
  kts(kts_), kte(kte_), ktop(ktop_), kbot(kbot_), kdir(kdir_)
{}

void homogeneous_freezing(HomogeneousFreezingData& d)
{
  p3_init();
  homogeneous_freezing_c(d.kts, d.kte, d.ktop, d.kbot, d.kdir,
                         d.t, d.exner, d.latent_heat_fusion,
                         d.qc, d.nc, d.qr, d.nr, d.qi, d.ni, d.qm, d.bm, d.th);
}

void ice_melting(IceMeltingData& d){
  p3_init();
  ice_melting_c(d.rho,d.t,d.pres,d.rhofaci,d.table_val_qi2qr_melting,d.table_val_qi2qr_vent_melt,
		d.latent_heat_vapor,d.latent_heat_fusion,d.dv,d.sc,d.mu,d.kap,
		d.qv,d.qi_incld,d.ni_incld,&d.qi2qr_melt_tend,&d.ni2nr_melt_tend);
}

Real subgrid_variance_scaling(SubgridVarianceScalingData& d){
  p3_init();
  return subgrid_variance_scaling_c(d.relvar,d.expon);
}

void compute_rain_fall_velocity(ComputeRainFallVelocityData& d)
{
  p3_init();
  compute_rain_fall_velocity_c(d.qr_incld, d.cld_frac_r, d.rhofacr,
                               &d.nr_incld, &d.mu_r, &d.lamr, &d.V_qr, &d.V_nr);
}

P3MainPart1Data::P3MainPart1Data(
  Int kts_, Int kte_, Int kbot_, Int ktop_, Int kdir_,
  bool do_predict_nc_, Real dt_) :
  PhysicsTestData((kte_ - kts_) + 1, {
    &pres, &dpres, &dz, &nc_nuceat_tend, &exner, &inv_exner, &inv_cld_frac_l, &inv_cld_frac_i, &inv_cld_frac_r, &latent_heat_vapor, &latent_heat_sublim, &latent_heat_fusion,
    &t, &rho, &inv_rho, &qv_sat_l, &qv_sat_i, &qv_supersat_i, &rhofacr, &rhofaci,
    &acn, &qv, &th, &qc, &nc, &qr, &nr, &qi, &ni, &qm, &bm, &qc_incld, &qr_incld, &qi_incld,
    &qm_incld, &nc_incld, &nr_incld, &ni_incld, &bm_incld}),
  kts(kts_), kte(kte_), kbot(kbot_), ktop(ktop_), kdir(kdir_),
  do_predict_nc(do_predict_nc_), dt(dt_)
{}

void p3_main_part1(P3MainPart1Data& d)
{
  p3_init();
  p3_main_part1_c(
    d.kts, d.kte, d.kbot, d.ktop, d.kdir,
    d.do_predict_nc,
    d.dt,
    d.pres, d.dpres, d.dz, d.nc_nuceat_tend, d.exner, d.inv_exner, d.inv_cld_frac_l, d.inv_cld_frac_i, d.inv_cld_frac_r, d.latent_heat_vapor, d.latent_heat_sublim, d.latent_heat_fusion,
    d.t, d.rho, d.inv_rho, d.qv_sat_l, d.qv_sat_i, d.qv_supersat_i, d.rhofacr, d.rhofaci,
    d.acn, d.qv, d.th, d.qc, d.nc, d.qr, d.nr, d.qi, d.ni, d.qm, d.bm, d.qc_incld, d.qr_incld, d.qi_incld,
    d.qm_incld, d.nc_incld, d.nr_incld, d.ni_incld, d.bm_incld,
    &d.is_nucleat_possible, &d.is_hydromet_present);
}

///////////////////////////////////////////////////////////////////////////////

P3MainPart2Data::P3MainPart2Data(
  Int kts_, Int kte_, Int kbot_, Int ktop_, Int kdir_,
<<<<<<< HEAD
  bool do_predict_nc_, Real dt_,
  const std::array< std::pair<Real, Real>, NUM_ARRAYS >& ranges) :
  kts(kts_), kte(kte_), kbot(kbot_), ktop(ktop_), kdir(kdir_),
  do_predict_nc(do_predict_nc_), dt(dt_), inv_dt(1 / dt),
  m_nk((kte_ - kts_) + 1),
  m_data( NUM_ARRAYS * m_nk, 0.0)
{
  std::array<Real**, NUM_ARRAYS> ptrs = {
    &pres, &dpres, &dz, &nc_nuceat_tend, &exner, &inv_exner, &inv_cld_frac_l, &inv_cld_frac_i, &inv_cld_frac_r, &ni_activated, &inv_qc_relvar, &cld_frac_i, &cld_frac_l, &cld_frac_r, &qv_prev, &t_prev, 
    &t, &rho, &inv_rho, &qv_sat_l, &qv_sat_i, &qv_supersat_i, &rhofacr, &rhofaci, &acn,
    &qv, &th, &qc, &nc, &qr, &nr, &qi, &ni, &qm, &bm, &latent_heat_vapor, &latent_heat_sublim, &latent_heat_fusion, &qc_incld, &qr_incld,
    &qi_incld, &qm_incld, &nc_incld, &nr_incld, &ni_incld, &bm_incld, &mu_c, &nu, &lamc, &cdist, &cdist1,
    &cdistr, &mu_r, &lamr, &logn0r, &cmeiout, &precip_total_tend, &nevapr, &qr_evap_tend, &vap_liq_exchange,
    &vap_ice_exchange, &liq_ice_exchange, &pratot, &prctot
  };

  gen_random_data(ranges, ptrs, m_data.data(), m_nk);

  // overwrite invs
  for (Int k = 0; k < m_nk; ++k) {
    inv_rho[k]   = 1 / rho[k];
    inv_exner[k] = 1 / exner[k];
    inv_cld_frac_l[k] = 1 / cld_frac_l[k];
    inv_cld_frac_i[k] = 1 / cld_frac_i[k];
    inv_cld_frac_r[k] = 1 / cld_frac_r[k];
  }
}

P3MainPart2Data::P3MainPart2Data(const P3MainPart2Data& rhs) :
  kts(rhs.kts), kte(rhs.kte), kbot(rhs.kbot), ktop(rhs.ktop), kdir(rhs.kdir),
  do_predict_nc(rhs.do_predict_nc), dt(rhs.dt), inv_dt(rhs.inv_dt),
  m_nk(rhs.m_nk),
  m_data(rhs.m_data)
{
  Int offset = 0;
  Real* data_begin = m_data.data();

  std::array<Real**, NUM_ARRAYS> ptrs = {
    &pres, &dpres, &dz, &nc_nuceat_tend, &exner, &inv_exner, &inv_cld_frac_l, &inv_cld_frac_i, &inv_cld_frac_r, &ni_activated, &inv_qc_relvar, &cld_frac_i, &cld_frac_l, &cld_frac_r, &qv_prev, &t_prev,
=======
  bool do_predict_nc_, Real dt_) :
  PhysicsTestData((kte_ - kts_) + 1, {
    &pres, &dpres, &dz, &nc_nuceat_tend, &exner, &inv_exner, &inv_cld_frac_l, &inv_cld_frac_i, &inv_cld_frac_r, &ni_activated, &inv_qc_relvar, &cld_frac_i, &cld_frac_l, &cld_frac_r,
>>>>>>> 52d195b4
    &t, &rho, &inv_rho, &qv_sat_l, &qv_sat_i, &qv_supersat_i, &rhofacr, &rhofaci, &acn,
    &qv, &th, &qc, &nc, &qr, &nr, &qi, &ni, &qm, &bm, &latent_heat_vapor, &latent_heat_sublim, &latent_heat_fusion, &qc_incld, &qr_incld,
    &qi_incld, &qm_incld, &nc_incld, &nr_incld, &ni_incld, &bm_incld, &mu_c, &nu, &lamc, &cdist, &cdist1,
    &cdistr, &mu_r, &lamr, &logn0r, &cmeiout, &precip_total_tend, &nevapr, &qr_evap_tend, &vap_liq_exchange,
    &vap_ice_exchange, &liq_ice_exchange, &pratot, &prctot}),
  kts(kts_), kte(kte_), kbot(kbot_), ktop(ktop_), kdir(kdir_),
  do_predict_nc(do_predict_nc_), dt(dt_), inv_dt(1 / dt)
{}

void p3_main_part2(P3MainPart2Data& d)
{
  p3_init();
  p3_main_part2_c(
    d.kts, d.kte, d.kbot, d.ktop, d.kdir, d.do_predict_nc, d.dt, d.inv_dt,
    d.pres, d.dpres, d.dz, d.nc_nuceat_tend, d.exner, d.inv_exner, d.inv_cld_frac_l, d.inv_cld_frac_i, d.inv_cld_frac_r, d.ni_activated, d.inv_qc_relvar, d.cld_frac_i, d.cld_frac_l, d.cld_frac_r, d.qv_prev, d.t_prev, 
    d.t, d.rho, d.inv_rho, d.qv_sat_l, d.qv_sat_i, d.qv_supersat_i, d.rhofacr, d.rhofaci, d.acn, d.qv, d.th, d.qc, d.nc, d.qr, d.nr, d.qi, d.ni,
    d.qm, d.bm, d.latent_heat_vapor, d.latent_heat_sublim, d.latent_heat_fusion, d.qc_incld, d.qr_incld, d.qi_incld, d.qm_incld, d.nc_incld, d.nr_incld,
    d.ni_incld, d.bm_incld, d.mu_c, d.nu, d.lamc, d.cdist, d.cdist1, d.cdistr, d.mu_r, d.lamr, d.logn0r, d.cmeiout, d.precip_total_tend,
    d.nevapr, d.qr_evap_tend, d.vap_liq_exchange, d.vap_ice_exchange, d.liq_ice_exchange, d.pratot,
    d.prctot, &d.is_hydromet_present);
}

///////////////////////////////////////////////////////////////////////////////

P3MainPart3Data::P3MainPart3Data(
  Int kts_, Int kte_, Int kbot_, Int ktop_, Int kdir_) :
  PhysicsTestData((kte_ - kts_) + 1, {
    &exner, &cld_frac_l, &cld_frac_r,
    &rho, &inv_rho, &rhofaci,
    &qv, &th, &qc, &nc, &qr, &nr, &qi, &ni, &qm, &bm, &latent_heat_vapor, &latent_heat_sublim,
    &mu_c, &nu, &lamc, &mu_r,
    &lamr, &vap_liq_exchange,
    &ze_rain, &ze_ice, &diag_vmi, &diag_effi, &diag_di, &rho_qi, &diag_ze, &diag_effc}),
  kts(kts_), kte(kte_), kbot(kbot_), ktop(ktop_), kdir(kdir_)
{}

void p3_main_part3(P3MainPart3Data& d)
{
  p3_init();
  p3_main_part3_c(
    d.kts, d.kte, d.kbot, d.ktop, d.kdir,
    d.exner, d.cld_frac_l, d.cld_frac_r,
    d.rho, d.inv_rho, d.rhofaci, d.qv, d.th, d.qc, d.nc, d.qr, d.nr, d.qi, d.ni, d.qm, d.bm, d.latent_heat_vapor, d.latent_heat_sublim,
    d.mu_c, d.nu, d.lamc, d.mu_r, d.lamr, d.vap_liq_exchange,
    d. ze_rain, d.ze_ice, d.diag_vmi, d.diag_effi, d.diag_di, d.rho_qi, d.diag_ze, d.diag_effc);
}

///////////////////////////////////////////////////////////////////////////////

//This ver is for allowable ranges for testing
P3MainData::P3MainData(
  Int its_, Int ite_, Int kts_, Int kte_, Int it_, Real dt_, bool do_predict_nc_) :
  PhysicsTestData( (ite_ - its_) + 1, (kte_ - kts_) + 1, (kte_ - kts_) + 2, {
    &pres, &dz, &nc_nuceat_tend, &ni_activated, &dpres, &exner, &cld_frac_i, &cld_frac_l, &cld_frac_r,
    &inv_qc_relvar, &qc, &nc, &qr, &nr, &qi, &qm, &ni, &bm, &qv, &th,
    &diag_effc, &diag_effi, &rho_qi, &mu_c, &lamc, &cmeiout, &precip_total_tend, &nevapr,
    &qr_evap_tend, &liq_ice_exchange, &vap_liq_exchange, &vap_ice_exchange, &precip_liq_flux,
<<<<<<< HEAD
    &precip_ice_flux, &precip_liq_surf, &precip_ice_surf, &qv_prev, &t_prev
  };

  gen_random_data(ranges, ptrs, m_data.data(), m_nt);
}

P3MainData::P3MainData(const P3MainData& rhs) :
  its(rhs.its), ite(rhs.ite), kts(rhs.kts), kte(rhs.kte), it(rhs.it), dt(rhs.dt), do_predict_nc(rhs.do_predict_nc),
  m_ni(rhs.m_ni), m_nk(rhs.m_nk), m_nt(rhs.m_nt),
  m_data(rhs.m_data)
{
  Int offset = 0;
  Real* data_begin = m_data.data();

  std::array<Real**, NUM_ARRAYS> ptrs = {
    &pres, &dz, &nc_nuceat_tend, &ni_activated, &dpres, &exner, &cld_frac_i, &cld_frac_l, &cld_frac_r,
    &inv_qc_relvar, &qc, &nc, &qr, &nr, &qi, &qm, &ni, &bm, &qv, &th,
    &diag_effc, &diag_effi, &rho_qi, &mu_c, &lamc, &cmeiout, &precip_total_tend, &nevapr,
    &qr_evap_tend, &liq_ice_exchange, &vap_liq_exchange, &vap_ice_exchange, &precip_liq_flux,
    &precip_ice_flux, &precip_liq_surf, &precip_ice_surf, &qv_prev, &t_prev
  };

  for (size_t i = 0; i < NUM_ARRAYS; ++i) {
    *ptrs[i] = data_begin + offset;
    offset += m_nt;
  }
}
=======
    &precip_ice_flux},
    {&precip_liq_surf, &precip_ice_surf}), // these two are (ni, nk+1)
  its(its_), ite(ite_), kts(kts_), kte(kte_), it(it_), dt(dt_), do_predict_nc(do_predict_nc_)
{}
>>>>>>> 52d195b4

//This is the variable ordering from micro_p3.F90
void p3_main(P3MainData& d)
{
  p3_init();
  d.transpose<ekat::util::TransposeDirection::c2f>();
  p3_main_c(
    d.qc, d.nc, d.qr, d.nr, d.th, d.qv, d.dt, d.qi, d.qm, d.ni,
    d.bm, d.pres, d.dz, d.nc_nuceat_tend, d.ni_activated, d.inv_qc_relvar, d.it, d.precip_liq_surf,
    d.precip_ice_surf, d.its, d.ite, d.kts, d.kte, d.diag_effc, d.diag_effi,
    d.rho_qi, d.do_predict_nc, d.dpres, d.exner, d.cmeiout, d.precip_total_tend, d.nevapr,
    d.qr_evap_tend, d.precip_liq_flux, d.precip_ice_flux, d.cld_frac_r, d.cld_frac_l, d.cld_frac_i, d.mu_c, d.lamc,
    d.liq_ice_exchange, d.vap_liq_exchange, d.vap_ice_exchange, d.qv_prev, d.t_prev);
  d.transpose<ekat::util::TransposeDirection::f2c>();
}

///////////////////////////////////////////////////////////////////////////////

std::shared_ptr<P3GlobalForFortran::Views> P3GlobalForFortran::s_views;

const P3GlobalForFortran::Views& P3GlobalForFortran::get()
{
  if (!P3GlobalForFortran::s_views) {
    P3GlobalForFortran::s_views = std::make_shared<Views>();
    P3F::init_kokkos_ice_lookup_tables(s_views->m_itab, s_views->m_itabcol);
    P3F::init_kokkos_tables(s_views->m_vn_table, s_views->m_vm_table,
      s_views->m_revap_table, s_views->m_mu_r_table, s_views->m_dnu);
  }
  return *P3GlobalForFortran::s_views;
}

void P3GlobalForFortran::deinit()
{
  P3GlobalForFortran::s_views = nullptr;
}

//
// _f function definitions
//

void find_lookuptable_indices_1a_f(Int* dumi, Int* dumjj, Int* dumii, Int* dumzz,
                                   Real* dum1, Real* dum4, Real* dum5, Real* dum6,
                                   Real qi_, Real ni_, Real qm_, Real rhop_)
{
  using P3F = Functions<Real, DefaultDevice>;
  using TableIce = typename P3F::TableIce;

  typename P3F::Spack qi(qi_), ni(ni_), qm(qm_), rhop(rhop_);
  typename P3F::view_1d<TableIce> t_d("t_h", 1);
  auto t_h = Kokkos::create_mirror_view(t_d);
  Kokkos::parallel_for(1, KOKKOS_LAMBDA(const Int&) {
    P3F::lookup_ice(qi, ni, qm, rhop, t_d(0));
  });
  Kokkos::deep_copy(t_h, t_d);
  auto& t = t_h(0);

  // adjust for 1-based indexing
  *dumi  = t.dumi[0]  + 1;
  *dumjj = t.dumjj[0] + 1;
  *dumii = t.dumii[0] + 1;
  *dumzz = t.dumzz[0] + 1;

  *dum1 = t.dum1[0];
  *dum4 = t.dum4[0];
  *dum5 = t.dum5[0];
  *dum6 = t.dum6[0];
}

void find_lookuptable_indices_1b_f(Int* dumj, Real* dum3, Real qr_, Real nr_)
{
  using P3F = Functions<Real, DefaultDevice>;
  using TableRain = typename P3F::TableRain;

  typename P3F::Spack qr(qr_), nr(nr_);
  typename P3F::view_1d<TableRain> t_d("t_h", 1);
  auto t_h = Kokkos::create_mirror_view(t_d);
  Kokkos::parallel_for(1, KOKKOS_LAMBDA(const Int&) {
    P3F::lookup_rain(qr, nr, t_d(0));
  });
  Kokkos::deep_copy(t_h, t_d);
  auto& t = t_h(0);

  // adjust for 1-based indexing
  *dumj = t.dumj[0] + 1;

  *dum3 = t.dum3[0];
}

void access_lookup_table_f(Int dumjj, Int dumii, Int dumi, Int index,
                           Real dum1, Real dum4, Real dum5, Real* proc)
{
  using P3F = Functions<Real, DefaultDevice>;

  typename P3F::TableIce t;

  // Adjust for 0-based indexing
  t.dumi  = dumi  - 1;
  t.dumjj = dumjj - 1;
  t.dumii = dumii - 1;

  int adjusted_index = index - 1;

  t.dum1 = dum1;
  t.dum4 = dum4;
  t.dum5 = dum5;

  auto itab = P3GlobalForFortran::itab();
  Real result;
  Kokkos::parallel_reduce(1, KOKKOS_LAMBDA(const Int&, Real& value) {
    value = P3F::apply_table_ice(adjusted_index, itab, t)[0];
  }, result);
  *proc = result;
}

void access_lookup_table_coll_f(Int dumjj, Int dumii, Int dumj, Int dumi, Int index,
                                Real dum1, Real dum3, Real dum4, Real dum5, Real* proc)
{
  using P3F = Functions<Real, DefaultDevice>;

  typename P3F::TableIce ti;
  typename P3F::TableRain tr;

  // Adjust for 0-based indexing
  ti.dumi  = dumi  - 1;
  ti.dumjj = dumjj - 1;
  ti.dumii = dumii - 1;
  tr.dumj  = dumj  - 1;

  int adjusted_index = index - 1;

  ti.dum1 = dum1;
  ti.dum4 = dum4;
  ti.dum5 = dum5;
  tr.dum3 = dum3;

  auto itabcol = P3GlobalForFortran::itabcol();
  Real result;
  Kokkos::parallel_reduce(1, KOKKOS_LAMBDA(const Int&, Real& value) {
    value = P3F::apply_table_coll(adjusted_index, itabcol, ti, tr)[0];
  }, result);
  *proc = result;
}

void get_cloud_dsd2_f(Real qc_, Real* nc_, Real* mu_c_, Real rho_, Real* nu_, Real* lamc_,
                      Real* cdist_, Real* cdist1_, Real cld_frac_l_)
{
  using P3F = Functions<Real, DefaultDevice>;

  typename P3F::view_1d<Real> t_d("t_d", 6);
  auto t_h = Kokkos::create_mirror_view(t_d);

  Real local_nc = *nc_;
  const auto dnu = P3GlobalForFortran::dnu();
  Kokkos::parallel_for(1, KOKKOS_LAMBDA(const Int&) {
    typename P3F::Spack qc(qc_), nc(local_nc), rho(rho_), cld_frac_l(cld_frac_l_);
    typename P3F::Spack mu_c, nu, lamc, cdist, cdist1;

    P3F::get_cloud_dsd2(qc, nc, mu_c, rho, nu, dnu, lamc, cdist, cdist1, cld_frac_l);

    t_d(0) = nc[0];
    t_d(1) = mu_c[0];
    t_d(2) = nu[0];
    t_d(3) = lamc[0];
    t_d(4) = cdist[0];
    t_d(5) = cdist1[0];
  });
  Kokkos::deep_copy(t_h, t_d);

  *nc_     = t_h(0);
  *mu_c_   = t_h(1);
  *nu_     = t_h(2);
  *lamc_   = t_h(3);
  *cdist_  = t_h(4);
  *cdist1_ = t_h(5);
}

void get_rain_dsd2_f(Real qr_, Real* nr_, Real* mu_r_, Real* lamr_, Real* cdistr_, Real* logn0r_, Real cld_frac_r_)
{
  using P3F = Functions<Real, DefaultDevice>;

  typename P3F::view_1d<Real> t_d("t_d", 5);
  auto t_h = Kokkos::create_mirror_view(t_d);
  Real local_nr = *nr_;

  Kokkos::parallel_for(1, KOKKOS_LAMBDA(const Int&) {
    typename P3F::Spack qr(qr_), cld_frac_r(cld_frac_r_), nr(local_nr);
    typename P3F::Spack lamr, mu_r, cdistr, logn0r;

    P3F::get_rain_dsd2(qr, nr, mu_r, lamr, cdistr, logn0r, cld_frac_r);

    t_d(0) = nr[0];
    t_d(1) = mu_r[0];
    t_d(2) = lamr[0];
    t_d(3) = cdistr[0];
    t_d(4) = logn0r[0];
  });
  Kokkos::deep_copy(t_h, t_d);

  *nr_     = t_h(0);
  *mu_r_   = t_h(1);
  *lamr_   = t_h(2);
  *cdistr_ = t_h(3);
  *logn0r_ = t_h(4);
}

void get_time_space_phys_variables_f(Real t_, Real pres_, Real rho_, Real latent_heat_vapor_, Real latent_heat_sublim_, Real qv_sat_l_, Real qv_sat_i_,
				     Real* mu_, Real* dv_, Real* sc_, Real* dqsdt_, Real* dqsidt_, Real* ab_,
				     Real* abi_, Real* kap_, Real* eii_)
{
  using P3F = Functions<Real, DefaultDevice>;

  typename P3F::view_1d<Real> t_d("t_h", 9);
  auto t_h = Kokkos::create_mirror_view(t_d);

  Kokkos::parallel_for(1, KOKKOS_LAMBDA(const Int&) {
      typename P3F::Spack t(t_), pres(pres_), rho(rho_), latent_heat_vapor(latent_heat_vapor_), latent_heat_sublim(latent_heat_sublim_), qv_sat_l(qv_sat_l_), qv_sat_i(qv_sat_i_);
      typename P3F::Spack mu, dv, sc, dqsdt,dqsidt, ab, abi, kap, eii;

      P3F::get_time_space_phys_variables(t, pres, rho, latent_heat_vapor, latent_heat_sublim, qv_sat_l, qv_sat_i, mu, dv, sc, dqsdt, dqsidt,
					 ab, abi, kap, eii);

      t_d(0) = mu[0];
      t_d(1) = dv[0];
      t_d(2) = sc[0];
      t_d(3) = dqsdt[0];
      t_d(4) = dqsidt[0];
      t_d(5) = ab[0];
      t_d(6) = abi[0];
      t_d(7) = kap[0];
      t_d(8) = eii[0];
    });
  Kokkos::deep_copy(t_h, t_d);

  *mu_     = t_h(0);
  *dv_     = t_h(1);
  *sc_     = t_h(2);
  *dqsdt_  = t_h(3);
  *dqsidt_ = t_h(4);
  *ab_     = t_h(5);
  *abi_    = t_h(6);
  *kap_    = t_h(7);
  *eii_    = t_h(8);
}

void update_prognostic_ice_f( Real qc2qi_hetero_freeze_tend_, Real qc2qi_collect_tend_, Real qc2qr_ice_shed_tend_,  Real nc_collect_tend_,  Real nc2ni_immers_freeze_tend_, Real ncshdc_,
                              Real qr2qi_collect_tend_,  Real nr_collect_tend_, Real qr2qi_immers_freeze_tend_, Real nr2ni_immers_freeze_tend_, Real nr_ice_shed_tend_,
                              Real qi2qr_melt_tend_, Real ni2nr_melt_tend_, Real qi2qv_sublim_tend_, Real qv2qi_vapdep_tend_, Real qv2qi_nucleat_tend_, Real ni_nucleat_tend_,
                              Real ni_selfcollect_tend_, Real ni_sublim_tend_, Real qc2qi_berg_tend_, Real exner_, Real latent_heat_sublim_, Real latent_heat_fusion_,
                              bool do_predict_nc_, bool log_wetgrowth_, Real dt_, Real nmltratio_,
                              Real rho_qm_cloud_, Real* th_, Real* qv_, Real* qi_, Real* ni_, Real* qm_,
                              Real* bm_, Real* qc_, Real* nc_, Real* qr_, Real* nr_)
{
  using P3F = Functions<Real, DefaultDevice>;

  typename P3F::view_1d<Real> t_d("t_h", 10);
  auto t_h = Kokkos::create_mirror_view(t_d);

  Real local_th    = *th_;
  Real local_qv	   = *qv_;
  Real local_qc	   = *qc_;
  Real local_nc	   = *nc_;
  Real local_qr	   = *qr_;
  Real local_nr	   = *nr_;
  Real local_qi = *qi_;
  Real local_ni = *ni_;
  Real local_qm = *qm_;
  Real local_bm = *bm_;

  Kokkos::parallel_for(1, KOKKOS_LAMBDA(const Int&) {
      typename P3F::Spack qc2qi_hetero_freeze_tend(qc2qi_hetero_freeze_tend_), qc2qi_collect_tend(qc2qi_collect_tend_),qc2qr_ice_shed_tend(qc2qr_ice_shed_tend_),  nc_collect_tend(nc_collect_tend_),
	nc2ni_immers_freeze_tend(nc2ni_immers_freeze_tend_),  ncshdc(ncshdc_),  qr2qi_collect_tend(qr2qi_collect_tend_),  nr_collect_tend(nr_collect_tend_),  qr2qi_immers_freeze_tend(qr2qi_immers_freeze_tend_),
	nr2ni_immers_freeze_tend(nr2ni_immers_freeze_tend_),  nr_ice_shed_tend(nr_ice_shed_tend_),  qi2qr_melt_tend(qi2qr_melt_tend_),  ni2nr_melt_tend(ni2nr_melt_tend_),  qi2qv_sublim_tend(qi2qv_sublim_tend_),
	qv2qi_vapdep_tend(qv2qi_vapdep_tend_),  qv2qi_nucleat_tend(qv2qi_nucleat_tend_),  ni_nucleat_tend(ni_nucleat_tend_),  ni_selfcollect_tend(ni_selfcollect_tend_),  ni_sublim_tend(ni_sublim_tend_),
	qc2qi_berg_tend(qc2qi_berg_tend_),  exner(exner_),  latent_heat_fusion(latent_heat_fusion_),  latent_heat_sublim(latent_heat_sublim_),
	rho_qm_cloud(rho_qm_cloud_);
      bool do_predict_nc(do_predict_nc_);
      typename P3F::Smask log_wetgrowth(log_wetgrowth_);
      typename P3F::Scalar dt(dt_);

      typename P3F::Spack th(local_th), qv(local_qv), qc(local_qc), nc(local_nc), qr(local_qr),
	nr(local_nr), qi(local_qi), ni(local_ni), qm(local_qm), bm(local_bm);

      P3F::update_prognostic_ice(qc2qi_hetero_freeze_tend, qc2qi_collect_tend, qc2qr_ice_shed_tend, nc_collect_tend, nc2ni_immers_freeze_tend,ncshdc,
				 qr2qi_collect_tend,   nr_collect_tend,  qr2qi_immers_freeze_tend,  nr2ni_immers_freeze_tend,  nr_ice_shed_tend,
				 qi2qr_melt_tend,  ni2nr_melt_tend,  qi2qv_sublim_tend,  qv2qi_vapdep_tend,  qv2qi_nucleat_tend,  ni_nucleat_tend,
				 ni_selfcollect_tend,  ni_sublim_tend,  qc2qi_berg_tend,  exner,  latent_heat_sublim,  latent_heat_fusion,
				 do_predict_nc, log_wetgrowth,  dt,  nmltratio_,
				 rho_qm_cloud, th, qv, qi, ni, qm,
				 bm, qc, nc, qr, nr);


      t_d(0) = th[0];
      t_d(1) = qv[0];
      t_d(2) = qi[0];
      t_d(3) = ni[0];
      t_d(4) = qm[0];
      t_d(5) = bm[0];
      t_d(6) = qc[0];
      t_d(7) = nc[0];
      t_d(8) = qr[0];
      t_d(9) = nr[0];
    });
  Kokkos::deep_copy(t_h, t_d);

  *th_    = t_h(0);
  *qv_    = t_h(1);
  *qi_ = t_h(2);
  *ni_ = t_h(3);
  *qm_ = t_h(4);
  *bm_ = t_h(5);
  *qc_    = t_h(6);
  *nc_    = t_h(7);
  *qr_    = t_h(8);
  *nr_    = t_h(9);
}

void evaporate_rain_f(Real qr_incld_, Real qc_incld_, Real nr_incld_, Real qi_incld_,
		      Real cld_frac_l_, Real cld_frac_r_, Real qv_, Real qv_prev_,
		      Real qv_sat_l_, Real qv_sat_i_, Real ab_, Real abi_,
		      Real epsr_, Real epsi_tot_, Real t_, Real t_prev_,
		      Real latent_heat_sublim_, Real dqsdt_, Real dt_,
		      Real* qr2qv_evap_tend_, Real* nr_evap_tend_)

{
  using P3F = Functions<Real, DefaultDevice>;

  typename P3F::view_1d<Real> t_d("t_h", 2);
  auto t_h = Kokkos::create_mirror_view(t_d);

  Real local_qr2qv_evap_tend = *qr2qv_evap_tend_;
  Real local_nr_evap_tend = *nr_evap_tend_;

  Kokkos::parallel_for(1, KOKKOS_LAMBDA(const Int&) {
      typename P3F::Spack qr_incld(qr_incld_), qc_incld(qc_incld_), nr_incld(nr_incld_), qi_incld(qi_incld_),
	cld_frac_l(cld_frac_l_), cld_frac_r(cld_frac_r_), qv(qv_), qv_prev(qv_prev_), qv_sat_l(qv_sat_l_), qv_sat_i(qv_sat_i_),
        ab(ab_), abi(abi_), epsr(epsr_), epsi_tot(epsi_tot_), t(t_), t_prev(t_prev_), latent_heat_sublim(latent_heat_sublim_),
        dqsdt(dqsdt_);
      
      typename P3F::Scalar dt(dt_);
      
      typename P3F::Spack qr2qv_evap_tend(local_qr2qv_evap_tend), nr_evap_tend(local_nr_evap_tend);

      P3F::evaporate_rain(qr_incld,qc_incld,nr_incld,qi_incld,
			  cld_frac_l,cld_frac_r,qv,qv_prev,qv_sat_l,qv_sat_i,
			  ab,abi,epsr,epsi_tot,t,t_prev,latent_heat_sublim,dqsdt,dt,
			  qr2qv_evap_tend,nr_evap_tend);

      t_d(0) = qr2qv_evap_tend[0];
      t_d(1) = nr_evap_tend[0];
    });
  Kokkos::deep_copy(t_h, t_d);

  *qr2qv_evap_tend_ = t_h(0);
  *nr_evap_tend_ = t_h(1);
}

void update_prognostic_liquid_f(Real qc2qr_accret_tend_, Real nc_accret_tend_, Real qc2qr_autoconv_tend_, Real nc2nr_autoconv_tend_, Real ncautr_,
				Real nc_selfcollect_tend_, Real  qr2qv_evap_tend_, Real nr_evap_tend_, Real nr_selfcollect_tend_, bool do_predict_nc_,
				Real inv_rho_, Real exner_, Real latent_heat_vapor_, Real dt_, Real* th_, Real* qv_,
				Real* qc_, Real* nc_, Real* qr_, Real* nr_)

{
  using P3F = Functions<Real, DefaultDevice>;

  typename P3F::view_1d<Real> t_d("t_h", 6);
  auto t_h = Kokkos::create_mirror_view(t_d);

  Real local_th = *th_;
  Real local_qv = *qv_;
  Real local_qc = *qc_;
  Real local_nc = *nc_;
  Real local_qr = *qr_;
  Real local_nr = *nr_;

  Kokkos::parallel_for(1, KOKKOS_LAMBDA(const Int&) {
      typename P3F::Spack qc2qr_accret_tend(qc2qr_accret_tend_), nc_accret_tend(nc_accret_tend_), qc2qr_autoconv_tend(qc2qr_autoconv_tend_), nc2nr_autoconv_tend(nc2nr_autoconv_tend_),
	ncautr(ncautr_), nc_selfcollect_tend(nc_selfcollect_tend_),  qr2qv_evap_tend( qr2qv_evap_tend_), nr_evap_tend(nr_evap_tend_), nr_selfcollect_tend(nr_selfcollect_tend_), inv_rho(inv_rho_),
	exner(exner_), latent_heat_vapor(latent_heat_vapor_);

      bool do_predict_nc(do_predict_nc_);

      typename P3F::Scalar dt(dt_);

      typename P3F::Spack th(local_th), qv(local_qv), qc(local_qc), nc(local_nc), qr(local_qr), nr(local_nr);

      P3F::update_prognostic_liquid(qc2qr_accret_tend, nc_accret_tend, qc2qr_autoconv_tend, nc2nr_autoconv_tend, ncautr,
				    nc_selfcollect_tend,  qr2qv_evap_tend, nr_evap_tend, nr_selfcollect_tend , do_predict_nc,
				    inv_rho, exner, latent_heat_vapor, dt, th, qv,
				    qc, nc, qr, nr);

      t_d(0) = th[0];
      t_d(1) = qv[0];
      t_d(2) = qc[0];
      t_d(3) = nc[0];
      t_d(4) = qr[0];
      t_d(5) = nr[0];
    });
  Kokkos::deep_copy(t_h, t_d);

  *th_    = t_h(0);
  *qv_    = t_h(1);
  *qc_    = t_h(2);
  *nc_    = t_h(3);
  *qr_    = t_h(4);
  *nr_    = t_h(5);
}

void ice_deposition_sublimation_f(Real qi_incld_, Real ni_incld_, Real t_, Real qv_sat_l_,
				  Real qv_sat_i_, Real epsi_, Real abi_, Real qv_,
				  Real* qv2qi_vapdep_tend_, Real* qi2qv_sublim_tend_, Real* ni_sublim_tend_, Real* qc2qi_berg_tend_)
{
  using P3F = Functions<Real, DefaultDevice>;

  typename P3F::view_1d<Real> t_d("t_h", 4);
  auto t_h = Kokkos::create_mirror_view(t_d);

  Real local_qv2qi_vapdep_tend  = *qv2qi_vapdep_tend_;
  Real local_qi2qv_sublim_tend  = *qi2qv_sublim_tend_;
  Real local_ni_sublim_tend  = *ni_sublim_tend_;
  Real local_qc2qi_berg_tend = *qc2qi_berg_tend_;

  Kokkos::parallel_for(1, KOKKOS_LAMBDA(const Int&) {
      typename P3F::Spack qi_incld(qi_incld_), ni_incld(ni_incld_), t(t_), qv_sat_l(qv_sat_l_), qv_sat_i(qv_sat_i_),
	epsi(epsi_), abi(abi_), qv(qv_);

      typename P3F::Spack qv2qi_vapdep_tend(local_qv2qi_vapdep_tend), qi2qv_sublim_tend(local_qi2qv_sublim_tend), ni_sublim_tend(local_ni_sublim_tend), qc2qi_berg_tend(local_qc2qi_berg_tend);

      P3F::ice_deposition_sublimation(qi_incld, ni_incld, t, qv_sat_l, qv_sat_i, epsi, abi, qv,
				      qv2qi_vapdep_tend, qi2qv_sublim_tend, ni_sublim_tend, qc2qi_berg_tend);

      t_d(0) = qv2qi_vapdep_tend[0];
      t_d(1) = qi2qv_sublim_tend[0];
      t_d(2) = ni_sublim_tend[0];
      t_d(3) = qc2qi_berg_tend[0];
    });
  Kokkos::deep_copy(t_h, t_d);

  *qv2qi_vapdep_tend_  = t_h(0);
  *qi2qv_sublim_tend_  = t_h(1);
  *ni_sublim_tend_  = t_h(2);
  *qc2qi_berg_tend_ = t_h(3);
}

template <int N, typename T>
Kokkos::Array<T*, N> ptr_to_arr(T** data)
{
  Kokkos::Array<T*, N> result;
  for (int i = 0; i < N; ++i) result[i] = data[i];

  return result;
}

template <int N>
void calc_first_order_upwind_step_f_impl(
  Int kts, Int kte, Int kdir, Int kbot, Int k_qxtop, Real dt_sub,
  Real* rho, Real* inv_rho, Real* inv_dz,
  Real** fluxes, Real** vs, Real** qnx)
{
  using P3F  = Functions<Real, DefaultDevice>;

  using Spack = typename P3F::Spack;
  using view_1d = typename P3F::view_1d<Spack>;
  using KT = typename P3F::KT;
  using ExeSpace = typename KT::ExeSpace;
  using MemberType = typename P3F::MemberType;
  using view_1d_ptr_array = typename P3F::view_1d_ptr_array<Spack, N>;
  using uview_1d = typename P3F::uview_1d<Spack>;

  EKAT_REQUIRE_MSG(kts == 1, "kts must be 1, got " << kts);

  // Adjust for 0-based indexing
  kts -= 1;
  kte -= 1;
  kbot -= 1;
  k_qxtop -= 1;

  const Int nk = (kte - kts) + 1;
  const Int nk_pack = ekat::pack::npack<Spack>(nk);

  // Setup views
  Kokkos::Array<view_1d, 3> temp_d;
  Kokkos::Array<view_1d, N> fluxes_d, vs_d, qnx_d;

  ekat::pack::host_to_device({rho, inv_rho, inv_dz}, nk, temp_d);

  view_1d rho_d(temp_d[0]), inv_rho_d(temp_d[1]), inv_dz_d(temp_d[2]);

  ekat::pack::host_to_device(ptr_to_arr<N>((const Real**)fluxes), nk, fluxes_d);
  ekat::pack::host_to_device(ptr_to_arr<N>((const Real**)vs)    , nk, vs_d);
  ekat::pack::host_to_device(ptr_to_arr<N>((const Real**)qnx)   , nk, qnx_d);

  // Call core function from kernel
  auto policy = ekat::util::ExeSpaceUtils<ExeSpace>::get_default_team_policy(1, nk_pack);
  Kokkos::parallel_for(policy, KOKKOS_LAMBDA(const MemberType& team) {
    view_1d_ptr_array fluxes_ptr, vs_ptr, qnx_ptr;
    for (int i = 0; i < N; ++i) {
      fluxes_ptr[i] = (uview_1d*)(&fluxes_d[i]);
      vs_ptr[i]     = (uview_1d*)(&vs_d[i]);
      qnx_ptr[i]    = (uview_1d*)(&qnx_d[i]);
    }
    uview_1d urho_d(rho_d), uinv_rho_d(inv_rho_d), uinv_dz_d(inv_dz_d);
    P3F::calc_first_order_upwind_step<N>(urho_d, uinv_rho_d, uinv_dz_d, team, nk, kbot, k_qxtop, kdir, dt_sub, fluxes_ptr, vs_ptr, qnx_ptr);
  });

  // Sync back to host
  ekat::pack::device_to_host(ptr_to_arr<N>(fluxes), nk, fluxes_d);
  ekat::pack::device_to_host(ptr_to_arr<N>(qnx), nk, qnx_d);
}

template <int N>
void generalized_sedimentation_f_impl(
  Int kts, Int kte, Int kdir, Int k_qxtop, Int* k_qxbot, Int kbot, Real Co_max,
  Real* dt_left, Real* prt_accum, Real* inv_dz, Real* inv_rho, Real* rho,
  Real** vs, Real** fluxes, Real** qnx)
{
  using P3F  = Functions<Real, DefaultDevice>;

  using Spack = typename P3F::Spack;
  using Singlep = typename ekat::pack::Pack<Real, 1>;
  using view_1d = typename P3F::view_1d<Spack>;
  using view_1ds = typename P3F::view_1d<Singlep>;
  using KT = typename P3F::KT;
  using ExeSpace = typename KT::ExeSpace;
  using MemberType = typename P3F::MemberType;
  using view_1d_ptr_array = typename P3F::view_1d_ptr_array<Spack, N>;
  using uview_1d = typename P3F::uview_1d<Spack>;
  using ekat::pack::host_to_device;
  using ekat::pack::device_to_host;

  EKAT_REQUIRE_MSG(kts == 1, "kts must be 1, got " << kts);

  // Adjust for 0-based indexing
  kts -= 1;
  kte -= 1;
  kbot -= 1;
  k_qxtop -= 1;
  *k_qxbot -= 1;

  const Int nk = (kte - kts) + 1;
  const Int nk_pack = ekat::pack::npack<Spack>(nk);

  // Set up views
  Kokkos::Array<view_1d, 3> temp_d;
  Kokkos::Array<view_1d, N> fluxes_d, vs_d, qnx_d;
  Kokkos::Array<view_1ds, 1> scalar_temp;
  std::vector<Real> scalars = {*prt_accum, *dt_left, static_cast<Real>(*k_qxbot)};

  host_to_device({rho, inv_rho, inv_dz}, nk, temp_d);
  host_to_device({scalars.data()}, scalars.size(), scalar_temp);

  view_1d rho_d(temp_d[0]), inv_rho_d(temp_d[1]), inv_dz_d(temp_d[2]);
  view_1ds scalars_d(scalar_temp[0]);

  host_to_device(ptr_to_arr<N>((const Real**)fluxes), nk, fluxes_d);
  host_to_device(ptr_to_arr<N>((const Real**)vs)    , nk, vs_d);
  host_to_device(ptr_to_arr<N>((const Real**)qnx)   , nk, qnx_d);

  // Call core function from kernel
  auto policy = ekat::util::ExeSpaceUtils<ExeSpace>::get_default_team_policy(1, nk_pack);
  Kokkos::parallel_for(policy, KOKKOS_LAMBDA(const MemberType& team) {
    view_1d_ptr_array fluxes_ptr, vs_ptr, qnx_ptr;
    for (int i = 0; i < N; ++i) {
      fluxes_ptr[i] = (uview_1d*)(&fluxes_d[i]);
      vs_ptr[i]     = (uview_1d*)(&vs_d[i]);
      qnx_ptr[i]    = (uview_1d*)(&qnx_d[i]);
    }
    uview_1d urho_d(rho_d), uinv_rho_d(inv_rho_d), uinv_dz_d(inv_dz_d);

    // Each thread needs their own copy, like we expect in the main program, or else we will hit
    // data race issues
    Real prt_accum_k = scalars_d(0)[0];
    Real dt_left_k   = scalars_d(1)[0];
    Int k_qxbot_k    = static_cast<int>(scalars_d(2)[0]);

    P3F::generalized_sedimentation<N>(urho_d, uinv_rho_d, uinv_dz_d, team, nk, k_qxtop, k_qxbot_k, kbot, kdir, Co_max, dt_left_k, prt_accum_k, fluxes_ptr, vs_ptr, qnx_ptr);

    scalars_d(0)[0] = prt_accum_k;
    scalars_d(1)[0] = dt_left_k;
    scalars_d(2)[0] = k_qxbot_k;
  });

  // Sync back to host
  device_to_host(ptr_to_arr<N>(fluxes), nk, fluxes_d);
  device_to_host(ptr_to_arr<N>(qnx), nk, qnx_d);
  device_to_host({scalars.data()}, scalars.size(), scalar_temp);

  // Set scalars
  *prt_accum = scalars[0];
  *dt_left   = scalars[1];
  *k_qxbot   = scalars[2] + 1;
}

void calc_first_order_upwind_step_f(
  Int kts, Int kte, Int kdir, Int kbot, Int k_qxtop, Real dt_sub,
  Real* rho, Real* inv_rho, Real* inv_dz,
  Int num_arrays, Real** fluxes, Real** vs, Real** qnx)
{
  if (num_arrays == 1) {
    calc_first_order_upwind_step_f_impl<1>(kts, kte, kdir, kbot, k_qxtop, dt_sub, rho, inv_rho, inv_dz, fluxes, vs, qnx);
  }
  else if (num_arrays == 2) {
    calc_first_order_upwind_step_f_impl<2>(kts, kte, kdir, kbot, k_qxtop, dt_sub, rho, inv_rho, inv_dz, fluxes, vs, qnx);
  }
  else if (num_arrays == 4) {
    calc_first_order_upwind_step_f_impl<4>(kts, kte, kdir, kbot, k_qxtop, dt_sub, rho, inv_rho, inv_dz, fluxes, vs, qnx);
  }
  else {
    EKAT_REQUIRE_MSG(false, "Unsupported num arrays in bridge calc_first_order_upwind_step_f: " << num_arrays);
  }
}

void generalized_sedimentation_f(
  Int kts, Int kte, Int kdir, Int k_qxtop, Int* k_qxbot, Int kbot, Real Co_max,
  Real* dt_left, Real* prt_accum, Real* inv_dz, Real* inv_rho, Real* rho,
  Int num_arrays, Real** vs, Real** fluxes, Real** qnx)
{
  if (num_arrays == 1) {
    generalized_sedimentation_f_impl<1>(kts, kte, kdir, k_qxtop, k_qxbot, kbot, Co_max, dt_left, prt_accum,
                                        inv_dz, inv_rho, rho, vs, fluxes, qnx);
  }
  else if (num_arrays == 2) {
    generalized_sedimentation_f_impl<2>(kts, kte, kdir, k_qxtop, k_qxbot, kbot, Co_max, dt_left, prt_accum,
                                        inv_dz, inv_rho, rho, vs, fluxes, qnx);
  }
  else if (num_arrays == 4) {
    generalized_sedimentation_f_impl<4>(kts, kte, kdir, k_qxtop, k_qxbot, kbot, Co_max, dt_left, prt_accum,
                                        inv_dz, inv_rho, rho, vs, fluxes, qnx);
  }
  else {
    EKAT_REQUIRE_MSG(false, "Unsupported num arrays in bridge calc_first_order_upwind_step_f: " << num_arrays);
  }
}

void cloud_sedimentation_f(
  Int kts, Int kte, Int ktop, Int kbot, Int kdir,
  Real* qc_incld, Real* rho, Real* inv_rho, Real* cld_frac_l, Real* acn, Real* inv_dz,
  Real dt, Real inv_dt, bool do_predict_nc,
  Real* qc, Real* nc, Real* nc_incld, Real* mu_c, Real* lamc, Real* precip_liq_surf, Real* qc_tend, Real* nc_tend)
{
  using P3F  = Functions<Real, DefaultDevice>;

  using Spack = typename P3F::Spack;
  using view_1d = typename P3F::view_1d<Spack>;
  using KT = typename P3F::KT;
  using ExeSpace = typename KT::ExeSpace;
  using MemberType = typename P3F::MemberType;

  EKAT_REQUIRE_MSG(kts == 1, "kts must be 1, got " << kts);

  // Adjust for 0-based indexing
  kts -= 1;
  kte -= 1;
  ktop -= 1;
  kbot -= 1;

  const Int nk = (kte - kts) + 1;
  const Int nk_pack = ekat::pack::npack<Spack>(nk);

  // Set up views
  const auto dnu = P3GlobalForFortran::dnu();

  Kokkos::Array<view_1d, CloudSedData::NUM_ARRAYS> temp_d;

  ekat::pack::host_to_device({qc_incld, rho, inv_rho, cld_frac_l, acn, inv_dz, qc, nc, nc_incld, mu_c, lamc, qc_tend, nc_tend},
                       nk, temp_d);

  view_1d
    qc_incld_d(temp_d[0]),
    rho_d     (temp_d[1]),
    inv_rho_d (temp_d[2]),
    cld_frac_l_d   (temp_d[3]),
    acn_d     (temp_d[4]),
    inv_dz_d (temp_d[5]),
    qc_d      (temp_d[6]),
    nc_d      (temp_d[7]),
    nc_incld_d(temp_d[8]),
    mu_c_d    (temp_d[9]),
    lamc_d    (temp_d[10]),
    qc_tend_d (temp_d[11]),
    nc_tend_d (temp_d[12]);

  // Call core function from kernel
  auto policy = ekat::util::ExeSpaceUtils<ExeSpace>::get_default_team_policy(1, nk_pack);
  ekat::WorkspaceManager<Spack> wsm(rho_d.extent(0), 4, policy);
  Kokkos::parallel_reduce(policy, KOKKOS_LAMBDA(const MemberType& team, Real& precip_liq_surf_k) {

    P3F::cloud_sedimentation(
      qc_incld_d, rho_d, inv_rho_d, cld_frac_l_d, acn_d, inv_dz_d, dnu,
      team, wsm.get_workspace(team),
      nk, ktop, kbot, kdir, dt, inv_dt, do_predict_nc,
      qc_d, nc_d, nc_incld_d, mu_c_d, lamc_d, qc_tend_d, nc_tend_d,
      precip_liq_surf_k);

  }, *precip_liq_surf);

  // Sync back to host
  Kokkos::Array<view_1d, 7> inout_views = {qc_d, nc_d, nc_incld_d, mu_c_d, lamc_d, qc_tend_d, nc_tend_d};
  ekat::pack::device_to_host({qc, nc, nc_incld, mu_c, lamc, qc_tend, nc_tend}, nk, inout_views);
}

void ice_sedimentation_f(
  Int kts, Int kte, Int ktop, Int kbot, Int kdir,
  Real* rho, Real* inv_rho, Real* rhofaci, Real* cld_frac_i, Real* inv_dz,
  Real dt, Real inv_dt,
  Real* qi, Real* qi_incld, Real* ni, Real* qm, Real* qm_incld, Real* bm, Real* bm_incld,
  Real* ni_incld, Real* precip_ice_surf, Real* qi_tend, Real* ni_tend)
{
  using P3F  = Functions<Real, DefaultDevice>;

  using Spack      = typename P3F::Spack;
  using view_1d    = typename P3F::view_1d<Spack>;
  using KT         = typename P3F::KT;
  using ExeSpace   = typename KT::ExeSpace;
  using MemberType = typename P3F::MemberType;

  EKAT_REQUIRE_MSG(kts == 1, "kts must be 1, got " << kts);

  // Adjust for 0-based indexing
  kts  -= 1;
  kte  -= 1;
  ktop -= 1;
  kbot -= 1;

  const Int nk = (kte - kts) + 1;
  const Int nk_pack = ekat::pack::npack<Spack>(nk);

  // Set up views
  Kokkos::Array<view_1d, IceSedData::NUM_ARRAYS> temp_d;

  ekat::pack::host_to_device({rho, inv_rho, rhofaci, cld_frac_i, inv_dz, qi, qi_incld, ni, qm, qm_incld, bm, bm_incld, ni_incld, qi_tend, ni_tend},
                       nk, temp_d);

  view_1d
    rho_d        (temp_d[0]),
    inv_rho_d    (temp_d[1]),
    rhofaci_d    (temp_d[2]),
    cld_frac_i_d (temp_d[3]),
    inv_dz_d     (temp_d[4]),
    qi_d         (temp_d[5]),
    qi_incld_d   (temp_d[6]),
    ni_d         (temp_d[7]),
    qm_d         (temp_d[8]),
    qm_incld_d   (temp_d[9]),
    bm_d         (temp_d[10]),
    bm_incld_d   (temp_d[11]),
    ni_incld_d   (temp_d[12]),
    qi_tend_d    (temp_d[13]),
    ni_tend_d    (temp_d[14]);

  // Call core function from kernel
  auto itab = P3GlobalForFortran::itab();
  auto policy = ekat::util::ExeSpaceUtils<ExeSpace>::get_default_team_policy(1, nk_pack);
  ekat::WorkspaceManager<Spack> wsm(rho_d.extent(0), 6, policy);
  Real my_precip_ice_surf = 0;
  Kokkos::parallel_reduce(policy, KOKKOS_LAMBDA(const MemberType& team, Real& precip_ice_surf_k) {

    P3F::ice_sedimentation(
      rho_d, inv_rho_d, rhofaci_d, cld_frac_i_d, inv_dz_d,
      team, wsm.get_workspace(team),
      nk, ktop, kbot, kdir, dt, inv_dt,
      qi_d, qi_incld_d, ni_d, ni_incld_d, qm_d, qm_incld_d, bm_d, bm_incld_d,
      qi_tend_d, ni_tend_d, itab,
      precip_ice_surf_k);

  }, my_precip_ice_surf);
  *precip_ice_surf += my_precip_ice_surf;

  // Sync back to host
  Kokkos::Array<view_1d, 10> inout_views = {qi_d, qi_incld_d, ni_d, ni_incld_d, qm_d, qm_incld_d,
                                            bm_d, bm_incld_d, qi_tend_d, ni_tend_d};
  ekat::pack::device_to_host({qi, qi_incld, ni, ni_incld, qm, qm_incld, bm, bm_incld, qi_tend, ni_tend}, nk, inout_views);
}

void rain_sedimentation_f(
  Int kts, Int kte, Int ktop, Int kbot, Int kdir,
  Real* qr_incld, Real* rho, Real* inv_rho, Real* rhofacr, Real* cld_frac_r, Real* inv_dz,
  Real dt, Real inv_dt,
  Real* qr, Real* nr, Real* nr_incld, Real* mu_r, Real* lamr, Real* precip_liq_surf, Real* precip_liq_flux, Real* qr_tend, Real* nr_tend)
{
  using P3F  = Functions<Real, DefaultDevice>;

  using Spack      = typename P3F::Spack;
  using view_1d    = typename P3F::view_1d<Spack>;
  using KT         = typename P3F::KT;
  using ExeSpace   = typename KT::ExeSpace;
  using MemberType = typename P3F::MemberType;

  EKAT_REQUIRE_MSG(kts == 1, "kts must be 1, got " << kts);

  // Adjust for 0-based indexing
  kts  -= 1;
  kte  -= 1;
  ktop -= 1;
  kbot -= 1;

  const Int nk = (kte - kts) + 1;
  const Int nk_pack = ekat::pack::npack<Spack>(nk);

  // Set up views
  Kokkos::Array<view_1d, RainSedData::NUM_ARRAYS> temp_d;
  Kokkos::Array<size_t, RainSedData::NUM_ARRAYS> sizes;
  for (size_t i = 0; i < RainSedData::NUM_ARRAYS; ++i) sizes[i] = nk;
  sizes[RainSedData::NUM_ARRAYS - 1] = nk+1;

  ekat::pack::host_to_device({qr_incld, rho, inv_rho, rhofacr, cld_frac_r, inv_dz, qr, nr, nr_incld, mu_r, lamr, qr_tend, nr_tend, precip_liq_flux},
                       sizes, temp_d);

  view_1d
    qr_incld_d       (temp_d[0]),
    rho_d            (temp_d[1]),
    inv_rho_d        (temp_d[2]),
    rhofacr_d        (temp_d[3]),
    cld_frac_r_d     (temp_d[4]),
    inv_dz_d         (temp_d[5]),
    qr_d             (temp_d[6]),
    nr_d             (temp_d[7]),
    nr_incld_d       (temp_d[8]),
    mu_r_d           (temp_d[9]),
    lamr_d           (temp_d[10]),
    qr_tend_d        (temp_d[11]),
    nr_tend_d        (temp_d[12]),
    precip_liq_flux_d(temp_d[13]);

  // Call core function from kernel
  auto vn_table = P3GlobalForFortran::vn_table();
  auto vm_table = P3GlobalForFortran::vm_table();
  auto policy = ekat::util::ExeSpaceUtils<ExeSpace>::get_default_team_policy(1, nk_pack);
  ekat::WorkspaceManager<Spack> wsm(rho_d.extent(0), 4, policy);
  Real my_precip_liq_surf = 0;
  Kokkos::parallel_reduce(policy, KOKKOS_LAMBDA(const MemberType& team, Real& precip_liq_surf_k) {

    P3F::rain_sedimentation(
      rho_d, inv_rho_d, rhofacr_d, cld_frac_r_d, inv_dz_d, qr_incld_d,
      team, wsm.get_workspace(team), vn_table, vm_table,
      nk, ktop, kbot, kdir, dt, inv_dt,
      qr_d, nr_d, nr_incld_d, mu_r_d, lamr_d, precip_liq_flux_d, qr_tend_d, nr_tend_d,
      precip_liq_surf_k);

  }, my_precip_liq_surf);
  *precip_liq_surf += my_precip_liq_surf;

  // Sync back to host
  Kokkos::Array<size_t, 8> sizes_out;
  for (int i = 0; i < 8; ++i) sizes_out[i] = nk;
  sizes_out[7] = nk+1;

  Kokkos::Array<view_1d, 8> inout_views = {qr_d, nr_d, nr_incld_d, mu_r_d, lamr_d, qr_tend_d, nr_tend_d, precip_liq_flux_d};
  ekat::pack::device_to_host({qr, nr, nr_incld, mu_r, lamr, qr_tend, nr_tend, precip_liq_flux}, sizes_out, inout_views);
}

void back_to_cell_average_f(Real cld_frac_l_, Real cld_frac_r_, Real cld_frac_i_,
                            Real* qc2qr_accret_tend_, Real* qr2qv_evap_tend_, Real* qc2qr_autoconv_tend_,
                            Real* nc_accret_tend_, Real* nc_selfcollect_tend_, Real* nc2nr_autoconv_tend_,
                            Real* nr_selfcollect_tend_, Real* nr_evap_tend_, Real* ncautr_,
                            Real* qi2qv_sublim_tend_,
                            Real* nr_ice_shed_tend_, Real* qc2qi_hetero_freeze_tend_, Real* qr2qi_collect_tend_,
                            Real* qc2qr_ice_shed_tend_, Real* qi2qr_melt_tend_, Real* qc2qi_collect_tend_,
                            Real* qr2qi_immers_freeze_tend_, Real* ni2nr_melt_tend_, Real* nc_collect_tend_,
                            Real* ncshdc_, Real* nc2ni_immers_freeze_tend_, Real* nr_collect_tend_,
                            Real* ni_selfcollect_tend_, Real* qv2qi_vapdep_tend_, Real* nr2ni_immers_freeze_tend_,
                            Real* ni_sublim_tend_, Real* qv2qi_nucleat_tend_, Real* ni_nucleat_tend_,
                            Real* qc2qi_berg_tend_)
{
  using P3F = Functions<Real, DefaultDevice>;

  typename P3F::view_1d<Real> t_d("t_h", 29);
  auto t_h = Kokkos::create_mirror_view(t_d);

  Real local_qc2qr_accret_tend = *qc2qr_accret_tend_;
  Real local_qr2qv_evap_tend = *qr2qv_evap_tend_;
  Real local_qc2qr_autoconv_tend = *qc2qr_autoconv_tend_;
  Real local_nc_accret_tend = *nc_accret_tend_;
  Real local_nc_selfcollect_tend = *nc_selfcollect_tend_;
  Real local_nc2nr_autoconv_tend = *nc2nr_autoconv_tend_;
  Real local_nr_selfcollect_tend = *nr_selfcollect_tend_;
  Real local_nr_evap_tend = *nr_evap_tend_;
  Real local_ncautr = *ncautr_;
  Real local_qi2qv_sublim_tend = *qi2qv_sublim_tend_;
  Real local_nr_ice_shed_tend = *nr_ice_shed_tend_;
  Real local_qc2qi_hetero_freeze_tend = *qc2qi_hetero_freeze_tend_;
  Real local_qr2qi_collect_tend = *qr2qi_collect_tend_;
  Real local_qc2qr_ice_shed_tend = *qc2qr_ice_shed_tend_;
  Real local_qi2qr_melt_tend = *qi2qr_melt_tend_;
  Real local_qc2qi_collect_tend = *qc2qi_collect_tend_;
  Real local_qr2qi_immers_freeze_tend = *qr2qi_immers_freeze_tend_;
  Real local_ni2nr_melt_tend = *ni2nr_melt_tend_;
  Real local_nc_collect_tend = *nc_collect_tend_;
  Real local_ncshdc = *ncshdc_;
  Real local_nc2ni_immers_freeze_tend = *nc2ni_immers_freeze_tend_;
  Real local_nr_collect_tend = *nr_collect_tend_;
  Real local_ni_selfcollect_tend = *ni_selfcollect_tend_;
  Real local_qv2qi_vapdep_tend = *qv2qi_vapdep_tend_;
  Real local_nr2ni_immers_freeze_tend = *nr2ni_immers_freeze_tend_;
  Real local_ni_sublim_tend = *ni_sublim_tend_;
  Real local_qv2qi_nucleat_tend = *qv2qi_nucleat_tend_;
  Real local_ni_nucleat_tend = *ni_nucleat_tend_;
  Real local_qc2qi_berg_tend = *qc2qi_berg_tend_;

  Kokkos::parallel_for(1, KOKKOS_LAMBDA(const Int&) {
    typename P3F::Spack cld_frac_l(cld_frac_l_), cld_frac_r(cld_frac_r_), cld_frac_i(cld_frac_i_),
      qc2qr_accret_tend(local_qc2qr_accret_tend), qr2qv_evap_tend(local_qr2qv_evap_tend), qc2qr_autoconv_tend(local_qc2qr_autoconv_tend), nc_accret_tend(local_nc_accret_tend),
      nc_selfcollect_tend(local_nc_selfcollect_tend), nc2nr_autoconv_tend(local_nc2nr_autoconv_tend), nr_selfcollect_tend(local_nr_selfcollect_tend), nr_evap_tend(local_nr_evap_tend),
      ncautr(local_ncautr), qi2qv_sublim_tend(local_qi2qv_sublim_tend),
      nr_ice_shed_tend(local_nr_ice_shed_tend), qc2qi_hetero_freeze_tend(local_qc2qi_hetero_freeze_tend), qr2qi_collect_tend(local_qr2qi_collect_tend), qc2qr_ice_shed_tend(local_qc2qr_ice_shed_tend),
      qi2qr_melt_tend(local_qi2qr_melt_tend), qc2qi_collect_tend(local_qc2qi_collect_tend), qr2qi_immers_freeze_tend(local_qr2qi_immers_freeze_tend), ni2nr_melt_tend(local_ni2nr_melt_tend),
      nc_collect_tend(local_nc_collect_tend), ncshdc(local_ncshdc), nc2ni_immers_freeze_tend(local_nc2ni_immers_freeze_tend), nr_collect_tend(local_nr_collect_tend),
      ni_selfcollect_tend(local_ni_selfcollect_tend), qv2qi_vapdep_tend(local_qv2qi_vapdep_tend), nr2ni_immers_freeze_tend(local_nr2ni_immers_freeze_tend), ni_sublim_tend(local_ni_sublim_tend),
      qv2qi_nucleat_tend(local_qv2qi_nucleat_tend), ni_nucleat_tend(local_ni_nucleat_tend), qc2qi_berg_tend(local_qc2qi_berg_tend);

    P3F::back_to_cell_average(cld_frac_l, cld_frac_r, cld_frac_i, qc2qr_accret_tend, qr2qv_evap_tend, qc2qr_autoconv_tend,
      nc_accret_tend, nc_selfcollect_tend, nc2nr_autoconv_tend, nr_selfcollect_tend, nr_evap_tend, ncautr, qi2qv_sublim_tend,
      nr_ice_shed_tend, qc2qi_hetero_freeze_tend, qr2qi_collect_tend, qc2qr_ice_shed_tend, qi2qr_melt_tend, qc2qi_collect_tend, qr2qi_immers_freeze_tend, ni2nr_melt_tend, nc_collect_tend,
      ncshdc, nc2ni_immers_freeze_tend, nr_collect_tend, ni_selfcollect_tend, qv2qi_vapdep_tend, nr2ni_immers_freeze_tend, ni_sublim_tend, qv2qi_nucleat_tend, ni_nucleat_tend,
      qc2qi_berg_tend);

    t_d(0) = qc2qr_accret_tend[0];
    t_d(1) = qr2qv_evap_tend[0];
    t_d(2) = qc2qr_autoconv_tend[0];
    t_d(3) = nc_accret_tend[0];
    t_d(4) = nc_selfcollect_tend[0];
    t_d(5) = nc2nr_autoconv_tend[0];
    t_d(6) = nr_selfcollect_tend[0];
    t_d(7) = nr_evap_tend[0];
    t_d(8) = ncautr[0];
    t_d(9) = qi2qv_sublim_tend[0];
    t_d(10) = nr_ice_shed_tend[0];
    t_d(11) = qc2qi_hetero_freeze_tend[0];
    t_d(12) = qr2qi_collect_tend[0];
    t_d(13) = qc2qr_ice_shed_tend[0];
    t_d(14) = qi2qr_melt_tend[0];
    t_d(15) = qc2qi_collect_tend[0];
    t_d(16) = qr2qi_immers_freeze_tend[0];
    t_d(17) = ni2nr_melt_tend[0];
    t_d(18) = nc_collect_tend[0];
    t_d(19) = ncshdc[0];
    t_d(20) = nc2ni_immers_freeze_tend[0];
    t_d(21) = nr_collect_tend[0];
    t_d(22) = ni_selfcollect_tend[0];
    t_d(23) = qv2qi_vapdep_tend[0];
    t_d(24) = nr2ni_immers_freeze_tend[0];
    t_d(25) = ni_sublim_tend[0];
    t_d(26) = qv2qi_nucleat_tend[0];
    t_d(27) = ni_nucleat_tend[0];
    t_d(28) = qc2qi_berg_tend[0];

  });
  Kokkos::deep_copy(t_h, t_d);

  *qc2qr_accret_tend_        = t_h(0);
  *qr2qv_evap_tend_          = t_h(1);
  *qc2qr_autoconv_tend_      = t_h(2);
  *nc_accret_tend_           = t_h(3);
  *nc_selfcollect_tend_      = t_h(4);
  *nc2nr_autoconv_tend_      = t_h(5);
  *nr_selfcollect_tend_      = t_h(6);
  *nr_evap_tend_             = t_h(7);
  *ncautr_                   = t_h(8);
  *qi2qv_sublim_tend_        = t_h(9);
  *nr_ice_shed_tend_         = t_h(10);
  *qc2qi_hetero_freeze_tend_ = t_h(11);
  *qr2qi_collect_tend_       = t_h(12);
  *qc2qr_ice_shed_tend_      = t_h(13);
  *qi2qr_melt_tend_          = t_h(14);
  *qc2qi_collect_tend_       = t_h(15);
  *qr2qi_immers_freeze_tend_ = t_h(16);
  *ni2nr_melt_tend_          = t_h(17);
  *nc_collect_tend_          = t_h(18);
  *ncshdc_                   = t_h(19);
  *nc2ni_immers_freeze_tend_ = t_h(20);
  *nr_collect_tend_          = t_h(21);
  *ni_selfcollect_tend_      = t_h(22);
  *qv2qi_vapdep_tend_        = t_h(23);
  *nr2ni_immers_freeze_tend_ = t_h(24);
  *ni_sublim_tend_           = t_h(25);
  *qv2qi_nucleat_tend_       = t_h(26);
  *ni_nucleat_tend_          = t_h(27);
  *qc2qi_berg_tend_          = t_h(28);
}

void prevent_ice_overdepletion_f(
  Real pres_, Real t_, Real qv_, Real latent_heat_sublim_, Real inv_dt_, Real* qv2qi_vapdep_tend_,
  Real* qi2qv_sublim_tend_)
{
  using P3F = Functions<Real, DefaultDevice>;

  typename P3F::view_1d<Real> t_d("t_h", 2);
  auto t_h = Kokkos::create_mirror_view(t_d);
  Real local_qv2qi_vapdep_tend = *qv2qi_vapdep_tend_;
  Real local_qi2qv_sublim_tend = *qi2qv_sublim_tend_;

  Kokkos::parallel_for(1, KOKKOS_LAMBDA(const Int&) {
    typename P3F::Spack pres(pres_), t(t_), qv(qv_), latent_heat_sublim(latent_heat_sublim_),
      qv2qi_vapdep_tend(local_qv2qi_vapdep_tend), qi2qv_sublim_tend(local_qi2qv_sublim_tend);
    P3F::prevent_ice_overdepletion(pres, t, qv, latent_heat_sublim, inv_dt_, qv2qi_vapdep_tend, qi2qv_sublim_tend);

    t_d(0) = qv2qi_vapdep_tend[0];
    t_d(1) = qi2qv_sublim_tend[0];

  });
  Kokkos::deep_copy(t_h, t_d);

  *qv2qi_vapdep_tend_ = t_h(0);
  *qi2qv_sublim_tend_ = t_h(1);
}

void calc_rime_density_f(
  Real t_, Real rhofaci_, Real table_val_qi_fallspd_, Real acn_, Real lamc_, Real mu_c_,
  Real qc_incld_, Real qc2qi_collect_tend_, Real* vtrmi1_, Real* rho_qm_cloud_)
{
  using P3F = Functions<Real, DefaultDevice>;

  typename P3F::view_1d<Real> t_d("t_h", 2);
  auto t_h = Kokkos::create_mirror_view(t_d);
  Real local_vtrmi1 = *vtrmi1_;
  Real local_rho_qm_cloud = *rho_qm_cloud_;

  Kokkos::parallel_for(1, KOKKOS_LAMBDA(const Int&) {
      typename P3F::Spack t(t_), rhofaci(rhofaci_), table_val_qi_fallspd(table_val_qi_fallspd_), acn(acn_),
                          lamc(lamc_), mu_c(mu_c_), qc_incld(qc_incld_),
                          qc2qi_collect_tend(qc2qi_collect_tend_), vtrmi1(local_vtrmi1),
                          rho_qm_cloud(local_rho_qm_cloud);
      P3F::calc_rime_density(t, rhofaci, table_val_qi_fallspd, acn, lamc, mu_c, qc_incld,
                             qc2qi_collect_tend, vtrmi1, rho_qm_cloud);

      t_d(0) = vtrmi1[0];
      t_d(1) = rho_qm_cloud[0];

    });
  Kokkos::deep_copy(t_h, t_d);

  *vtrmi1_       = t_h(0);
  *rho_qm_cloud_ = t_h(1);
}

void cldliq_immersion_freezing_f(
  Real t_, Real lamc_, Real mu_c_, Real cdist1_, Real qc_incld_, Real inv_qc_relvar_,
  Real* qc2qi_hetero_freeze_tend_, Real* nc2ni_immers_freeze_tend_)
{
  using P3F = Functions<Real, DefaultDevice>;

  typename P3F::view_1d<Real> t_d("t_h", 2);
  auto t_h = Kokkos::create_mirror_view(t_d);
  Real local_qc2qi_hetero_freeze_tend = *qc2qi_hetero_freeze_tend_;
  Real local_nc2ni_immers_freeze_tend = *nc2ni_immers_freeze_tend_;

  Kokkos::parallel_for(1, KOKKOS_LAMBDA(const Int&) {
      typename P3F::Spack t(t_), lamc(lamc_), mu_c(mu_c_), cdist1(cdist1_),qc_incld(qc_incld_),
	                  inv_qc_relvar(inv_qc_relvar_),qc2qi_hetero_freeze_tend(local_qc2qi_hetero_freeze_tend), nc2ni_immers_freeze_tend(local_nc2ni_immers_freeze_tend);
      P3F::cldliq_immersion_freezing(t, lamc, mu_c, cdist1, qc_incld, inv_qc_relvar,
                                     qc2qi_hetero_freeze_tend, nc2ni_immers_freeze_tend);

      t_d(0) = qc2qi_hetero_freeze_tend[0];
      t_d(1) = nc2ni_immers_freeze_tend[0];

    });
  Kokkos::deep_copy(t_h, t_d);

  *qc2qi_hetero_freeze_tend_ = t_h(0);
  *nc2ni_immers_freeze_tend_ = t_h(1);
}

void rain_immersion_freezing_f(
  Real t_, Real lamr_, Real mu_r_, Real cdistr_, Real qr_incld_,
  Real* qr2qi_immers_freeze_tend_, Real* nr2ni_immers_freeze_tend_)
{
  using P3F = Functions<Real, DefaultDevice>;

  typename P3F::view_1d<Real> t_d("t_h", 2);
  auto t_h = Kokkos::create_mirror_view(t_d);
  Real local_qr2qi_immers_freeze_tend = *qr2qi_immers_freeze_tend_;
  Real local_nr2ni_immers_freeze_tend = *nr2ni_immers_freeze_tend_;

  Kokkos::parallel_for(1, KOKKOS_LAMBDA(const Int&) {
      typename P3F::Spack t(t_), lamr(lamr_), mu_r(mu_r_),
                          cdistr(cdistr_), qr_incld(qr_incld_),
                          qr2qi_immers_freeze_tend(local_qr2qi_immers_freeze_tend), nr2ni_immers_freeze_tend(local_nr2ni_immers_freeze_tend);
      P3F::rain_immersion_freezing(t, lamr, mu_r, cdistr, qr_incld,
                                   qr2qi_immers_freeze_tend, nr2ni_immers_freeze_tend);

      t_d(0) = qr2qi_immers_freeze_tend[0];
      t_d(1) = nr2ni_immers_freeze_tend[0];
    });
  Kokkos::deep_copy(t_h, t_d);

  *qr2qi_immers_freeze_tend_ = t_h(0);
  *nr2ni_immers_freeze_tend_ = t_h(1);
}

void droplet_self_collection_f(
  Real rho_, Real inv_rho_, Real qc_incld_, Real mu_c_, Real nu_,
  Real nc2nr_autoconv_tend_, Real* nc_selfcollect_tend_)
{
  using P3F = Functions<Real, DefaultDevice>;

  typename P3F::view_1d<Real> t_d("t_h", 2);
  auto t_h = Kokkos::create_mirror_view(t_d);
  Real local_nc_selfcollect_tend = *nc_selfcollect_tend_;

  Kokkos::parallel_for(1, KOKKOS_LAMBDA(const Int&) {
      typename P3F::Spack rho(rho_), inv_rho(inv_rho_), qc_incld(qc_incld_),
                          mu_c(mu_c_), nu(nu_), nc2nr_autoconv_tend(nc2nr_autoconv_tend_),
                          nc_selfcollect_tend(local_nc_selfcollect_tend);
      P3F::droplet_self_collection(rho, inv_rho, qc_incld, mu_c, nu, nc2nr_autoconv_tend,
                                   nc_selfcollect_tend);

      t_d(0) = nc_selfcollect_tend[0];
    });
  Kokkos::deep_copy(t_h, t_d);

  *nc_selfcollect_tend_ = t_h(0);
}

void cloud_rain_accretion_f(
  Real rho_, Real inv_rho_, Real qc_incld_, Real nc_incld_, Real qr_incld_, Real inv_qc_relvar_,
  Real* qc2qr_accret_tend_, Real* nc_accret_tend_)
{
  using P3F = Functions<Real, DefaultDevice>;

  typename P3F::view_1d<Real> t_d("t_h", 2);
  auto t_h = Kokkos::create_mirror_view(t_d);
  Real local_qc2qr_accret_tend = *qc2qr_accret_tend_;
  Real local_nc_accret_tend = *nc_accret_tend_;

  Kokkos::parallel_for(1, KOKKOS_LAMBDA(const Int&) {
      typename P3F::Spack rho(rho_), inv_rho(inv_rho_), qc_incld(qc_incld_),
                          nc_incld(nc_incld_), qr_incld(qr_incld_),
	                  qc2qr_accret_tend(local_qc2qr_accret_tend), nc_accret_tend(local_nc_accret_tend), inv_qc_relvar(inv_qc_relvar_);
      P3F::cloud_rain_accretion(rho, inv_rho, qc_incld, nc_incld, qr_incld, inv_qc_relvar,
                                qc2qr_accret_tend, nc_accret_tend);

      t_d(0) = qc2qr_accret_tend[0];
      t_d(1) = nc_accret_tend[0];

    });
  Kokkos::deep_copy(t_h, t_d);

  *qc2qr_accret_tend_ = t_h(0);
  *nc_accret_tend_    = t_h(1);
}

void cloud_water_autoconversion_f(
     Real rho_, Real qc_incld_, Real nc_incld_, Real inv_qc_relvar_,
     Real* qc2qr_autoconv_tend_, Real* nc2nr_autoconv_tend_, Real* ncautr_)
{
  using P3F = Functions<Real, DefaultDevice>;

  typename P3F::view_1d<Real> t_d("t_h", 3);
  auto t_h = Kokkos::create_mirror_view(t_d);
  Real local_qc2qr_autoconv_tend = *qc2qr_autoconv_tend_;
  Real local_nc2nr_autoconv_tend = *nc2nr_autoconv_tend_;
  Real local_ncautr              = *ncautr_;

  Kokkos::parallel_for(1, KOKKOS_LAMBDA(const Int&) {
      typename P3F::Spack rho(rho_), qc_incld(qc_incld_), nc_incld(nc_incld_), qc2qr_autoconv_tend(local_qc2qr_autoconv_tend),
	nc2nr_autoconv_tend(local_nc2nr_autoconv_tend), ncautr(local_ncautr), inv_qc_relvar(inv_qc_relvar_);
      P3F::cloud_water_autoconversion(rho, qc_incld, nc_incld, inv_qc_relvar, qc2qr_autoconv_tend, nc2nr_autoconv_tend, ncautr);

      t_d(0) = qc2qr_autoconv_tend[0];
      t_d(1) = nc2nr_autoconv_tend[0];
      t_d(2) = ncautr[0];

    });
  Kokkos::deep_copy(t_h, t_d);

  *qc2qr_autoconv_tend_ = t_h(0);
  *nc2nr_autoconv_tend_ = t_h(1);
  *ncautr_              = t_h(2);
}

void rain_self_collection_f(Real rho_, Real qr_incld_, Real nr_incld_, Real* nr_selfcollect_tend_){
  using P3F = Functions<Real, DefaultDevice>;

  typename P3F::view_1d<Real> t_d("t_h", 1);
  auto t_h = Kokkos::create_mirror_view(t_d);

  Real local_nr_selfcollect_tend = *nr_selfcollect_tend_;
  Kokkos::parallel_for(1, KOKKOS_LAMBDA(const Int&) {
      typename P3F::Spack rho(rho_), qr_incld(qr_incld_), nr_incld(nr_incld_),  nr_selfcollect_tend(local_nr_selfcollect_tend);
      P3F::rain_self_collection(rho, qr_incld, nr_incld, nr_selfcollect_tend);

      t_d(0) = nr_selfcollect_tend[0];

    });

  Kokkos::deep_copy(t_h, t_d);
  *nr_selfcollect_tend_ = t_h(0);
}

  void ice_melting_f(Real rho_,Real t_,Real pres_,Real rhofaci_,Real table_val_qi2qr_melting_,Real table_val_qi2qr_vent_melt_,Real latent_heat_vapor_,Real latent_heat_fusion_,Real dv_,Real sc_,Real mu_,Real kap_,Real qv_,Real qi_incld_,Real ni_incld_,Real* qi2qr_melt_tend_,Real* ni2nr_melt_tend_){
  using P3F = Functions<Real, DefaultDevice>;

  typename P3F::view_1d<Real> t_d("t_h", 2);
  auto t_h = Kokkos::create_mirror_view(t_d);
  Real local_qi2qr_melt_tend = *qi2qr_melt_tend_;
  Real local_ni2nr_melt_tend = *ni2nr_melt_tend_;

  Kokkos::parallel_for(1, KOKKOS_LAMBDA(const Int&) {
      typename P3F::Spack rho(rho_), t(t_), pres(pres_), rhofaci(rhofaci_),table_val_qi2qr_melting(table_val_qi2qr_melting_), table_val_qi2qr_vent_melt(table_val_qi2qr_vent_melt_), latent_heat_vapor(latent_heat_vapor_), latent_heat_fusion(latent_heat_fusion_),dv(dv_), sc(sc_), mu(mu_), kap(kap_),qv(qv_), qi_incld(qi_incld_), ni_incld(ni_incld_), qi2qr_melt_tend(local_qi2qr_melt_tend), ni2nr_melt_tend(local_ni2nr_melt_tend);
      P3F::ice_melting(rho,t,pres,rhofaci,table_val_qi2qr_melting,table_val_qi2qr_vent_melt,latent_heat_vapor,latent_heat_fusion,dv,sc,mu,kap,qv,qi_incld,ni_incld,qi2qr_melt_tend,ni2nr_melt_tend);

      t_d(0) = qi2qr_melt_tend[0];
      t_d(1) = ni2nr_melt_tend[0];

    });
  Kokkos::deep_copy(t_h, t_d);

  *qi2qr_melt_tend_ = t_h(0);
  *ni2nr_melt_tend_ = t_h(1);
}

void impose_max_total_ni_f(Real* ni_local_, Real max_total_Ni_, Real inv_rho_local_)
{
  using P3F = Functions<Real, DefaultDevice>;
  using Spack   = typename P3F::Spack;
  using view_1d = typename P3F::view_1d<Real>;


  view_1d t_d("t_h", 1);
  auto t_h = Kokkos::create_mirror_view(t_d);

  Real local_ni_local = *ni_local_;

  Kokkos::parallel_for(1, KOKKOS_LAMBDA(const Int&) {
    Spack ni_local(local_ni_local);
    Spack inv_rho_local(inv_rho_local_);

    P3F::impose_max_total_Ni(ni_local, max_total_Ni_, inv_rho_local);
    t_d(0) = ni_local[0];
  });

  Kokkos::deep_copy(t_h, t_d);

  *ni_local_ = t_h(0);
}

void calc_bulk_rho_rime_f(Real qi_tot_, Real* qi_rim_, Real* bi_rim_, Real* rho_rime_)
{
  using P3F  = Functions<Real, DefaultDevice>;

  using Spack   = typename P3F::Spack;
  using view_1d = typename P3F::view_1d<Real>;

  Real local_qi_rim = *qi_rim_, local_bi_rim = *bi_rim_;
  view_1d t_d("t_d", 3);
  const auto t_h = Kokkos::create_mirror_view(t_d);

  Kokkos::parallel_for(1, KOKKOS_LAMBDA(const Int&) {
    Spack qi_tot(qi_tot_), qi_rim(local_qi_rim), bi_rim(local_bi_rim);

    const auto result = P3F::calc_bulk_rho_rime(qi_tot, qi_rim, bi_rim);
    t_d(0) = qi_rim[0];
    t_d(1) = bi_rim[0];
    t_d(2) = result[0];
  });
  Kokkos::deep_copy(t_h, t_d);

  *qi_rim_   = t_h(0);
  *bi_rim_   = t_h(1);
  *rho_rime_ = t_h(2);
}

void homogeneous_freezing_f(
  Int kts, Int kte, Int ktop, Int kbot, Int kdir,
  Real* t, Real* exner, Real* latent_heat_fusion,
  Real* qc, Real* nc, Real* qr, Real* nr, Real* qi, Real* ni, Real* qm, Real* bm, Real* th)
{
  using P3F  = Functions<Real, DefaultDevice>;

  using Spack      = typename P3F::Spack;
  using view_1d    = typename P3F::view_1d<Spack>;
  using KT         = typename P3F::KT;
  using ExeSpace   = typename KT::ExeSpace;
  using MemberType = typename P3F::MemberType;

  EKAT_REQUIRE_MSG(kts == 1, "kts must be 1, got " << kts);

  // Adjust for 0-based indexing
  kts  -= 1;
  kte  -= 1;
  ktop -= 1;
  kbot -= 1;

  const Int nk = (kte - kts) + 1;
  const Int nk_pack = ekat::pack::npack<Spack>(nk);

  // Set up views
  Kokkos::Array<view_1d, HomogeneousFreezingData::NUM_ARRAYS> temp_d;

  ekat::pack::host_to_device({t, exner, latent_heat_fusion, qc, nc, qr, nr, qi, ni, qm, bm, th},
                       nk, temp_d);

  view_1d
    t_d                   (temp_d[0]),
    exner_d               (temp_d[1]),
    latent_heat_fusion_d  (temp_d[2]),
    qc_d                  (temp_d[3]),
    nc_d                  (temp_d[4]),
    qr_d                  (temp_d[5]),
    nr_d                  (temp_d[6]),
    qi_d                  (temp_d[7]),
    ni_d                  (temp_d[8]),
    qm_d                  (temp_d[9]),
    bm_d                  (temp_d[10]),
    th_d                  (temp_d[11]);

  // Call core function from kernel
  auto policy = ekat::util::ExeSpaceUtils<ExeSpace>::get_default_team_policy(1, nk_pack);
  Kokkos::parallel_for(policy, KOKKOS_LAMBDA(const MemberType& team) {

    P3F::homogeneous_freezing(
      t_d, exner_d, latent_heat_fusion_d,
      team,
      nk, ktop, kbot, kdir,
      qc_d, nc_d, qr_d, nr_d, qi_d, ni_d, qm_d, bm_d, th_d);
  });

  // Sync back to host
  Kokkos::Array<view_1d, 9> inout_views = {qc_d, nc_d, qr_d, nr_d, qi_d, ni_d, qm_d, bm_d, th_d};

  ekat::pack::device_to_host({qc, nc, qr, nr, qi, ni, qm, bm, th}, nk, inout_views);
}

void compute_rain_fall_velocity_f(Real qr_incld_, Real cld_frac_r_, Real rhofacr_,
                                  Real* nr_incld_, Real* mu_r_, Real* lamr_, Real* V_qr_, Real* V_nr_)
{
  using P3F  = Functions<Real, DefaultDevice>;

  using Spack   = typename P3F::Spack;
  using view_1d = typename P3F::view_1d<Real>;

  Real local_nr_incld = *nr_incld_;
  view_1d t_d("t_d", 5);
  const auto t_h = Kokkos::create_mirror_view(t_d);

  const auto vn_table = P3GlobalForFortran::vn_table();
  const auto vm_table = P3GlobalForFortran::vm_table();
  Kokkos::parallel_for(1, KOKKOS_LAMBDA(const Int&) {
    Spack qr_incld(qr_incld_), cld_frac_r(cld_frac_r_), rhofacr(rhofacr_), nr_incld(local_nr_incld),
      mu_r, lamr, V_qr, V_nr;

    P3F::compute_rain_fall_velocity(vn_table, vm_table,
                                    qr_incld, cld_frac_r, rhofacr, nr_incld, mu_r, lamr, V_qr, V_nr);
    t_d(0) = nr_incld[0];
    t_d(1) = mu_r[0];
    t_d(2) = lamr[0];
    t_d(3) = V_qr[0];
    t_d(4) = V_nr[0];
  });
  Kokkos::deep_copy(t_h, t_d);

  *nr_incld_ = t_h(0);
  *mu_r_     = t_h(1);
  *lamr_     = t_h(2);
  *V_qr_     = t_h(3);
  *V_nr_     = t_h(4);
}

void ice_cldliq_collection_f(Real rho_, Real temp_, Real rhofaci_, Real table_val_qc2qi_collect_,
                             Real qi_incld_,Real qc_incld_, Real ni_incld_, Real nc_incld_,
                             Real* qc2qi_collect_tend_, Real* nc_collect_tend_, Real* qc2qr_ice_shed_tend_, Real* ncshdc_)
{
  using P3F  = Functions<Real, DefaultDevice>;

  using Spack   = typename P3F::Spack;
  using view_1d = typename P3F::view_1d<Real>;

  view_1d t_d("t_d", 4);
  const auto t_h = Kokkos::create_mirror_view(t_d);

  Kokkos::parallel_for(1, KOKKOS_LAMBDA(const Int&) {

    Spack rho{rho_}, temp{temp_}, rhofaci{rhofaci_}, table_val_qc2qi_collect{table_val_qc2qi_collect_}, qi_incld{qi_incld_},
          qc_incld{qc_incld_}, ni_incld{ni_incld_}, nc_incld{nc_incld_};
    Spack qc2qi_collect_tend{0.}, nc_collect_tend{0.}, qc2qr_ice_shed_tend{0.}, ncshdc{0.};

    P3F::ice_cldliq_collection(rho, temp, rhofaci, table_val_qc2qi_collect, qi_incld, qc_incld, ni_incld, nc_incld,
                               qc2qi_collect_tend, nc_collect_tend, qc2qr_ice_shed_tend, ncshdc);

    t_d(0) = qc2qi_collect_tend[0];
    t_d(1) = nc_collect_tend[0];
    t_d(2) = qc2qr_ice_shed_tend[0];
    t_d(3) = ncshdc[0];
  });

  Kokkos::deep_copy(t_h, t_d);

  *qc2qi_collect_tend_     = t_h(0);
  *nc_collect_tend_        = t_h(1);
  *qc2qr_ice_shed_tend_    = t_h(2);
  *ncshdc_                 = t_h(3);
}

void ice_rain_collection_f(Real rho_, Real temp_, Real rhofaci_, Real logn0r_, Real table_val_nr_collect_, Real table_val_qr2qi_collect_,
                           Real qi_incld_, Real ni_incld_, Real qr_incld_, Real* qr2qi_collect_tend_, Real* nr_collect_tend_)
{
  using P3F  = Functions<Real, DefaultDevice>;

  using Spack   = typename P3F::Spack;
  using view_1d = typename P3F::view_1d<Real>;

  view_1d t_d("t_d", 2);
  const auto t_h = Kokkos::create_mirror_view(t_d);

  Kokkos::parallel_for(1, KOKKOS_LAMBDA(const Int&) {

    Spack rho{rho_}, temp{temp_}, rhofaci{rhofaci_}, logn0r{logn0r_}, table_val_nr_collect{table_val_nr_collect_}, table_val_qr2qi_collect{table_val_qr2qi_collect_},
          qi_incld{qi_incld_}, qr_incld{qr_incld_}, ni_incld{ni_incld_};
    Spack qr2qi_collect_tend{0.}, nr_collect_tend{0.};

    P3F::ice_rain_collection(rho, temp, rhofaci, logn0r, table_val_nr_collect, table_val_qr2qi_collect,
                             qi_incld, ni_incld, qr_incld,
                             qr2qi_collect_tend, nr_collect_tend);

    t_d(0) = qr2qi_collect_tend[0];
    t_d(1) = nr_collect_tend[0];
  });

  Kokkos::deep_copy(t_h, t_d);

  *qr2qi_collect_tend_  = t_h(0);
  *nr_collect_tend_     = t_h(1);
}


void ice_self_collection_f(Real rho_, Real rhofaci_, Real table_val_ni_self_collect_, Real eii_,
                           Real qm_incld_, Real qi_incld_, Real ni_incld_, Real* ni_selfcollect_tend_)
{
  using P3F  = Functions<Real, DefaultDevice>;

  using Spack   = typename P3F::Spack;
  using view_1d = typename P3F::view_1d<Real>;

  view_1d t_d("t_d", 1);
  const auto t_h = Kokkos::create_mirror_view(t_d);

  Kokkos::parallel_for(1, KOKKOS_LAMBDA(const Int&) {

    Spack rho{rho_}, rhofaci{rhofaci_}, table_val_ni_self_collect{table_val_ni_self_collect_}, eii{eii_}, qm_incld{qm_incld_},
          qi_incld{qi_incld_}, ni_incld{ni_incld_};
    Spack ni_selfcollect_tend{0.};

    P3F::ice_self_collection(rho, rhofaci, table_val_ni_self_collect, eii, qm_incld, qi_incld, ni_incld,
                             ni_selfcollect_tend);

    t_d(0) = ni_selfcollect_tend[0];
  });

  Kokkos::deep_copy(t_h, t_d);

  *ni_selfcollect_tend_     = t_h(0);

}


void ice_relaxation_timescale_f(Real rho_, Real temp_, Real rhofaci_, Real table_val_qi2qr_melting_, Real table_val_qi2qr_vent_melt_,
                                Real dv_, Real mu_, Real sc_, Real qi_incld_, Real ni_incld_,
                                Real* epsi_, Real* epsi_tot_)
{
  using P3F  = Functions<Real, DefaultDevice>;

  using Spack   = typename P3F::Spack;
  using view_1d = typename P3F::view_1d<Real>;

  view_1d t_d("t_d", 2);
  const auto t_h = Kokkos::create_mirror_view(t_d);

  Kokkos::parallel_for(1, KOKKOS_LAMBDA(const Int&) {

    Spack rho{rho_}, temp{temp_}, rhofaci{rhofaci_}, table_val_qi2qr_melting{table_val_qi2qr_melting_}, table_val_qi2qr_vent_melt{table_val_qi2qr_vent_melt_}, dv{dv_},
          mu{mu_}, sc{sc_}, qi_incld{qi_incld_}, ni_incld{ni_incld_};

    Spack epsi{0.0}, epsi_tot{0.0};

    P3F::ice_relaxation_timescale(rho, temp, rhofaci, table_val_qi2qr_melting, table_val_qi2qr_vent_melt, dv, mu, sc, qi_incld, ni_incld,
                                  epsi, epsi_tot);

    t_d(0) = epsi[0];
    t_d(1) = epsi_tot[0];
  });

  Kokkos::deep_copy(t_h, t_d);

  *epsi_      = t_h(0);
  *epsi_tot_  = t_h(1);
}

void calc_liq_relaxation_timescale_f(Real rho_, Real f1r_, Real f2r_, Real dv_,
                                     Real mu_, Real sc_, Real mu_r_, Real lamr_,
                                     Real cdistr_, Real cdist_, Real qr_incld_,
                                     Real qc_incld_, Real* epsr_, Real* epsc_)
{
  using P3F  = Functions<Real, DefaultDevice>;

  using Spack   = typename P3F::Spack;
  using view_1d = typename P3F::view_1d<Real>;

  view_1d t_d("t_d", 2);
  const auto t_h = Kokkos::create_mirror_view(t_d);
  auto revap_table = P3GlobalForFortran::revap_table();

  Kokkos::parallel_for(1, KOKKOS_LAMBDA(const Int&) {

    Spack rho{rho_}, dv{dv_},
          mu{mu_}, sc{sc_}, mu_r{mu_r_}, lamr{lamr_}, cdistr{cdistr_},
          cdist{cdist_}, qr_incld{qr_incld_}, qc_incld{qc_incld_};

    Spack epsr{0.0}, epsc{0.0};

    P3F::calc_liq_relaxation_timescale(revap_table, rho, f1r_, f2r_, dv, mu, sc,
      mu_r, lamr, cdistr, cdist, qr_incld, qc_incld, epsr, epsc);

    t_d(0) = epsr[0];
    t_d(1) = epsc[0];
  });

  Kokkos::deep_copy(t_h, t_d);

  *epsr_ = t_h(0);
  *epsc_ = t_h(1);
}

void ice_nucleation_f(Real temp_, Real inv_rho_, Real ni_, Real ni_activated_,
                      Real qv_supersat_i_, Real inv_dt_, bool do_predict_nc_,
                      Real* qv2qi_nucleat_tend_, Real* ni_nucleat_tend_)
{
  using P3F  = Functions<Real, DefaultDevice>;

  using Spack        = typename P3F::Spack;
  using view_1d      = typename P3F::view_1d<Real>;

  view_1d t_d("t_d", 2);
  const auto t_h = Kokkos::create_mirror_view(t_d);

  Kokkos::parallel_for(1, KOKKOS_LAMBDA(const Int&) {

    Spack temp{temp_}, inv_rho{inv_rho_}, ni{ni_}, ni_activated{ni_activated_}, qv_supersat_i{qv_supersat_i_};
    Spack qv2qi_nucleat_tend{0.0}, ni_nucleat_tend{0.0};

    P3F::ice_nucleation(temp, inv_rho, ni, ni_activated, qv_supersat_i, inv_dt_, do_predict_nc_,
                        qv2qi_nucleat_tend, ni_nucleat_tend);

    t_d(0) = qv2qi_nucleat_tend[0];
    t_d(1) = ni_nucleat_tend[0];
  });

  Kokkos::deep_copy(t_h, t_d);

  *qv2qi_nucleat_tend_         = t_h(0);
  *ni_nucleat_tend_         = t_h(1);
}

void ice_cldliq_wet_growth_f(Real rho_, Real temp_, Real pres_, Real rhofaci_, Real table_val_qi2qr_melting_,
                             Real table_val_qi2qr_vent_melt_, Real latent_heat_vapor_, Real latent_heat_fusion_, Real dv_,
                             Real kap_, Real mu_, Real sc_, Real qv_, Real qc_incld_,
                             Real qi_incld_, Real ni_incld_, Real qr_incld_, bool* log_wetgrowth_,
                             Real* qr2qi_collect_tend_, Real* qc2qi_collect_tend_, Real* qc_growth_rate_, Real* nr_ice_shed_tend_, Real* qc2qr_ice_shed_tend_)
{
  using P3F  = Functions<Real, DefaultDevice>;

  using Spack        = typename P3F::Spack;
  using Smask        = typename P3F::Smask;
  using view_1d      = typename P3F::view_1d<Real>;
  using bool_view_1d = typename P3F::view_1d<bool>;

  bool_view_1d b_d("b_d", 1);
  view_1d t_d("t_d", 5);
  const auto b_h = Kokkos::create_mirror_view(b_d);
  const auto t_h = Kokkos::create_mirror_view(t_d);

  const bool log_wetgrowth_local = *log_wetgrowth_;
  Real local_qr2qi_collect_tend = *qr2qi_collect_tend_, local_qc2qi_collect_tend = *qc2qi_collect_tend_, local_qc_growth_rate = *qc_growth_rate_, local_nr_ice_shed_tend = *nr_ice_shed_tend_, local_qc2qr_ice_shed_tend = *qc2qr_ice_shed_tend_;

  Kokkos::parallel_for(1, KOKKOS_LAMBDA(const Int&) {

    Spack rho{rho_}, temp{temp_}, pres{pres_}, rhofaci{rhofaci_}, table_val_qi2qr_melting{table_val_qi2qr_melting_}, table_val_qi2qr_vent_melt{table_val_qi2qr_vent_melt_}, latent_heat_vapor{latent_heat_vapor_},
          latent_heat_fusion{latent_heat_fusion_}, dv{dv_}, kap{kap_}, mu{mu_}, sc{sc_}, qv{qv_}, qc_incld{qc_incld_}, qi_incld{qi_incld_},
          ni_incld{ni_incld_}, qr_incld{qr_incld_};

    Smask log_wetgrowth{log_wetgrowth_local};

    Spack qr2qi_collect_tend{local_qr2qi_collect_tend}, qc2qi_collect_tend{local_qc2qi_collect_tend}, qc_growth_rate{local_qc_growth_rate}, nr_ice_shed_tend{local_nr_ice_shed_tend}, qc2qr_ice_shed_tend{local_qc2qr_ice_shed_tend};

    P3F::ice_cldliq_wet_growth(rho, temp, pres, rhofaci, table_val_qi2qr_melting, table_val_qi2qr_vent_melt, latent_heat_vapor, latent_heat_fusion, dv, kap, mu, sc, qv, qc_incld,
                              qi_incld, ni_incld, qr_incld, log_wetgrowth,
                              qr2qi_collect_tend, qc2qi_collect_tend, qc_growth_rate, nr_ice_shed_tend, qc2qr_ice_shed_tend);

    b_d(0) = log_wetgrowth[0];
    t_d(0) = qr2qi_collect_tend[0];
    t_d(1) = qc2qi_collect_tend[0];
    t_d(2) = qc_growth_rate[0];
    t_d(3) = nr_ice_shed_tend[0];
    t_d(4) = qc2qr_ice_shed_tend[0];
  });

  Kokkos::deep_copy(t_h, t_d);
  Kokkos::deep_copy(b_h, b_d);

  *log_wetgrowth_         = b_h(0);
  *qr2qi_collect_tend_    = t_h(0);
  *qc2qi_collect_tend_    = t_h(1);
  *qc_growth_rate_        = t_h(2);
  *nr_ice_shed_tend_      = t_h(3);
  *qc2qr_ice_shed_tend_   = t_h(4);
}

void get_latent_heat_f(Int its, Int ite, Int kts, Int kte, Real* v, Real* s, Real* f)
{
  using P3F        = Functions<Real, DefaultDevice>;
  using Spack      = typename P3F::Spack;
  using view_2d    = typename P3F::view_2d<Spack>;

  EKAT_REQUIRE_MSG(kte >= kts,
                     "kte must be >= kts, kts=" << kts << " kte=" << kte);

  EKAT_REQUIRE_MSG(ite >= its,
                     "ite must be >= its, its=" << its << " ite=" << ite);

  kts -= 1;
  kte -= 1;
  its -= 1;
  ite -= 1;

  Int nk = (kte - kts) + 1;
  Int nj = (ite - its) + 1;

  // Set up views
  view_2d v_d("v_d", nj, nk),
    s_d("s_d", nj, nk),
    f_d("f_d", nj, nk);

  P3F::get_latent_heat(nj, nk, v_d, s_d, f_d);

  Kokkos::Array<view_2d, 3> out_views = {v_d, s_d, f_d};
  ekat::pack::device_to_host({v, s, f}, nj, nk, out_views, true);
}

Real subgrid_variance_scaling_f(Real relvar_, Real expon_)
{
  //The fortran version calling this function operates on scalar inputs
  //and expects scalar output. The C++ version expects relvar to be a Spack
  //and expon to be a scalar and returns a Spack.

  using P3F = Functions<Real, DefaultDevice>;
  using Spack = typename P3F::Spack;
  using Scalar = typename P3F::Scalar;
  using view_1d = typename P3F::view_1d<Real>;

  view_1d t_d("t_h", 1);
  auto t_h = Kokkos::create_mirror_view(t_d);

  Kokkos::parallel_for(1, KOKKOS_LAMBDA(const Int&) {
      Spack relvar(relvar_);
      Scalar expon(expon_);
      Spack out;

      out=P3F::subgrid_variance_scaling(relvar,expon);
      t_d(0) = out[0];

    });
  Kokkos::deep_copy(t_h, t_d);

  return t_h[0];
}

void check_values_f(Real* qv, Real* temp, Int kstart, Int kend,
                    Int timestepcount, bool force_abort, Int source_ind, Real* col_loc)
{
  using P3F        = Functions<Real, DefaultDevice>;
  using Spack      = typename P3F::Spack;
  using view_1d    = typename P3F::view_1d<Spack>;
  using suview_1d  = typename P3F::uview_1d<Real>;
  using KT         = typename P3F::KT;
  using ExeSpace   = typename KT::ExeSpace;
  using MemberType = typename P3F::MemberType;

  EKAT_REQUIRE_MSG(kend > kstart,
                    "ktop must be larger than kstart, kstart, kend " << kend << kstart);

  kstart -= 1;
  kend -= 1;
  const unsigned long nk = (unsigned long)((kend - kstart) + 1);
  const Int nk_pack = ekat::pack::npack<Spack>(nk);
  Kokkos::Array<view_1d, CheckValuesData::NUM_ARRAYS+1> cvd_d;

  ekat::pack::host_to_device({qv, temp, col_loc}, {nk, nk, 3}, cvd_d);

  view_1d qv_d(cvd_d[0]), temp_d(cvd_d[1]), col_loc_d(cvd_d[2]);
  suview_1d ucol_loc_d(reinterpret_cast<Real*>(col_loc_d.data()), 3);

  auto policy = ekat::util::ExeSpaceUtils<ExeSpace>::get_default_team_policy(1, nk_pack);
  Kokkos::parallel_for(policy, KOKKOS_LAMBDA(const MemberType& team) {

    P3F::check_values(qv_d, temp_d, kstart, kend, timestepcount, force_abort, source_ind, team,
                      ucol_loc_d);
  });
}

void calculate_incloud_mixingratios_f(Real qc_, Real qr_, Real qi_, Real qm_, Real nc_, Real nr_, Real ni_, Real bm_,
                                      Real inv_cld_frac_l_, Real inv_cld_frac_i_, Real inv_cld_frac_r_,
                                      Real* qc_incld_, Real* qr_incld_, Real* qi_incld_, Real* qm_incld_,
                                      Real* nc_incld_, Real* nr_incld_, Real* ni_incld_, Real* bm_incld_)
{
  using P3F  = Functions<Real, DefaultDevice>;

  using Spack        = typename P3F::Spack;
  using view_1d      = typename P3F::view_1d<Real>;

  view_1d t_d("t_d", 8);
  const auto t_h = Kokkos::create_mirror_view(t_d);

  Kokkos::parallel_for(1, KOKKOS_LAMBDA(const Int&) {

    Spack qc{qc_}, qr{qr_}, qi{qi_}, qm{qm_}, nc{nc_}, nr{nr_}, ni{ni_},
          bm{bm_}, inv_cld_frac_l{inv_cld_frac_l_}, inv_cld_frac_i{inv_cld_frac_i_}, inv_cld_frac_r{inv_cld_frac_r_};

    Spack qc_incld{0.}, qr_incld{0.}, qi_incld{0.}, qm_incld{0.},
          nc_incld{0.}, nr_incld{0.}, ni_incld{0.}, bm_incld{0.};

    P3F::calculate_incloud_mixingratios(qc, qr, qi, qm, nc, nr, ni, bm, inv_cld_frac_l, inv_cld_frac_i, inv_cld_frac_r,
                           qc_incld, qr_incld, qi_incld, qm_incld, nc_incld, nr_incld, ni_incld, bm_incld);

    t_d(0) = qc_incld[0];
    t_d(1) = qr_incld[0];
    t_d(2) = qi_incld[0];
    t_d(3) = qm_incld[0];
    t_d(4) = nc_incld[0];
    t_d(5) = nr_incld[0];
    t_d(6) = ni_incld[0];
    t_d(7) = bm_incld[0];
  });

  Kokkos::deep_copy(t_h, t_d);

  *qc_incld_  = t_h(0);
  *qr_incld_  = t_h(1);
  *qi_incld_  = t_h(2);
  *qm_incld_  = t_h(3);
  *nc_incld_  = t_h(4);
  *nr_incld_  = t_h(5);
  *ni_incld_  = t_h(6);
  *bm_incld_  = t_h(7);
}

// Cuda implementations of std math routines are not necessarily BFB
// with the host.
template <typename ScalarT, typename DeviceT>
struct CudaWrap
{
  using Scalar = ScalarT;

  static Scalar cxx_pow(Scalar base, Scalar exp)
  {
    Scalar result;
    Kokkos::parallel_reduce(1, KOKKOS_LAMBDA(const Int&, Scalar& value) {
        value = std::pow(base, exp);
    }, result);

    return result;
  }

#define cuda_wrap_single_arg(wrap_name, func_call)      \
static Scalar wrap_name(Scalar input) {                 \
  Scalar result;                                        \
  Kokkos::parallel_reduce(1, KOKKOS_LAMBDA(const Int&, Scalar& value) { \
    value = func_call(input);                                         \
  }, result);                                                         \
  return result;                                                      \
}

  cuda_wrap_single_arg(cxx_gamma, std::tgamma)
  cuda_wrap_single_arg(cxx_sqrt, std::sqrt)
  cuda_wrap_single_arg(cxx_cbrt, std::cbrt)
  cuda_wrap_single_arg(cxx_log, std::log)
  cuda_wrap_single_arg(cxx_log10, std::log10)
  cuda_wrap_single_arg(cxx_exp, std::exp)

#undef cuda_wrap_single_arg
};

Real cxx_pow(Real base, Real exp)
{
#ifdef KOKKOS_ENABLE_CUDA
  return CudaWrap<Real, DefaultDevice>::cxx_pow(base, exp);
#else
  return std::pow(base, exp);
#endif
}

Real cxx_gamma(Real input)
{
#ifdef KOKKOS_ENABLE_CUDA
  return CudaWrap<Real, DefaultDevice>::cxx_gamma(input);
#else
  return std::tgamma(input);
#endif
}

Real cxx_cbrt(Real input)
{
#ifdef KOKKOS_ENABLE_CUDA
  return CudaWrap<Real, DefaultDevice>::cxx_cbrt(input);
#else
  return std::cbrt(input);
#endif
}

Real cxx_sqrt(Real input)
{
#ifdef KOKKOS_ENABLE_CUDA
  return CudaWrap<Real, DefaultDevice>::cxx_sqrt(input);
#else
  return std::sqrt(input);
#endif
}

Real cxx_log(Real input)
{
#ifdef KOKKOS_ENABLE_CUDA
  return CudaWrap<Real, DefaultDevice>::cxx_log(input);
#else
  return std::log(input);
#endif
}

Real cxx_log10(Real input)
{
#ifdef KOKKOS_ENABLE_CUDA
  return CudaWrap<Real, DefaultDevice>::cxx_log10(input);
#else
  return std::log10(input);
#endif
}

Real cxx_exp(Real input)
{
#ifdef KOKKOS_ENABLE_CUDA
  return CudaWrap<Real, DefaultDevice>::cxx_exp(input);
#else
  return std::exp(input);
#endif
}

void cloud_water_conservation_f(Real qc_, Real dt, Real* qc2qr_autoconv_tend_, Real* qc2qr_accret_tend_, Real* qc2qi_collect_tend_,
  Real* qc2qi_hetero_freeze_tend_, Real* qc2qr_ice_shed_tend_, Real* qc2qi_berg_tend_, Real* qi2qv_sublim_tend_, Real* qv2qi_vapdep_tend_)
{
  using P3F = Functions<Real, HostDevice>;
  using Spack   = typename P3F::Spack;

  Spack qc(qc_), qc2qr_autoconv_tend(*qc2qr_autoconv_tend_), qc2qr_accret_tend(*qc2qr_accret_tend_), qc2qi_collect_tend(*qc2qi_collect_tend_), qc2qi_hetero_freeze_tend(*qc2qi_hetero_freeze_tend_);
  Spack qc2qr_ice_shed_tend(*qc2qr_ice_shed_tend_), qc2qi_berg_tend(*qc2qi_berg_tend_), qi2qv_sublim_tend(*qi2qv_sublim_tend_), qv2qi_vapdep_tend(*qv2qi_vapdep_tend_);

  P3F::cloud_water_conservation(qc, dt, qc2qr_autoconv_tend, qc2qr_accret_tend, qc2qi_collect_tend, qc2qi_hetero_freeze_tend, qc2qr_ice_shed_tend, qc2qi_berg_tend, qi2qv_sublim_tend, qv2qi_vapdep_tend);
  *qc2qr_autoconv_tend_ = qc2qr_autoconv_tend[0];
  *qc2qr_accret_tend_ = qc2qr_accret_tend[0];
  *qc2qi_collect_tend_ = qc2qi_collect_tend[0];
  *qc2qi_hetero_freeze_tend_ = qc2qi_hetero_freeze_tend[0];
  *qc2qr_ice_shed_tend_ = qc2qr_ice_shed_tend[0];
  *qc2qi_berg_tend_ = qc2qi_berg_tend[0];
  *qi2qv_sublim_tend_ = qi2qv_sublim_tend[0];
  *qv2qi_vapdep_tend_ = qv2qi_vapdep_tend[0];
}

void rain_water_conservation_f(Real qr_, Real qc2qr_autoconv_tend_, Real qc2qr_accret_tend_, Real qi2qr_melt_tend_, Real qc2qr_ice_shed_tend_,
  Real dt, Real* qr2qv_evap_tend_, Real* qr2qi_collect_tend_, Real* qr2qi_immers_freeze_tend_)
{
  using P3F = Functions<Real, HostDevice>;
  using Spack   = typename P3F::Spack;

  Spack qr(qr_), qc2qr_autoconv_tend(qc2qr_autoconv_tend_), qc2qr_accret_tend(qc2qr_accret_tend_), qi2qr_melt_tend(qi2qr_melt_tend_),
        qc2qr_ice_shed_tend(qc2qr_ice_shed_tend_), qr2qv_evap_tend(*qr2qv_evap_tend_);
  Spack qr2qi_collect_tend(*qr2qi_collect_tend_), qr2qi_immers_freeze_tend(*qr2qi_immers_freeze_tend_);

  P3F::rain_water_conservation(qr, qc2qr_autoconv_tend, qc2qr_accret_tend, qi2qr_melt_tend, qc2qr_ice_shed_tend, dt, qr2qv_evap_tend, qr2qi_collect_tend, qr2qi_immers_freeze_tend);
  *qr2qv_evap_tend_ = qr2qv_evap_tend[0];
  *qr2qi_collect_tend_ = qr2qi_collect_tend[0];
  *qr2qi_immers_freeze_tend_ = qr2qi_immers_freeze_tend[0];
}

void ice_water_conservation_f(Real qi_, Real qv2qi_vapdep_tend_, Real qv2qi_nucleat_tend_, Real qc2qi_berg_tend_, Real qr2qi_collect_tend_, Real qc2qi_collect_tend_,
  Real qr2qi_immers_freeze_tend_, Real qc2qi_hetero_freeze_tend_, Real dt, Real* qi2qv_sublim_tend_, Real* qi2qr_melt_tend_)
{
  using P3F = Functions<Real, HostDevice>;
  using Spack   = typename P3F::Spack;

  Spack qi(qi_), qv2qi_vapdep_tend(qv2qi_vapdep_tend_), qv2qi_nucleat_tend(qv2qi_nucleat_tend_), qc2qi_berg_tend(qc2qi_berg_tend_),
        qr2qi_collect_tend(qr2qi_collect_tend_), qc2qi_collect_tend(qc2qi_collect_tend_);
  Spack qr2qi_immers_freeze_tend(qr2qi_immers_freeze_tend_), qc2qi_hetero_freeze_tend(qc2qi_hetero_freeze_tend_),
        qi2qv_sublim_tend(*qi2qv_sublim_tend_), qi2qr_melt_tend(*qi2qr_melt_tend_);

  P3F::ice_water_conservation(qi, qv2qi_vapdep_tend, qv2qi_nucleat_tend, qc2qi_berg_tend, qr2qi_collect_tend, qc2qi_collect_tend,
       qr2qi_immers_freeze_tend, qc2qi_hetero_freeze_tend, dt, qi2qv_sublim_tend, qi2qr_melt_tend);
  *qi2qv_sublim_tend_ = qi2qv_sublim_tend[0];
  *qi2qr_melt_tend_ = qi2qr_melt_tend[0];
}

void p3_main_part1_f(
  Int kts, Int kte, Int kbot, Int ktop, Int kdir,
  bool do_predict_nc,
  Real dt,
  Real* pres, Real* dpres, Real* dz, Real* nc_nuceat_tend, Real* exner, Real* inv_exner, Real* inv_cld_frac_l, Real* inv_cld_frac_i,
  Real* inv_cld_frac_r, Real* latent_heat_vapor, Real* latent_heat_sublim, Real* latent_heat_fusion,
  Real* t, Real* rho, Real* inv_rho, Real* qv_sat_l, Real* qv_sat_i, Real* qv_supersat_i, Real* rhofacr, Real* rhofaci,
  Real* acn, Real* qv, Real* th, Real* qc, Real* nc, Real* qr, Real* nr, Real* qi, Real* ni, Real* qm, Real* bm, Real* qc_incld, Real* qr_incld, Real* qi_incld,
  Real* qm_incld, Real* nc_incld, Real* nr_incld, Real* ni_incld, Real* bm_incld,
  bool* is_nucleat_possible, bool* is_hydromet_present)
{
  using P3F  = Functions<Real, DefaultDevice>;

  using Spack      = typename P3F::Spack;
  using view_1d    = typename P3F::view_1d<Spack>;
  using bview_1d   = typename P3F::view_1d<bool>;
  using KT         = typename P3F::KT;
  using ExeSpace   = typename KT::ExeSpace;
  using MemberType = typename P3F::MemberType;

  EKAT_REQUIRE_MSG(kts == 1, "kts must be 1, got " << kts);

  // Adjust for 0-based indexing
  kts  -= 1;
  kte  -= 1;
  ktop -= 1;
  kbot -= 1;

  const Int nk = (kte - kts) + 1;
  const Int nk_pack = ekat::pack::npack<Spack>(nk);

  // Set up views
  Kokkos::Array<view_1d, P3MainPart1Data::NUM_ARRAYS> temp_d;

  ekat::pack::host_to_device({pres, dpres, dz, nc_nuceat_tend, exner, inv_exner, inv_cld_frac_l, inv_cld_frac_i, inv_cld_frac_r,
        t, rho, inv_rho, qv_sat_l, qv_sat_i, qv_supersat_i, rhofacr, rhofaci,
        acn, qv, th, qc, nc, qr, nr, qi, ni, qm, bm, latent_heat_vapor, latent_heat_sublim, latent_heat_fusion, qc_incld, qr_incld, qi_incld,
        qm_incld, nc_incld, nr_incld, ni_incld, bm_incld},
    nk, temp_d);

  view_1d
    pres_d               (temp_d[0]),
    dpres_d              (temp_d[1]),
    dz_d                 (temp_d[2]),
    nc_nuceat_tend_d     (temp_d[3]),
    exner_d              (temp_d[4]),
    inv_exner_d          (temp_d[5]),
    inv_cld_frac_l_d     (temp_d[6]),
    inv_cld_frac_i_d     (temp_d[7]),
    inv_cld_frac_r_d     (temp_d[8]),
    t_d                  (temp_d[9]),
    rho_d                (temp_d[10]),
    inv_rho_d            (temp_d[11]),
    qv_sat_l_d           (temp_d[12]),
    qv_sat_i_d           (temp_d[13]),
    qv_supersat_i_d      (temp_d[14]),
    rhofacr_d            (temp_d[15]),
    rhofaci_d            (temp_d[16]),
    acn_d                (temp_d[17]),
    qv_d                 (temp_d[18]),
    th_d                 (temp_d[19]),
    qc_d                 (temp_d[20]),
    nc_d                 (temp_d[21]),
    qr_d                 (temp_d[22]),
    nr_d                 (temp_d[23]),
    qi_d                 (temp_d[24]),
    ni_d                 (temp_d[25]),
    qm_d                 (temp_d[26]),
    bm_d                 (temp_d[27]),
    latent_heat_vapor_d  (temp_d[28]),
    latent_heat_sublim_d (temp_d[29]),
    latent_heat_fusion_d (temp_d[30]),
    qc_incld_d           (temp_d[31]),
    qr_incld_d           (temp_d[32]),
    qi_incld_d           (temp_d[33]),
    qm_incld_d           (temp_d[34]),
    nc_incld_d           (temp_d[35]),
    nr_incld_d           (temp_d[36]),
    ni_incld_d           (temp_d[37]),
    bm_incld_d           (temp_d[38]);

  // Call core function from kernel
  bview_1d bools_d("bools", 2);
  auto policy = ekat::util::ExeSpaceUtils<ExeSpace>::get_default_team_policy(1, nk_pack);
  Kokkos::parallel_for(policy, KOKKOS_LAMBDA(const MemberType& team) {

    P3F::p3_main_part1(
      team, nk, do_predict_nc, dt,
      pres_d, dpres_d, dz_d, nc_nuceat_tend_d, exner_d, inv_exner_d, inv_cld_frac_l_d, inv_cld_frac_i_d,
      inv_cld_frac_r_d, latent_heat_vapor_d, latent_heat_sublim_d, latent_heat_fusion_d,
      t_d, rho_d, inv_rho_d, qv_sat_l_d, qv_sat_i_d, qv_supersat_i_d, rhofacr_d, rhofaci_d,
      acn_d, qv_d, th_d, qc_d, nc_d, qr_d, nr_d, qi_d, ni_d, qm_d, bm_d, qc_incld_d, qr_incld_d, qi_incld_d,
      qm_incld_d, nc_incld_d, nr_incld_d, ni_incld_d, bm_incld_d,
      bools_d(0), bools_d(1));
  });

  // Sync back to host
  Kokkos::Array<view_1d, 28> inout_views = {
    t_d, rho_d, inv_rho_d, qv_sat_l_d, qv_sat_i_d, qv_supersat_i_d, rhofacr_d, rhofaci_d,
    acn_d, qv_d, th_d, qc_d, nc_d, qr_d, nr_d, qi_d, ni_d, qm_d, bm_d, qc_incld_d, qr_incld_d, qi_incld_d,
    qm_incld_d, nc_incld_d, nr_incld_d, ni_incld_d, bm_incld_d};

  ekat::pack::device_to_host({t, rho, inv_rho, qv_sat_l, qv_sat_i, qv_supersat_i, rhofacr, rhofaci,
        acn, qv, th, qc, nc, qr, nr, qi, ni, qm, bm, qc_incld, qr_incld, qi_incld,
        qm_incld, nc_incld, nr_incld, ni_incld, bm_incld},
    nk, inout_views);

  const auto bools_h = Kokkos::create_mirror_view(bools_d);
  Kokkos::deep_copy(bools_h, bools_d);

  *is_nucleat_possible  = bools_h(0);
  *is_hydromet_present = bools_h(1);
}

void p3_main_part2_f(
  Int kts, Int kte, Int kbot, Int ktop, Int kdir, bool do_predict_nc, Real dt, Real inv_dt,
<<<<<<< HEAD
  Real* pres, Real* dpres, Real* dz, Real* nc_nuceat_tend, Real* exner, Real* inv_exner, Real* inv_cld_frac_l, Real* inv_cld_frac_i, 
  Real* inv_cld_frac_r, Real* ni_activated, Real* inv_qc_relvar, Real* cld_frac_i, Real* cld_frac_l, Real* cld_frac_r, Real* qv_prev, Real* t_prev,
  Real* t, Real* rho, Real* inv_rho, Real* qv_sat_l, Real* qv_sat_i, Real* qv_supersat_i, Real* rhofacr, Real* rhofaci, 
=======
  Real* pres, Real* dpres, Real* dz, Real* nc_nuceat_tend, Real* exner, Real* inv_exner, Real* inv_cld_frac_l, Real* inv_cld_frac_i,
  Real* inv_cld_frac_r, Real* ni_activated, Real* inv_qc_relvar, Real* cld_frac_i, Real* cld_frac_l, Real* cld_frac_r,
  Real* t, Real* rho, Real* inv_rho, Real* qv_sat_l, Real* qv_sat_i, Real* qv_supersat_i, Real* rhofacr, Real* rhofaci,
>>>>>>> 52d195b4
  Real* acn, Real* qv, Real* th, Real* qc, Real* nc, Real* qr, Real* nr, Real* qi, Real* ni,
  Real* qm, Real* bm, Real* latent_heat_vapor, Real* latent_heat_sublim, Real* latent_heat_fusion, Real* qc_incld, Real* qr_incld, Real* qi_incld, Real* qm_incld, Real* nc_incld, Real* nr_incld,
  Real* ni_incld, Real* bm_incld, Real* mu_c, Real* nu, Real* lamc, Real* cdist, Real* cdist1, Real* cdistr, Real* mu_r, Real* lamr, Real* logn0r, Real* cmeiout, Real* precip_total_tend,
  Real* nevapr, Real* qr_evap_tend, Real* vap_liq_exchange, Real* vap_ice_exchange, Real* liq_ice_exchange, Real* pratot,
  Real* prctot, bool* is_hydromet_present)
{
  using P3F  = Functions<Real, DefaultDevice>;

  using Spack      = typename P3F::Spack;
  using view_1d    = typename P3F::view_1d<Spack>;
  using bview_1d   = typename P3F::view_1d<bool>;
  using KT         = typename P3F::KT;
  using ExeSpace   = typename KT::ExeSpace;
  using MemberType = typename P3F::MemberType;

  EKAT_REQUIRE_MSG(kts == 1, "kts must be 1, got " << kts);

  // Adjust for 0-based indexing
  kts  -= 1;
  kte  -= 1;
  ktop -= 1;
  kbot -= 1;

  const Int nk = (kte - kts) + 1;
  const Int nk_pack = ekat::pack::npack<Spack>(nk);

  // Set up views
  Kokkos::Array<view_1d, P3MainPart2Data::NUM_ARRAYS> temp_d;

  ekat::pack::host_to_device({pres, dpres, dz, nc_nuceat_tend, exner, inv_exner, inv_cld_frac_l, inv_cld_frac_i, inv_cld_frac_r, ni_activated, inv_qc_relvar, cld_frac_i, cld_frac_l, cld_frac_r, 
        t, rho, inv_rho, qv_sat_l, qv_sat_i, qv_supersat_i, rhofacr, rhofaci, acn,
        qv, th, qc, nc, qr, nr, qi, ni, qm, bm, latent_heat_vapor, latent_heat_sublim, latent_heat_fusion, qc_incld, qr_incld,
        qi_incld, qm_incld, nc_incld, nr_incld, ni_incld, bm_incld, mu_c, nu, lamc, cdist, cdist1,
        cdistr, mu_r, lamr, logn0r, cmeiout, precip_total_tend, nevapr, qr_evap_tend, vap_liq_exchange,
        vap_ice_exchange, liq_ice_exchange, pratot, prctot, qv_prev, t_prev
        },
    nk, temp_d);

  view_1d
    pres_d              (temp_d[0]),
    dpres_d             (temp_d[1]),
    dz_d                (temp_d[2]),
    nc_nuceat_tend_d    (temp_d[3]),
    exner_d             (temp_d[4]),
    inv_exner_d         (temp_d[5]),
    inv_cld_frac_l_d    (temp_d[6]),
    inv_cld_frac_i_d    (temp_d[7]),
    inv_cld_frac_r_d    (temp_d[8]),
    ni_activated_d      (temp_d[9]),
    inv_qc_relvar_d     (temp_d[10]),
    cld_frac_i_d        (temp_d[11]),
    cld_frac_l_d        (temp_d[12]),
    cld_frac_r_d        (temp_d[13]),
    t_d                 (temp_d[14]),
    rho_d               (temp_d[15]),
    inv_rho_d           (temp_d[16]),
    qv_sat_l_d          (temp_d[17]),
    qv_sat_i_d          (temp_d[18]),
    qv_supersat_i_d     (temp_d[19]),
    rhofacr_d           (temp_d[20]),
    rhofaci_d           (temp_d[21]),
    acn_d               (temp_d[22]),
    qv_d                (temp_d[23]),
    th_d                (temp_d[24]),
    qc_d                (temp_d[25]),
    nc_d                (temp_d[26]),
    qr_d                (temp_d[27]),
    nr_d                (temp_d[28]),
    qi_d                (temp_d[29]),
    ni_d                (temp_d[30]),
    qm_d                (temp_d[31]),
    bm_d                (temp_d[32]),
    latent_heat_vapor_d (temp_d[33]),
    latent_heat_sublim_d(temp_d[34]),
    latent_heat_fusion_d(temp_d[35]),
    qc_incld_d          (temp_d[36]),
    qr_incld_d          (temp_d[37]),
    qi_incld_d          (temp_d[38]),
    qm_incld_d          (temp_d[39]),
    nc_incld_d          (temp_d[40]),
    nr_incld_d          (temp_d[41]),
    ni_incld_d          (temp_d[42]),
    bm_incld_d          (temp_d[43]),
    mu_c_d              (temp_d[44]),
    nu_d                (temp_d[45]),
    lamc_d              (temp_d[46]),
    cdist_d             (temp_d[47]),
    cdist1_d            (temp_d[48]),
    cdistr_d            (temp_d[49]),
    mu_r_d              (temp_d[50]),
    lamr_d              (temp_d[51]),
    logn0r_d            (temp_d[52]),
    cmeiout_d           (temp_d[53]),
    precip_total_tend_d (temp_d[54]),
    nevapr_d            (temp_d[55]),
    qr_evap_tend_d      (temp_d[56]),
    vap_liq_exchange_d  (temp_d[57]),
    vap_ice_exchange_d  (temp_d[58]),
    liq_ice_exchange_d  (temp_d[59]),
    pratot_d            (temp_d[60]),
    prctot_d            (temp_d[61]),
    qv_prev_d           (temp_d[62]),
    t_prev_d            (temp_d[63]);

  // Call core function from kernel
  const auto dnu         = P3GlobalForFortran::dnu();
  const auto itab        = P3GlobalForFortran::itab();
  const auto itabcol     = P3GlobalForFortran::itabcol();
  const auto revap_table = P3GlobalForFortran::revap_table();
  bview_1d bools_d("bools", 1);
  auto policy = ekat::util::ExeSpaceUtils<ExeSpace>::get_default_team_policy(1, nk_pack);
  Kokkos::parallel_for(policy, KOKKOS_LAMBDA(const MemberType& team) {

    P3F::p3_main_part2(
      team, nk_pack, do_predict_nc, dt, inv_dt, dnu, itab, itabcol, revap_table,
      pres_d, dpres_d, dz_d, nc_nuceat_tend_d, exner_d, inv_exner_d, inv_cld_frac_l_d,
      inv_cld_frac_i_d, inv_cld_frac_r_d, ni_activated_d, inv_qc_relvar_d, cld_frac_i_d, cld_frac_l_d, cld_frac_r_d,
      qv_prev_d, t_prev_d, t_d, rho_d, inv_rho_d, qv_sat_l_d, qv_sat_i_d, qv_supersat_i_d, rhofacr_d, rhofaci_d, acn_d,
      qv_d, th_d, qc_d, nc_d, qr_d, nr_d, qi_d, ni_d, qm_d, bm_d,
      latent_heat_vapor_d, latent_heat_sublim_d, latent_heat_fusion_d, qc_incld_d, qr_incld_d, qi_incld_d,
      qm_incld_d, nc_incld_d, nr_incld_d, ni_incld_d, bm_incld_d,
      mu_c_d, nu_d, lamc_d, cdist_d, cdist1_d, cdistr_d, mu_r_d, lamr_d,
      logn0r_d, cmeiout_d, precip_total_tend_d, nevapr_d, qr_evap_tend_d, vap_liq_exchange_d,
      vap_ice_exchange_d, liq_ice_exchange_d, pratot_d, prctot_d, bools_d(0));
  });

  // Sync back to host. Skip intent in variables.
  Kokkos::Array<view_1d, 48> inout_views = {
    t_d, rho_d, inv_rho_d, qv_sat_l_d, qv_sat_i_d, qv_supersat_i_d, rhofacr_d, rhofaci_d, acn_d,
    qv_d, th_d, qc_d, nc_d, qr_d, nr_d, qi_d, ni_d, qm_d, bm_d,
    latent_heat_vapor_d, latent_heat_sublim_d, latent_heat_fusion_d, qc_incld_d, qr_incld_d, qi_incld_d, qm_incld_d,
    nc_incld_d, nr_incld_d, ni_incld_d, bm_incld_d, mu_c_d, nu_d, lamc_d,
    cdist_d, cdist1_d, cdistr_d, mu_r_d, lamr_d, logn0r_d, cmeiout_d, precip_total_tend_d,
    nevapr_d, qr_evap_tend_d, vap_liq_exchange_d, vap_ice_exchange_d,
    liq_ice_exchange_d, pratot_d, prctot_d
  };

  ekat::pack::device_to_host({
      t, rho, inv_rho, qv_sat_l, qv_sat_i, qv_supersat_i, rhofacr, rhofaci, acn, qv, th, qc, nc,
      qr, nr, qi, ni, qm, bm, latent_heat_vapor, latent_heat_sublim, latent_heat_fusion, qc_incld, qr_incld,
      qi_incld, qm_incld, nc_incld, nr_incld, ni_incld, bm_incld,
      mu_c, nu, lamc, cdist, cdist1, cdistr, mu_r, lamr, logn0r, cmeiout, precip_total_tend,
      nevapr, qr_evap_tend, vap_liq_exchange, vap_ice_exchange, liq_ice_exchange,
      pratot, prctot},
    nk, inout_views);

  const auto bools_h = Kokkos::create_mirror_view(bools_d);
  Kokkos::deep_copy(bools_h, bools_d);

  *is_hydromet_present = bools_h(0);
}

void p3_main_part3_f(
  Int kts, Int kte, Int kbot, Int ktop, Int kdir,
  Real* exner, Real* cld_frac_l, Real* cld_frac_r,
  Real* rho, Real* inv_rho, Real* rhofaci, Real* qv, Real* th, Real* qc,
  Real* nc, Real* qr, Real* nr, Real* qi, Real* ni, Real* qm,
  Real* bm, Real* latent_heat_vapor, Real* latent_heat_sublim, Real* mu_c, Real* nu, Real* lamc,
  Real* mu_r, Real* lamr, Real* vap_liq_exchange, Real* ze_rain, Real* ze_ice,
  Real* diag_vmi, Real* diag_effi, Real* diag_di, Real* rho_qi,
  Real* diag_ze, Real* diag_effc)
{
  using P3F  = Functions<Real, DefaultDevice>;

  using Spack      = typename P3F::Spack;
  using view_1d    = typename P3F::view_1d<Spack>;
  using KT         = typename P3F::KT;
  using ExeSpace   = typename KT::ExeSpace;
  using MemberType = typename P3F::MemberType;

  EKAT_REQUIRE_MSG(kts == 1, "kts must be 1, got " << kts);

  // Adjust for 0-based indexing
  kts  -= 1;
  kte  -= 1;
  ktop -= 1;
  kbot -= 1;

  const Int nk = (kte - kts) + 1;
  const Int nk_pack = ekat::pack::npack<Spack>(nk);

  // Set up views
  Kokkos::Array<view_1d, P3MainPart3Data::NUM_ARRAYS> temp_d;

  ekat::pack::host_to_device({
      exner, cld_frac_l, cld_frac_r, rho, inv_rho, rhofaci, qv, th, qc,
      nc, qr, nr, qi, ni, qm, bm, latent_heat_vapor, latent_heat_sublim, mu_c, nu, lamc, mu_r,
      lamr, vap_liq_exchange, ze_rain, ze_ice, diag_vmi, diag_effi, diag_di,
      rho_qi, diag_ze, diag_effc},
    nk, temp_d);

  view_1d
    exner_d              (temp_d[0]),
    cld_frac_l_d         (temp_d[1]),
    cld_frac_r_d         (temp_d[2]),
    rho_d                (temp_d[3]),
    inv_rho_d            (temp_d[4]),
    rhofaci_d            (temp_d[5]),
    qv_d                 (temp_d[6]),
    th_d                 (temp_d[7]),
    qc_d                 (temp_d[8]),
    nc_d                 (temp_d[9]),
    qr_d                 (temp_d[10]),
    nr_d                 (temp_d[11]),
    qi_d                 (temp_d[12]),
    ni_d                 (temp_d[13]),
    qm_d                 (temp_d[14]),
    bm_d                 (temp_d[15]),
    latent_heat_vapor_d  (temp_d[16]),
    latent_heat_sublim_d (temp_d[17]),
    mu_c_d               (temp_d[18]),
    nu_d                 (temp_d[19]),
    lamc_d               (temp_d[20]),
    mu_r_d               (temp_d[21]),
    lamr_d               (temp_d[22]),
    vap_liq_exchange_d   (temp_d[23]),
    ze_rain_d            (temp_d[24]),
    ze_ice_d             (temp_d[25]),
    diag_vmi_d           (temp_d[26]),
    diag_effi_d          (temp_d[27]),
    diag_di_d            (temp_d[28]),
    rho_qi_d             (temp_d[29]),
    diag_ze_d            (temp_d[30]),
    diag_effc_d          (temp_d[31]);

  // Call core function from kernel
  const auto dnu         = P3GlobalForFortran::dnu();
  const auto itab        = P3GlobalForFortran::itab();
  auto policy = ekat::util::ExeSpaceUtils<ExeSpace>::get_default_team_policy(1, nk_pack);
  Kokkos::parallel_for(policy, KOKKOS_LAMBDA(const MemberType& team) {

    P3F::p3_main_part3(team, nk_pack, dnu, itab,
                       exner_d, cld_frac_l_d, cld_frac_r_d, rho_d, inv_rho_d,
                       rhofaci_d, qv_d, th_d, qc_d, nc_d, qr_d, nr_d,
                       qi_d, ni_d, qm_d, bm_d, latent_heat_vapor_d,
                       latent_heat_sublim_d, mu_c_d, nu_d, lamc_d, mu_r_d, lamr_d,
                       vap_liq_exchange_d, ze_rain_d, ze_ice_d,
                       diag_vmi_d, diag_effi_d, diag_di_d, rho_qi_d,
                       diag_ze_d, diag_effc_d);
  });

  // Sync back to host
  Kokkos::Array<view_1d, 29> inout_views = {
    rho_d, inv_rho_d, rhofaci_d, qv_d, th_d, qc_d, nc_d, qr_d, nr_d, qi_d,
    ni_d, qm_d, bm_d, latent_heat_vapor_d, latent_heat_sublim_d, mu_c_d, nu_d, lamc_d, mu_r_d,
    lamr_d, vap_liq_exchange_d, ze_rain_d, ze_ice_d, diag_vmi_d, diag_effi_d,
    diag_di_d, rho_qi_d, diag_ze_d, diag_effc_d
  };

  ekat::pack::device_to_host({
      rho, inv_rho, rhofaci, qv, th, qc, nc, qr, nr, qi, ni, qm, bm,
      latent_heat_vapor, latent_heat_sublim, mu_c, nu, lamc, mu_r, lamr, vap_liq_exchange, ze_rain, ze_ice,
      diag_vmi, diag_effi, diag_di, rho_qi, diag_ze, diag_effc
    },
    nk, inout_views);
}

void p3_main_f(
  Real* qc, Real* nc, Real* qr, Real* nr, Real* th, Real* qv, Real dt,
  Real* qi, Real* qm, Real* ni, Real* bm, Real* pres, Real* dz,
  Real* nc_nuceat_tend, Real* ni_activated, Real* inv_qc_relvar, Int it, Real* precip_liq_surf,
  Real* precip_ice_surf, Int its, Int ite, Int kts, Int kte, Real* diag_effc,
  Real* diag_effi, Real* rho_qi, bool do_predict_nc, Real* dpres, Real* exner,
  Real* cmeiout, Real* precip_total_tend, Real* nevapr, Real* qr_evap_tend, Real* precip_liq_flux,
  Real* precip_ice_flux, Real* cld_frac_r, Real* cld_frac_l, Real* cld_frac_i, Real* mu_c, Real* lamc,
  Real* liq_ice_exchange, Real* vap_liq_exchange, Real* vap_ice_exchange, Real* qv_prev, Real* t_prev)
{
  using P3F  = Functions<Real, DefaultDevice>;

  using Spack      = typename P3F::Spack;
  using view_2d    = typename P3F::view_2d<Spack>;
  using sview_1d   = typename P3F::view_1d<Real>;
  using sview_2d   = typename P3F::view_2d<Real>;

  EKAT_REQUIRE_MSG(its == 1, "its must be 1, got " << its);
  EKAT_REQUIRE_MSG(kts == 1, "kts must be 1, got " << kts);

  // Adjust for 0-based indexing
  its  -= 1;
  ite  -= 1;
  kts  -= 1;
  kte  -= 1;

  const Int nj    = (ite - its) + 1;
  const Int nk    = (kte - kts) + 1;

  // Set up views, pretend all views are input views for the sake of initializing kokkos views
  Kokkos::Array<view_2d, P3MainData::NUM_ARRAYS> temp_d;
  Kokkos::Array<size_t,  P3MainData::NUM_ARRAYS> dim1_sizes;
  Kokkos::Array<size_t,  P3MainData::NUM_ARRAYS> dim2_sizes;
  Kokkos::Array<const Real*, P3MainData::NUM_ARRAYS> ptr_array = {
    pres, dz, nc_nuceat_tend, ni_activated, dpres, exner, cld_frac_i, cld_frac_l, cld_frac_r, inv_qc_relvar,
    qc, nc, qr, nr, qi, qm, ni, bm, qv, th, qv_prev, t_prev, diag_effc, diag_effi,
    rho_qi, mu_c, lamc, cmeiout, precip_total_tend, nevapr, qr_evap_tend, liq_ice_exchange,
    vap_liq_exchange, vap_ice_exchange, precip_liq_flux, precip_ice_flux, precip_liq_surf, precip_ice_surf
  };

  for (size_t i = 0; i < P3MainData::NUM_ARRAYS; ++i) dim1_sizes[i] = nj;
  for (size_t i = 0; i < P3MainData::NUM_ARRAYS; ++i) dim2_sizes[i] = nk;

  //PMC - hardcoding the index for each variable is very brittle :-(.
  dim2_sizes[34] = nk+1; // precip_liq_flux
  dim2_sizes[35] = nk+1; // precip_ice_flux
  dim1_sizes[36] = 1; dim2_sizes[36] = nj; // precip_liq_surf
  dim1_sizes[37] = 1; dim2_sizes[37] = nj; // precip_ice_surf

  // Initialize outputs to avoid uninitialized read warnings in memory checkers
  for (size_t i = P3MainData::NUM_INPUT_ARRAYS; i < P3MainData::NUM_ARRAYS; ++i) {
    for (size_t j = 0; j < dim1_sizes[i]*dim2_sizes[i]; ++j) {
      const_cast<Real*>(ptr_array[i])[j] = 0;
    }
  }

  ekat::pack::host_to_device(ptr_array, dim1_sizes, dim2_sizes, temp_d, true);

  int counter = 0;
  view_2d
    pres_d                 (temp_d[counter++]), //0
    dz_d                   (temp_d[counter++]),
    nc_nuceat_tend_d       (temp_d[counter++]),
    ni_activated_d         (temp_d[counter++]),
    dpres_d                (temp_d[counter++]), 
    exner_d                (temp_d[counter++]), //5
    cld_frac_i_d           (temp_d[counter++]),
    cld_frac_l_d           (temp_d[counter++]),
    cld_frac_r_d           (temp_d[counter++]),
    inv_qc_relvar_d        (temp_d[counter++]), 
    qc_d                   (temp_d[counter++]), //10
    nc_d                   (temp_d[counter++]),
    qr_d                   (temp_d[counter++]),
    nr_d                   (temp_d[counter++]),
    qi_d                   (temp_d[counter++]), 
    qm_d                   (temp_d[counter++]), //15
    ni_d                   (temp_d[counter++]),
    bm_d                   (temp_d[counter++]),
    qv_d                   (temp_d[counter++]),
    th_d                   (temp_d[counter++]), 
    qv_prev_d              (temp_d[counter++]), //20
    t_prev_d               (temp_d[counter++]),
    diag_effc_d            (temp_d[counter++]),
    diag_effi_d            (temp_d[counter++]),
    rho_qi_d               (temp_d[counter++]), 
    mu_c_d                 (temp_d[counter++]), //25
    lamc_d                 (temp_d[counter++]),
    cmeiout_d              (temp_d[counter++]),
    precip_total_tend_d    (temp_d[counter++]),
    nevapr_d               (temp_d[counter++]), 
    qr_evap_tend_d         (temp_d[counter++]), //30
    liq_ice_exchange_d     (temp_d[counter++]),
    vap_liq_exchange_d     (temp_d[counter++]),
    vap_ice_exchange_d     (temp_d[counter++]),
    precip_liq_flux_d      (temp_d[counter++]), 
    precip_ice_flux_d      (temp_d[counter++]), //35
    precip_liq_surf_temp_d (temp_d[counter++]),
    precip_ice_surf_temp_d (temp_d[counter++]); //37

  // Special cases: precip_liq_surf=1d<scalar>(ni), precip_ice_surf=1d<scalar>(ni), col_location=2d<scalar>(nj, 3)
  sview_1d precip_liq_surf_d("precip_liq_surf_d", nj), precip_ice_surf_d("precip_ice_surf_d", nj);
  sview_2d col_location_d("col_location_d", nj, 3);

  Kokkos::parallel_for(nj, KOKKOS_LAMBDA(const Int& i) {
    precip_liq_surf_d(i) = precip_liq_surf_temp_d(0, i / Spack::n)[i % Spack::n];
    precip_ice_surf_d(i) = precip_ice_surf_temp_d(0, i / Spack::n)[i % Spack::n];

    for (int j = 0; j < 3; ++j) {
      col_location_d(i, j) = i+1;
    }
  });
  
  // Pack our data into structs and ship it off to p3_main.
  P3F::P3PrognosticState prog_state{qc_d, nc_d, qr_d, nr_d, qi_d, qm_d,
                                    ni_d, bm_d, qv_d, th_d};
  P3F::P3DiagnosticInputs diag_inputs{nc_nuceat_tend_d, ni_activated_d, inv_qc_relvar_d, cld_frac_i_d,
                                      cld_frac_l_d, cld_frac_r_d, pres_d, dz_d, dpres_d,
                                      exner_d, qv_prev_d, t_prev_d};
  P3F::P3DiagnosticOutputs diag_outputs{mu_c_d, lamc_d, cmeiout_d, precip_liq_surf_d,
                                        precip_ice_surf_d, diag_effc_d, diag_effi_d,
                                        rho_qi_d, precip_total_tend_d, nevapr_d,
                                        qr_evap_tend_d, precip_liq_flux_d, precip_ice_flux_d};
  P3F::P3Infrastructure infrastructure{dt, it, its, ite, kts, kte,
                                       do_predict_nc, col_location_d};
  P3F::P3HistoryOnly history_only{liq_ice_exchange_d, vap_liq_exchange_d,
                                  vap_ice_exchange_d};
  
  P3F::p3_main(prog_state, diag_inputs, diag_outputs, infrastructure,
               history_only, nj, nk);
  
  Kokkos::parallel_for(nj, KOKKOS_LAMBDA(const Int& i) {
    precip_liq_surf_temp_d(0, i / Spack::n)[i % Spack::n] = precip_liq_surf_d(i);
    precip_ice_surf_temp_d(0, i / Spack::n)[i % Spack::n] = precip_ice_surf_d(i);
  });

  // Sync back to host
  Kokkos::Array<view_2d, P3MainData::NUM_ARRAYS - 12> inout_views = {
    qc_d, nc_d, qr_d, nr_d, qi_d, qm_d, ni_d, bm_d, qv_d, th_d, //10 in this row
    diag_effc_d, diag_effi_d, rho_qi_d, mu_c_d, lamc_d, cmeiout_d, precip_total_tend_d, // 7 in this row
    nevapr_d, qr_evap_tend_d, liq_ice_exchange_d, vap_liq_exchange_d, // 4 in this row
    vap_ice_exchange_d, precip_liq_flux_d, precip_ice_flux_d, precip_liq_surf_temp_d, precip_ice_surf_temp_d //5 in this row. 26 total
  };
  Kokkos::Array<size_t,  P3MainData::NUM_ARRAYS - 12> dim1_sizes_out;
  Kokkos::Array<size_t,  P3MainData::NUM_ARRAYS - 12> dim2_sizes_out;
  for (size_t i = 0; i < P3MainData::NUM_ARRAYS - 12; ++i) dim1_sizes_out[i] = nj;
  for (size_t i = 0; i < P3MainData::NUM_ARRAYS - 12; ++i) dim2_sizes_out[i] = nk;

  dim2_sizes_out[22] = nk+1; // precip_liq_flux
  dim2_sizes_out[23] = nk+1; // precip_ice_flux
  dim1_sizes_out[24] = 1; dim2_sizes_out[24] = nj; // precip_liq_surf
  dim1_sizes_out[25] = 1; dim2_sizes_out[25] = nj; // precip_ice_surf
  
  ekat::pack::device_to_host({
      qc, nc, qr, nr, qi, qm, ni, bm, qv, th, diag_effc, diag_effi,
      rho_qi, mu_c, lamc, cmeiout, precip_total_tend, nevapr, qr_evap_tend, liq_ice_exchange,
      vap_liq_exchange, vap_ice_exchange, precip_liq_flux, precip_ice_flux, precip_liq_surf, precip_ice_surf
    },
    dim1_sizes_out, dim2_sizes_out, inout_views, true);
}

} // namespace p3
} // namespace scream<|MERGE_RESOLUTION|>--- conflicted
+++ resolved
@@ -205,15 +205,9 @@
 
 void p3_main_part2_c(
   Int kts, Int kte, Int kbot, Int ktop, Int kdir, bool do_predict_nc, Real dt, Real inv_dt,
-<<<<<<< HEAD
   Real* pres, Real* dpres, Real* dz, Real* nc_nuceat_tend, Real* exner, Real* inv_exner, Real* inv_cld_frac_l, Real* inv_cld_frac_i, 
   Real* inv_cld_frac_r, Real* ni_activated, Real* inv_qc_relvar, Real* cld_frac_i, Real* cld_frac_l, Real* cld_frac_r, Real* qv_prev, Real* t_prev, 
   Real* t, Real* rho, Real* inv_rho, Real* qv_sat_l, Real* qv_sat_i, Real* qv_supersat_i, Real* rhofacr, Real* rhofaci, Real* acn, 
-=======
-  Real* pres, Real* dpres, Real* dz, Real* nc_nuceat_tend, Real* exner, Real* inv_exner, Real* inv_cld_frac_l, Real* inv_cld_frac_i,
-  Real* inv_cld_frac_r, Real* ni_activated, Real* inv_qc_relvar, Real* cld_frac_i, Real* cld_frac_l, Real* cld_frac_r,
-  Real* t, Real* rho, Real* inv_rho, Real* qv_sat_l, Real* qv_sat_i, Real* qv_supersat_i, Real* rhofacr, Real* rhofaci, Real* acn,
->>>>>>> 52d195b4
   Real* qv, Real* th, Real* qc, Real* nc, Real* qr, Real* nr, Real* qi, Real* ni,
   Real* qm, Real* bm, Real* latent_heat_vapor, Real* latent_heat_sublim, Real* latent_heat_fusion, Real* qc_incld,
   Real* qr_incld, Real* qi_incld, Real* qm_incld, Real* nc_incld, Real* nr_incld,
@@ -754,51 +748,9 @@
 
 P3MainPart2Data::P3MainPart2Data(
   Int kts_, Int kte_, Int kbot_, Int ktop_, Int kdir_,
-<<<<<<< HEAD
-  bool do_predict_nc_, Real dt_,
-  const std::array< std::pair<Real, Real>, NUM_ARRAYS >& ranges) :
-  kts(kts_), kte(kte_), kbot(kbot_), ktop(ktop_), kdir(kdir_),
-  do_predict_nc(do_predict_nc_), dt(dt_), inv_dt(1 / dt),
-  m_nk((kte_ - kts_) + 1),
-  m_data( NUM_ARRAYS * m_nk, 0.0)
-{
-  std::array<Real**, NUM_ARRAYS> ptrs = {
-    &pres, &dpres, &dz, &nc_nuceat_tend, &exner, &inv_exner, &inv_cld_frac_l, &inv_cld_frac_i, &inv_cld_frac_r, &ni_activated, &inv_qc_relvar, &cld_frac_i, &cld_frac_l, &cld_frac_r, &qv_prev, &t_prev, 
-    &t, &rho, &inv_rho, &qv_sat_l, &qv_sat_i, &qv_supersat_i, &rhofacr, &rhofaci, &acn,
-    &qv, &th, &qc, &nc, &qr, &nr, &qi, &ni, &qm, &bm, &latent_heat_vapor, &latent_heat_sublim, &latent_heat_fusion, &qc_incld, &qr_incld,
-    &qi_incld, &qm_incld, &nc_incld, &nr_incld, &ni_incld, &bm_incld, &mu_c, &nu, &lamc, &cdist, &cdist1,
-    &cdistr, &mu_r, &lamr, &logn0r, &cmeiout, &precip_total_tend, &nevapr, &qr_evap_tend, &vap_liq_exchange,
-    &vap_ice_exchange, &liq_ice_exchange, &pratot, &prctot
-  };
-
-  gen_random_data(ranges, ptrs, m_data.data(), m_nk);
-
-  // overwrite invs
-  for (Int k = 0; k < m_nk; ++k) {
-    inv_rho[k]   = 1 / rho[k];
-    inv_exner[k] = 1 / exner[k];
-    inv_cld_frac_l[k] = 1 / cld_frac_l[k];
-    inv_cld_frac_i[k] = 1 / cld_frac_i[k];
-    inv_cld_frac_r[k] = 1 / cld_frac_r[k];
-  }
-}
-
-P3MainPart2Data::P3MainPart2Data(const P3MainPart2Data& rhs) :
-  kts(rhs.kts), kte(rhs.kte), kbot(rhs.kbot), ktop(rhs.ktop), kdir(rhs.kdir),
-  do_predict_nc(rhs.do_predict_nc), dt(rhs.dt), inv_dt(rhs.inv_dt),
-  m_nk(rhs.m_nk),
-  m_data(rhs.m_data)
-{
-  Int offset = 0;
-  Real* data_begin = m_data.data();
-
-  std::array<Real**, NUM_ARRAYS> ptrs = {
-    &pres, &dpres, &dz, &nc_nuceat_tend, &exner, &inv_exner, &inv_cld_frac_l, &inv_cld_frac_i, &inv_cld_frac_r, &ni_activated, &inv_qc_relvar, &cld_frac_i, &cld_frac_l, &cld_frac_r, &qv_prev, &t_prev,
-=======
   bool do_predict_nc_, Real dt_) :
   PhysicsTestData((kte_ - kts_) + 1, {
-    &pres, &dpres, &dz, &nc_nuceat_tend, &exner, &inv_exner, &inv_cld_frac_l, &inv_cld_frac_i, &inv_cld_frac_r, &ni_activated, &inv_qc_relvar, &cld_frac_i, &cld_frac_l, &cld_frac_r,
->>>>>>> 52d195b4
+    &pres, &dpres, &dz, &nc_nuceat_tend, &exner, &inv_exner, &inv_cld_frac_l, &inv_cld_frac_i, &inv_cld_frac_r, &ni_activated, &inv_qc_relvar, &cld_frac_i, &cld_frac_l, &cld_frac_r, &qv_prev, &t_prev,
     &t, &rho, &inv_rho, &qv_sat_l, &qv_sat_i, &qv_supersat_i, &rhofacr, &rhofaci, &acn,
     &qv, &th, &qc, &nc, &qr, &nr, &qi, &ni, &qm, &bm, &latent_heat_vapor, &latent_heat_sublim, &latent_heat_fusion, &qc_incld, &qr_incld,
     &qi_incld, &qm_incld, &nc_incld, &nr_incld, &ni_incld, &bm_incld, &mu_c, &nu, &lamc, &cdist, &cdist1,
@@ -856,40 +808,10 @@
     &inv_qc_relvar, &qc, &nc, &qr, &nr, &qi, &qm, &ni, &bm, &qv, &th,
     &diag_effc, &diag_effi, &rho_qi, &mu_c, &lamc, &cmeiout, &precip_total_tend, &nevapr,
     &qr_evap_tend, &liq_ice_exchange, &vap_liq_exchange, &vap_ice_exchange, &precip_liq_flux,
-<<<<<<< HEAD
-    &precip_ice_flux, &precip_liq_surf, &precip_ice_surf, &qv_prev, &t_prev
-  };
-
-  gen_random_data(ranges, ptrs, m_data.data(), m_nt);
-}
-
-P3MainData::P3MainData(const P3MainData& rhs) :
-  its(rhs.its), ite(rhs.ite), kts(rhs.kts), kte(rhs.kte), it(rhs.it), dt(rhs.dt), do_predict_nc(rhs.do_predict_nc),
-  m_ni(rhs.m_ni), m_nk(rhs.m_nk), m_nt(rhs.m_nt),
-  m_data(rhs.m_data)
-{
-  Int offset = 0;
-  Real* data_begin = m_data.data();
-
-  std::array<Real**, NUM_ARRAYS> ptrs = {
-    &pres, &dz, &nc_nuceat_tend, &ni_activated, &dpres, &exner, &cld_frac_i, &cld_frac_l, &cld_frac_r,
-    &inv_qc_relvar, &qc, &nc, &qr, &nr, &qi, &qm, &ni, &bm, &qv, &th,
-    &diag_effc, &diag_effi, &rho_qi, &mu_c, &lamc, &cmeiout, &precip_total_tend, &nevapr,
-    &qr_evap_tend, &liq_ice_exchange, &vap_liq_exchange, &vap_ice_exchange, &precip_liq_flux,
-    &precip_ice_flux, &precip_liq_surf, &precip_ice_surf, &qv_prev, &t_prev
-  };
-
-  for (size_t i = 0; i < NUM_ARRAYS; ++i) {
-    *ptrs[i] = data_begin + offset;
-    offset += m_nt;
-  }
-}
-=======
-    &precip_ice_flux},
+    &precip_ice_flux &qv_prev, &t_prev},
     {&precip_liq_surf, &precip_ice_surf}), // these two are (ni, nk+1)
   its(its_), ite(ite_), kts(kts_), kte(kte_), it(it_), dt(dt_), do_predict_nc(do_predict_nc_)
 {}
->>>>>>> 52d195b4
 
 //This is the variable ordering from micro_p3.F90
 void p3_main(P3MainData& d)
@@ -2901,15 +2823,9 @@
 
 void p3_main_part2_f(
   Int kts, Int kte, Int kbot, Int ktop, Int kdir, bool do_predict_nc, Real dt, Real inv_dt,
-<<<<<<< HEAD
   Real* pres, Real* dpres, Real* dz, Real* nc_nuceat_tend, Real* exner, Real* inv_exner, Real* inv_cld_frac_l, Real* inv_cld_frac_i, 
   Real* inv_cld_frac_r, Real* ni_activated, Real* inv_qc_relvar, Real* cld_frac_i, Real* cld_frac_l, Real* cld_frac_r, Real* qv_prev, Real* t_prev,
   Real* t, Real* rho, Real* inv_rho, Real* qv_sat_l, Real* qv_sat_i, Real* qv_supersat_i, Real* rhofacr, Real* rhofaci, 
-=======
-  Real* pres, Real* dpres, Real* dz, Real* nc_nuceat_tend, Real* exner, Real* inv_exner, Real* inv_cld_frac_l, Real* inv_cld_frac_i,
-  Real* inv_cld_frac_r, Real* ni_activated, Real* inv_qc_relvar, Real* cld_frac_i, Real* cld_frac_l, Real* cld_frac_r,
-  Real* t, Real* rho, Real* inv_rho, Real* qv_sat_l, Real* qv_sat_i, Real* qv_supersat_i, Real* rhofacr, Real* rhofaci,
->>>>>>> 52d195b4
   Real* acn, Real* qv, Real* th, Real* qc, Real* nc, Real* qr, Real* nr, Real* qi, Real* ni,
   Real* qm, Real* bm, Real* latent_heat_vapor, Real* latent_heat_sublim, Real* latent_heat_fusion, Real* qc_incld, Real* qr_incld, Real* qi_incld, Real* qm_incld, Real* nc_incld, Real* nr_incld,
   Real* ni_incld, Real* bm_incld, Real* mu_c, Real* nu, Real* lamc, Real* cdist, Real* cdist1, Real* cdistr, Real* mu_r, Real* lamr, Real* logn0r, Real* cmeiout, Real* precip_total_tend,
