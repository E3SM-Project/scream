module shoc_iso_f
  use iso_c_binding
  implicit none

#include "scream_config.f"
#ifdef SCREAM_DOUBLE_PRECISION
# define c_real c_double
#else
# define c_real c_float
#endif

!
! This file contains bridges from shoc fortran to scream c++.
!

interface

  subroutine calc_shoc_varorcovar_f(shcol, nlev, nlevi, tunefac, isotropy_zi, tkh_zi, dz_zi, invar1, invar2, varorcovar) bind (C)
    use iso_c_binding

    integer(kind=c_int), intent(in), value :: shcol
    integer(kind=c_int), intent(in), value :: nlev
    integer(kind=c_int), intent(in), value :: nlevi
    real(kind=c_real), intent(in), value :: tunefac
    real(kind=c_real), intent(in) :: isotropy_zi(shcol,nlevi)
    real(kind=c_real), intent(in) :: tkh_zi(shcol,nlevi)
    real(kind=c_real), intent(in) :: dz_zi(shcol,nlevi)
    real(kind=c_real), intent(in) :: invar1(shcol,nlev)
    real(kind=c_real), intent(in) :: invar2(shcol,nlev)

    real(kind=c_real), intent(inout) :: varorcovar(shcol,nlevi)

  end subroutine calc_shoc_varorcovar_f

  subroutine calc_shoc_vertflux_f(shcol, nlev, nlevi, tkh_zi, dz_zi, invar, vertflux) bind (C)
    use iso_c_binding

    integer(kind=c_int), intent(in), value :: shcol
    integer(kind=c_int), intent(in), value :: nlev
    integer(kind=c_int), intent(in), value :: nlevi
    real(kind=c_real), intent(in) :: tkh_zi(shcol,nlevi)
    real(kind=c_real), intent(in) :: dz_zi(shcol,nlevi)
    real(kind=c_real), intent(in) :: invar(shcol,nlev)

    real(kind=c_real), intent(inout) :: vertflux(shcol,nlevi)

  end subroutine calc_shoc_vertflux_f

  subroutine shoc_diag_second_moments_srf_f(shcol, wthl_sfc, uw_sfc, vw_sfc, ustar2, wstar) bind(C)
    use iso_c_binding

    integer(kind=c_int), value, intent(in) :: shcol

    ! arguments
    real(kind=c_real), intent(in) :: wthl_sfc(shcol)
    real(kind=c_real), intent(in) :: uw_sfc(shcol)
    real(kind=c_real), intent(in) :: vw_sfc(shcol)
    real(kind=c_real), intent(out) :: ustar2(shcol)
    real(kind=c_real), intent(out) :: wstar(shcol)

  end subroutine shoc_diag_second_moments_srf_f

  subroutine shoc_diag_second_moments_ubycond_f(shcol, thl_sec, qw_sec, wthl_sec, wqw_sec, qwthl_sec, uw_sec, vw_sec, wtke_sec) bind(C)
    use iso_c_binding

    ! argmens
    integer(kind=c_int), value, intent(in) :: shcol
    real(kind=c_real), intent(out)  :: thl_sec(shcol), qw_sec(shcol), qwthl_sec(shcol),wthl_sec(shcol),wqw_sec(shcol), &
         uw_sec(shcol), vw_sec(shcol), wtke_sec(shcol)

  end subroutine shoc_diag_second_moments_ubycond_f

  subroutine update_host_dse_f(shcol, nlev, thlm, shoc_ql, exner, zt_grid, &
       phis, host_dse) bind (C)
    use iso_c_binding

    integer(kind=c_int), intent(in), value :: shcol
    integer(kind=c_int), intent(in), value :: nlev
    real(kind=c_real), intent(in) :: thlm(shcol,nlev)
    real(kind=c_real), intent(in) :: shoc_ql(shcol,nlev)
    real(kind=c_real), intent(in) :: exner(shcol,nlev)
    real(kind=c_real), intent(in) :: zt_grid(shcol,nlev)
    real(kind=c_real), intent(in) :: phis(shcol)

    real(kind=c_real), intent(out) :: host_dse(shcol,nlev)

  end subroutine update_host_dse_f

  subroutine compute_diag_third_shoc_moment_f(shcol, nlev, nlevi, w_sec, thl_sec, &
                                              wthl_sec, tke, dz_zt, &
                                              dz_zi, isotropy_zi, &
                                              brunt_zi, w_sec_zi, thetal_zi, &
                                              w3) bind(C)
    use iso_c_binding

    integer(kind=c_int), intent(in), value :: shcol
    integer(kind=c_int), intent(in), value :: nlev
    integer(kind=c_int), intent(in), value :: nlevi
    real(kind=c_real), intent(in) :: w_sec(shcol,nlev)
    real(kind=c_real), intent(in) :: thl_sec(shcol,nlevi)
    real(kind=c_real), intent(in) :: wthl_sec(shcol,nlevi)
    real(kind=c_real), intent(in) :: tke(shcol,nlev)
    real(kind=c_real), intent(in) :: dz_zt(shcol,nlev)
    real(kind=c_real), intent(in) :: dz_zi(shcol,nlevi)
    real(kind=c_real), intent(in) :: isotropy_zi(shcol,nlevi)
    real(kind=c_real), intent(in) :: brunt_zi(shcol,nlevi)
    real(kind=c_real), intent(in) :: w_sec_zi(shcol,nlevi)
    real(kind=c_real), intent(in) :: thetal_zi(shcol,nlevi)

    real(kind=c_real), intent(out) :: w3(shcol,nlevi)

  end subroutine compute_diag_third_shoc_moment_f

  subroutine check_tke_f(shcol, nlev, tke) bind(C)

    use iso_c_binding

    integer(kind=c_int), intent(in), value :: shcol
    integer(kind=c_int), intent(in), value :: nlev

    real(kind=c_real), intent(inout) :: tke(shcol,nlev)

  end subroutine check_tke_f

  subroutine shoc_pblintd_init_pot_f(shcol, nlev, thl, ql, q, thv) bind(C)
    use iso_c_binding

    integer(kind=c_int), value, intent(in) :: shcol, nlev
    real(kind=c_real), intent(in)  :: thl(shcol, nlev), ql(shcol, nlev), q(shcol,nlev)
    real(kind=c_real), intent(out) :: thv(shcol, nlev)

  end subroutine shoc_pblintd_init_pot_f

  subroutine compute_shoc_mix_shoc_length_f(nlev,shcol,tke,brunt,tscale,&
       zt_grid,l_inf,shoc_mix) bind (C)
    use iso_c_binding

    integer(kind=c_int), intent(in), value :: nlev
    integer(kind=c_int), intent(in), value :: shcol
    real(kind=c_real), intent(in) :: tke(shcol,nlev)
    real(kind=c_real), intent(in) :: brunt(shcol,nlev)
    real(kind=c_real), intent(in) :: tscale(shcol)
    real(kind=c_real), intent(in) :: zt_grid(shcol,nlev)
    real(kind=c_real), intent(in) :: l_inf(shcol)

    real(kind=c_real), intent(out) :: shoc_mix(shcol,nlev)

  end subroutine compute_shoc_mix_shoc_length_f

  subroutine linear_interp_f(x1, x2, y1, y2, km1, km2, ncol, minthresh) bind(C)
    use iso_c_binding

    integer(kind=c_int) , value, intent(in) :: km1, km2, ncol
    real(kind=c_real) , intent(in), dimension(ncol, km1) :: x1, y1
    real(kind=c_real) , intent(in), dimension(ncol, km2) :: x2
    real(kind=c_real) , intent(out), dimension(ncol, km2) :: y2
    real(kind=c_real) , value, intent(in) :: minthresh
  end subroutine linear_interp_f

subroutine clipping_diag_third_shoc_moments_f(nlevi,shcol,w_sec_zi,w3) bind (C)
  use iso_c_binding

  integer(kind=c_int), intent(in), value :: nlevi
  integer(kind=c_int), intent(in), value :: shcol
  real(kind=c_real), intent(in) :: w_sec_zi(shcol,nlevi)

  real(kind=c_real), intent(inout) :: w3(shcol,nlevi)

end subroutine clipping_diag_third_shoc_moments_f

subroutine shoc_energy_integrals_f(shcol, nlev, host_dse, pdel,&
                                   rtm, rcm, u_wind, v_wind,&
                                   se_int, ke_int, wv_int, wl_int) bind (C)
  use iso_c_binding

  integer(kind=c_int), intent(in), value :: shcol
  integer(kind=c_int), intent(in), value :: nlev
  real(kind=c_real), intent(in) :: host_dse(shcol,nlev)
  real(kind=c_real), intent(in) :: pdel(shcol,nlev)
  real(kind=c_real), intent(in) :: rtm(shcol,nlev)
  real(kind=c_real), intent(in) :: rcm(shcol,nlev)
  real(kind=c_real), intent(in) :: u_wind(shcol,nlev)
  real(kind=c_real), intent(in) :: v_wind(shcol,nlev)

  real(kind=c_real), intent(out) :: se_int(shcol)
  real(kind=c_real), intent(out) :: ke_int(shcol)
  real(kind=c_real), intent(out) :: wv_int(shcol)
  real(kind=c_real), intent(out) :: wl_int(shcol)

end subroutine shoc_energy_integrals_f

subroutine diag_second_moments_lbycond_f(shcol, wthl_sfc, wqw_sfc, uw_sfc, vw_sfc, ustar2, wstar, &
  wthl_sec, wqw_sec, uw_sec, vw_sec, wtke_sec, thl_sec, qw_sec, qwthl_sec) bind(C)
  use iso_c_binding

  integer(kind=c_int) , value, intent(in) :: shcol
  real(kind=c_real) , intent(in), dimension(shcol) :: wthl_sfc, wqw_sfc, uw_sfc, vw_sfc, ustar2, wstar
  real(kind=c_real) , intent(out), dimension(shcol) :: wthl_sec, wqw_sec, uw_sec, vw_sec, wtke_sec, thl_sec, qw_sec, qwthl_sec
end subroutine diag_second_moments_lbycond_f

subroutine diag_second_moments_f(shcol, nlev, nlevi, thetal, qw, u_wind, v_wind, tke, isotropy, tkh, tk, dz_zi, zt_grid, zi_grid, &
                                 shoc_mix, thl_sec, qw_sec, wthl_sec, wqw_sec, qwthl_sec, uw_sec, vw_sec, wtke_sec, w_sec) bind(C)
  use iso_c_binding

  integer(kind=c_int) , value, intent(in) :: shcol, nlev, nlevi
  real(kind=c_real) , intent(in), dimension(shcol, nlev) :: thetal, qw, u_wind, v_wind, tke, isotropy, tkh, tk, zt_grid, shoc_mix
  real(kind=c_real) , intent(in), dimension(shcol, nlevi) :: dz_zi, zi_grid
  real(kind=c_real) , intent(inout), dimension(shcol, nlevi) :: thl_sec, qw_sec, wthl_sec, wqw_sec, qwthl_sec, uw_sec, vw_sec, wtke_sec
  real(kind=c_real) , intent(out), dimension(shcol, nlev) :: w_sec
end subroutine diag_second_moments_f

  subroutine diag_second_shoc_moments_f(shcol, nlev, nlevi, thetal, qw, u_wind, v_wind, tke, isotropy, tkh, tk, dz_zi, zt_grid, &
                                        zi_grid, shoc_mix, wthl_sfc, wqw_sfc, uw_sfc, vw_sfc, thl_sec, qw_sec, wthl_sec, wqw_sec, &
                                        qwthl_sec, uw_sec, vw_sec, wtke_sec, w_sec) bind(C)
    use iso_c_binding

    integer(kind=c_int) , value, intent(in) :: shcol, nlev, nlevi
    real(kind=c_real) , intent(in), dimension(shcol, nlev) :: thetal, qw, u_wind, v_wind, tke, isotropy, tkh, tk, zt_grid, shoc_mix
    real(kind=c_real) , intent(in), dimension(shcol, nlevi) :: dz_zi, zi_grid
    real(kind=c_real) , intent(in), dimension(shcol) :: wthl_sfc, wqw_sfc, uw_sfc, vw_sfc
    real(kind=c_real) , intent(out), dimension(shcol, nlevi) :: thl_sec, qw_sec, wthl_sec, wqw_sec, qwthl_sec, uw_sec, vw_sec, wtke_sec
    real(kind=c_real) , intent(out), dimension(shcol, nlev) :: w_sec
  end subroutine diag_second_shoc_moments_f

subroutine compute_brunt_shoc_length_f(nlev, nlevi, shcol, dz_zt, thv, thv_zi, brunt) bind(C)
  use iso_c_binding

  integer(kind=c_int) , value, intent(in) :: nlev, nlevi, shcol
  real(kind=c_real) , intent(in), dimension(shcol, nlev) :: dz_zt, thv
  real(kind=c_real) , intent(in), dimension(shcol, nlevi) :: thv_zi
  real(kind=c_real) , intent(out), dimension(shcol, nlev) :: brunt

end subroutine compute_brunt_shoc_length_f

subroutine compute_l_inf_shoc_length_f(nlev,shcol,zt_grid,dz_zt,tke,l_inf) bind (C)
  use iso_c_binding

  integer(kind=c_int), intent(in), value :: nlev
  integer(kind=c_int), intent(in), value :: shcol

  real(kind=c_real), intent(in) :: zt_grid(shcol,nlev)
  real(kind=c_real), intent(in) :: dz_zt(shcol,nlev)
  real(kind=c_real), intent(in) :: tke(shcol,nlev)

  real(kind=c_real), intent(out) :: l_inf(shcol)

end subroutine compute_l_inf_shoc_length_f

subroutine check_length_scale_shoc_length_f(nlev, shcol, host_dx, host_dy, shoc_mix) bind(C)
  use iso_c_binding

  integer(kind=c_int) , value, intent(in) :: nlev, shcol
  real(kind=c_real) , intent(in), dimension(shcol) :: host_dx, host_dy
  real(kind=c_real) , intent(inout), dimension(shcol, nlev) :: shoc_mix

end subroutine check_length_scale_shoc_length_f

subroutine compute_conv_vel_shoc_length_f(nlev,shcol,pblh,zt_grid,dz_zt,&
                                          thv,wthv_sec,conv_vel) bind (C)
  use iso_c_binding

  integer(kind=c_int), intent(in), value :: nlev
  integer(kind=c_int), intent(in), value :: shcol
  real(kind=c_real), intent(in) :: pblh(shcol)
  real(kind=c_real), intent(in) :: zt_grid(shcol,nlev)
  real(kind=c_real), intent(in) :: dz_zt(shcol,nlev)
  real(kind=c_real), intent(in) :: thv(shcol,nlev)
  real(kind=c_real), intent(in) :: wthv_sec(shcol,nlev)

  real(kind=c_real), intent(out) :: conv_vel(shcol)

end subroutine compute_conv_vel_shoc_length_f

subroutine shoc_diag_obklen_f(shcol, uw_sfc, vw_sfc, wthl_sfc, wqw_sfc, thl_sfc, cldliq_sfc, qv_sfc, ustar, kbfs, obklen) bind(C)
  use iso_c_binding

  integer(kind=c_int) , value, intent(in) :: shcol
  real(kind=c_real) , intent(in), dimension(shcol) :: uw_sfc, vw_sfc, wthl_sfc, wqw_sfc, thl_sfc, cldliq_sfc, qv_sfc
  real(kind=c_real) , intent(out), dimension(shcol) :: ustar, kbfs, obklen

end subroutine shoc_diag_obklen_f

subroutine shoc_pblintd_cldcheck_f(shcol, nlev, nlevi, zi, cldn, pblh) bind(C)
  use iso_c_binding

  integer(kind=c_int), value, intent(in) :: shcol, nlev, nlevi
  real(kind=c_real), intent(in) :: zi(shcol, nlevi), cldn(shcol, nlev)
  real(kind=c_real), intent(inout) :: pblh(shcol)
end subroutine shoc_pblintd_cldcheck_f

subroutine compute_conv_time_shoc_length_f(shcol,pblh,conv_vel,tscale) bind (C)
  use iso_c_binding

  integer(kind=c_int), intent(in), value :: shcol
  real(kind=c_real), intent(in) :: pblh(shcol)
  real(kind=c_real), intent(inout) :: conv_vel(shcol)
  real(kind=c_real), intent(out) :: tscale(shcol)

end subroutine compute_conv_time_shoc_length_f

subroutine shoc_length_f(shcol, nlev, nlevi, host_dx, host_dy, pblh, &
                         tke, zt_grid, zi_grid, dz_zt, dz_zi, wthv_sec, thetal, thv, &
                         brunt, shoc_mix) bind (C)
  use iso_c_binding

  integer(kind=c_int), intent(in), value :: shcol
  integer(kind=c_int), intent(in), value :: nlev
  integer(kind=c_int), intent(in), value :: nlevi

  real(kind=c_real), intent(in) :: host_dx(shcol)
  real(kind=c_real), intent(in) :: host_dy(shcol)
  real(kind=c_real), intent(in) :: pblh(shcol)

  real(kind=c_real), intent(in) :: tke(shcol,nlev)
  real(kind=c_real), intent(in) :: zt_grid(shcol,nlev)
  real(kind=c_real), intent(in) :: zi_grid(shcol,nlevi)
  real(kind=c_real), intent(in) :: dz_zt(shcol,nlev)
  real(kind=c_real), intent(in) :: dz_zi(shcol,nlevi)
  real(kind=c_real), intent(in) :: wthv_sec(shcol,nlev)
  real(kind=c_real), intent(in) :: thetal(shcol,nlev)
  real(kind=c_real), intent(in) :: thv(shcol,nlev)

  real(kind=c_real), intent(out) :: brunt(shcol,nlev)
  real(kind=c_real), intent(out) :: shoc_mix(shcol,nlev)

end subroutine shoc_length_f

subroutine shoc_energy_fixer_f(shcol, nlev, nlevi, dtime, nadv, zt_grid, zi_grid,&
                               se_b, ke_b, wv_b, wl_b, se_a, ke_a, wv_a, wl_a,&
                               wthl_sfc, wqw_sfc, rho_zt, tke, pint, host_dse) bind(C)
  use iso_c_binding

  integer(kind=c_int) , value, intent(in) :: shcol, nlev, nlevi, nadv
  real(kind=c_real) , value, intent(in) :: dtime
  real(kind=c_real) , intent(in), dimension(shcol, nlev) :: zt_grid, rho_zt, tke
  real(kind=c_real) , intent(in), dimension(shcol, nlevi) :: zi_grid, pint
  real(kind=c_real) , intent(in), dimension(shcol) :: se_b, ke_b, wv_b, wl_b, se_a, ke_a, wv_a, wl_a, wthl_sfc, wqw_sfc
  real(kind=c_real) , intent(inout), dimension(shcol, nlev) :: host_dse

end subroutine shoc_energy_fixer_f

  subroutine compute_shoc_vapor_f(shcol, nlev, qw, ql, qv) bind(C)
    use iso_c_binding

    integer(kind=c_int) , value, intent(in) :: shcol, nlev
    real(kind=c_real) , intent(in), dimension(shcol, nlev) :: qw, ql
    real(kind=c_real) , intent(out), dimension(shcol, nlev) :: qv
  end subroutine compute_shoc_vapor_f

  subroutine update_prognostics_implicit_f(shcol, nlev, nlevi, num_tracer, dtime, dz_zt, dz_zi, rho_zt, zt_grid, zi_grid, tk, tkh, uw_sfc, vw_sfc, wthl_sfc, wqw_sfc, wtracer_sfc, thetal, qw, tracer, tke, u_wind, v_wind) bind(C)
    use iso_c_binding

    integer(kind=c_int) , value, intent(in) :: shcol, nlev, nlevi, num_tracer
    real(kind=c_real) , value, intent(in) :: dtime
    real(kind=c_real) , intent(in), dimension(shcol, nlev) :: dz_zt, rho_zt, zt_grid, tk, tkh
    real(kind=c_real) , intent(in), dimension(shcol, nlevi) :: dz_zi, zi_grid
    real(kind=c_real) , intent(in), dimension(shcol) :: uw_sfc, vw_sfc, wthl_sfc, wqw_sfc
    real(kind=c_real) , intent(in), dimension(shcol, num_tracer) :: wtracer_sfc
    real(kind=c_real) , intent(inout), dimension(shcol, nlev) :: thetal, qw, tke, u_wind, v_wind
    real(kind=c_real) , intent(inout), dimension(shcol, nlev, num_tracer) :: tracer
  end subroutine update_prognostics_implicit_f

subroutine diag_third_shoc_moments_f(shcol, nlev, nlevi, w_sec, thl_sec, wthl_sec, isotropy, brunt,&
                                     thetal, tke, dz_zt, dz_zi, zt_grid, zi_grid, w3) bind(C)
  use iso_c_binding

  integer(kind=c_int) , value, intent(in) :: shcol, nlev, nlevi
  real(kind=c_real) , intent(in), dimension(shcol, nlev) :: w_sec, isotropy, brunt, thetal, tke, dz_zt, zt_grid
  real(kind=c_real) , intent(in), dimension(shcol, nlevi) :: thl_sec, wthl_sec, dz_zi, zi_grid
  real(kind=c_real) , intent(out), dimension(shcol, nlevi) :: w3
end subroutine diag_third_shoc_moments_f

  subroutine adv_sgs_tke_f(nlev, shcol, dtime, shoc_mix, wthv_sec, sterm_zt, tk, tke, a_diss) bind(C)
    use iso_c_binding

    integer(kind=c_int) , value, intent(in) :: nlev, shcol
    real(kind=c_real) , value, intent(in) :: dtime
    real(kind=c_real) , intent(in), dimension(shcol, nlev) :: shoc_mix, wthv_sec, sterm_zt, tk
    real(kind=c_real) , intent(inout), dimension(shcol, nlev) :: tke
    real(kind=c_real) , intent(out), dimension(shcol, nlev) :: a_diss
  end subroutine adv_sgs_tke_f

subroutine shoc_assumed_pdf_f(shcol, nlev, nlevi, thetal, qw, w_field, thl_sec, qw_sec,&
                              wthl_sec, w_sec, wqw_sec, qwthl_sec, w3, pres, zt_grid,&
                              zi_grid, shoc_cldfrac, shoc_ql, wqls, wthv_sec, shoc_ql2) bind(C)
  use iso_c_binding

  integer(kind=c_int) , value, intent(in) :: shcol, nlev, nlevi
  real(kind=c_real) , intent(in), dimension(shcol, nlev) :: thetal, qw, w_field, w_sec, pres, zt_grid
  real(kind=c_real) , intent(in), dimension(shcol, nlevi) :: thl_sec, qw_sec, wthl_sec, wqw_sec, qwthl_sec, w3, zi_grid
  real(kind=c_real) , intent(out), dimension(shcol, nlev) :: shoc_cldfrac, shoc_ql, wqls, wthv_sec, shoc_ql2
end subroutine shoc_assumed_pdf_f

subroutine compute_shr_prod_f(nlevi, nlev, shcol, dz_zi, u_wind, v_wind, sterm) bind(C)
  use iso_c_binding

  integer(kind=c_int) , value, intent(in) :: nlevi, nlev, shcol
  real(kind=c_real) , intent(in), dimension(shcol, nlevi) :: dz_zi
  real(kind=c_real) , intent(in), dimension(shcol, nlev) :: u_wind, v_wind
  real(kind=c_real) , intent(out), dimension(shcol, nlevi) :: sterm
end subroutine compute_shr_prod_f

subroutine compute_tmpi_f(nlevi, shcol, dtime, rho_zi, dz_zi, tmpi) bind(C)
  use iso_c_binding

  integer(kind=c_int), intent(in), value :: nlevi
  integer(kind=c_int), intent(in), value :: shcol
  real(kind=c_real), intent(in), value :: dtime
  real(kind=c_real), intent(in) :: rho_zi(shcol,nlevi)
  real(kind=c_real), intent(in) :: dz_zi(shcol,nlevi)

  real(kind=c_real), intent(out) :: tmpi(shcol,nlevi)
end subroutine compute_tmpi_f

subroutine integ_column_stability_f(nlev, shcol, dz_zt, pres, brunt, brunt_int) bind(C)
  use iso_c_binding

  integer(kind=c_int), intent(in), value :: nlev
  integer(kind=c_int), intent(in), value :: shcol
  real(kind=c_real), intent(in) :: dz_zt(shcol,nlev)
  real(kind=c_real), intent(in) :: pres(shcol,nlev)
  real(kind=c_real), intent(in) :: brunt(shcol,nlev)
  real(kind=c_real), intent(out) :: brunt_int(shcol)

end subroutine integ_column_stability_f

subroutine dp_inverse_f(nlev, shcol, rho_zt, dz_zt, rdp_zt) bind(C)
  use iso_c_binding

  integer(kind=c_int), intent(in), value :: nlev
  integer(kind=c_int), intent(in), value :: shcol
  real(kind=c_real), intent(in) :: rho_zt(shcol,nlev)
  real(kind=c_real), intent(in) :: dz_zt(shcol,nlev)
  real(kind=c_real), intent(out) :: rdp_zt(shcol,nlev)
end subroutine dp_inverse_f

  subroutine shoc_main_f(shcol, nlev, nlevi, dtime, nadv, host_dx, host_dy, thv, zt_grid, zi_grid, pres, presi, pdel, wthl_sfc, wqw_sfc, uw_sfc, vw_sfc, wtracer_sfc, num_qtracers, w_field, exner, phis, host_dse, tke, thetal, qw, u_wind, v_wind, qtracers, wthv_sec, tkh, tk, shoc_ql, shoc_cldfrac, pblh, shoc_mix, isotropy, w_sec, thl_sec, qw_sec, qwthl_sec, wthl_sec, wqw_sec, wtke_sec, uw_sec, vw_sec, w3, wqls_sec, brunt, shoc_ql2) bind(C)
    use iso_c_binding

    integer(kind=c_int) , value, intent(in) :: shcol, nlev, nlevi, nadv, num_qtracers
    real(kind=c_real) , value, intent(in) :: dtime
    real(kind=c_real) , intent(in), dimension(shcol) :: host_dx, host_dy, wthl_sfc, wqw_sfc, uw_sfc, vw_sfc, phis
    real(kind=c_real) , intent(in), dimension(shcol, nlev) :: thv, zt_grid, pres, pdel, w_field, exner
    real(kind=c_real) , intent(in), dimension(shcol, nlevi) :: zi_grid, presi
    real(kind=c_real) , intent(in), dimension(shcol, num_qtracers) :: wtracer_sfc
    real(kind=c_real) , intent(inout), dimension(shcol, nlev) :: host_dse, tke, thetal, qw, u_wind, v_wind, wthv_sec, tkh, tk, shoc_ql, shoc_cldfrac
    real(kind=c_real) , intent(inout), dimension(shcol, nlev, num_qtracers) :: qtracers
    real(kind=c_real) , intent(out), dimension(shcol) :: pblh
    real(kind=c_real) , intent(out), dimension(shcol, nlev) :: shoc_mix, isotropy, w_sec, wqls_sec, brunt, shoc_ql2
    real(kind=c_real) , intent(out), dimension(shcol, nlevi) :: thl_sec, qw_sec, qwthl_sec, wthl_sec, wqw_sec, wtke_sec, uw_sec, vw_sec, w3
  end subroutine shoc_main_f

  subroutine isotropic_ts_f(nlev, shcol, brunt_int, tke, a_diss, brunt, isotropy) bind(C)
    use iso_c_binding

    integer(kind=c_int) , value, intent(in) :: nlev, shcol
    real(kind=c_real) , intent(in), dimension(shcol) :: brunt_int
    real(kind=c_real) , intent(in), dimension(shcol, nlev) :: tke, a_diss, brunt
    real(kind=c_real) , intent(out), dimension(shcol, nlev) :: isotropy
  end subroutine isotropic_ts_f

  subroutine pblintd_height_f(shcol, nlev, z, u, v, ustar, thv, thv_ref, pblh, rino, check) bind(C)
    use iso_c_binding

    integer(kind=c_int) , value, intent(in) :: shcol, nlev
    real(kind=c_real) , intent(in), dimension(shcol, nlev) :: z, u, v, thv
    real(kind=c_real) , intent(in), dimension(shcol) :: ustar, thv_ref
    real(kind=c_real) , intent(out), dimension(shcol) :: pblh
    real(kind=c_real) , intent(inout), dimension(shcol, nlev) :: rino
    logical(kind=c_bool) , intent(inout), dimension(shcol) :: check
  end subroutine pblintd_height_f

  subroutine pblintd_init_f(shcol, nlev, z, check, rino, pblh) bind(C)
    use iso_c_binding

    integer(kind=c_int) , value, intent(in) :: shcol, nlev
    real(kind=c_real) , intent(in), dimension(shcol, nlev) :: z
    logical(kind=c_bool) , intent(out), dimension(shcol) :: check
    real(kind=c_real) , intent(out), dimension(shcol, nlev) :: rino
    real(kind=c_real) , intent(out), dimension(shcol) :: pblh
  end subroutine pblintd_init_f

  subroutine vd_shoc_decomp_and_solve_f(shcol, nlev, nlevi, num_rhs, kv_term, tmpi, rdp_zt, dtime, flux, var) bind(C)
    use iso_c_binding

    integer(kind=c_int) , value, intent(in) :: shcol, nlev, nlevi, num_rhs
    real(kind=c_real) , intent(in), dimension(shcol, nlevi) :: kv_term, tmpi
    real(kind=c_real) , intent(in), dimension(shcol, nlev) :: rdp_zt
    real(kind=c_real) , value, intent(in) :: dtime
    real(kind=c_real) , intent(in), dimension(shcol) :: flux
    real(kind=c_real) , intent(inout), dimension(shcol, nlev) :: var
  end subroutine vd_shoc_decomp_and_solve_f

<<<<<<< HEAD
  subroutine pblintd_init_f(shcol, nlev, z, check, rino, pblh) bind(C)
    use iso_c_binding

    integer(kind=c_int) , value, intent(in) :: shcol, nlev
    real(kind=c_real) , intent(in), dimension(shcol, nlev) :: z
    logical(kind=c_bool) , intent(out), dimension(shcol) :: check
    real(kind=c_real) , intent(out), dimension(shcol, nlev) :: rino
    real(kind=c_real) , intent(out), dimension(shcol) :: pblh
  end subroutine pblintd_init_f
  
=======
>>>>>>> 7d0c96bd
  subroutine pblintd_surf_temp_f(shcol, nlev, nlevi, z, ustar, obklen, kbfs, thv, tlv, pblh, check, rino) bind(C)
    use iso_c_binding

    integer(kind=c_int) , value, intent(in) :: shcol, nlev, nlevi
    real(kind=c_real) , intent(in), dimension(shcol, nlev) :: z, thv
    real(kind=c_real) , intent(in), dimension(shcol) :: ustar, obklen, kbfs
    real(kind=c_real) , intent(out), dimension(shcol) :: tlv
    real(kind=c_real) , intent(inout), dimension(shcol) :: pblh
    logical(kind=c_bool) , intent(inout), dimension(shcol) :: check
    real(kind=c_real) , intent(inout), dimension(shcol, nlev) :: rino
  end subroutine pblintd_surf_temp_f
  
  subroutine pblintd_check_pblh_f(shcol, nlev, nlevi, z, ustar, check, pblh) bind(C)
    use iso_c_binding

    integer(kind=c_int) , value, intent(in) :: shcol, nlev, nlevi
    real(kind=c_real) , intent(in), dimension(shcol, nlev) :: z
    real(kind=c_real) , intent(in), dimension(shcol) :: ustar
    logical(kind=c_bool) , intent(in), dimension(shcol) :: check
    real(kind=c_real) , intent(out), dimension(shcol) :: pblh
  end subroutine pblintd_check_pblh_f

  subroutine pblintd_f(shcol, nlev, nlevi, z, zi, thl, ql, q, u, v, ustar, obklen, kbfs, cldn, pblh) bind(C)
    use iso_c_binding

    integer(kind=c_int) , value, intent(in) :: shcol, nlev, nlevi
    real(kind=c_real) , intent(in), dimension(shcol, nlev) :: z, thl, ql, q, u, v, cldn
    real(kind=c_real) , intent(in), dimension(shcol, nlevi) :: zi
    real(kind=c_real) , intent(in), dimension(shcol) :: ustar, obklen, kbfs
    real(kind=c_real) , intent(out), dimension(shcol) :: pblh
  end subroutine pblintd_f

  subroutine shoc_grid_f(shcol, nlev, nlevi, zt_grid, zi_grid, pdel, dz_zt, dz_zi, rho_zt) bind(C)
    use iso_c_binding

    integer(kind=c_int) , value, intent(in) :: shcol, nlev, nlevi
    real(kind=c_real) , intent(in), dimension(shcol, nlev) :: zt_grid, pdel
    real(kind=c_real) , intent(in), dimension(shcol, nlevi) :: zi_grid
    real(kind=c_real) , intent(out), dimension(shcol, nlev) :: dz_zt, rho_zt
    real(kind=c_real) , intent(out), dimension(shcol, nlevi) :: dz_zi
  end subroutine shoc_grid_f

  subroutine eddy_diffusivities_f(nlev, shcol, obklen, pblh, zt_grid, shoc_mix, sterm_zt, isotropy, tke, tkh, tk) bind(C)
    use iso_c_binding

    integer(kind=c_int) , value, intent(in) :: nlev, shcol
    real(kind=c_real) , intent(in), dimension(shcol) :: obklen, pblh
    real(kind=c_real) , intent(in), dimension(shcol, nlev) :: zt_grid, shoc_mix, sterm_zt, isotropy, tke
    real(kind=c_real) , intent(out), dimension(shcol, nlev) :: tkh, tk
  end subroutine eddy_diffusivities_f

end interface

end module shoc_iso_f<|MERGE_RESOLUTION|>--- conflicted
+++ resolved
@@ -491,7 +491,6 @@
     real(kind=c_real) , intent(inout), dimension(shcol, nlev) :: var
   end subroutine vd_shoc_decomp_and_solve_f
 
-<<<<<<< HEAD
   subroutine pblintd_init_f(shcol, nlev, z, check, rino, pblh) bind(C)
     use iso_c_binding
 
@@ -502,8 +501,6 @@
     real(kind=c_real) , intent(out), dimension(shcol) :: pblh
   end subroutine pblintd_init_f
   
-=======
->>>>>>> 7d0c96bd
   subroutine pblintd_surf_temp_f(shcol, nlev, nlevi, z, ustar, obklen, kbfs, thv, tlv, pblh, check, rino) bind(C)
     use iso_c_binding
 
