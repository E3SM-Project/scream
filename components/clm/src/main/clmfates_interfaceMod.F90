module CLMFatesInterfaceMod
   
   ! -------------------------------------------------------------------------------------
   ! This module contains various functions and definitions to aid in the
   ! coupling of the FATES library/API with the CLM/ALM/ATS/etc model driver.  
   ! All connections between the two models should occur in this file alone.  
   ! 
   ! This is also the only location where CLM code is allowed to see FATES memory 
   ! structures.
   ! The routines here, that call FATES library routines, will not pass any types defined
   ! by the driving land model (HLM).
   ! 
   ! either native type arrays (int,real,log, etc) or packed into ED boundary condition
   ! structures.
   !
   ! Note that CLM/ALM does use Shared Memory Parallelism (SMP), where processes such as 
   ! the update of state variables are forked.  However, IO is not assumed to be 
   ! threadsafe and therefore memory spaces reserved for IO must be continuous vectors,
   ! and moreover they must be pushed/pulled from history IO for each individual 
   ! bounds_proc memory space as a unit.
   !
   ! Therefore, the state variables in the alm_fates communicator is vectorized by
   ! threadcount, and the IO communication arrays are not.
   !
   !
   ! Conventions:
   ! keep line widths within 90 spaces
   ! HLM acronym = Host Land Model
   !
   ! -------------------------------------------------------------------------------------

   !  use ed_driver_interface, only: 
   
   ! Used CLM Modules
   use VegetationType    , only : veg_pp
   use shr_kind_mod      , only : r8 => shr_kind_r8
   use decompMod         , only : bounds_type
   use WaterStateType    , only : waterstate_type
   use WaterFluxType     , only : waterflux_type
   use CanopyStateType   , only : canopystate_type
   use TemperatureType   , only : temperature_type
   use EnergyFluxType    , only : energyflux_type

   use SoilStateType     , only : soilstate_type 
   use clm_varctl        , only : iulog
   use clm_varctl        , only : use_fates
   use clm_varctl        , only : use_vertsoilc 
   use clm_varctl        , only : use_fates_spitfire
   use clm_varctl        , only : fates_parteh_mode
   use clm_varctl        , only : use_fates_planthydro
   use clm_varctl        , only : use_fates_cohort_age_tracking
   use clm_varctl        , only : use_fates_ed_st3
   use clm_varctl        , only : use_fates_ed_prescribed_phys
   use clm_varctl        , only : use_fates_logging
   use clm_varctl        , only : use_fates_inventory_init
   use clm_varctl        , only : fates_inventory_ctrl_filename
   use clm_varcon        , only : tfrz
   use clm_varcon        , only : spval 
   use clm_varcon        , only : denice
   use clm_varcon        , only : ispval

   use clm_varpar        , only : natpft_size
   use clm_varpar        , only : numrad
   use clm_varpar        , only : ivis
   use clm_varpar        , only : inir
   use clm_varpar        , only : nlevgrnd
   use clm_varpar        , only : nlevdecomp
   use clm_varpar        , only : nlevdecomp_full
   use clm_varpar        , only : i_met_lit, i_cel_lit, i_lig_lit
   use PhotosynthesisType , only : photosyns_type
   Use TopounitDataType  , only : topounit_atmospheric_flux, topounit_atmospheric_state
   use atm2lndType       , only : atm2lnd_type
   use SurfaceAlbedoType , only : surfalb_type
   use SolarAbsorbedType , only : solarabs_type
   use CNCarbonFluxType  , only : carbonflux_type
   use CNCarbonStateType , only : carbonstate_type
   use FrictionVelocityType , only : frictionvel_type
   use clm_time_manager  , only : is_restart
   use ncdio_pio         , only : file_desc_t, ncd_int, ncd_double
   use restUtilMod,        only : restartvar
   use clm_time_manager  , only : get_days_per_year, &
                                  get_curr_date,     &
                                  get_ref_date,      &
                                  timemgr_datediff,  &
                                  is_beg_curr_day,   &
                                  get_step_size,     &
                                  get_nstep
   use spmdMod           , only : masterproc
   use decompMod         , only : get_proc_bounds,   &
                                  get_proc_clumps,   &
                                  get_clump_bounds

   use GridcellType      , only : grc_pp
   use TopounitDataType  , only : top_as
   use ColumnType        , only : col_pp
   use ColumnDataType    , only : col_es, col_ws, col_wf, col_cs, col_cf
   use VegetationDataType, only : veg_es, veg_wf   
   use LandunitType      , only : lun_pp
   
   use landunit_varcon   , only : istsoil
   use abortutils        , only : endrun
   use shr_log_mod       , only : errMsg => shr_log_errMsg    
   use clm_varcon        , only : dzsoi_decomp
   use FuncPedotransferMod, only: get_ipedof
   

   ! Used FATES Modules
   use FatesInterfaceMod     , only : fates_interface_type
   use FatesInterfaceMod     , only : allocate_bcin
   use FatesInterfaceMod     , only : allocate_bcout
   use FatesInterfaceMod     , only : SetFatesTime
   use FatesInterfaceMod     , only : set_fates_ctrlparms
<<<<<<< HEAD
=======
   use FatesInterfaceMod     , only : InitPARTEHGlobals
   use FatesInterfaceMod     , only : set_fates_global_elements
>>>>>>> a3be468b

   use FatesHistoryInterfaceMod, only : fates_history_interface_type
   use FatesRestartInterfaceMod, only : fates_restart_interface_type

   use EDTypesMod            , only : num_elements
   use EDTypesMod            , only : ed_patch_type
   use FatesInterfaceMod     , only : hlm_numlevgrnd
   use EDMainMod             , only : ed_ecosystem_dynamics
   use EDMainMod             , only : ed_update_site
   use EDInitMod             , only : zero_site
   use EDInitMod             , only : init_site_vars
   use EDInitMod             , only : init_patches
   use EDInitMod             , only : set_site_properties
   use EDInitMod             , only : InitFatesGlobals
   use EDPftVarcon           , only : EDpftvarcon_inst
   use EDSurfaceRadiationMod , only : ED_SunShadeFracs, ED_Norman_Radiation
   use EDBtranMod            , only : btran_ed, &
                                      get_active_suction_layers
   use EDCanopyStructureMod  , only : canopy_summarization, update_hlm_dynamics
   use FatesPlantRespPhotosynthMod, only : FatesPlantRespPhotosynthDrive
   use EDAccumulateFluxesMod , only : AccumulateFluxes_ED
   use EDPhysiologyMod       , only : FluxIntoLitterPools
   use FatesPlantHydraulicsMod, only : hydraulics_drive
   use FatesPlantHydraulicsMod, only : HydrSiteColdStart
   use FatesPlantHydraulicsMod, only : InitHydrSites
   use FatesPlantHydraulicsMod, only : UpdateH2OVeg
   use FatesPlantHydraulicsMod, only : RestartHydrStates
   use FatesInterfaceMod      , only : bc_in_type, bc_out_type
   use CLMFatesParamInterfaceMod         , only : FatesReadParameters

   implicit none
   
   type, public :: f2hmap_type

      ! This is the associated column index of each FATES site
      integer, allocatable :: fcolumn (:) 

      ! This is the associated site index of any HLM columns
      ! This vector may be sparse, and non-sites have index 0
      integer, allocatable :: hsites  (:)

   end type f2hmap_type
   

   type, public :: hlm_fates_interface_type
      
      ! See above for descriptions of the sub-types populated
      ! by thread.  This type is somewhat self-explanatory, in that it simply
      ! breaks up memory and process by thread.  Each thread will have its
      ! own list of sites, and boundary conditions for those sites

      type(fates_interface_type), allocatable :: fates (:)
      

      ! This memory structure is used to map fates sites
      ! into the host model.  Currently, the FATES site
      ! and its column number matching are its only members

      type(f2hmap_type), allocatable  :: f2hmap(:)

      ! fates_hist is the interface class for the history output
      type(fates_history_interface_type) :: fates_hist

      ! fates_restart is the inteface calss for restarting the model
      type(fates_restart_interface_type) :: fates_restart

   contains
      
      procedure, public :: init
      procedure, public :: check_hlm_active
      procedure, public :: restart
      procedure, public :: init_coldstart
      procedure, public :: dynamics_driv
      procedure, public :: wrap_sunfrac
      procedure, public :: wrap_btran
      procedure, public :: wrap_photosynthesis
      procedure, public :: wrap_accumulatefluxes
      procedure, public :: prep_canopyfluxes
      procedure, public :: wrap_canopy_radiation
      procedure, public :: wrap_bgc_summary
      procedure, public :: TransferZ0mDisp
      procedure, public :: UpdateLitterFluxes
      procedure, private :: init_history_io
      procedure, private :: wrap_update_hlmfates_dyn
      procedure, private :: init_soil_depths
      procedure, public  :: ComputeRootSoilFlux
      procedure, public  :: wrap_hydraulics_drive

   end type hlm_fates_interface_type

   ! hlm_bounds_to_fates_bounds is not currently called outside the interface.
   ! Although there may be good reasons to, I privatized it so that the next
   ! developer will at least question its usage (RGK)
   private :: hlm_bounds_to_fates_bounds

   logical :: debug  = .false.

   character(len=*), parameter, private :: sourcefile = &
        __FILE__

   public  :: ELMFatesGlobalElements
   
contains

   

   subroutine ELMFatesGlobalElements()

     ! --------------------------------------------------------------------------------
     ! This is one of the first calls to fates
     ! Used for setting dimensions.  This MUST
     ! be called after NL variables are specified and
     ! after the FATES parameter file has been read in
     ! Aside from setting global dimension info, which
     ! is used in the history file, we also transfer
     ! over the NL variables to FATES global settings.
     ! --------------------------------------------------------------------------------  
     
     integer                                        :: pass_masterproc
     integer                                        :: pass_vertsoilc
     integer                                        :: pass_spitfire     
     integer                                        :: pass_ed_st3
     integer                                        :: pass_logging
     integer                                        :: pass_ed_prescribed_phys
     integer                                        :: pass_planthydro
     integer                                        :: pass_inventory_init
     integer                                        :: pass_is_restart
     
     if (use_fates) then

           ! Force FATES parameters that are recieve type, to the unset value
           call set_fates_ctrlparms('flush_to_unset')

           ! Send parameters individually
           call set_fates_ctrlparms('num_sw_bbands',ival=numrad)
           call set_fates_ctrlparms('vis_sw_index',ival=ivis)
           call set_fates_ctrlparms('nir_sw_index',ival=inir)

           call set_fates_ctrlparms('num_lev_ground',ival=nlevgrnd)
           call set_fates_ctrlparms('hlm_name',cval='CLM')
           call set_fates_ctrlparms('hio_ignore_val',rval=spval)
           call set_fates_ctrlparms('soilwater_ipedof',ival=get_ipedof(0))
           call set_fates_ctrlparms('max_patch_per_site',ival=(natpft_size-1))

           call set_fates_ctrlparms('parteh_mode',ival=fates_parteh_mode)

           if(is_restart()) then
               pass_is_restart = 1
           else
               pass_is_restart = 0
           end if
           call set_fates_ctrlparms('is_restart',ival=pass_is_restart)

           if(use_vertsoilc) then
               pass_vertsoilc = 1
           else
               pass_vertsoilc = 0
           end if
           call set_fates_ctrlparms('use_vertsoilc',ival=pass_vertsoilc)

           if(use_fates_spitfire) then
               pass_spitfire = 1
           else
               pass_spitfire = 0
           end if
           call set_fates_ctrlparms('use_spitfire',ival=pass_spitfire)
           
           if(use_fates_ed_st3) then
               pass_ed_st3 = 1
           else
               pass_ed_st3 = 0
           end if
           call set_fates_ctrlparms('use_ed_st3',ival=pass_ed_st3)

           if(use_fates_logging) then
               pass_logging = 1
           else
               pass_logging = 0
           end if
           call set_fates_ctrlparms('use_logging',ival=pass_logging)

           if(use_fates_ed_prescribed_phys) then
               pass_ed_prescribed_phys = 1
           else
               pass_ed_prescribed_phys = 0
           end if
           call set_fates_ctrlparms('use_ed_prescribed_phys',ival=pass_ed_prescribed_phys)

           if(use_fates_planthydro) then
               pass_planthydro = 1
           else
               pass_planthydro = 0
           end if
           call set_fates_ctrlparms('use_planthydro',ival=pass_planthydro)

           if(use_fates_inventory_init) then
               pass_inventory_init = 1
           else
               pass_inventory_init = 0
           end if
           call set_fates_ctrlparms('use_inventory_init',ival=pass_inventory_init)

           call set_fates_ctrlparms('inventory_ctrl_file',cval=fates_inventory_ctrl_filename)

           if(masterproc)then
               pass_masterproc = 1
           else
               pass_masterproc = 0
           end if
           call set_fates_ctrlparms('masterproc',ival=pass_masterproc)
           
           ! Check through FATES parameters to see if all have been set
           call set_fates_ctrlparms('check_allset')

           ! This will initialize all globals associated with the chosen
           ! Plant Allocation and Reactive Transport hypothesis. This includes
           ! mapping tables and global variables. These will be read-only
           ! and only required once per machine instance (thus no requirements
           ! to have it instanced on each thread

           call InitPARTEHGlobals()

       end if

       ! This determines the total amount of space it requires in its largest
       ! dimension.  We are currently calling that the "cohort" dimension, but
       ! it is really a utility dimension that captures the models largest
       ! size need.
       ! Sets:
       ! fates_maxElementsPerPatch
       ! num_elements
       ! fates_maxElementsPerSite (where a site is roughly equivalent to a column)
       ! (Note: this needs to be called when use_fates=.false. as well, becuase
       ! it will return some nominal dimension sizes of 1

       call set_fates_global_elements(use_fates)

       return
   end subroutine ELMFatesGlobalElements


  ! ====================================================================================

   subroutine init(this, bounds_proc )
      
      ! ---------------------------------------------------------------------------------
      ! This initializes the hlm_fates_interface_type 
      !
      ! sites is the root of the ED state hierarchy (instantaneous info on 
      ! the state of the ecosystem).  As such, it governs the connection points between
      ! the host (which also dictates its allocation) and its patch structures.
      !
      ! sites may associate with different scales in different models. In
      ! CLM, it is being designed to relate to column scale.
      !
      ! This global may become relegated to this module. 
      !
      ! Note: CLM/ALM currently wants sites to be allocated even if ed
      ! is not turned on
      ! ---------------------------------------------------------------------------------
     
      use FatesInterfaceMod, only : FatesInterfaceInit 
      use FatesInterfaceMod, only : FatesReportParameters
      use FatesParameterDerivedMod, only : param_derived
      use FatesInterfaceMod, only : numpft_fates => numpft



      implicit none
      
      ! Input Arguments
      class(hlm_fates_interface_type), intent(inout) :: this
      type(bounds_type),intent(in)                   :: bounds_proc

      ! local variables
      integer                                        :: nclumps   ! Number of threads
      logical                                        :: verbose_output
<<<<<<< HEAD
      integer                                        :: pass_masterproc
      integer                                        :: pass_vertsoilc
      integer                                        :: pass_spitfire     
      integer                                        :: pass_ed_st3
      integer                                        :: pass_logging
      integer                                        :: pass_ed_prescribed_phys
      integer                                        :: pass_planthydro
      integer                                        :: pass_cohort_age_tracking
      integer                                        :: pass_inventory_init
      integer                                        :: pass_is_restart
=======
>>>>>>> a3be468b
      integer                                        :: nc        ! thread index
      integer                                        :: s         ! FATES site index
      integer                                        :: c         ! HLM column index
      integer                                        :: l         ! HLM LU index
      integer                                        :: g         ! HLM grid index
      integer                                        :: pi,pf
      integer, allocatable                           :: collist (:)
      type(bounds_type)                              :: bounds_clump
      integer                                        :: nmaxcol
      integer                                        :: ndecomp

      ! Initialize the FATES communicators with the HLM
      ! This involves to stages
      ! 1) allocate the vectors
      ! 2) add the history variables defined in clm_inst to the history machinery
      call param_derived%Init( numpft_fates )

      verbose_output = .false.
      call FatesInterfaceInit(iulog, verbose_output)

      nclumps = get_proc_clumps()
      allocate(this%fates(nclumps))
      allocate(this%f2hmap(nclumps))

<<<<<<< HEAD
      ! ---------------------------------------------------------------------------------
      ! Send dimensions and other model controling parameters to FATES.  These
      ! are obviously only those parameters that are dictated by the host
      ! ---------------------------------------------------------------------------------
      
      ! Force FATES parameters that are recieve type, to the unset value
      call set_fates_ctrlparms('flush_to_unset')
      
      ! Send parameters individually
      call set_fates_ctrlparms('num_sw_bbands',ival=numrad)
      call set_fates_ctrlparms('vis_sw_index',ival=ivis)
      call set_fates_ctrlparms('nir_sw_index',ival=inir)
      
      call set_fates_ctrlparms('num_lev_ground',ival=nlevgrnd)
      call set_fates_ctrlparms('hlm_name',cval='CLM')
      call set_fates_ctrlparms('hio_ignore_val',rval=spval)
      call set_fates_ctrlparms('soilwater_ipedof',ival=get_ipedof(0))
      call set_fates_ctrlparms('max_patch_per_site',ival=(natpft_size-1)) ! FATES IGNORES
                                                                          ! AND DOESNT TOUCH
                                                                          ! THE BARE SOIL PATCH
      call set_fates_ctrlparms('parteh_mode',ival=fates_parteh_mode)

      if(is_restart()) then
         pass_is_restart = 1
      else
         pass_is_restart = 0
      end if
      call set_fates_ctrlparms('is_restart',ival=pass_is_restart)

      if(use_vertsoilc) then
         pass_vertsoilc = 1
      else
         pass_vertsoilc = 0
      end if
      call set_fates_ctrlparms('use_vertsoilc',ival=pass_vertsoilc)
      
      if(use_fates_spitfire) then
         pass_spitfire = 1
      else
         pass_spitfire = 0
      end if
      call set_fates_ctrlparms('use_spitfire',ival=pass_spitfire)

      if(use_fates_ed_st3) then
         pass_ed_st3 = 1
      else
         pass_ed_st3 = 0
      end if
      call set_fates_ctrlparms('use_ed_st3',ival=pass_ed_st3)
      
      if(use_fates_logging) then
         pass_logging = 1
      else
         pass_logging = 0
      end if
      call set_fates_ctrlparms('use_logging',ival=pass_logging)

      if(use_fates_ed_prescribed_phys) then
         pass_ed_prescribed_phys = 1
      else
         pass_ed_prescribed_phys = 0
      end if
      call set_fates_ctrlparms('use_ed_prescribed_phys',ival=pass_ed_prescribed_phys)

      if(use_fates_planthydro) then
         pass_planthydro = 1
      else
         pass_planthydro = 0
      end if
      call set_fates_ctrlparms('use_planthydro',ival=pass_planthydro)

      if(use_fates_cohort_age_tracking) then
         pass_cohort_age_tracking = 1
      else
         pass_cohort_age_tracking = 0
      end if
      call set_fates_ctrlparms('use_cohort_age_tracking',ival=pass_cohort_age_tracking)

      
      if(use_fates_inventory_init) then
         pass_inventory_init = 1
      else
         pass_inventory_init = 0
      end if
      call set_fates_ctrlparms('use_inventory_init',ival=pass_inventory_init)

      call set_fates_ctrlparms('inventory_ctrl_file',cval=fates_inventory_ctrl_filename)



      if(masterproc)then
         pass_masterproc = 1
      else
         pass_masterproc = 0
      end if
      call set_fates_ctrlparms('masterproc',ival=pass_masterproc)

      ! Check through FATES parameters to see if all have been set
      call set_fates_ctrlparms('check_allset')

=======
>>>>>>> a3be468b
      if(debug)then
         write(iulog,*) 'alm_fates%init():  allocating for ',nclumps,' threads'
      end if

      
      nclumps = get_proc_clumps()

      !$OMP PARALLEL DO PRIVATE (nc,bounds_clump,nmaxcol,s,c,l,g,collist,pi,pf)
      do nc = 1,nclumps
         
         call get_clump_bounds(nc, bounds_clump)
         nmaxcol = bounds_clump%endc - bounds_clump%begc + 1

         allocate(collist(1:nmaxcol))
         
         ! Allocate the mapping that points columns to FATES sites, 0 is NA
         allocate(this%f2hmap(nc)%hsites(bounds_clump%begc:bounds_clump%endc))

         ! Initialize all columns with a zero index, which indicates no FATES site
         this%f2hmap(nc)%hsites(:) = 0

         s = 0
         do c = bounds_clump%begc,bounds_clump%endc
            l = col_pp%landunit(c)
               
            ! These are the key constraints that determine if this column
            ! will have a FATES site associated with it

            ! INTERF-TODO: WE HAVE NOT FILTERED OUT FATES SITES ON INACTIVE COLUMNS.. YET
            ! NEED A RUN-TIME ROUTINE THAT CLEARS AND REWRITES THE SITE LIST

            if (lun_pp%itype(l) == istsoil ) then
               s = s + 1
               collist(s) = c
               this%f2hmap(nc)%hsites(c) = s
               if(debug)then
                  write(iulog,*) 'alm_fates%init(): thread',nc,': found column',c,'with lu',l
                  write(iulog,*) 'LU type:', lun_pp%itype(l)
               end if
            endif
            
         enddo

         if(debug)then
            write(iulog,*) 'alm_fates%init(): thread',nc,': allocated ',s,' sites'
         end if

         ! Allocate vectors that match FATES sites with HLM columns
         ! RGK: Sites and fcolumns are forced as args during clm_driv() as of 6/4/2016
         ! We may have to give these a dummy allocation of 1, which should
         ! not be a problem since we always iterate on nsites.

         allocate(this%f2hmap(nc)%fcolumn(s))

         ! Assign the h2hmap indexing
         this%f2hmap(nc)%fcolumn(1:s)         =  collist(1:s)
         
         ! Deallocate the temporary arrays
         deallocate(collist)
         
         ! Set the number of FATES sites
         this%fates(nc)%nsites = s

         ! Allocate the FATES sites
         allocate (this%fates(nc)%sites(this%fates(nc)%nsites))

         ! Allocate the FATES boundary arrays (in)
         allocate(this%fates(nc)%bc_in(this%fates(nc)%nsites))

         ! Allocate the FATES boundary arrays (out)
         allocate(this%fates(nc)%bc_out(this%fates(nc)%nsites))

         ! Allocate and Initialize the Boundary Condition Arrays
         ! These are staticaly allocated at maximums, so
         ! No information about the patch or cohort structure is needed at this step
         
         do s = 1, this%fates(nc)%nsites

            c = this%f2hmap(nc)%fcolumn(s)
            
            if (use_vertsoilc) then
               ndecomp = col_pp%nlevbed(c)
            else
               ndecomp = 1
            end if

            call allocate_bcin(this%fates(nc)%bc_in(s),col_pp%nlevbed(c),ndecomp)
            call allocate_bcout(this%fates(nc)%bc_out(s),col_pp%nlevbed(c),ndecomp)
            
            call this%fates(nc)%zero_bcs(s)

            ! Pass any grid-cell derived attributes to the site
            ! ---------------------------------------------------------------------------

            g = col_pp%gridcell(c)
            this%fates(nc)%sites(s)%lat = grc_pp%latdeg(g)
            this%fates(nc)%sites(s)%lon = grc_pp%londeg(g)

         end do


         ! Initialize site-level static quantities dictated by the HLM
         ! currently ground layering depth

         call this%init_soil_depths(nc)
         
         if (use_fates_planthydro) then
            call InitHydrSites(this%fates(nc)%sites,this%fates(nc)%bc_in)
         end if

         if( this%fates(nc)%nsites == 0 ) then
            write(iulog,*) 'Clump ',nc,' had no valid FATES sites'
            write(iulog,*) 'This will likely cause problems until code is improved'
            call endrun(msg=errMsg(sourcefile, __LINE__))
         end if


         ! Set patch itypes on natural veg columns to nonsense
         ! This will force a crash if the model outside of FATES tries to think
         ! of the patch as a PFT.

         do s = 1, this%fates(nc)%nsites
            c = this%f2hmap(nc)%fcolumn(s)
            pi = col_pp%pfti(c)+1
            pf = col_pp%pftf(c)
            veg_pp%is_fates(pi:pf) = .true.
         end do

      end do
      !$OMP END PARALLEL DO

<<<<<<< HEAD
      ! This will initialize all FATES globals,
      ! particular PARTEH and HYDRO globals
      call InitFatesGlobals(masterproc)
=======

>>>>>>> a3be468b

      call this%init_history_io(bounds_proc)
      
      ! Report Fates Parameters (debug flag in lower level routines)
      call FatesReportParameters(masterproc)

    end subroutine init

    ! ===================================================================================
   
    subroutine check_hlm_active(this, nc, bounds_clump)

      ! ---------------------------------------------------------------------------------
      ! This subroutine is not currently used.  It is just a utility that may come
      ! in handy when we have dynamic sites in FATES
      ! ---------------------------------------------------------------------------------
      
      implicit none
      class(hlm_fates_interface_type), intent(inout) :: this
      integer                                        :: nc
      type(bounds_type),intent(in)                   :: bounds_clump
      
      ! local variables
      integer :: c

      do c = bounds_clump%begc,bounds_clump%endc

         ! FATES ACTIVE BUT HLM IS NOT
         if(this%f2hmap(nc)%hsites(c)>0 .and. .not.col_pp%active(c)) then
            
            write(iulog,*) 'INACTIVE COLUMN WITH ACTIVE FATES SITE'
            write(iulog,*) 'c = ',c
            call endrun(msg=errMsg(sourcefile, __LINE__))

         elseif (this%f2hmap(nc)%hsites(c)==0 .and. col_pp%active(c)) then
            
            write(iulog,*) 'ACTIVE COLUMN WITH INACTIVE FATES SITE'
            write(iulog,*) 'c = ',c
            call endrun(msg=errMsg(sourcefile, __LINE__))
         end if
      end do

   end subroutine check_hlm_active

   ! ------------------------------------------------------------------------------------

   subroutine dynamics_driv(this, bounds_clump, top_as_inst,          &
         top_af_inst, atm2lnd_inst, soilstate_inst, temperature_inst, &
         canopystate_inst, carbonflux_inst,          &
         frictionvel_inst )
    
      ! This wrapper is called daily from clm_driver
      ! This wrapper calls ed_driver, which is the daily dynamics component of FATES
      ! ed_driver is not a hlm_fates_inst_type procedure because we need an extra step 
      ! to process array bounding information 
      
      implicit none
      class(hlm_fates_interface_type), intent(inout) :: this
      type(bounds_type),intent(in)                   :: bounds_clump
      type(topounit_atmospheric_state), intent(in)   :: top_as_inst
      type(topounit_atmospheric_flux),  intent(in)   :: top_af_inst
      type(atm2lnd_type)      , intent(in)           :: atm2lnd_inst
      type(soilstate_type)    , intent(in)           :: soilstate_inst
      type(temperature_type)  , intent(in)           :: temperature_inst
      type(canopystate_type)  , intent(inout)        :: canopystate_inst
      type(carbonflux_type)   , intent(inout)        :: carbonflux_inst
      type(frictionvel_type)  , intent(inout)        :: frictionvel_inst

      ! !LOCAL VARIABLES:
      integer  :: s                        ! site index
      integer  :: c                        ! column index (HLM)
      integer  :: t                        ! topounit index (HLM)
      integer  :: ifp                      ! patch index
      integer  :: p                        ! HLM patch index
      integer  :: nc                       ! clump index
      integer  :: yr                       ! year (0, ...)
      integer  :: mon                      ! month (1, ..., 12)
      integer  :: day                      ! day of month (1, ..., 31)
      integer  :: sec                      ! seconds of the day
      integer  :: nlevsoil                 ! number of soil layers at the site
      integer  :: current_year             
      integer  :: current_month
      integer  :: current_day
      integer  :: current_tod
      integer  :: current_date
      integer  :: jan01_curr_year
      integer  :: reference_date
      integer  :: days_per_year
      real(r8) :: model_day
      real(r8) :: day_of_year
      !-----------------------------------------------------------------------

      nc = bounds_clump%clump_index

      ! ---------------------------------------------------------------------------------
      ! Part I.
      ! Prepare input boundary conditions for FATES dynamics
      ! Note that timing information is the same across all sites, this may
      ! seem redundant, but it is possible that we may have asynchronous site simulations
      ! one day.  The cost of holding site level boundary conditions is minimal
      ! and it keeps all the boundaries in one location
      ! ---------------------------------------------------------------------------------

      days_per_year = get_days_per_year()
      call get_curr_date(current_year,current_month,current_day,current_tod)
      current_date = current_year*10000 + current_month*100 + current_day
      jan01_curr_year = current_year*10000 + 100 + 1

      call get_ref_date(yr, mon, day, sec)
      reference_date = yr*10000 + mon*100 + day

      call timemgr_datediff(reference_date, sec, current_date, current_tod, model_day)

      call timemgr_datediff(jan01_curr_year,0,current_date,sec,day_of_year)
      
      call SetFatesTime(current_year, current_month, &
                        current_day, current_tod, &
                        current_date, reference_date, &
                        model_day, floor(day_of_year), &
                        days_per_year, 1.0_r8/dble(days_per_year))


      do s=1,this%fates(nc)%nsites

         c = this%f2hmap(nc)%fcolumn(s)
         t = col_pp%topounit(c)

         nlevsoil = this%fates(nc)%bc_in(s)%nlevsoil

         this%fates(nc)%bc_in(s)%h2o_liqvol_sl(1:nlevsoil)  = &
               col_ws%h2osoi_vol(c,1:nlevsoil) 

         this%fates(nc)%bc_in(s)%t_veg24_si = &
               veg_es%t_veg24(col_pp%pfti(c))

         this%fates(nc)%bc_in(s)%max_rooting_depth_index_col = &
              min(nlevsoil, canopystate_inst%altmax_lastyear_indx_col(c))

         do ifp = 1, this%fates(nc)%sites(s)%youngest_patch%patchno
            p = ifp+col_pp%pfti(c)
            this%fates(nc)%bc_in(s)%t_veg24_pa(ifp) = &
                 veg_es%t_veg24(p)

            this%fates(nc)%bc_in(s)%precip24_pa(ifp) = &
                  top_af_inst%prec24h(t)

            this%fates(nc)%bc_in(s)%relhumid24_pa(ifp) = &
                  top_as_inst%rh24h(t)

            this%fates(nc)%bc_in(s)%wind24_pa(ifp) = &
                  top_as_inst%wind24h(t)

         end do

         
         if(use_fates_planthydro)then
            this%fates(nc)%bc_in(s)%hksat_sisl(1:nlevsoil)  = soilstate_inst%hksat_col(c,1:nlevsoil)
            this%fates(nc)%bc_in(s)%watsat_sisl(1:nlevsoil) = soilstate_inst%watsat_col(c,1:nlevsoil)
            this%fates(nc)%bc_in(s)%watres_sisl(1:nlevsoil) = soilstate_inst%watmin_col(c,1:nlevsoil)
            this%fates(nc)%bc_in(s)%sucsat_sisl(1:nlevsoil) = soilstate_inst%sucsat_col(c,1:nlevsoil)
            this%fates(nc)%bc_in(s)%bsw_sisl(1:nlevsoil)    = soilstate_inst%bsw_col(c,1:nlevsoil)
            this%fates(nc)%bc_in(s)%h2o_liq_sisl(1:nlevsoil) =  col_ws%h2osoi_liq(c,1:nlevsoil)
         end if
         

      end do

      ! ---------------------------------------------------------------------------------
      ! Part II: Call the FATES model now that input boundary conditions have been
      ! provided.
      ! ---------------------------------------------------------------------------------

      do s = 1,this%fates(nc)%nsites

            call ed_ecosystem_dynamics(this%fates(nc)%sites(s),    &
                  this%fates(nc)%bc_in(s))
            
            call ed_update_site(this%fates(nc)%sites(s), &
                  this%fates(nc)%bc_in(s))
            
      enddo
      
      ! call subroutine to aggregate ED litter output fluxes and 
      ! package them for handing across interface
      call FluxIntoLitterPools(this%fates(nc)%nsites, &
            this%fates(nc)%sites,  &
            this%fates(nc)%bc_in,  &
            this%fates(nc)%bc_out)

      ! ---------------------------------------------------------------------------------
      ! Part III: Process FATES output into the dimensions and structures that are part
      ! of the HLMs API.  (column, depth, and litter fractions)
      ! ---------------------------------------------------------------------------------
      call this%UpdateLitterFluxes(bounds_clump,carbonflux_inst)

      ! ---------------------------------------------------------------------------------
      ! Part III.2 (continued).
      ! Update diagnostics of the FATES ecosystem structure that are used in the HLM.
      ! ---------------------------------------------------------------------------------
      call this%wrap_update_hlmfates_dyn(nc,               &
                                         bounds_clump,     &
                                         canopystate_inst, &
                                         frictionvel_inst)
      
      ! ---------------------------------------------------------------------------------
      ! Part IV: 
      ! Update history IO fields that depend on ecosystem dynamics
      ! ---------------------------------------------------------------------------------
      call this%fates_hist%update_history_dyn( nc,                    &
                                              this%fates(nc)%nsites, &
                                              this%fates(nc)%sites) 

      if (masterproc) then
         write(iulog, *) 'clm: leaving ED model', bounds_clump%begg, &
                                                  bounds_clump%endg
      end if

      
      return
   end subroutine dynamics_driv

   ! ------------------------------------------------------------------------------------
   subroutine UpdateLitterFluxes(this,bounds_clump,carbonflux_inst)

      implicit none
      class(hlm_fates_interface_type), intent(inout) :: this
      type(bounds_type)              , intent(in)    :: bounds_clump
      type(carbonflux_type)          , intent(inout) :: carbonflux_inst

      ! !LOCAL VARIABLES:
      integer  :: s                        ! site index
      integer  :: c                        ! column index (HLM)
      integer  :: nc                       ! clump index
      integer  :: nld_si
      real(r8) :: dtime

      dtime = real(get_step_size(),r8)
      nc = bounds_clump%clump_index

      do s = 1, this%fates(nc)%nsites
         c = this%f2hmap(nc)%fcolumn(s)

         col_cf%decomp_cpools_sourcesink(c,1:nlevdecomp_full,i_met_lit) = 0._r8
         col_cf%decomp_cpools_sourcesink(c,1:nlevdecomp_full,i_cel_lit) = 0._r8
         col_cf%decomp_cpools_sourcesink(c,1:nlevdecomp_full,i_lig_lit) = 0._r8

         nld_si = this%fates(nc)%bc_in(s)%nlevdecomp

         col_cf%decomp_cpools_sourcesink(c,1:nld_si,i_met_lit) = &
               this%fates(nc)%bc_out(s)%litt_flux_lab_c_si(1:nld_si) * dtime
         col_cf%decomp_cpools_sourcesink(c,1:nld_si,i_cel_lit) = &
               this%fates(nc)%bc_out(s)%litt_flux_cel_c_si(1:nld_si)* dtime
         col_cf%decomp_cpools_sourcesink(c,1:nld_si,i_lig_lit) = &
               this%fates(nc)%bc_out(s)%litt_flux_lig_c_si(1:nld_si) * dtime
      end do

   end subroutine UpdateLitterFluxes

   !--------------------------------------------------------------------------------------

   subroutine wrap_update_hlmfates_dyn(this, nc, bounds_clump,      &
         canopystate_inst, frictionvel_inst )

      ! ---------------------------------------------------------------------------------
      ! This routine handles the updating of vegetation canopy diagnostics, (such as lai)
      ! that either requires HLM boundary conditions (like snow accumulation) or
      ! provides boundary conditions (such as vegetation fractional coverage)
      ! ---------------------------------------------------------------------------------

     implicit none
     class(hlm_fates_interface_type), intent(inout) :: this
     type(bounds_type),intent(in)                   :: bounds_clump
     integer                 , intent(in)           :: nc
     type(canopystate_type)  , intent(inout)        :: canopystate_inst
     type(frictionvel_type)  , intent(inout)        :: frictionvel_inst
     
     integer :: npatch  ! number of patches in each site
     integer :: ifp     ! index FATES patch 
     integer :: p       ! HLM patch index
     integer :: s       ! site index
     integer :: c       ! column index

     associate(                                &
         tlai => canopystate_inst%tlai_patch , &
         elai => canopystate_inst%elai_patch , &
         tsai => canopystate_inst%tsai_patch , &
         esai => canopystate_inst%esai_patch , &
         htop => canopystate_inst%htop_patch , &
         hbot => canopystate_inst%hbot_patch , & 
         z0m  => frictionvel_inst%z0m_patch  , & ! Output: [real(r8) (:)   ] momentum roughness length (m)      
         displa => canopystate_inst%displa_patch, &
         dleaf_patch => canopystate_inst%dleaf_patch, &
         snow_depth => col_ws%snow_depth, &
         frac_sno_eff => col_ws%frac_sno_eff, &
         frac_veg_nosno_alb => canopystate_inst%frac_veg_nosno_alb_patch)


       ! Process input boundary conditions to FATES
       ! --------------------------------------------------------------------------------
       do s=1,this%fates(nc)%nsites
          c = this%f2hmap(nc)%fcolumn(s)
          this%fates(nc)%bc_in(s)%snow_depth_si   = snow_depth(c)
          this%fates(nc)%bc_in(s)%frac_sno_eff_si = frac_sno_eff(c)
       end do
       
       ! Canopy diagnostics for FATES
       call canopy_summarization(this%fates(nc)%nsites, &
            this%fates(nc)%sites,  &
            this%fates(nc)%bc_in)

       ! Canopy diagnostic outputs for HLM
       call update_hlm_dynamics(this%fates(nc)%nsites, &
            this%fates(nc)%sites,  &
            this%f2hmap(nc)%fcolumn, &
            this%fates(nc)%bc_out )
   
       !---------------------------------------------------------------------------------
       ! CHANGING STORED WATER DURING PLANT DYNAMICS IS NOT FULLY IMPLEMENTED 
       ! LEAVING AS A PLACE-HOLDER FOR NOW. 
       !       ! Diagnose water storage in canopy if hydraulics is on
       !       
       !       ! If hydraulics is off, it returns 0 storage
       if ( use_fates_planthydro ) then
       ! This updates the internal value and the bc_out value.
       !          call UpdateH2OVeg(this%fates(nc)%nsites, &
       !                this%fates(nc)%sites,  &
       !                this%fates(nc)%bc_out)
      
       !pass the water storage in plants back to the HLM
          do s = 1, this%fates(nc)%nsites
             c = this%f2hmap(nc)%fcolumn(s)
             col_ws%total_plant_stored_h2o(c) = &
                  this%fates(nc)%bc_out(s)%plant_stored_h2o_si
          end do
       end if
       !---------------------------------------------------------------------------------
       
       ! Convert FATES dynamics into HLM usable information
       ! Initialize weighting variables (note FATES is the only HLM module
       ! that uses "is_veg" and "is_bareground".  The entire purpose of these
       ! variables is to inform patch%wtcol(p).  wt_ed is imposed on wtcol,
       ! but only for FATES columns.

       veg_pp%is_veg(bounds_clump%begp:bounds_clump%endp)        = .false.
       veg_pp%is_bareground(bounds_clump%begp:bounds_clump%endp) = .false.
       veg_pp%wt_ed(bounds_clump%begp:bounds_clump%endp)         = 0.0_r8

       do s = 1,this%fates(nc)%nsites
          
          c = this%f2hmap(nc)%fcolumn(s)

          ! Other modules may have AI's we only flush values
          ! that are on the naturally vegetated columns
          elai(col_pp%pfti(c):col_pp%pftf(c)) = 0.0_r8
          tlai(col_pp%pfti(c):col_pp%pftf(c)) = 0.0_r8
          esai(col_pp%pfti(c):col_pp%pftf(c)) = 0.0_r8
          tsai(col_pp%pfti(c):col_pp%pftf(c)) = 0.0_r8
          htop(col_pp%pfti(c):col_pp%pftf(c)) = 0.0_r8
          hbot(col_pp%pfti(c):col_pp%pftf(c)) = 0.0_r8

          ! FATES does not dictate bare-ground so turbulent
          ! variables are not over-written.
          z0m(col_pp%pfti(c)+1:col_pp%pftf(c)) = 0.0_r8
          displa(col_pp%pfti(c)+1:col_pp%pftf(c)) = 0.0_r8
          dleaf_patch(col_pp%pfti(c)+1:col_pp%pftf(c)) = 0.0_r8

          frac_veg_nosno_alb(col_pp%pfti(c):col_pp%pftf(c)) = 0.0_r8

          ! Set the bareground patch indicator
          veg_pp%is_bareground(col_pp%pfti(c)) = .true.
          npatch = this%fates(nc)%sites(s)%youngest_patch%patchno

          ! Precision errors on the canopy_fraction_pa sum, even small (e-12)
          ! do exist, and can create potentially negetive bare-soil fractions
          ! (ie -1e-12 or smaller). Even though this is effectively zero,
          ! it can generate weird logic scenarios in the ctsm/elm code, so we
          ! protext it here with a lower bound of 0.0_r8.

          veg_pp%wt_ed(col_pp%pfti(c)) = max(0.0_r8, &
               1.0_r8 - sum(this%fates(nc)%bc_out(s)%canopy_fraction_pa(1:npatch)) )

          if(sum(this%fates(nc)%bc_out(s)%canopy_fraction_pa(1:npatch))>1.0_r8)then
             write(iulog,*)'Projected Canopy Area of all FATES patches'
             write(iulog,*)'cannot exceed 1.0'
             !end_run()
          end if

          do ifp = 1, npatch

             p = ifp+col_pp%pfti(c)

             ! bc_out(s)%canopy_fraction_pa(ifp) is the area fraction
             ! the site's total ground area that is occupied by the 
             ! area footprint of the current patch's vegetation canopy 

             veg_pp%is_veg(p) = .true.
             veg_pp%wt_ed(p)  = this%fates(nc)%bc_out(s)%canopy_fraction_pa(ifp)
             elai(p) = this%fates(nc)%bc_out(s)%elai_pa(ifp)
             tlai(p) = this%fates(nc)%bc_out(s)%tlai_pa(ifp)
             esai(p) = this%fates(nc)%bc_out(s)%esai_pa(ifp)
             tsai(p) = this%fates(nc)%bc_out(s)%tsai_pa(ifp)
             hbot(p) = this%fates(nc)%bc_out(s)%hbot_pa(ifp)
             htop(p) = this%fates(nc)%bc_out(s)%htop_pa(ifp)
             frac_veg_nosno_alb(p) = this%fates(nc)%bc_out(s)%frac_veg_nosno_alb_pa(ifp)

             ! Note that while we pass the following values at this point
             ! we have to send the same values after each time-step because
             ! the HLM keeps changing the value and re-setting, so we
             ! re-send instead of re-set. See alm_fates%TransferZ0mDisp()
             z0m(p)    = this%fates(nc)%bc_out(s)%z0m_pa(ifp)
             displa(p) = this%fates(nc)%bc_out(s)%displa_pa(ifp)
             dleaf_patch(p) = this%fates(nc)%bc_out(s)%dleaf_pa(ifp)
             

          end do

       end do
     end associate
   end subroutine wrap_update_hlmfates_dyn

   ! ====================================================================================

   subroutine restart( this, bounds_proc, ncid, flag, &
                             canopystate_inst, frictionvel_inst, soilstate_inst )

      ! ---------------------------------------------------------------------------------
      ! The ability to restart the model is handled through three different types of calls
      ! "Define" the variables in the restart file, we "read" those variables into memory
      ! or "write" data into the file from memory.  This subroutine accomodates all three
      ! of those modes through the "flag" argument.  FATES as an external model also
      ! requires an initialization step, where we set-up the dimensions, allocate and
      ! flush the memory space that is used to transfer data in and out of the file.  This
      ! Only occurs once, where as the define step occurs every time a file is opened.
      !
      ! Note: canopystate_inst are arguments only because following
      ! the reading of variables, it is necessary to update diagnostics of the canopy
      ! throug the interface call alm_fates%wrap_update_hlmfates_dyn() which requires
      ! this information from the HLM.
      ! ---------------------------------------------------------------------------------


     use FatesConstantsMod, only : fates_long_string_length
     use FatesIODimensionsMod, only: fates_bounds_type
     use FatesIOVariableKindMod, only : site_r8, site_int, cohort_r8, cohort_int
     use EDMainMod, only :        ed_update_site
     use FatesInterfaceMod, only:  fates_maxElementsPerSite

      implicit none

      ! Arguments

      class(hlm_fates_interface_type), intent(inout) :: this
      type(bounds_type)              , intent(in)    :: bounds_proc
      type(file_desc_t)              , intent(inout) :: ncid    ! netcdf id
      character(len=*)               , intent(in)    :: flag
      type(canopystate_type)         , intent(inout) :: canopystate_inst
      type(frictionvel_type)         , intent(inout) :: frictionvel_inst
      type(soilstate_type)           , intent(inout) :: soilstate_inst
      
      ! Locals
      type(bounds_type) :: bounds_clump
      integer           :: nc
      integer           :: nclumps
      type(fates_bounds_type) :: fates_bounds
      type(fates_bounds_type) :: fates_clump
      integer                 :: c   ! HLM column index
      integer                 :: s   ! Fates site index
      integer                 :: g   ! HLM grid index
      integer                 :: dk_index
      character(len=fates_long_string_length) :: ioname
      integer                 :: nvar
      integer                 :: nlevsoil
      integer                 :: ivar
      logical                 :: readvar

      logical, save           :: initialized = .false.


      nclumps = get_proc_clumps()

      ! ---------------------------------------------------------------------------------
      ! note (rgk: 11-2016) The history and restart intialization process assumes
      ! that the number of site/columns active is a static entity.  Thus
      ! we only allocate the mapping tables for the column/sites we start with.
      ! If/when we start having dynamic column/sites (for reasons uknown as of yet)
      ! we will need to re-evaluate the allocation of the mapping tables so they
      ! can be unallocated,reallocated and set every time a new column/site is spawned
      ! ---------------------------------------------------------------------------------

      ! ---------------------------------------------------------------------------------
      ! Only initialize the FATES restart structures the first time it is called
      ! Note that the allocations involved with initialization are static.
      ! This is because the array spaces for IO span the entire column, patch and cohort
      ! range on the proc.
      ! With DYNAMIC LANDUNITS or SPAWNING NEW OR CULLING OLD SITES:
      ! we will in that case have to de-allocate, reallocate and then re-set the mapping
      ! tables:  this%fates_restart%restart_map(nc)
      ! I think that is it...
      ! ---------------------------------------------------------------------------------

      if(.not.initialized) then

         initialized=.true.
      
         ! ------------------------------------------------------------------------------
         ! PART I: Set FATES DIMENSIONING INFORMATION
         ! ------------------------------------------------------------------------------
         
         call hlm_bounds_to_fates_bounds(bounds_proc, fates_bounds)
         
         call this%fates_restart%Init(nclumps, fates_bounds)
         
         ! Define the bounds on the first dimension for each thread
         !$OMP PARALLEL DO PRIVATE (nc,bounds_clump,fates_clump)
         do nc = 1,nclumps
            call get_clump_bounds(nc, bounds_clump)
            
            ! thread bounds for patch
            call hlm_bounds_to_fates_bounds(bounds_clump, fates_clump)
            call this%fates_restart%SetThreadBoundsEach(nc, fates_clump)
         end do
         !$OMP END PARALLEL DO
         
         !$OMP PARALLEL DO PRIVATE (nc,s,c,g)
         do nc = 1,nclumps
            
            allocate(this%fates_restart%restart_map(nc)%site_index(this%fates(nc)%nsites))
            allocate(this%fates_restart%restart_map(nc)%cohort1_index(this%fates(nc)%nsites))            
            do s=1,this%fates(nc)%nsites
               c = this%f2hmap(nc)%fcolumn(s)
               this%fates_restart%restart_map(nc)%site_index(s)   = c
               g = col_pp%gridcell(c)
               this%fates_restart%restart_map(nc)%cohort1_index(s) = (g-1)*fates_maxElementsPerSite + 1
            end do
            
         end do
         !$OMP END PARALLEL DO
         
         ! ------------------------------------------------------------------------------------
         ! PART II: USE THE JUST DEFINED DIMENSIONS TO ASSEMBLE THE VALID IO TYPES
         ! INTERF-TODO: THESE CAN ALL BE EMBEDDED INTO A SUBROUTINE IN HISTORYIOMOD
         ! ------------------------------------------------------------------------------------
         call this%fates_restart%assemble_restart_output_types()
         
         
         ! ------------------------------------------------------------------------------------
         ! PART III: DEFINE THE LIST OF OUTPUT VARIABLE OBJECTS, AND REGISTER THEM WITH THE
         ! HLM ACCORDING TO THEIR TYPES
         ! ------------------------------------------------------------------------------------
         call this%fates_restart%initialize_restart_vars()
         
      end if

      ! ---------------------------------------------------------------------------------
      ! If we are writing, we must loop through our linked list structures and transfer the
      ! information in the linked lists (FATES state memory) to the output vectors.
      ! ---------------------------------------------------------------------------------

      if(flag=='write')then
         !$OMP PARALLEL DO PRIVATE (nc)
         do nc = 1, nclumps
            if (this%fates(nc)%nsites>0) then
               call this%fates_restart%set_restart_vectors(nc,this%fates(nc)%nsites, &
                                                           this%fates(nc)%sites)
            end if
         end do
         !$OMP END PARALLEL DO
      end if

      ! ---------------------------------------------------------------------------------
      ! In all cases, iterate through the list of variable objects
      ! and either define, write or read to the NC buffer
      ! This seems strange, but keep in mind that the call to restartvar()
      ! has a different function in all three cases.
      ! ---------------------------------------------------------------------------------

      nvar = this%fates_restart%num_restart_vars()
      do ivar = 1, nvar
            
         associate( vname => this%fates_restart%rvars(ivar)%vname, &
              vunits      => this%fates_restart%rvars(ivar)%units,   &
              vlong       => this%fates_restart%rvars(ivar)%long )

           dk_index = this%fates_restart%rvars(ivar)%dim_kinds_index
           ioname = trim(this%fates_restart%dim_kinds(dk_index)%name)
        
           select case(trim(ioname))
           case(cohort_r8)

              call restartvar(ncid=ncid, flag=flag, varname=trim(vname), &
                    xtype=ncd_double,dim1name=trim('cohort'),long_name=trim(vlong), &
                    units=trim(vunits),interpinic_flag='interp', &
                    data=this%fates_restart%rvars(ivar)%r81d,readvar=readvar)
              
           case(site_r8)
              
              call restartvar(ncid=ncid, flag=flag, varname=trim(vname), &
                    xtype=ncd_double,dim1name=trim('column'),long_name=trim(vlong), &
                    units=trim(vunits),interpinic_flag='interp', &
                    data=this%fates_restart%rvars(ivar)%r81d,readvar=readvar)
              
           case(cohort_int)
              
              call restartvar(ncid=ncid, flag=flag, varname=trim(vname), &
                    xtype=ncd_int,dim1name=trim('cohort'),long_name=trim(vlong), &
                    units=trim(vunits),interpinic_flag='interp', &
                    data=this%fates_restart%rvars(ivar)%int1d,readvar=readvar)
              
           case(site_int)
           
              call restartvar(ncid=ncid, flag=flag, varname=trim(vname), &
                    xtype=ncd_int,dim1name=trim('column'),long_name=trim(vlong), &
                    units=trim(vunits),interpinic_flag='interp', &
                    data=this%fates_restart%rvars(ivar)%int1d,readvar=readvar)
              
           case default
              write(iulog,*) 'A FATES iotype was created that was not registerred'
              write(iulog,*) 'in CLM.:',trim(ioname)
              call endrun(msg=errMsg(sourcefile, __LINE__))
           end select
           
         end associate
      end do
      
      ! ---------------------------------------------------------------------------------
      ! If we are in a read mode, then we have just populated the sparse vectors
      ! in the IO object list. The data in these vectors needs to be transferred
      ! to the linked lists to populate the state memory.
      ! ---------------------------------------------------------------------------------

      if(flag=='read')then
         
         !$OMP PARALLEL DO PRIVATE (nc,bounds_clump,s)
         do nc = 1, nclumps
            if (this%fates(nc)%nsites>0) then

               call get_clump_bounds(nc, bounds_clump)

               ! ------------------------------------------------------------------------
               ! Convert newly read-in vectors into the FATES namelist state variables
               ! ------------------------------------------------------------------------
               call this%fates_restart%create_patchcohort_structure(nc, &
                    this%fates(nc)%nsites, this%fates(nc)%sites, this%fates(nc)%bc_in)
               
               call this%fates_restart%get_restart_vectors(nc, this%fates(nc)%nsites, &
                    this%fates(nc)%sites )

               ! I think ed_update_site and update_hlmfates_dyn are doing some similar
               ! update type stuff, should consolidate (rgk 11-2016)
               do s = 1,this%fates(nc)%nsites
                  call ed_update_site( this%fates(nc)%sites(s), &
                        this%fates(nc)%bc_in(s) )
               end do

               ! ------------------------------------------------------------------------
               ! Re-populate all the hydraulics variables that are dependent
               ! on the key hydro state variables and plant carbon/geometry
               ! ------------------------------------------------------------------------
               if (use_fates_planthydro) then
                  
                  do s = 1,this%fates(nc)%nsites
                     c = this%f2hmap(nc)%fcolumn(s)
                     nlevsoil = this%fates(nc)%bc_in(s)%nlevsoil
                     this%fates(nc)%bc_in(s)%hksat_sisl(1:nlevsoil) = &
                          soilstate_inst%hksat_col(c,1:nlevsoil)
                     
                     this%fates(nc)%bc_in(s)%watsat_sisl(1:nlevsoil) = &
                          soilstate_inst%watsat_col(c,1:nlevsoil)

                     this%fates(nc)%bc_in(s)%watres_sisl(1:nlevsoil) = &
                          soilstate_inst%watmin_col(c,1:nlevsoil)
                     
                     this%fates(nc)%bc_in(s)%sucsat_sisl(1:nlevsoil) = &
                          soilstate_inst%sucsat_col(c,1:nlevsoil)
                     
                     this%fates(nc)%bc_in(s)%bsw_sisl(1:nlevsoil) = &
                          soilstate_inst%bsw_col(c,1:nlevsoil)
                     
                     this%fates(nc)%bc_in(s)%h2o_liq_sisl(1:nlevsoil) = &
                          col_ws%h2osoi_liq(c,1:nlevsoil)
                     
                  end do
                  
                  call RestartHydrStates(this%fates(nc)%sites,  &
                       this%fates(nc)%nsites, &
                       this%fates(nc)%bc_in,  &
                       this%fates(nc)%bc_out)
               end if
               
               


               ! ------------------------------------------------------------------------
               ! Update diagnostics of FATES ecosystem structure used in HLM.
               ! ------------------------------------------------------------------------
               call this%wrap_update_hlmfates_dyn(nc,bounds_clump, &
                     canopystate_inst,frictionvel_inst)
               
               ! ------------------------------------------------------------------------
               ! Update the 3D patch level radiation absorption fractions
               ! ------------------------------------------------------------------------
               call this%fates_restart%update_3dpatch_radiation(this%fates(nc)%nsites, &
                                                                this%fates(nc)%sites, &
                                                                this%fates(nc)%bc_out)

               ! ------------------------------------------------------------------------
               ! Update history IO fields that depend on ecosystem dynamics
               ! ------------------------------------------------------------------------
               call this%fates_hist%update_history_dyn( nc, &
                     this%fates(nc)%nsites,                 &
                     this%fates(nc)%sites) 

               
            end if
         end do
         !$OMP END PARALLEL DO
         
      end if
      
      return
   end subroutine restart

   !=====================================================================================

   subroutine init_coldstart(this, canopystate_inst, soilstate_inst, frictionvel_inst)


     ! Arguments
     class(hlm_fates_interface_type), intent(inout) :: this
     type(canopystate_type)         , intent(inout) :: canopystate_inst
     type(soilstate_type)           , intent(inout) :: soilstate_inst
     type(frictionvel_type)  , intent(inout)        :: frictionvel_inst

     ! locals
     integer                                        :: nclumps
     integer                                        :: nc
     type(bounds_type)                              :: bounds_clump
     ! locals
     real(r8) :: vol_ice
     real(r8) :: eff_porosity
     integer :: nlevsoil
     integer :: j
     integer :: s
     integer :: c

     nclumps = get_proc_clumps()

     !$OMP PARALLEL DO PRIVATE (nc,bounds_clump,s,c,j,vol_ice,eff_porosity)
     do nc = 1, nclumps
        
        if ( this%fates(nc)%nsites>0 ) then

           call get_clump_bounds(nc, bounds_clump)

           do s = 1,this%fates(nc)%nsites
              call init_site_vars(this%fates(nc)%sites(s),this%fates(nc)%bc_in(s) )
              call zero_site(this%fates(nc)%sites(s))
           end do
           
           call set_site_properties(this%fates(nc)%nsites, this%fates(nc)%sites)

           ! ----------------------------------------------------------------------------
           ! Initialize Hydraulics Code if turned on
           ! Called prior to init_patches(). Site level rhizosphere shells must
           ! be set prior to cohort initialization.
           ! ----------------------------------------------------------------------------
           if (use_fates_planthydro) then

              do s = 1,this%fates(nc)%nsites

                 c = this%f2hmap(nc)%fcolumn(s)
                 nlevsoil = this%fates(nc)%bc_in(s)%nlevsoil
                 
                 this%fates(nc)%bc_in(s)%watsat_sisl(1:nlevsoil) = &
                      soilstate_inst%watsat_col(c,1:nlevsoil)
                 
                 this%fates(nc)%bc_in(s)%watres_sisl(1:nlevsoil) = &
                      soilstate_inst%watmin_col(c,1:nlevsoil)
                 
                 this%fates(nc)%bc_in(s)%sucsat_sisl(1:nlevsoil) = &
                      soilstate_inst%sucsat_col(c,1:nlevsoil)

                 this%fates(nc)%bc_in(s)%bsw_sisl(1:nlevsoil) = &
                      soilstate_inst%bsw_col(c,1:nlevsoil)

                 this%fates(nc)%bc_in(s)%h2o_liq_sisl(1:nlevsoil) = &
                      col_ws%h2osoi_liq(c,1:nlevsoil)

                 this%fates(nc)%bc_in(s)%hksat_sisl(1:nlevsoil) = &
                       soilstate_inst%hksat_col(c,1:nlevsoil)

                 do j = 1, nlevsoil
                    vol_ice = min(soilstate_inst%watsat_col(c,j), &
                          col_ws%h2osoi_ice(c,j)/(col_pp%dz(c,j)*denice))
                    eff_porosity = max(0.01_r8,soilstate_inst%watsat_col(c,j)-vol_ice)
                    this%fates(nc)%bc_in(s)%eff_porosity_sl(j) = eff_porosity
                 end do

              end do

              
              call HydrSiteColdStart(this%fates(nc)%sites,this%fates(nc)%bc_in)
           end if

           call init_patches(this%fates(nc)%nsites, this%fates(nc)%sites, &
                             this%fates(nc)%bc_in)

           do s = 1,this%fates(nc)%nsites
              call ed_update_site(this%fates(nc)%sites(s), &
                    this%fates(nc)%bc_in(s))
           end do

           ! ------------------------------------------------------------------------
           ! Update diagnostics of FATES ecosystem structure used in HLM.
           ! ------------------------------------------------------------------------
           call this%wrap_update_hlmfates_dyn(nc,bounds_clump, &
                canopystate_inst,frictionvel_inst)

           ! ------------------------------------------------------------------------
           ! Update history IO fields that depend on ecosystem dynamics
           ! ------------------------------------------------------------------------
           call this%fates_hist%update_history_dyn( nc, &
                this%fates(nc)%nsites,                 &
                this%fates(nc)%sites) 

           

        end if
     end do
     !$OMP END PARALLEL DO

   end subroutine init_coldstart

   ! ======================================================================================
   
   subroutine wrap_sunfrac(this,bounds_clump,top_af_inst,canopystate_inst)
         
      ! ---------------------------------------------------------------------------------
      ! This interface function is a wrapper call on ED_SunShadeFracs. The only
      ! returned variable is a patch vector, fsun_patch, which describes the fraction
      ! of the canopy that is exposed to sun.
      ! ---------------------------------------------------------------------------------
      
      implicit none
      
      ! Input Arguments
      class(hlm_fates_interface_type), intent(inout) :: this
      type(bounds_type)              , intent(in)    :: bounds_clump
      
      ! direct and diffuse downwelling radiation (W/m2)
      type(topounit_atmospheric_flux),intent(in)     :: top_af_inst
      
      ! Input/Output Arguments to CLM
      type(canopystate_type),intent(inout) :: canopystate_inst
      
      ! Local Variables
      integer  :: p                           ! global index of the host patch
      integer  :: g                           ! global index of the host gridcell
      integer  :: t                           ! global index of the host topounit
      integer  :: c                           ! global index of the host column

      integer  :: s                           ! FATES site index
      integer  :: ifp                         ! FATEs patch index
                                              ! this is the order increment of patch
                                              ! on the site
      integer  :: nc                          ! clump index
      
      type(ed_patch_type), pointer :: cpatch  ! c"urrent" patch  INTERF-TODO: SHOULD
                                              ! BE HIDDEN AS A FATES PRIVATE

      associate( forc_solad => top_af_inst%solad, &
                 forc_solai => top_af_inst%solai, &
                 fsun       => canopystate_inst%fsun_patch, &
                 laisun     => canopystate_inst%laisun_patch, &               
                 laisha     => canopystate_inst%laisha_patch )

        nc = bounds_clump%clump_index
        ! -------------------------------------------------------------------------------
        ! Convert input BC's
        ! The sun-shade calculations are performed only on FATES patches
        ! -------------------------------------------------------------------------------

        do s = 1, this%fates(nc)%nsites
           c = this%f2hmap(nc)%fcolumn(s)
           t = col_pp%topounit(c)
           g = col_pp%gridcell(c)

           do ifp = 1, this%fates(nc)%sites(s)%youngest_patch%patchno
           !do ifp = 1, this%fates(nc)%bc_in(s)%npatches

              p = ifp+col_pp%pfti(c)

              this%fates(nc)%bc_in(s)%solad_parb(ifp,:) = forc_solad(t,:)
              this%fates(nc)%bc_in(s)%solai_parb(ifp,:) = forc_solai(t,:)

           end do
        end do

        ! -------------------------------------------------------------------------------
        ! Call FATES public function to calculate internal sun/shade structures
        ! as well as total patch sun/shade fraction output boundary condition
        ! -------------------------------------------------------------------------------

        call ED_SunShadeFracs(this%fates(nc)%nsites, &
             this%fates(nc)%sites,  &
             this%fates(nc)%bc_in,  &
             this%fates(nc)%bc_out)

        ! -------------------------------------------------------------------------------
        ! Transfer the FATES output boundary condition for canopy sun/shade fraction
        ! to the HLM
        ! -------------------------------------------------------------------------------

        do s = 1, this%fates(nc)%nsites
           c = this%f2hmap(nc)%fcolumn(s)
           do ifp = 1, this%fates(nc)%sites(s)%youngest_patch%patchno
              p = ifp+col_pp%pfti(c)
              fsun(p)   = this%fates(nc)%bc_out(s)%fsun_pa(ifp)
              laisun(p) = this%fates(nc)%bc_out(s)%laisun_pa(ifp)
              laisha(p) = this%fates(nc)%bc_out(s)%laisha_pa(ifp)
           end do
        end do

      end associate

   end subroutine wrap_sunfrac
   
   ! ===================================================================================

   subroutine prep_canopyfluxes(this, bounds_clump )

     ! ----------------------------------------------------------------------
     ! the main function for calculating photosynthesis is called within a
     ! loop based on convergence.  Some intitializations, including 
     ! canopy resistance must be intitialized before the loop
     ! The photosyns_ structure is currently unused, leaving it for now
     ! in case we want to do any value initializing in future.
     ! ----------------------------------------------------------------------
    
     ! Arguments
     class(hlm_fates_interface_type), intent(inout) :: this
     type(bounds_type)              , intent(in)    :: bounds_clump

     ! locals
     integer                                        :: c,s
     integer                                        :: nc

     nc = bounds_clump%clump_index
     do s = 1, this%fates(nc)%nsites
        ! filter flag == 1 means that this patch has not been called for photosynthesis
        this%fates(nc)%bc_in(s)%filter_photo_pa(:) = 1

        ! set transpiration input boundary condition to zero. The exposed
        ! vegetation filter may not even call every patch.
        if (use_fates_planthydro) then
           this%fates(nc)%bc_in(s)%qflx_transp_pa(:) = 0._r8
        end if
        
     end do
  end subroutine prep_canopyfluxes

   ! ====================================================================================
   
   subroutine wrap_btran(this,bounds_clump,fn,filterc,soilstate_inst, &
                         temperature_inst, energyflux_inst,  &
                         soil_water_retention_curve)
      
      ! ---------------------------------------------------------------------------------
      ! This subroutine calculates btran for FATES, this will be an input boundary
      ! condition for FATES photosynthesis/transpiration.
      !
      ! This subroutine also calculates rootr
      ! 
      ! ---------------------------------------------------------------------------------

      use SoilWaterRetentionCurveMod, only : soil_water_retention_curve_type

      implicit none
      
      ! Arguments
      class(hlm_fates_interface_type), intent(inout) :: this
      type(bounds_type)              , intent(in)    :: bounds_clump
      integer                , intent(in)            :: fn
      integer                , intent(in)            :: filterc(fn) ! This is a list of
                                                                        ! columns with exposed veg
      type(soilstate_type)   , intent(inout)         :: soilstate_inst
      type(temperature_type) , intent(in)            :: temperature_inst
      type(energyflux_type)  , intent(inout)         :: energyflux_inst
      class(soil_water_retention_curve_type), intent(in) :: soil_water_retention_curve

      ! local variables
      real(r8) :: smp_node ! Soil suction potential, negative, [mm]
      real(r8) :: s_node
      integer  :: s
      integer  :: c
      integer  :: j
      integer  :: ifp
      integer  :: p
      integer  :: nlevsoil
      integer  :: nc

      associate(& 
         sucsat      => soilstate_inst%sucsat_col           , & ! Input:  [real(r8) (:,:) ]  minimum soil suction (mm) 
         watsat      => soilstate_inst%watsat_col           , & ! Input:  [real(r8) (:,:) ]  volumetric soil water at saturation (porosity)
         bsw         => soilstate_inst%bsw_col              , & ! Input:  [real(r8) (:,:) ]  Clapp and Hornberger "b" 
         eff_porosity => soilstate_inst%eff_porosity_col    , & ! Input:  [real(r8) (:,:) ]  effective porosity = porosity - vol_ice       
         t_soisno     => col_es%t_soisno                    , & ! Input:  [real(r8) (:,:) ]  soil temperature (Kelvin)
         h2osoi_liqvol => col_ws%h2osoi_liqvol , & ! Input: [real(r8) (:,:) ]  liquid volumetric moisture, will be used for BeTR
         btran       => energyflux_inst%btran_patch         , & ! Output: [real(r8) (:)   ]  transpiration wetness factor (0 to 1) 
         btran2       => energyflux_inst%btran2_patch       , & ! Output: [real(r8) (:)   ]  
         rresis      => energyflux_inst%rresis_patch        , & ! Output: [real(r8) (:,:) ]  root resistance by layer (0-1)  (nlevgrnd) 
         rootr       => soilstate_inst%rootr_patch          & ! Output: [real(r8) (:,:) ]  Fraction of water uptake in each layer
         )


        nc = bounds_clump%clump_index

        ! -------------------------------------------------------------------------------
        ! Convert input BC's
        ! Critical step: a filter is being passed in that dictates which columns have
        ! exposed vegetation (above snow).  This is necessary, because various hydrologic
        ! variables like h2osoi_liqvol are not calculated and will have uninitialized
        ! values outside this list.
        !
        ! bc_in(s)%filter_btran      (this is in, but is also used in this subroutine)
        !
        ! We also filter a second time within this list by determining which soil layers
        ! have conditions for active uptake based on soil moisture and temperature. This
        ! must be determined by FATES (science stuff).  But the list of layers and patches
        ! needs to be passed back to the interface, because it then needs to request
        ! suction on these layers via CLM/ALM functions.  We cannot wide-swath calculate
        ! this on all layers, because values with no moisture or low temps will generate
        ! unstable values and cause sigtraps.
        ! -------------------------------------------------------------------------------
        
        do s = 1, this%fates(nc)%nsites
           c = this%f2hmap(nc)%fcolumn(s)
           nlevsoil = this%fates(nc)%bc_in(s)%nlevsoil

           ! Check to see if this column is in the exposed veg filter
           if( any(filterc==c) )then
              
              this%fates(nc)%bc_in(s)%filter_btran = .true.
              do j = 1,nlevsoil
                 this%fates(nc)%bc_in(s)%tempk_sl(j)         = t_soisno(c,j)
                 this%fates(nc)%bc_in(s)%h2o_liqvol_sl(j)    = h2osoi_liqvol(c,j)
                 this%fates(nc)%bc_in(s)%eff_porosity_sl(j)  = eff_porosity(c,j)
                 this%fates(nc)%bc_in(s)%watsat_sl(j)        = watsat(c,j)
              end do

           else
              this%fates(nc)%bc_in(s)%filter_btran = .false.
              this%fates(nc)%bc_in(s)%tempk_sl(:)         = -999._r8
              this%fates(nc)%bc_in(s)%h2o_liqvol_sl(:)    = -999._r8
              this%fates(nc)%bc_in(s)%eff_porosity_sl(:)  = -999._r8
              this%fates(nc)%bc_in(s)%watsat_sl(:)        = -999._r8
           end if

        end do

        ! -------------------------------------------------------------------------------
        ! This function evaluates the ground layer to determine if
        ! root water uptake can happen, and soil suction should even
        ! be calculated.  We ask FATES for a boundary condition output
        ! logical because we don't want science calculations in the interface
        ! yet... hydrology (suction calculation) is provided by the host
        ! so we need fates to tell us where to calculate suction
        ! but not calculate it itself. Yeah, complicated, but thats life.
        ! -------------------------------------------------------------------------------
        call get_active_suction_layers(this%fates(nc)%nsites, &
             this%fates(nc)%sites,  &
             this%fates(nc)%bc_in,  &
             this%fates(nc)%bc_out)

        ! Now that the active layers of water uptake have been decided by fates
        ! Calculate the suction that is passed back to fates
        ! Note that the filter_btran is unioned with active_suction_sl

        do s = 1, this%fates(nc)%nsites
           c = this%f2hmap(nc)%fcolumn(s)
           nlevsoil = this%fates(nc)%bc_in(s)%nlevsoil

           do j = 1,nlevsoil
              if(this%fates(nc)%bc_out(s)%active_suction_sl(j)) then
                 s_node = max(h2osoi_liqvol(c,j)/eff_porosity(c,j),0.01_r8)
                 call soil_water_retention_curve%soil_suction( soilstate_inst%sucsat_col(c,j), &
                       s_node, &
                       soilstate_inst%bsw_col(c,j), &
                       smp_node)

                 ! Non-fates places a maximum (which is a negative upper bound) on smp

                 this%fates(nc)%bc_in(s)%smp_sl(j)           = smp_node
              end if
           end do
        end do
        
        ! -------------------------------------------------------------------------------
        ! Suction and active uptake layers calculated, lets calculate uptake (btran)
        ! This will calculate internals, as well as output boundary conditions: 
        ! btran, rootr
        ! -------------------------------------------------------------------------------

        call btran_ed(this%fates(nc)%nsites, &
             this%fates(nc)%sites,  &
             this%fates(nc)%bc_in,  &
             this%fates(nc)%bc_out)

        ! -------------------------------------------------------------------------------
        ! Convert output BC's
        ! For CLM/ALM this wrapper provides return variables that should
        ! be similar to that of calc_root_moist_stress().  However,
        ! CLM/ALM-FATES simulations will no make use of rresis, btran or btran2
        ! outside of FATES. We do not have code in place to calculate btran2 or
        ! rresis right now, so we force to bad.  We have btran calculated so we
        ! pass it in case people want diagnostics.  rootr is actually the only
        ! variable that will be used, as it is needed to help distribute the
        ! the transpiration sink to the appropriate layers. (RGK)
        ! -------------------------------------------------------------------------------

        do s = 1, this%fates(nc)%nsites
           nlevsoil = this%fates(nc)%bc_in(s)%nlevsoil
           c = this%f2hmap(nc)%fcolumn(s)
           do ifp = 1, this%fates(nc)%sites(s)%youngest_patch%patchno
              
              p = ifp+col_pp%pfti(c)
              
              do j = 1,nlevsoil
                 
                 rresis(p,j) = -999.9  ! We do not calculate this correctly
                 ! it should not thought of as valid output until we decide to.
                 rootr(p,j)  = this%fates(nc)%bc_out(s)%rootr_pasl(ifp,j)
                 btran(p)    = this%fates(nc)%bc_out(s)%btran_pa(ifp)
                 btran2(p)   = -999.9  ! Not available, force to nonsense
                 
              end do
           end do
        end do
      end associate

   end subroutine wrap_btran

   ! ====================================================================================
   
   subroutine wrap_photosynthesis(this, bounds_clump, fn, filterp, &
         esat_tv, eair, oair, cair, rb, dayl_factor,             &
         atm2lnd_inst, temperature_inst, canopystate_inst, photosyns_inst)
   
    use shr_log_mod       , only : errMsg => shr_log_errMsg
    use abortutils        , only : endrun
    use decompMod         , only : bounds_type
    use clm_varcon        , only : rgas, tfrz, namep  
    use clm_varctl        , only : iulog
    use perf_mod          , only : t_startf, t_stopf
    use quadraticMod      , only : quadratic
    use EDTypesMod        , only : dinc_ed
    use EDtypesMod        , only : ed_patch_type, ed_cohort_type, ed_site_type
   
    !
    ! !ARGUMENTS:
    class(hlm_fates_interface_type), intent(inout) :: this
    type(bounds_type)      , intent(in)            :: bounds_clump
    integer                , intent(in)            :: fn                          ! size of pft filter
    integer                , intent(in)            :: filterp(fn)                 ! pft filter
    real(r8)               , intent(in)            :: esat_tv(bounds_clump%begp: )      ! saturation vapor pressure at t_veg (Pa)
    real(r8)               , intent(in)            :: eair( bounds_clump%begp: )        ! vapor pressure of canopy air (Pa)
    real(r8)               , intent(in)            :: oair( bounds_clump%begp: )        ! Atmospheric O2 partial pressure (Pa)
    real(r8)               , intent(in)            :: cair( bounds_clump%begp: )        ! Atmospheric CO2 partial pressure (Pa)
    real(r8)               , intent(in)            :: rb( bounds_clump%begp: )          ! boundary layer resistance (s/m)
    real(r8)               , intent(in)            :: dayl_factor( bounds_clump%begp: ) ! scalar (0-1) for daylength
    type(atm2lnd_type)     , intent(in)            :: atm2lnd_inst
    type(temperature_type) , intent(in)            :: temperature_inst
    type(canopystate_type) , intent(inout)         :: canopystate_inst
    type(photosyns_type)   , intent(inout)         :: photosyns_inst

    integer                                        :: nlevsoil
    integer                                        :: s,t,c,p,ifp,j,icp,nc
    real(r8)                                       :: dtime

    call t_startf('edpsn')
    associate(&
          t_soisno  => col_es%t_soisno               , &
          t_veg     => veg_es%t_veg                  , &
          tgcm      => veg_es%thm                    , &
          forc_pbot => top_as%pbot                   , &
          rssun     => photosyns_inst%rssun_patch    , &
          rssha     => photosyns_inst%rssha_patch    , &
          psnsun    => photosyns_inst%psnsun_patch   , &
          psnsha    => photosyns_inst%psnsha_patch)
      

      nc = bounds_clump%clump_index

      do s = 1, this%fates(nc)%nsites
         
         c = this%f2hmap(nc)%fcolumn(s)
         t = col_pp%topounit(c)

         nlevsoil = this%fates(nc)%bc_in(s)%nlevsoil

         do j = 1,nlevsoil
            this%fates(nc)%bc_in(s)%t_soisno_sl(j)   = t_soisno(c,j)  ! soil temperature (Kelvin)
         end do
         this%fates(nc)%bc_in(s)%forc_pbot           = forc_pbot(t)   ! atmospheric pressure (Pa)

         do ifp = 1, this%fates(nc)%sites(s)%youngest_patch%patchno
            
            p = ifp+col_pp%pfti(c)

            ! Check to see if this patch is in the filter
            ! Note that this filter is most likely changing size, and getting smaller
            ! and smaller as more patch have converged on solution
            if( any(filterp==p) )then

               ! This filter is flushed to 1 before the canopyflux stability iterator
               ! It is set to status 2 if it is an active patch within the iterative loop
               ! After photosynthesis is called, it is upgraded to 3 if it was called.
               ! After all iterations we can evaluate which patches have a final flag
               ! of 3 to check if we missed any.

               this%fates(nc)%bc_in(s)%filter_photo_pa(ifp) = 2
               this%fates(nc)%bc_in(s)%dayl_factor_pa(ifp) = dayl_factor(p) ! scalar (0-1) for daylength
               this%fates(nc)%bc_in(s)%esat_tv_pa(ifp)     = esat_tv(p)     ! saturation vapor pressure at t_veg (Pa)
               this%fates(nc)%bc_in(s)%eair_pa(ifp)        = eair(p)        ! vapor pressure of canopy air (Pa)
               this%fates(nc)%bc_in(s)%oair_pa(ifp)        = oair(p)        ! Atmospheric O2 partial pressure (Pa)
               this%fates(nc)%bc_in(s)%cair_pa(ifp)        = cair(p)        ! Atmospheric CO2 partial pressure (Pa)
               this%fates(nc)%bc_in(s)%rb_pa(ifp)          = rb(p)          ! boundary layer resistance (s/m)
               this%fates(nc)%bc_in(s)%t_veg_pa(ifp)       = t_veg(p)       ! vegetation temperature (Kelvin)     
               this%fates(nc)%bc_in(s)%tgcm_pa(ifp)        = tgcm(p)        ! air temperature at agcm 
                                                                            ! reference height (kelvin)
            end if
         end do
      end do

      dtime = real(get_step_size(),r8)
      
      ! Call photosynthesis
      
      call FatesPlantRespPhotosynthDrive (this%fates(nc)%nsites, &
                                this%fates(nc)%sites,  &
                                this%fates(nc)%bc_in,  &
                                this%fates(nc)%bc_out, &
                                dtime)

      ! Perform a double check to see if all patches on naturally vegetated columns
      ! were activated for photosynthesis
      ! ---------------------------------------------------------------------------------
      do icp = 1,fn
         p = filterp(icp)
         c = veg_pp%column(p)
         s = this%f2hmap(nc)%hsites(c)
         ! do if structure here and only pass natveg columns
         ifp = p-col_pp%pfti(c)
         if(this%fates(nc)%bc_in(s)%filter_photo_pa(ifp) /= 2)then
            write(iulog,*) 'Not all patches on the natveg column in the photosynthesis'
            write(iulog,*) 'filter ran photosynthesis'
            call endrun(msg=errMsg(sourcefile, __LINE__))
         else
            this%fates(nc)%bc_in(s)%filter_photo_pa(ifp) = 3
            rssun(p) = this%fates(nc)%bc_out(s)%rssun_pa(ifp)
            rssha(p) = this%fates(nc)%bc_out(s)%rssha_pa(ifp)
            
            ! These fields are marked with a bad-value flag
            photosyns_inst%psnsun_patch(p)   = spval
            photosyns_inst%psnsha_patch(p)   = spval
         end if
      end do
      
    end associate
    call t_stopf('edpsn')

 end subroutine wrap_photosynthesis

 ! ======================================================================================

 subroutine wrap_accumulatefluxes(this, bounds_clump, fn, filterp)

   ! !ARGUMENTS:
   class(hlm_fates_interface_type), intent(inout) :: this
   type(bounds_type)              , intent(in)    :: bounds_clump
   integer                        , intent(in)    :: fn                   ! size of pft filter
   integer                        , intent(in)    :: filterp(fn)          ! pft filter
   
   ! Locals
   integer                                        :: s,c,p,ifp,icp
   real(r8)                                       :: dtime
   integer                                        :: nc

   nc = bounds_clump%clump_index
    ! Run a check on the filter
    do icp = 1,fn
       p = filterp(icp)
       c = veg_pp%column(p)
       s = this%f2hmap(nc)%hsites(c)
       ifp = p-col_pp%pfti(c)
       if(this%fates(nc)%bc_in(s)%filter_photo_pa(ifp) /= 3)then
          call endrun(msg=errMsg(sourcefile, __LINE__))
       end if
    end do


    dtime = real(get_step_size(),r8)
    
    call  AccumulateFluxes_ED(this%fates(nc)%nsites,  &
                               this%fates(nc)%sites, &
                               this%fates(nc)%bc_in,  &
                               this%fates(nc)%bc_out, &
                               dtime)

    
    call this%fates_hist%update_history_prod(nc, &
                               this%fates(nc)%nsites,  &
                               this%fates(nc)%sites, &
                               dtime)

 end subroutine wrap_accumulatefluxes

 ! ======================================================================================

 subroutine wrap_canopy_radiation(this, bounds_clump, &
         num_vegsol, filter_vegsol, coszen, surfalb_inst)


    ! Arguments
    class(hlm_fates_interface_type), intent(inout) :: this
    type(bounds_type),  intent(in)             :: bounds_clump
    ! filter for vegetated pfts with coszen>0
    integer            , intent(in)            :: num_vegsol                 
    integer            , intent(in)            :: filter_vegsol(num_vegsol)    
    ! cosine solar zenith angle for next time step
    real(r8)           , intent(in)            :: coszen( bounds_clump%begp: )        
    type(surfalb_type) , intent(inout)         :: surfalb_inst 
    
    ! locals
    integer                                    :: s,c,p,ifp,icp,nc

    associate(&
         albgrd_col   =>    surfalb_inst%albgrd_col         , & !in
         albgri_col   =>    surfalb_inst%albgri_col         , & !in
         albd         =>    surfalb_inst%albd_patch         , & !out
         albi         =>    surfalb_inst%albi_patch         , & !out
         fabd         =>    surfalb_inst%fabd_patch         , & !out
         fabi         =>    surfalb_inst%fabi_patch         , & !out
         ftdd         =>    surfalb_inst%ftdd_patch         , & !out
         ftid         =>    surfalb_inst%ftid_patch         , & !out
         ftii         =>    surfalb_inst%ftii_patch)            !out

    nc = bounds_clump%clump_index

    do s = 1, this%fates(nc)%nsites

       c = this%f2hmap(nc)%fcolumn(s)
       do ifp = 1, this%fates(nc)%sites(s)%youngest_patch%patchno
          
          p = ifp+col_pp%pfti(c)
          
          if( any(filter_vegsol==p) )then
    
             this%fates(nc)%bc_in(s)%filter_vegzen_pa(ifp) = .true.
             this%fates(nc)%bc_in(s)%coszen_pa(ifp)  = coszen(p)
             this%fates(nc)%bc_in(s)%albgr_dir_rb(:) = albgrd_col(c,:)
             this%fates(nc)%bc_in(s)%albgr_dif_rb(:) = albgri_col(c,:)

          else
             
             this%fates(nc)%bc_in(s)%filter_vegzen_pa(ifp) = .false.

          end if

       end do
    end do

    call ED_Norman_Radiation(this%fates(nc)%nsites,  &
         this%fates(nc)%sites, &
         this%fates(nc)%bc_in,  &
         this%fates(nc)%bc_out)
    
    ! Pass FATES BC's back to HLM
    ! -----------------------------------------------------------------------------------
    do icp = 1,num_vegsol
       p = filter_vegsol(icp)
       c = veg_pp%column(p)
       s = this%f2hmap(nc)%hsites(c)
       ! do if structure here and only pass natveg columns
       ifp = p-col_pp%pfti(c)

       if(.not.this%fates(nc)%bc_in(s)%filter_vegzen_pa(ifp) )then
          write(iulog,*) 'Not all patches on the natveg column were passed to canrad'
          call endrun(msg=errMsg(sourcefile, __LINE__))
       else
          albd(p,:) = this%fates(nc)%bc_out(s)%albd_parb(ifp,:)
          albi(p,:) = this%fates(nc)%bc_out(s)%albi_parb(ifp,:)
          fabd(p,:) = this%fates(nc)%bc_out(s)%fabd_parb(ifp,:)
          fabi(p,:) = this%fates(nc)%bc_out(s)%fabi_parb(ifp,:)
          ftdd(p,:) = this%fates(nc)%bc_out(s)%ftdd_parb(ifp,:)
          ftid(p,:) = this%fates(nc)%bc_out(s)%ftid_parb(ifp,:)
          ftii(p,:) = this%fates(nc)%bc_out(s)%ftii_parb(ifp,:)
       end if
    end do
    
  end associate

 end subroutine wrap_canopy_radiation

 ! ======================================================================================

 subroutine wrap_bgc_summary(this, bounds_clump, carbonflux_inst, carbonstate_inst)

   

    ! Arguments
    class(hlm_fates_interface_type), intent(inout) :: this
    type(bounds_type),  intent(in)                 :: bounds_clump
    type(carbonflux_type), intent(in)              :: carbonflux_inst
    type(carbonstate_type), intent(in)             :: carbonstate_inst

    ! locals
    real(r8) :: dtime
    integer  :: nstep
    logical  :: is_beg_day
    integer  :: s,c,nc

    associate(& 
        hr            => col_cf%hr,      & ! (gC/m2/s) total heterotrophic respiration
        totsomc       => col_cs%totsomc, & ! (gC/m2) total soil organic matter carbon
        totlitc       => col_cs%totlitc)   ! (gC/m2) total litter carbon in BGC pools
      
      nc = bounds_clump%clump_index
      dtime = real(get_step_size(),r8)
      
      ! Summarize Net Fluxes
      do s = 1, this%fates(nc)%nsites
         c = this%f2hmap(nc)%fcolumn(s)
         this%fates(nc)%bc_in(s)%tot_het_resp = hr(c)
         this%fates(nc)%bc_in(s)%tot_somc     = totsomc(c)
         this%fates(nc)%bc_in(s)%tot_litc     = totlitc(c)
      end do
      
      ! Update history variables that track these variables
      call this%fates_hist%update_history_cbal(nc, &
                               this%fates(nc)%nsites,  &
                               this%fates(nc)%sites,   &
                               this%fates(nc)%bc_in,   &
                               dtime)

      
    end associate
 end subroutine wrap_bgc_summary

 ! ======================================================================================


 subroutine TransferZ0mDisp(this,bounds_clump,frictionvel_inst,canopystate_inst)

    ! Arguments
    class(hlm_fates_interface_type), intent(inout) :: this
    type(bounds_type),intent(in)                   :: bounds_clump
    type(canopystate_type)  , intent(inout)        :: canopystate_inst
    type(frictionvel_type)  , intent(inout)        :: frictionvel_inst

    ! Locals
    integer :: ci   ! Current clump index
    integer :: s    ! Site index
    integer :: c    ! Column index
    integer :: ifp  ! Fates patch index
    integer :: p    ! CLM patch index

    ci = bounds_clump%clump_index

    do s = 1, this%fates(ci)%nsites
       c = this%f2hmap(ci)%fcolumn(s)

       frictionvel_inst%z0m_patch(col_pp%pfti(c)+1:col_pp%pftf(c)) = 0.0_r8
       canopystate_inst%displa_patch(col_pp%pfti(c)+1:col_pp%pftf(c)) = 0.0_r8

       do ifp = 1, this%fates(ci)%sites(s)%youngest_patch%patchno
          p = ifp+col_pp%pfti(c)
          frictionvel_inst%z0m_patch(p) = this%fates(ci)%bc_out(s)%z0m_pa(ifp)
          canopystate_inst%displa_patch(p) = this%fates(ci)%bc_out(s)%displa_pa(ifp)
       end do
    end do

    return
 end subroutine TransferZ0mDisp

 ! ======================================================================================

 subroutine init_history_io(this,bounds_proc)

   use histFileMod, only : hist_addfld1d, hist_addfld2d, hist_addfld_decomp 

   use FatesConstantsMod, only : fates_short_string_length, fates_long_string_length
   use FatesIOVariableKindMod, only : patch_r8, patch_ground_r8, patch_size_pft_r8
   use FatesIOVariableKindMod, only : site_r8, site_ground_r8, site_size_pft_r8
   use FatesIOVariableKindMod, only : site_size_r8, site_pft_r8, site_age_r8
   use FatesIOVariableKindMod, only : site_fuel_r8, site_cwdsc_r8, site_scag_r8
   use FatesIOVariableKindMod, only : site_scagpft_r8, site_agepft_r8
   use FatesIOVariableKindMod, only : site_height_r8, site_elem_r8, site_elpft_r8
   use FatesIOVariableKindMod, only : site_elcwd_r8, site_elage_r8
   use FatesIOVariableKindMod, only : site_coage_r8, site_coage_pft_r8
   use FatesIOVariableKindMod, only : site_can_r8, site_cnlf_r8, site_cnlfpft_r8
   use FatesIODimensionsMod, only : fates_bounds_type


   ! Arguments
   class(hlm_fates_interface_type), intent(inout) :: this
   type(bounds_type),intent(in)                   :: bounds_proc  ! Currently "proc"
   
   
   ! Locals
   type(bounds_type)                              :: bounds_clump
   integer :: nvar  ! number of IO variables found
   integer :: ivar  ! variable index 1:nvar
   integer :: nc    ! thread counter 1:nclumps
   integer :: nclumps ! number of threads on this proc
   integer :: s     ! FATES site index
   integer :: c     ! ALM/CLM column index
   character(len=fates_short_string_length) :: dim2name
   character(len=fates_long_string_length) :: ioname
   integer :: d_index, dk_index
   
   type(fates_bounds_type) :: fates_bounds
   type(fates_bounds_type) :: fates_clump

   ! This routine initializes the types of output variables
   ! not the variables themselves, just the types
   ! ---------------------------------------------------------------------------------

   nclumps = get_proc_clumps()

   ! ------------------------------------------------------------------------------------
   ! PART I: Set FATES DIMENSIONING INFORMATION
   !       
   ! -------------------------------------------------------------------------------
   ! Those who wish add variables that require new dimensions, please
   ! see FATES: FatesHistoryInterfaceMod.F90.  Dimension types are defined at the top of the
   ! module, and a new explicitly named instance of that type should be created.
   ! With this new dimension, a new output type/kind can contain that dimension.
   ! A new type/kind can be added to the dim_kinds structure, which defines its members
   ! in created in init_dim_kinds_maps().  Make sure to increase the size of fates_num_dim_kinds.
   ! A type/kind of output is defined by the data type (ie r8,int,..)
   ! and the dimensions.  Keep in mind that 3D variables (or 4D if you include time)
   ! are not really supported in CLM/ALM right now.  There are ways around this
   ! limitations by creating combined dimensions, for instance the size+pft dimension
   ! "scpf"
   ! ------------------------------------------------------------------------------------
   
   call hlm_bounds_to_fates_bounds(bounds_proc, fates_bounds)

   call this%fates_hist%Init(nclumps, fates_bounds)

   ! Define the bounds on the first dimension for each thread
   !$OMP PARALLEL DO PRIVATE (nc,bounds_clump,fates_clump)
   do nc = 1,nclumps
      
      call get_clump_bounds(nc, bounds_clump)
      
      ! thread bounds for patch
      call hlm_bounds_to_fates_bounds(bounds_clump, fates_clump)
      call this%fates_hist%SetThreadBoundsEach(nc, fates_clump)
   end do
   !$OMP END PARALLEL DO

   ! ------------------------------------------------------------------------------------
   ! PART I.5: SET SOME INDEX MAPPINGS SPECIFICALLY FOR SITE<->COLUMN AND PATCH 
   ! ------------------------------------------------------------------------------------
   
   !$OMP PARALLEL DO PRIVATE (nc,s,c)
   do nc = 1,nclumps
      
      allocate(this%fates_hist%iovar_map(nc)%site_index(this%fates(nc)%nsites))
      allocate(this%fates_hist%iovar_map(nc)%patch1_index(this%fates(nc)%nsites))
      
      do s=1,this%fates(nc)%nsites
         c = this%f2hmap(nc)%fcolumn(s)
         this%fates_hist%iovar_map(nc)%site_index(s)   = c
         this%fates_hist%iovar_map(nc)%patch1_index(s) = col_pp%pfti(c)+1
      end do
      
   end do
   !$OMP END PARALLEL DO
   
   ! ------------------------------------------------------------------------------------
   ! PART II: USE THE JUST DEFINED DIMENSIONS TO ASSEMBLE THE VALID IO TYPES
   ! INTERF-TODO: THESE CAN ALL BE EMBEDDED INTO A SUBROUTINE IN HISTORYIOMOD
   ! ------------------------------------------------------------------------------------
   call this%fates_hist%assemble_history_output_types()
   
   ! ------------------------------------------------------------------------------------
   ! PART III: DEFINE THE LIST OF OUTPUT VARIABLE OBJECTS, AND REGISTER THEM WITH THE
   ! HLM ACCORDING TO THEIR TYPES
   ! ------------------------------------------------------------------------------------
   call this%fates_hist%initialize_history_vars()
   nvar = this%fates_hist%num_history_vars()
   
   do ivar = 1, nvar
      
      associate( vname    => this%fates_hist%hvars(ivar)%vname, &
                 vunits   => this%fates_hist%hvars(ivar)%units,   &
                 vlong    => this%fates_hist%hvars(ivar)%long, &
                 vdefault => this%fates_hist%hvars(ivar)%use_default, &
                 vavgflag => this%fates_hist%hvars(ivar)%avgflag)

        dk_index = this%fates_hist%hvars(ivar)%dim_kinds_index
        ioname = trim(this%fates_hist%dim_kinds(dk_index)%name)
        
        select case(trim(ioname))
        case(patch_r8)
           call hist_addfld1d(fname=trim(vname),units=trim(vunits),         &
                              avgflag=trim(vavgflag),long_name=trim(vlong), &
                              ptr_patch=this%fates_hist%hvars(ivar)%r81d,    &
                              default=trim(vdefault))
           
        case(site_r8)
           call hist_addfld1d(fname=trim(vname),units=trim(vunits),         &
                              avgflag=trim(vavgflag),long_name=trim(vlong), &
                              ptr_col=this%fates_hist%hvars(ivar)%r81d,      & 
                              default=trim(vdefault))

        case(patch_ground_r8,patch_size_pft_r8)
           d_index = this%fates_hist%dim_kinds(dk_index)%dim2_index
           dim2name = this%fates_hist%dim_bounds(d_index)%name
           call hist_addfld2d(fname=trim(vname),units=trim(vunits),         & ! <--- addfld2d
                              type2d=trim(dim2name),                        & ! <--- type2d
                              avgflag=trim(vavgflag),long_name=trim(vlong), &
                              ptr_patch=this%fates_hist%hvars(ivar)%r82d,    & 
                              default=trim(vdefault))

       case(site_ground_r8, site_size_pft_r8, site_size_r8, site_pft_r8, &
             site_age_r8, site_height_r8, site_fuel_r8, site_cwdsc_r8, &
             site_can_r8,site_cnlf_r8, site_cnlfpft_r8, site_scag_r8, & 
             site_scagpft_r8, site_agepft_r8, site_elem_r8, site_elpft_r8, &
             site_elcwd_r8, site_elage_r8, site_coage_r8, site_coage_pft_r8)

           d_index = this%fates_hist%dim_kinds(dk_index)%dim2_index
           dim2name = this%fates_hist%dim_bounds(d_index)%name
           call hist_addfld2d(fname=trim(vname),units=trim(vunits),         &
                              type2d=trim(dim2name),                        &
                              avgflag=trim(vavgflag),long_name=trim(vlong), &
                              ptr_col=this%fates_hist%hvars(ivar)%r82d,     & 
                              default=trim(vdefault))

        case default
           write(iulog,*) 'A FATES iotype was created that was not registerred'
           write(iulog,*) 'in CLM.:',trim(ioname)
           call endrun(msg=errMsg(sourcefile, __LINE__))
        end select
          
      end associate
   end do
 end subroutine init_history_io

 ! ======================================================================================
 
 subroutine init_soil_depths(this, nc)
    
    ! Input Arguments
    class(hlm_fates_interface_type), intent(inout) :: this
    integer,intent(in)                             :: nc   ! Clump

    ! Locals
    integer :: s  ! site index
    integer :: c  ! column index
    integer :: j  ! Depth index
    integer :: nlevsoil
    integer :: nlevdecomp

    do s = 1, this%fates(nc)%nsites

       c = this%f2hmap(nc)%fcolumn(s)
       nlevsoil = this%fates(nc)%bc_in(s)%nlevsoil
       nlevdecomp = this%fates(nc)%bc_in(s)%nlevdecomp
       
       this%fates(nc)%bc_in(s)%zi_sisl(0:nlevsoil)    = col_pp%zi(c,0:nlevsoil)
       this%fates(nc)%bc_in(s)%dz_sisl(1:nlevsoil)    = col_pp%dz(c,1:nlevsoil)
       this%fates(nc)%bc_in(s)%z_sisl(1:nlevsoil)     = col_pp%z(c,1:nlevsoil)
       this%fates(nc)%bc_in(s)%dz_decomp_sisl(1:nlevdecomp) = &
            dzsoi_decomp(1:nlevdecomp)

       if (use_vertsoilc) then
          do j=1,nlevsoil
             this%fates(nc)%bc_in(s)%decomp_id(j) = j
             ! Check to make sure that dz = dz_decomp_sisl when vertical soil dynamics
             ! are active
             if(abs(this%fates(nc)%bc_in(s)%dz_decomp_sisl(j)-this%fates(nc)%bc_in(s)%dz_sisl(j))>1.e-10_r8)then
                write(iulog,*) 'when vertical soil decomp dynamics are on'
                write(iulog,*) 'fates assumes that the decomposition depths equal the soil depths'
                write(iulog,*) 'layer: ',j
                write(iulog,*) 'dz_decomp_sisl(j): ',this%fates(nc)%bc_in(s)%dz_decomp_sisl(j)
                write(iulog,*) 'dz_sisl(j): ',this%fates(nc)%bc_in(s)%dz_sisl(j)
                call endrun(msg=errMsg(sourcefile, __LINE__))
             end if
          end do
       else
          do j=1,nlevsoil
             this%fates(nc)%bc_in(s)%decomp_id(j) = 1
          end do
       end if


    end do

    return
 end subroutine init_soil_depths

 ! ======================================================================================

 subroutine ComputeRootSoilFlux(this, bounds_clump, num_filterc, filterc, &
       soilstate_inst)

    class(hlm_fates_interface_type), intent(inout) :: this
    type(bounds_type),intent(in)                   :: bounds_clump
    integer,intent(in)                             :: num_filterc
    integer,intent(in)                             :: filterc(num_filterc)
    type(soilstate_type), intent(inout)            :: soilstate_inst
    
    ! locals
    integer :: s
    integer :: c 
    integer :: l
    integer :: nc
    integer :: num_filter_fates
    integer :: nlevsoil


    if( .not. use_fates_planthydro ) return
       
    nc = bounds_clump%clump_index
    
    ! Perform a check that the number of columns submitted to fates for 
    ! root water sink is the same that was expected in the hydrology filter
    num_filter_fates = 0
    do s = 1,num_filterc
       l = col_pp%landunit(filterc(s))
       if (lun_pp%itype(l) == istsoil ) then
          num_filter_fates = num_filter_fates + 1
       end if
    end do
    
    if(num_filter_fates .ne. this%fates(nc)%nsites )then
       write(iulog,*) 'The HLM list of natural veg columns during root water transfer'
       write(iulog,*) 'is not the same size as the fates site list?'
       call endrun(msg=errMsg(sourcefile, __LINE__))
    end if
    
    do s = 1, this%fates(nc)%nsites
       c = this%f2hmap(nc)%fcolumn(s)
       nlevsoil = this%fates(nc)%bc_in(s)%nlevsoil

       ! This is the water removed from the soil layers by roots (or added)
       col_wf%qflx_rootsoi(c,1:nlevsoil) = &
            this%fates(nc)%bc_out(s)%qflx_soil2root_sisl(1:nlevsoil)

       ! This is the total amount of water transferred to surface runoff
       ! (this is generated potentially from supersaturating soils
       ! (currently this is unnecessary)
       ! col_wf%qflx_drain_vr_col(c,1:nlevsoil) = &
       !           this%fates(nc)%bc_out(s)%qflx_ro_sisl(1:nlevsoil)
       
    end do
    
 end subroutine ComputeRootSoilFlux

 ! ======================================================================================

 subroutine wrap_hydraulics_drive(this, bounds_clump, &
                                 fn, filterp, &
                                 soilstate_inst, &
                                 solarabs_inst, &
                                 energyflux_inst)


   implicit none
   class(hlm_fates_interface_type), intent(inout) :: this
   type(bounds_type),intent(in)                   :: bounds_clump
   integer, intent(in)                            :: fn
   integer, intent(in)                            :: filterp(fn)
   type(soilstate_type)    , intent(inout)        :: soilstate_inst
   type(solarabs_type)     , intent(in)           :: solarabs_inst
   type(energyflux_type)   , intent(inout)        :: energyflux_inst

   
   ! locals
   integer :: s
   integer :: c 
   integer :: j
   integer :: f    ! filter loop index
   integer :: ifp
   integer :: p
   integer :: nc
   real(r8) :: dtime
   integer  :: nlevsoil


   if ( .not.use_fates_planthydro ) return

   nc = bounds_clump%clump_index
   dtime = real(get_step_size(),r8)

   ! Prepare Input Boundary Conditions
   ! ------------------------------------------------------------------------------------

   do s = 1, this%fates(nc)%nsites
      c = this%f2hmap(nc)%fcolumn(s)
      nlevsoil = this%fates(nc)%bc_in(s)%nlevsoil

      this%fates(nc)%bc_in(s)%smpmin_si                 = &
            soilstate_inst%smpmin_col(c)
      this%fates(nc)%bc_in(s)%watsat_sisl(1:nlevsoil)    = &
            soilstate_inst%watsat_col(c,1:nlevsoil) 
      this%fates(nc)%bc_in(s)%watres_sisl(1:nlevsoil)    = &
           soilstate_inst%watmin_col(c,1:nlevsoil)
      this%fates(nc)%bc_in(s)%sucsat_sisl(1:nlevsoil)     = &
            soilstate_inst%sucsat_col(c,1:nlevsoil)
      this%fates(nc)%bc_in(s)%bsw_sisl(1:nlevsoil)        = &
            soilstate_inst%bsw_col(c,1:nlevsoil)
      this%fates(nc)%bc_in(s)%h2o_liq_sisl(1:nlevsoil)    = &
            col_ws%h2osoi_liq(c,1:nlevsoil)
      this%fates(nc)%bc_in(s)%eff_porosity_sl(1:nlevsoil) = &
            soilstate_inst%eff_porosity_col(c,1:nlevsoil)

      do ifp = 1, this%fates(nc)%sites(s)%youngest_patch%patchno 
         p = ifp+col_pp%pfti(c)
         this%fates(nc)%bc_in(s)%swrad_net_pa(ifp) = solarabs_inst%fsa_patch(p)
         this%fates(nc)%bc_in(s)%lwrad_net_pa(ifp) = energyflux_inst%eflx_lwrad_net_patch(p)
      end do
   end do

   ! The exposed vegetation filter "filterp" dictates which patches
   ! had their transpiration updated during canopy_fluxes(). Patches
   ! not in the filter had been zero'd during prep_canopyfluxes().
   
   do f = 1,fn
      p = filterp(f)
      c = veg_pp%column(p)
      s = this%f2hmap(nc)%hsites(c)
      ifp = p - col_pp%pfti(c)
      this%fates(nc)%bc_in(s)%qflx_transp_pa(ifp) = veg_wf%qflx_tran_veg(p)
   end do
   
   ! Call Fates Hydraulics
   ! ------------------------------------------------------------------------------------


   call hydraulics_drive(this%fates(nc)%nsites, &
            this%fates(nc)%sites,  &
            this%fates(nc)%bc_in,  &
            this%fates(nc)%bc_out, &
            dtime)

   ! Prepare Output Boundary Conditions
   ! ------------------------------------------------------------------------------------

   do s = 1, this%fates(nc)%nsites
      c = this%f2hmap(nc)%fcolumn(s)
      col_ws%total_plant_stored_h2o(c) = &
            this%fates(nc)%bc_out(s)%plant_stored_h2o_si
               
   end do
   
   


   ! Update History Buffers that need to be updated after hydraulics calls

   call this%fates_hist%update_history_hydraulics(nc, &
         this%fates(nc)%nsites, &
         this%fates(nc)%sites, &
         this%fates(nc)%bc_in, & 
         dtime)


   return
 end subroutine wrap_hydraulics_drive

 ! ======================================================================================

 subroutine hlm_bounds_to_fates_bounds(hlm, fates)

   use FatesIODimensionsMod, only : fates_bounds_type
   use FatesInterfaceMod, only : nlevsclass_fates => nlevsclass
   use FatesInterfaceMod, only : nlevage_fates    => nlevage
   use FatesInterfaceMod, only : nlevheight_fates => nlevheight
   use EDtypesMod,        only : nfsc_fates       => nfsc
   use FatesLitterMod,    only : ncwd_fates       => ncwd
   use EDtypesMod,        only : nlevleaf_fates   => nlevleaf
   use EDtypesMod,        only : nclmax_fates     => nclmax
   use clm_varpar,        only : nlevgrnd
   use FatesInterfaceMod, only : numpft_fates     => numpft
   use FatesInterfaceMod, only : nlevcoage

   implicit none

   type(bounds_type), intent(in)        :: hlm
   type(fates_bounds_type), intent(out) :: fates

   fates%cohort_begin = hlm%begcohort
   fates%cohort_end = hlm%endcohort
   
   fates%patch_begin = hlm%begp
   fates%patch_end = hlm%endp
   
   fates%column_begin = hlm%begc
   fates%column_end = hlm%endc
   
   fates%ground_begin = 1
   fates%ground_end = nlevgrnd
   
   fates%sizepft_class_begin = 1
   fates%sizepft_class_end = nlevsclass_fates * numpft_fates
   
   fates%size_class_begin = 1
   fates%size_class_end = nlevsclass_fates

   fates%pft_class_begin = 1
   fates%pft_class_end = numpft_fates

   fates%age_class_begin = 1
   fates%age_class_end = nlevage_fates

   fates%sizeage_class_begin = 1
   fates%sizeage_class_end   = nlevsclass_fates * nlevage_fates
   
   fates%fuel_begin = 1
   fates%fuel_end = nfsc_fates
   
   fates%cwdsc_begin = 1
   fates%cwdsc_end = ncwd_fates
   
   fates%can_begin = 1
   fates%can_end = nclmax_fates
   
   fates%cnlf_begin = 1
   fates%cnlf_end = nlevleaf_fates * nclmax_fates
   
   fates%cnlfpft_begin = 1
   fates%cnlfpft_end = nlevleaf_fates * nclmax_fates * numpft_fates

   fates%height_begin = 1
   fates%height_end = nlevheight_fates

   fates%agepft_class_begin = 1
   fates%agepft_class_end   = nlevage_fates * numpft_fates
   
   fates%sizeagepft_class_begin = 1
   fates%sizeagepft_class_end   = nlevsclass_fates * nlevage_fates * numpft_fates

   fates%elem_begin = 1
   fates%elem_end   = num_elements
   
   fates%elpft_begin = 1
   fates%elpft_end   = num_elements * numpft_fates

   fates%elcwd_begin = 1
   fates%elcwd_end   = num_elements * ncwd_fates

   fates%elage_begin = 1
   fates%elage_end   = num_elements * nlevage_fates

   fates%coagepf_class_begin = 1
   fates%coagepf_class_end = nlevcoage * numpft_fates
   
   fates%coage_class_begin = 1
   fates%coage_class_end = nlevcoage
   
 end subroutine hlm_bounds_to_fates_bounds

end module CLMFatesInterfaceMod<|MERGE_RESOLUTION|>--- conflicted
+++ resolved
@@ -110,11 +110,8 @@
    use FatesInterfaceMod     , only : allocate_bcout
    use FatesInterfaceMod     , only : SetFatesTime
    use FatesInterfaceMod     , only : set_fates_ctrlparms
-<<<<<<< HEAD
-=======
-   use FatesInterfaceMod     , only : InitPARTEHGlobals
    use FatesInterfaceMod     , only : set_fates_global_elements
->>>>>>> a3be468b
+
 
    use FatesHistoryInterfaceMod, only : fates_history_interface_type
    use FatesRestartInterfaceMod, only : fates_restart_interface_type
@@ -242,6 +239,7 @@
      integer                                        :: pass_planthydro
      integer                                        :: pass_inventory_init
      integer                                        :: pass_is_restart
+     integer                                        :: pass_cohort_age_tracking
      
      if (use_fates) then
 
@@ -310,6 +308,13 @@
            end if
            call set_fates_ctrlparms('use_planthydro',ival=pass_planthydro)
 
+           if(use_fates_cohort_age_tracking) then
+              pass_cohort_age_tracking = 1
+           else
+              pass_cohort_age_tracking = 0
+           end if
+           call set_fates_ctrlparms('use_cohort_age_tracking',ival=pass_cohort_age_tracking)
+           
            if(use_fates_inventory_init) then
                pass_inventory_init = 1
            else
@@ -329,14 +334,13 @@
            ! Check through FATES parameters to see if all have been set
            call set_fates_ctrlparms('check_allset')
 
-           ! This will initialize all globals associated with the chosen
-           ! Plant Allocation and Reactive Transport hypothesis. This includes
-           ! mapping tables and global variables. These will be read-only
-           ! and only required once per machine instance (thus no requirements
-           ! to have it instanced on each thread
-
-           call InitPARTEHGlobals()
-
+
+           ! This will initialize all FATES globals,
+           ! particular PARTEH and HYDRO globals
+
+           call InitFatesGlobals(masterproc)
+
+           
        end if
 
        ! This determines the total amount of space it requires in its largest
@@ -392,19 +396,6 @@
       ! local variables
       integer                                        :: nclumps   ! Number of threads
       logical                                        :: verbose_output
-<<<<<<< HEAD
-      integer                                        :: pass_masterproc
-      integer                                        :: pass_vertsoilc
-      integer                                        :: pass_spitfire     
-      integer                                        :: pass_ed_st3
-      integer                                        :: pass_logging
-      integer                                        :: pass_ed_prescribed_phys
-      integer                                        :: pass_planthydro
-      integer                                        :: pass_cohort_age_tracking
-      integer                                        :: pass_inventory_init
-      integer                                        :: pass_is_restart
-=======
->>>>>>> a3be468b
       integer                                        :: nc        ! thread index
       integer                                        :: s         ! FATES site index
       integer                                        :: c         ! HLM column index
@@ -429,109 +420,6 @@
       allocate(this%fates(nclumps))
       allocate(this%f2hmap(nclumps))
 
-<<<<<<< HEAD
-      ! ---------------------------------------------------------------------------------
-      ! Send dimensions and other model controling parameters to FATES.  These
-      ! are obviously only those parameters that are dictated by the host
-      ! ---------------------------------------------------------------------------------
-      
-      ! Force FATES parameters that are recieve type, to the unset value
-      call set_fates_ctrlparms('flush_to_unset')
-      
-      ! Send parameters individually
-      call set_fates_ctrlparms('num_sw_bbands',ival=numrad)
-      call set_fates_ctrlparms('vis_sw_index',ival=ivis)
-      call set_fates_ctrlparms('nir_sw_index',ival=inir)
-      
-      call set_fates_ctrlparms('num_lev_ground',ival=nlevgrnd)
-      call set_fates_ctrlparms('hlm_name',cval='CLM')
-      call set_fates_ctrlparms('hio_ignore_val',rval=spval)
-      call set_fates_ctrlparms('soilwater_ipedof',ival=get_ipedof(0))
-      call set_fates_ctrlparms('max_patch_per_site',ival=(natpft_size-1)) ! FATES IGNORES
-                                                                          ! AND DOESNT TOUCH
-                                                                          ! THE BARE SOIL PATCH
-      call set_fates_ctrlparms('parteh_mode',ival=fates_parteh_mode)
-
-      if(is_restart()) then
-         pass_is_restart = 1
-      else
-         pass_is_restart = 0
-      end if
-      call set_fates_ctrlparms('is_restart',ival=pass_is_restart)
-
-      if(use_vertsoilc) then
-         pass_vertsoilc = 1
-      else
-         pass_vertsoilc = 0
-      end if
-      call set_fates_ctrlparms('use_vertsoilc',ival=pass_vertsoilc)
-      
-      if(use_fates_spitfire) then
-         pass_spitfire = 1
-      else
-         pass_spitfire = 0
-      end if
-      call set_fates_ctrlparms('use_spitfire',ival=pass_spitfire)
-
-      if(use_fates_ed_st3) then
-         pass_ed_st3 = 1
-      else
-         pass_ed_st3 = 0
-      end if
-      call set_fates_ctrlparms('use_ed_st3',ival=pass_ed_st3)
-      
-      if(use_fates_logging) then
-         pass_logging = 1
-      else
-         pass_logging = 0
-      end if
-      call set_fates_ctrlparms('use_logging',ival=pass_logging)
-
-      if(use_fates_ed_prescribed_phys) then
-         pass_ed_prescribed_phys = 1
-      else
-         pass_ed_prescribed_phys = 0
-      end if
-      call set_fates_ctrlparms('use_ed_prescribed_phys',ival=pass_ed_prescribed_phys)
-
-      if(use_fates_planthydro) then
-         pass_planthydro = 1
-      else
-         pass_planthydro = 0
-      end if
-      call set_fates_ctrlparms('use_planthydro',ival=pass_planthydro)
-
-      if(use_fates_cohort_age_tracking) then
-         pass_cohort_age_tracking = 1
-      else
-         pass_cohort_age_tracking = 0
-      end if
-      call set_fates_ctrlparms('use_cohort_age_tracking',ival=pass_cohort_age_tracking)
-
-      
-      if(use_fates_inventory_init) then
-         pass_inventory_init = 1
-      else
-         pass_inventory_init = 0
-      end if
-      call set_fates_ctrlparms('use_inventory_init',ival=pass_inventory_init)
-
-      call set_fates_ctrlparms('inventory_ctrl_file',cval=fates_inventory_ctrl_filename)
-
-
-
-      if(masterproc)then
-         pass_masterproc = 1
-      else
-         pass_masterproc = 0
-      end if
-      call set_fates_ctrlparms('masterproc',ival=pass_masterproc)
-
-      ! Check through FATES parameters to see if all have been set
-      call set_fates_ctrlparms('check_allset')
-
-=======
->>>>>>> a3be468b
       if(debug)then
          write(iulog,*) 'alm_fates%init():  allocating for ',nclumps,' threads'
       end if
@@ -662,14 +550,6 @@
 
       end do
       !$OMP END PARALLEL DO
-
-<<<<<<< HEAD
-      ! This will initialize all FATES globals,
-      ! particular PARTEH and HYDRO globals
-      call InitFatesGlobals(masterproc)
-=======
-
->>>>>>> a3be468b
 
       call this%init_history_io(bounds_proc)
       
