--- conflicted
+++ resolved
@@ -620,10 +620,6 @@
         lamc, cmeiout, precip_total_tend, nevapr, qr_evap_tend, pratot, prctot, liq_ice_exchange, vap_liq_exchange, vap_ice_exchange
    real(kind=c_real), intent(out), dimension(its:ite,kts:kte+1) :: precip_liq_flux, precip_ice_flux
    real(kind=c_real), intent(out), dimension(its:ite) :: precip_liq_surf, precip_ice_surf
-<<<<<<< HEAD
-
-=======
->>>>>>> 6d003f39
    logical(kind=c_bool), value, intent(in) :: do_predict_nc
    real(kind=c_real), value, intent(in)    :: dt
 
