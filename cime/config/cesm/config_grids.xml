--- conflicted
+++ resolved
@@ -1024,8 +1024,6 @@
       <grid name="lnd">C96</grid>
       <grid name="ocnice">tx0.25v1</grid>
       <mask>tx0.25v1</mask>
-<<<<<<< HEAD
-=======
     </model_grid>
 
     <model_grid alias="C384_t025" not_compset="_POP" >
@@ -1033,7 +1031,6 @@
       <grid name="lnd">C384</grid>
       <grid name="ocnice">tx0.25v1</grid>
       <mask>tx0.25v1</mask>
->>>>>>> dabe086f
     </model_grid>
 
     <!-- The following grid is only used for ADWAV testing -->
