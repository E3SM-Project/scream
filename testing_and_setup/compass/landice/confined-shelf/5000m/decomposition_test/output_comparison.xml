--- conflicted
+++ resolved
@@ -1,15 +1,9 @@
 <template>
         <validation>
                 <compare_fields>
-<<<<<<< HEAD
-                        <field name="normalVelocity" l2_norm="1.0e-4"/>
-                        <field name="uReconstructX" l2_norm="1.0e-6"/>
-                        <field name="uReconstructY" l2_norm="1.0e-6"/>
-=======
                         <field name="normalVelocity" l2_norm="2.0e-4"/>
                         <field name="uReconstructX" l2_norm="1.0e-5"/>
                         <field name="uReconstructY" l2_norm="1.0e-5"/>
->>>>>>> 6bb96002
                 </compare_fields>
         </validation>
 </template>
