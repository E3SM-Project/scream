--- conflicted
+++ resolved
@@ -133,18 +133,14 @@
                            "SMS.f09_g16_a.MPASLIALB")
                           ),
 
-<<<<<<< HEAD
     "acme_weekly" : (("acme_atm_weekly",),None,
                      () ),
 
-
-=======
     "fates" : (None, None,
                          ("ERS_Ld9.1x1_brazil.ICLM45ED",
                           "ERS_D_Ld9.1x1_brazil.ICLM45ED",
                           "SMS_D_Lm6.1x1_brazil.ICLM45ED")
                          ),
->>>>>>> 29d860d0
 }
 
 ###############################################################################
