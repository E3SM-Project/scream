!__________________________________________________________________________________________
! This module contains the Predicted Particle Property (P3) bulk microphysics scheme.      !
!                                                                                          !
! This code was originally written by H. Morrison,  MMM Division, NCAR (Dec 2012).         !
! Modifications were made by J. Milbrandt, RPN, Environment Canada (July 2014).            !
! Peter Caldwell (caldwell19@llnl.gov) further modified this code to remove multiple       !
! ice categories and to clean up/simplify the code for conversion to C++ (9/11/18)         !
!                                                                                          !
! Three configurations of the P3 scheme are currently available:                           !
!  1) specified droplet number (i.e. 1-moment cloud water), 1 ice category                 !
!  2) predicted droplet number (i.e. 2-moment cloud water), 1 ice category                 !
!                                                                                          !
!  The  2-moment cloud version is based on a specified aerosol distribution and            !
!  does not include a subgrid-scale vertical velocity for droplet activation. Hence,       !
!  this version should only be used for high-resolution simulations that resolve           !
!  vertical motion driving droplet activation.                                             !
!                                                                                          !
! For details see: Morrison and Milbrandt (2015) [J. Atmos. Sci., 72, 287-311]             !
!                  Milbrandt and Morrison (2016) [J. Atmos. Sci., 73, 975-995]             !
!                                                                                          !
! For questions or bug reports, please contact:                                            !
!    Hugh Morrison   (morrison@ucar.edu), or                                               !
!    Jason Milbrandt (jason.milbrandt@canada.ca)                                           !
!__________________________________________________________________________________________!
!                                                                                          !
! Version:       2.8.2.4 + Peter/Aaron's fixes                                             !
! Last updated:  2018-02-04                                                                !
!__________________________________________________________________________________________!
! Comments from Aaron Donahue:                                                             !
! 1) Need to change the dz coordinate system in sedimentation to be consistent             !
! with E3SM's pressure based coordinate system, i.e. dp.                                   !
! 2) Move all physical constants into a micro_p3_util module and match them to             !
! universal constants in E3SM for consistency.                                            !
! 3) Need to include extra in/out values which correspond with microphysics PBUF           !
! variables and outputs expected in E3SM.                                                  !
!__________________________________________________________________________________________!

! Include bit-for-bit math macros.
#include "bfb_math.inc"

module micro_p3

   ! get real kind from utils
   use physics_utils, only: rtype,rtype8,btype

   ! physical and mathematical constants
   use micro_p3_utils, only: rho_1000mb,rho_600mb,ar,br,f1r,f2r,rho_h2o,kr,kc,aimm,mi0,nccnst,  &
       eci,eri,bcn,cpw,cons1,cons3,cons4,cons5,cons6,cons7,         &
       inv_rho_h2o,inv_dropmass,qsmall,nsmall,cp,g,rd,rv,ep_2,inv_cp,   &
       thrd,sxth,piov6,rho_rimeMin,     &
       rho_rimeMax,inv_rho_rimeMax,max_total_ni,dbrk,nmltratio,clbfact_sub,  &
       clbfact_dep,iparam, isize, densize, rimsize, rcollsize, ice_table_size, collect_table_size, &
       get_latent_heat, T_zerodegc, pi=>pi_e3sm, dnu, &
       T_rainfrz, T_icenuc, T_homogfrz, iulog=>iulog_e3sm, &
       masterproc=>masterproc_e3sm, calculate_incloud_mixingratios, mu_r_constant, &
       lookup_table_1a_dum1_c, &
       p3_qc_autocon_expon, p3_qc_accret_expon

   use wv_sat_scream, only:qv_sat

  ! Bit-for-bit math functions.
#ifdef SCREAM_CONFIG_IS_CMAKE
  use physics_share_f2c, only: cxx_pow, cxx_sqrt, cxx_cbrt, cxx_gamma, cxx_log, &
                                 cxx_log10, cxx_exp, cxx_expm1, cxx_tanh
#endif

  implicit none
  save

  public  :: p3_init,p3_main

  ! protected items should be treated as private for everyone except tests

  real(rtype), protected, dimension(densize,rimsize,isize,ice_table_size) :: ice_table_vals   !ice lookup table values

  !ice lookup table values for ice-rain collision/collection
  real(rtype), protected, dimension(densize,rimsize,isize,rcollsize,collect_table_size) :: collect_table_vals

  ! lookup table values for rain shape parameter mu_r
  real(rtype), protected, dimension(150) :: mu_r_table_vals

  ! lookup table values for rain number- and mass-weighted fallspeeds and ventilation parameters
  real(rtype), protected, dimension(300,10) :: vn_table_vals,vm_table_vals,revap_table_vals

  type realptr
     real(rtype), dimension(:), pointer :: p
  end type realptr

contains

  SUBROUTINE p3_init(lookup_file_dir,version_p3)
    !------------------------------------------------------------------------------------------!
    ! This subroutine initializes all physical constants and parameters needed by the P3       !
    ! scheme, including reading in two lookup table files and creating a third.                !
    ! 'P3_INIT' be called at the first model time step, prior to first call to 'P3_MAIN'.      !
    !------------------------------------------------------------------------------------------!

    implicit none

    ! Passed arguments:
    character*(*), intent(in)    :: lookup_file_dir                !directory of the lookup tables
    character(len=16), intent(in) :: version_p3  !version number of P3 package

    if (masterproc) write(iulog,*) ''
    if (masterproc) write(iulog,*) ' P3 microphysics: v',version_p3

    call p3_init_a(lookup_file_dir, version_p3)
    call p3_init_b()

    if (masterproc) write(iulog,*) '   P3_INIT DONE.'
    if (masterproc) write(iulog,*) ''

  END SUBROUTINE p3_init

  SUBROUTINE p3_init_a(lookup_file_dir,version_p3)

    use scream_abortutils, only : endscreamrun

    ! Passed arguments:
    character*(*), intent(in)     :: lookup_file_dir       !directory of the lookup tables

    character(len=16), intent(in) :: version_p3            !version number of P3 package
    character(len=1024)           :: lookup_file_1         !lookup table, maini
    character(len=1024)           :: version_header_table_1             !version number read from header, table 1
    integer                       :: i,j,ii,jj
#ifdef SCREAM_CONFIG_IS_CMAKE
    real(rtype8)                  :: dum,dumk1,dumk2
    real(rtype8), dimension(12)   :: dumk
#else
    real(rtype)                   :: dum,dumk1,dumk2
    real(rtype), dimension(12)    :: dumk
#endif
    integer                       :: dumi
    character(len=1024)           :: dumstr

    !------------------------------------------------------------------------------------------!

    lookup_file_1 = trim(lookup_file_dir)//'/'//'p3_lookup_table_1.dat-v'//trim(version_p3)

    !------------------------------------------------------------------------------------------!
    ! read in ice microphysics table

    if (masterproc) write(iulog,*) '   P3_INIT (reading/creating look-up tables) ...'

    open(unit=10,file=lookup_file_1, status='old', action='read')

    read(10,*) dumstr, version_header_table_1
    if (trim(version_p3) /= trim(version_header_table_1)) then
       print*
       print*, '***********   WARNING in P3_INIT   *************'
       print*, ' Loading lookupTable_1: v',trim(version_header_table_1)
       print*, ' P3 is intended to use lookupTable_1: v', trim(version_p3)
       print*, '               -- ABORTING -- '
       print*, '************************************************'
       print*
       call endscreamrun()
    end if

    ice_table_vals(:,:,:,:) = 0.
    collect_table_vals(:,:,:,:,:) = 0.
    do jj = 1,densize
       do ii = 1,rimsize
          do i = 1,isize
             read(10,*) dumi,dumi,dum,dum,dumk(1),dumk(2),           &
                  dumk(3),dumk(4),dumk(5),dumk(6),dumk(7),dumk(8),dum,                 &
                  dumk(9),dumk(10),dumk(11),dumk(12)
             ice_table_vals(jj,ii,i,:) = dumk(:)
          enddo
          ! read in table for ice-rain collection
          do i = 1,isize
             do j = 1,rcollsize
                read(10,*) dumi,dumi,dum,dum,dum,dumk1,dumk2,dum
                collect_table_vals(jj,ii,i,j,1) = dlog10(dumk1)
                collect_table_vals(jj,ii,i,j,2) = dlog10(dumk2)
             enddo
          enddo
       enddo
    enddo

    ! hm add fix to prevent end-of-file error in nested runs, 3/28/14
    close(10)

    !PMC: deleted ice-ice collision lookup table here b/c only used for nCat>1.
    ! So there is no need to fill lookup values for lookup table 2.

   return

  END SUBROUTINE p3_init_a

  subroutine p3_get_tables(mu_r_user, revap_user, vn_user, vm_user)
    ! This can be called after p3_init_b.
    implicit none
    real(rtype), dimension(150), intent(out) :: mu_r_user
    real(rtype), dimension(300,10), intent(out) :: vn_user, vm_user, revap_user
    mu_r_user(:) = mu_r_table_vals(:)
    revap_user(:,:) = revap_table_vals(:,:)
    vn_user(:,:) = vn_table_vals(:,:)
    vm_user(:,:) = vm_table_vals(:,:)

   return

  end subroutine p3_get_tables

  subroutine p3_set_tables(mu_r_user, revap_user, vn_user, vm_user)
    ! This can be called instead of p3_init_b.
    implicit none
    real(rtype), dimension(150), intent(in) :: mu_r_user
    real(rtype), dimension(300,10), intent(in) :: vn_user, vm_user, revap_user
    mu_r_table_vals(:) = mu_r_user(:)
    revap_table_vals(:,:) = revap_user(:,:)
    vn_table_vals(:,:) = vn_user(:,:)
    vm_table_vals(:,:) = vm_user(:,:)

   return

  end subroutine p3_set_tables

  SUBROUTINE p3_init_b()
    implicit none
    integer                      :: i,ii,jj,kk
    real(rtype)                         :: lamr,mu_r,dm,dum1,dum2,dum3,dum4,dum5,  &
         dd,amg,vt,dia

    !------------------------------------------------------------------------------------------!

    ! Generate lookup table for rain shape parameter mu_r
    ! this is very fast so it can be generated at the start of each run
    ! make a 150x1 1D lookup table, this is done in parameter
    ! space of a scaled mean size proportional qr/Nr -- initlamr

    !write(iulog,*) '   Generating rain lookup-table ...'

    ! AaronDonahue: Switching to table ver 4 means switching to a constand mu_r,
    ! so this section is commented out.
    do i = 1,150              ! loop over lookup table values
!       initlamr = 1./((real(i)*2.)*1.e-6 + 250.e-6)
!
!       ! iterate to get mu_r
!       ! mu_r-lambda relationship is from Cao et al. (2008), eq. (7)
!
!       ! start with first guess, mu_r = 0
!
!       mu_r = 0.
!
!       do ii=1,50
!          lamr = initlamr*((mu_r+3.)*(mu_r+2.)*(mu_r+1.)/6.)**thrd
!
!          ! new estimate for mu_r based on lambda
!          ! set max lambda in formula for mu_r to 20 mm-1, so Cao et al.
!          ! formula is not extrapolated beyond Cao et al. data range
!          dum  = min(20.,lamr*1.e-3)
!          mu_r = max(0.,-0.0201*dum**2+0.902*dum-1.718)
!
!          ! if lambda is converged within 0.1%, then exit loop
!          if (ii.ge.2) then
!             if (abs((lamold-lamr)/lamr).lt.0.001) goto 111
!          end if
!
!          lamold = lamr
!
!       enddo
!
!111    continue
!
!       ! assign lookup table values
       mu_r_table_vals(i) = mu_r_constant

    enddo

    !.......................................................................
    ! Generate lookup table for rain fallspeed and ventilation parameters
    ! the lookup table is two dimensional as a function of number-weighted mean size
    ! proportional to qr/Nr and shape parameter mu_r

    mu_r_loop: do ii = 1,10   !** change 10 to 9, since range of mu_r is 0-8  CONFIRM
       !mu_r_loop: do ii = 1,9   !** change 10 to 9, since range of mu_r is 0-8

!       mu_r = real(ii-1)  ! values of mu
       mu_r = mu_r_constant

       ! loop over number-weighted mean size
       meansize_loop: do jj = 1,300

          if (jj.le.20) then
             dm = (real(jj)*10._rtype-5._rtype)*1.e-6_rtype      ! mean size [m]
          elseif (jj.gt.20) then
             dm = (real(jj-20)*30._rtype+195._rtype)*1.e-6_rtype ! mean size [m]
          endif

          lamr = (mu_r+1._rtype)/dm

          ! do numerical integration over PSD

          dum1 = 0._rtype ! numerator,   number-weighted fallspeed
          dum2 = 0._rtype ! denominator, number-weighted fallspeed
          dum3 = 0._rtype ! numerator,   mass-weighted fallspeed
          dum4 = 0._rtype ! denominator, mass-weighted fallspeed
          dum5 = 0._rtype ! term for ventilation factor in evap
          dd   = 2._rtype

          ! loop over PSD to numerically integrate number and mass-weighted mean fallspeeds
          do kk = 1,10000

             dia = (real(kk)*dd-dd*0.5_rtype)*1.e-6_rtype  ! size bin [m]
             amg = piov6*997._rtype*dia**3           ! mass [kg]
             amg = amg*1000._rtype                   ! convert [kg] to [g]

             !get fallspeed as a function of size [m s-1]
             if (dia*1.e+6_rtype.le.134.43_rtype)      then
                vt = 4.5795e+3_rtype*amg**(2._rtype*thrd)
             elseif (dia*1.e+6_rtype.lt.1511.64_rtype) then
                vt = 4.962e+1_rtype*amg**thrd
             elseif (dia*1.e+6_rtype.lt.3477.84_rtype) then
                vt = 1.732e+1_rtype*amg**sxth
             else
                vt = 9.17_rtype
             endif

             !note: factor of 4.*mu_r is non-answer changing and only needed to
             !      prevent underflow/overflow errors, same with 3.*mu_r for dum5
             dum1 = dum1 + vt*10._rtype**(mu_r*log10(dia)+4._rtype*mu_r)*exp(-lamr*dia)*dd*1.e-6_rtype
             dum2 = dum2 + 10._rtype**(mu_r*log10(dia)+4._rtype*mu_r)*exp(-lamr*dia)*dd*1.e-6_rtype
             dum3 = dum3 + vt*10._rtype**((mu_r+3._rtype)*log10(dia)+4._rtype*mu_r)*exp(-lamr*dia)*dd*1.e-6_rtype
             dum4 = dum4 + 10._rtype**((mu_r+3._rtype)*log10(dia)+4._rtype*mu_r)*exp(-lamr*dia)*dd*1.e-6_rtype
             dum5 = dum5 + (vt*dia)**0.5*10.**((mu_r+1.)*log10(dia)+3.*mu_r)*exp(-lamr*dia)*dd*1.e-6

          enddo ! kk-loop (over PSD)

          dum2 = max(dum2, 1.e-30_rtype)  !to prevent divide-by-zero below
          dum4 = max(dum4, 1.e-30_rtype)  !to prevent divide-by-zero below
          dum5 = max(dum5, 1.e-30_rtype)  !to prevent log10-of-zero below

          vn_table_vals(jj,ii)    = dum1/dum2
          vm_table_vals(jj,ii)    = dum3/dum4
          revap_table_vals(jj,ii) = 10._rtype**(log10(dum5)+(mu_r+1._rtype)*log10(lamr)-(3._rtype*mu_r))

       enddo meansize_loop

    enddo mu_r_loop

  END SUBROUTINE p3_init_b

  !==========================================================================================!

  SUBROUTINE p3_main_part1(kts, kte, kbot, ktop, kdir, do_predict_nc, do_prescribed_CCN, dt, &
       pres, dpres, dz, nc_nuceat_tend, nccn_prescribed, inv_exner, exner,inv_cld_frac_l, inv_cld_frac_i, &
       inv_cld_frac_r, latent_heat_vapor, latent_heat_sublim, latent_heat_fusion,  &
       t_atm, rho, inv_rho, qv_sat_l, qv_sat_i, qv_supersat_i, rhofacr, rhofaci, acn, qv, th_atm, &
       qc, nc, qr, nr, &
       qi, ni, qm, bm, qc_incld, qr_incld, qi_incld, qm_incld, &
       nc_incld, nr_incld, ni_incld, bm_incld, is_nucleat_possible, is_hydromet_present)

    implicit none

    ! args

    integer, intent(in) :: kts, kte, kbot, ktop, kdir
    logical(btype), intent(in) :: do_predict_nc
    real(rtype), intent(in) :: dt

    real(rtype), intent(in), dimension(kts:kte) :: pres, dpres, dz, nc_nuceat_tend, inv_exner, exner, &
         inv_cld_frac_l, inv_cld_frac_i, inv_cld_frac_r, latent_heat_vapor, latent_heat_sublim, latent_heat_fusion, nccn_prescribed

    real(rtype), intent(inout), dimension(kts:kte) :: t_atm, rho, inv_rho, qv_sat_l, qv_sat_i, qv_supersat_i, rhofacr, rhofaci, &
         acn, qv, th_atm, qc, nc, qr, nr, qi, ni, qm, bm, qc_incld, qr_incld, qi_incld, &
         qm_incld, nc_incld, nr_incld, ni_incld, bm_incld

    logical(btype), intent(out) :: is_nucleat_possible, is_hydromet_present
    logical(btype), intent(in) :: do_prescribed_CCN

    ! locals
    integer :: k
    real(rtype) :: dum

    is_nucleat_possible = .false.
    is_hydromet_present = .false.

    k_loop_1: do k = kbot,ktop,kdir
       !calculate some time-varying atmospheric variables
       !AaronDonahue - changed "rho" to be defined on nonhydrostatic
       !assumption, consistent with pressure based coordinate system
       !             - moved latent heat calculation to above.  Latent
       !heat is determined by calling a p3_util function so that it
       !can be made consistent with E3SM definition of latent heat
       rho(k)     = dpres(k)/dz(k)/g  ! pres(k)/(rd*t(k))
       inv_rho(k) = 1._rtype/rho(k)
       qv_sat_l(k)     = qv_sat(t_atm(k),pres(k),0)
       qv_sat_i(k)     = qv_sat(t_atm(k),pres(k),1)

       qv_supersat_i(k)    = qv(k)/qv_sat_i(k)-1._rtype

       rhofacr(k) = bfb_pow(rho_1000mb*inv_rho(k), 0.54_rtype)
       rhofaci(k) = bfb_pow(rho_600mb*inv_rho(k), 0.54_rtype)
       dum        = 1.496e-6_rtype * bfb_pow(t_atm(k), 1.5_rtype) / (t_atm(k)+120._rtype)  ! this is mu
       acn(k)     = g*rho_h2o/(18._rtype*dum)  ! 'a' parameter for droplet fallspeed (Stokes' law)

       if ((t_atm(k).lt.T_zerodegc .and. qv_supersat_i(k).ge.-0.05_rtype)) is_nucleat_possible = .true.

       if (qc(k).lt.qsmall) then
      !--- apply mass clipping if mass is sufficiently small
      !    (implying all mass is expected to evaporate/sublimate in one time step)
          qv(k) = qv(k) + qc(k)
          th_atm(k) = th_atm(k) - inv_exner(k)*qc(k)*latent_heat_vapor(k)*inv_cp
          qc(k) = 0._rtype
          nc(k) = 0._rtype
       else
          is_hydromet_present = .true.    ! updated further down
      !--- Apply droplet activation here (before other microphysical processes) for consistency with qc increase by saturation
      !    adjustment already applied in macrophysics. If prescribed drop number is used, this is also a good place to
      !    prescribe that value

          if (do_prescribed_CCN) then
             !nccn_prescribed is an in-cloud value so make it grid average in this assignment
             nc(k) = max(nc(k),nccn_prescribed(k)*1.0e6*inv_rho(k))
          else if (do_predict_nc) then
             nc(k) = max(nc(k) + nc_nuceat_tend(k) * dt,0.0_rtype)
          else
             nc(k) = nccnst*inv_rho(k)
          endif
       endif

       if (qr(k).lt.qsmall) then
          qv(k) = qv(k) + qr(k)
          th_atm(k) = th_atm(k) - inv_exner(k)*qr(k)*latent_heat_vapor(k)*inv_cp
          qr(k) = 0._rtype
          nr(k) = 0._rtype
       else
          is_hydromet_present = .true.    ! updated further down
       endif

       if (qi(k).lt.qsmall .or. (qi(k).lt.1.e-8_rtype .and.             &
            qv_supersat_i(k).lt.-0.1_rtype)) then
          qv(k) = qv(k) + qi(k)
          th_atm(k) = th_atm(k) - inv_exner(k)*qi(k)*latent_heat_sublim(k)*inv_cp
          qi(k) = 0._rtype
          ni(k) = 0._rtype
          qm(k) = 0._rtype
          bm(k) = 0._rtype
       else
          is_hydromet_present = .true.    ! final update
       endif

       if (qi(k).ge.qsmall .and. qi(k).lt.1.e-8_rtype .and.             &
            t_atm(k).ge.T_zerodegc) then
          qr(k) = qr(k) + qi(k)
          th_atm(k) = th_atm(k) - inv_exner(k)*qi(k)*latent_heat_fusion(k)*inv_cp
          qi(k) = 0._rtype
          ni(k) = 0._rtype
          qm(k) = 0._rtype
          bm(k) = 0._rtype
       endif

       t_atm(k) = th_atm(k) * exner(k)

       call calculate_incloud_mixingratios(qc(k),qr(k),qi(k),qm(k),nc(k),nr(k),ni(k),bm(k), &
            inv_cld_frac_l(k),inv_cld_frac_i(k),inv_cld_frac_r(k), &
            qc_incld(k),qr_incld(k),qi_incld(k),qm_incld(k),nc_incld(k),nr_incld(k),ni_incld(k),bm_incld(k))


    enddo k_loop_1

  END SUBROUTINE p3_main_part1

  SUBROUTINE p3_main_part2(kts, kte, kbot, ktop, kdir, do_predict_nc, do_prescribed_CCN, dt, inv_dt, &
       pres, inv_exner, inv_cld_frac_l, inv_cld_frac_i, inv_cld_frac_r, ni_activated, &
       inv_qc_relvar, cld_frac_i, cld_frac_l, cld_frac_r, qv_prev, t_prev, &
       t_atm, rho, inv_rho, qv_sat_l, qv_sat_i, qv_supersat_i, rhofaci, acn, qv, th_atm, qc, nc, qr, nr, qi, ni, &
       qm, bm, latent_heat_vapor, latent_heat_sublim, latent_heat_fusion, qc_incld, qr_incld, qi_incld, qm_incld, nc_incld, nr_incld, &
       ni_incld, bm_incld, mu_c, nu, lamc, cdist, cdist1, cdistr, mu_r, lamr, logn0r, qv2qi_depos_tend, precip_total_tend, &
       nevapr, qr_evap_tend, vap_liq_exchange, vap_ice_exchange, liq_ice_exchange, pratot, &
       prctot, p3_tend_out, is_hydromet_present)

    implicit none

    ! args

    integer, intent(in) :: kts, kte, kbot, ktop, kdir
    logical(btype), intent(in) :: do_predict_nc, do_prescribed_CCN
    real(rtype), intent(in) :: dt, inv_dt

    real(rtype), intent(in), dimension(kts:kte) :: pres, inv_exner, inv_cld_frac_l,  &
         inv_cld_frac_i, inv_cld_frac_r, ni_activated, inv_qc_relvar, cld_frac_i, cld_frac_l, cld_frac_r, qv_prev, t_prev

    real(rtype), intent(inout), dimension(kts:kte) :: t_atm, rho, inv_rho, qv_sat_l, qv_sat_i, qv_supersat_i, rhofaci, acn,        &
         qv, th_atm, qc, nc, qr, nr, qi, ni, qm, bm, latent_heat_vapor, latent_heat_sublim, latent_heat_fusion, qc_incld, qr_incld,                    &
         qi_incld, qm_incld, nc_incld, nr_incld, ni_incld, bm_incld, mu_c, nu, lamc, cdist, cdist1,      &
         cdistr, mu_r, lamr, logn0r, qv2qi_depos_tend, precip_total_tend, nevapr, qr_evap_tend, vap_liq_exchange,                            &
         vap_ice_exchange, liq_ice_exchange, pratot, prctot

    real(rtype), intent(inout), dimension(kts:kte,49) :: p3_tend_out ! micro physics tendencies

    logical(btype), intent(out) :: is_hydromet_present

    ! -------- locals ------- !

    ! liquid-phase microphysical process rates:
    !  (all Q process rates in kg kg-1 s-1)
    !  (all N process rates in # kg-1)

    real(rtype) :: qc2qr_accret_tend   ! cloud droplet accretion by rain
    real(rtype) :: qc2qr_autoconv_tend   ! cloud droplet autoconversion to rain
    real(rtype) :: nc_accret_tend   ! change in cloud droplet number from accretion by rain
    real(rtype) :: nc2nr_autoconv_tend  ! change in cloud droplet number from autoconversion
    real(rtype) :: nc_selfcollect_tend   ! change in cloud droplet number from self-collection  (Not in paper?)
    real(rtype) :: nr_selfcollect_tend   ! change in rain number from self-collection  (Not in paper?)
    real(rtype) :: qr2qv_evap_tend   ! rain evaporation
    real(rtype) :: nr_evap_tend   ! change in rain number from evaporation
    real(rtype) :: ncautr  ! change in rain number from autoconversion of cloud water
! Is is assumed that macrophysics handles condensation/evaporation of qc and
! that there is no condensation of rain. Thus qccon, qrcon and qcevp have
! been removed from the original P3-WRF for P3-SCREAM.
!    real(rtype) :: qrcon   ! rain condensation   (Not in paper?)
!    real(rtype) :: qccon   ! cloud droplet condensation
!    real(rtype) :: qcevp   ! cloud droplet evaporation

    ! ice-phase microphysical process rates:
    !  (all Q process rates in kg kg-1 s-1)
    !  (all N process rates in # kg-1)

    real(rtype) :: qccol     ! collection of cloud water by ice
    real(rtype) :: qwgrth    ! wet growth rate
    real(rtype) :: qidep     ! vapor deposition
    real(rtype) :: qrcol     ! collection rain mass by ice
    real(rtype) :: qinuc     ! deposition/condensation freezing nuc
    real(rtype) :: nc_collect_tend     ! change in cloud droplet number from collection by ice
    real(rtype) :: nr_collect_tend     ! change in rain number from collection by ice
    real(rtype) :: ni_nucleat_tend     ! change in ice number from deposition/cond-freezing nucleation
    real(rtype) :: qi2qv_sublim_tend     ! sublimation of ice
    real(rtype) :: qi2qr_melt_tend     ! melting of ice
    real(rtype) :: ni2nr_melt_tend     ! melting of ice
    real(rtype) :: ni_sublim_tend     ! change in ice number from sublimation
    real(rtype) :: ni_selfcollect_tend     ! change in ice number from collection within a category (Not in paper?)
    real(rtype) :: qc2qi_hetero_freeze_tend    ! immersion freezing droplets
    real(rtype) :: qr2qi_immers_freeze_tend    ! immersion freezing rain
    real(rtype) :: nc2ni_immers_freeze_tend    ! immersion freezing droplets
    real(rtype) :: nr2ni_immers_freeze_tend    ! immersion freezing rain
    real(rtype) :: nr_ice_shed_tend    ! source for rain number from collision of rain/ice above freezing and shedding
    real(rtype) :: qc2qr_ice_shed_tend     ! source for rain mass due to cloud water/ice collision above freezing and shedding or wet growth and shedding
    real(rtype) :: rho_qm_cloud ! density of rime (from cloud)
    real(rtype) :: ncshdc    ! source for rain number due to cloud water/ice collision above freezing  and shedding (combined with NRSHD in the paper)
    real(rtype) :: qiberg    ! Bergeron process

    real(rtype)    :: table_val_qi_fallspd   ! mass-weighted fallspeed              See lines  731 -  808  ums
    real(rtype)    :: table_val_ni_self_collect   ! ice collection within a category     See lines  809 -  928  nagg
    real(rtype)    :: table_val_qc2qi_collect   ! collection of cloud water by ice     See lines  929 - 1009  nrwat
    real(rtype)    :: table_val_qi2qr_melting   ! melting                              See lines 1212 - 1279  vdep
    real(rtype)    :: table_val_nr_collect   ! collection of rain number by ice     See lines 1010 - 1209  nrrain
    real(rtype)    :: table_val_qr2qi_collect   ! collection of rain mass by ice       See lines 1010 - 1209  qrrain
    real(rtype)    :: table_val_ni_lammax   ! minimum ice number (lambda limiter)  See lines  704 -  705  nlarge
    real(rtype)    :: table_val_ni_lammin   ! maximum ice number (lambda limiter)  See lines  704 -  705  nsmall
    real(rtype)    :: table_val_qi2qr_vent_melt   ! melting (ventilation term)           See lines 1212 - 1279  vdep1

    real(rtype)    :: mu,dv,sc,dqsdt,ab,kap,epsr,epsc,epsi,epsi_tot, &
         dum1,dum3,dum4,dum5,dum6,dqsidt,abi,rhop,vtrmi1,eii

    integer :: dumi,k,dumj,dumii,dumjj,dumzz

    logical(btype) :: log_exitlevel, log_wetgrowth

   rho_qm_cloud = 400._rtype
   is_hydromet_present = .false.

   !------------------------------------------------------------------------------------------!
   !   main k-loop (for processes):
   k_loop_main: do k = kbot,ktop,kdir

      ! if relatively dry and no hydrometeors at this level, skip to end of k-loop (i.e. skip this level)
      log_exitlevel = .true.
      if (qc(k).ge.qsmall .or. qr(k).ge.qsmall) log_exitlevel = .false.

      if (qi(k).ge.qsmall) log_exitlevel = .false.
      !enddo
      if (log_exitlevel .and.                                                           &
         (t_atm(k).lt.T_zerodegc .and. qv_supersat_i(k).lt.-0.05_rtype)) goto 555   !i.e. skip all process rates

      ! All microphysics tendencies will be computed as IN-CLOUD, they will be mapped back to cell-average later.

      ! initialize warm-phase process rates
      qc2qr_accret_tend   = 0._rtype;     qr2qv_evap_tend   = 0._rtype;     qc2qr_autoconv_tend   = 0._rtype;
      nc_accret_tend   = 0._rtype;     nc_selfcollect_tend   = 0._rtype;
      nc2nr_autoconv_tend  = 0._rtype;     nr_selfcollect_tend   = 0._rtype;
      nr_evap_tend   = 0._rtype;     ncautr  = 0._rtype

      ! initialize ice-phase  process rates
      qi2qv_sublim_tend   = 0._rtype;     nr_ice_shed_tend  = 0._rtype
      qc2qi_hetero_freeze_tend  = 0._rtype;     qrcol   = 0._rtype;     qc2qr_ice_shed_tend   = 0._rtype
      qi2qr_melt_tend   = 0._rtype;     qccol   = 0._rtype
      qr2qi_immers_freeze_tend  = 0._rtype;     qinuc   = 0._rtype;     ni2nr_melt_tend   = 0._rtype
      nc_collect_tend   = 0._rtype;     ncshdc  = 0._rtype
      nc2ni_immers_freeze_tend  = 0._rtype;     nr_collect_tend   = 0._rtype;     ni_selfcollect_tend   = 0._rtype
      ni_nucleat_tend   = 0._rtype;     qidep   = 0._rtype;     qiberg  = 0._rtype
      nr2ni_immers_freeze_tend  = 0._rtype;     ni_sublim_tend   = 0._rtype;     qwgrth  = 0._rtype

      log_wetgrowth = .false.

      ! skip micro process calculations except nucleation/acvtivation if there no hydrometeors are present
      log_exitlevel = .true.
      if (qc_incld(k).ge.qsmall .or. qr_incld(k).ge.qsmall) log_exitlevel = .false.
      if (qi_incld(k).ge.qsmall) log_exitlevel=.false.
      if (log_exitlevel) goto 444   !i.e. skip to nucleation

      !time/space varying physical variables
      call get_time_space_phys_variables( &
           t_atm(k),pres(k),rho(k),latent_heat_vapor(k),latent_heat_sublim(k),qv_sat_l(k),qv_sat_i(k), &
           mu,dv,sc,dqsdt,dqsidt,ab,abi,kap,eii)

      call get_cloud_dsd2(qc_incld(k),nc_incld(k),mu_c(k),rho(k),nu(k),dnu,lamc(k),     &
           cdist(k),cdist1(k))
      nc(k) = nc_incld(k)*cld_frac_l(k)

      call get_rain_dsd2(qr_incld(k),nr_incld(k),mu_r(k),lamr(k),   &
           cdistr(k),logn0r(k))
      nr(k) = nr_incld(k)*cld_frac_r(k)

      ! initialize inverse supersaturation relaxation timescale for combined ice categories
      epsi_tot = 0._rtype

      call impose_max_total_ni(ni_incld(k),max_total_ni,inv_rho(k))

      if (qi_incld(k).ge.qsmall) then

         !impose lower limits to prevent taking log of # < 0
         ni_incld(k) = max(ni_incld(k),nsmall)
         nr_incld(k)    = max(nr_incld(k),nsmall)

         call calc_bulkRhoRime(qi_incld(k),qm_incld(k),bm_incld(k),rhop)
         qm(k)=qm_incld(k)*cld_frac_i(k)
         bm(k)=bm_incld(k)*cld_frac_i(k)

         ! if (.not. tripleMoment_on) zitot(k) = diag_mom6(qi_incld(k),ni_incld(k),rho(k))
         call find_lookupTable_indices_1a(dumi,dumjj,dumii,dumzz,dum1,dum4,          &
              dum5,dum6,isize,rimsize,densize,                &
              qi_incld(k),ni_incld(k),qm_incld(k),      &
              rhop)
         !qm_incld(k),zitot(k),rhop)
         call find_lookupTable_indices_1b(dumj,dum3,rcollsize,qr_incld(k),nr_incld(k))

         ! call to lookup table interpolation subroutines to get process rates
         call access_lookup_table(dumjj,dumii,dumi, 2,dum1,dum4,dum5,table_val_qi_fallspd)
         call access_lookup_table(dumjj,dumii,dumi, 3,dum1,dum4,dum5,table_val_ni_self_collect)
         call access_lookup_table(dumjj,dumii,dumi, 4,dum1,dum4,dum5,table_val_qc2qi_collect)
         call access_lookup_table(dumjj,dumii,dumi, 5,dum1,dum4,dum5,table_val_qi2qr_melting)
         call access_lookup_table(dumjj,dumii,dumi, 7,dum1,dum4,dum5,table_val_ni_lammax)
         call access_lookup_table(dumjj,dumii,dumi, 8,dum1,dum4,dum5,table_val_ni_lammin)
         call access_lookup_table(dumjj,dumii,dumi,10,dum1,dum4,dum5,table_val_qi2qr_vent_melt)

         ! ice-rain collection processes
         if (qr_incld(k).ge.qsmall) then
            call access_lookup_table_coll(dumjj,dumii,dumj,dumi,1,dum1,dum3,dum4,dum5,table_val_nr_collect)
            call access_lookup_table_coll(dumjj,dumii,dumj,dumi,2,dum1,dum3,dum4,dum5,table_val_qr2qi_collect)
         else
            table_val_nr_collect = 0._rtype
            table_val_qr2qi_collect = 0._rtype
         endif

         ! adjust Ni if needed to make sure mean size is in bounds (i.e. apply lambda limiters)
         ! note that the Nmax and Nmin are normalized and thus need to be multiplied by existing N
         ni_incld(k) = min(ni_incld(k),table_val_ni_lammax*ni_incld(k))
         ni_incld(k) = max(ni_incld(k),table_val_ni_lammin*ni_incld(k))

      endif   ! qi > qsmall

      !----------------------------------------------------------------------
      ! Begin calculations of microphysical processes

      !......................................................................
      ! ice processes
      !......................................................................

      !.......................
      ! collection of droplets
      call ice_cldliq_collection(rho(k),t_atm(k),rhofaci(k),&
           table_val_qc2qi_collect,qi_incld(k),qc_incld(k),ni_incld(k),nc_incld(k),&
           qccol,nc_collect_tend,qc2qr_ice_shed_tend,ncshdc)

      !....................
      ! collection of rain
      call ice_rain_collection(rho(k),t_atm(k),rhofaci(k),&
           logn0r(k),table_val_nr_collect,table_val_qr2qi_collect,qi_incld(k),ni_incld(k),qr_incld(k),&
           qrcol,nr_collect_tend)
      !...................................
      ! collection between ice categories

      !PMC nCat deleted lots of stuff here.

      !.............................................
      ! self-collection of ice
      call ice_self_collection(rho(k),rhofaci(k),&
           table_val_ni_self_collect,eii,qm_incld(k),qi_incld(k),ni_incld(k),&
           ni_selfcollect_tend)

      !............................................................
      ! melting
      call ice_melting(rho(k),t_atm(k),pres(k),rhofaci(k),&
           table_val_qi2qr_melting,table_val_qi2qr_vent_melt,latent_heat_vapor(k),latent_heat_fusion(k),dv,sc,mu,kap,&
           qv(k),qi_incld(k),ni_incld(k),&
           qi2qr_melt_tend,ni2nr_melt_tend)

      !............................................................
      ! calculate wet growth
      call ice_cldliq_wet_growth(rho(k),t_atm(k),pres(k),rhofaci(k),&
           table_val_qi2qr_melting,table_val_qi2qr_vent_melt,latent_heat_vapor(k),latent_heat_fusion(k),dv,kap,mu,sc,&
           qv(k),qc_incld(k),qi_incld(k),ni_incld(k),qr_incld(k),log_wetgrowth,&
           qrcol,qccol,qwgrth,nr_ice_shed_tend,qc2qr_ice_shed_tend)

      !-----------------------------
      ! calcualte total inverse ice relaxation timescale combined for all ice categories
      ! note 'f1pr' values are normalized, so we need to multiply by N
      call calc_ice_relaxation_timescale(rho(k),t_atm(k),rhofaci(k),&
           table_val_qi2qr_melting,table_val_qi2qr_vent_melt,dv,mu,sc,qi_incld(k),ni_incld(k),&
           epsi,epsi_tot)

      !.........................
      ! calculate rime density
      call calc_rime_density(t_atm(k),rhofaci(k),&
           table_val_qi_fallspd,acn(k),lamc(k),mu_c(k),qc_incld(k),qccol,&
           vtrmi1,rho_qm_cloud)
      !............................................................
      ! contact and immersion freezing droplets
      call cldliq_immersion_freezing(t_atm(k),&
           lamc(k),mu_c(k),cdist1(k),qc_incld(k),inv_qc_relvar(k),&
           qc2qi_hetero_freeze_tend,nc2ni_immers_freeze_tend)

      !............................................................
      ! immersion freezing of rain
      ! for future: get rid of log statements below for rain freezing
      call rain_immersion_freezing(t_atm(k),&
           lamr(k),mu_r(k),cdistr(k),qr_incld(k),&
           qr2qi_immers_freeze_tend,nr2ni_immers_freeze_tend)

      !......................................
      ! rime splintering (Hallet-Mossop 1974)
      !PMC comment: Morrison and Milbrandt 2015 part 1 and 2016 part 3 both say
      !that Hallet-Mossop should be neglected if 1 category to compensate for
      !artificial smearing out of ice DSD

      !................................................
      ! condensation/evaporation/deposition/sublimation
      !   (use semi-analytic formulation)

      ! calculate rain evaporation including ventilation
      call calc_liq_relaxation_timescale(rho(k),f1r,f2r,     &
           dv,mu,sc,mu_r(k),lamr(k),cdistr(k),cdist(k),qr_incld(k),qc_incld(k), &
           epsr,epsc)

      call evaporate_rain(qr_incld(k),qc_incld(k),nr_incld(k),qi_incld(k), &
           cld_frac_l(k),cld_frac_r(k),qv(k),qv_prev(k),qv_sat_l(k),qv_sat_i(k), &
           ab,abi,epsr,epsi_tot,T_atm(k),t_prev(k),latent_heat_sublim(k),dqsdt,dt,&
           qr2qv_evap_tend,nr_evap_tend)

      call ice_deposition_sublimation(qi_incld(k), ni_incld(k), t_atm(k), &
           qv_sat_l(k),qv_sat_i(k),epsi,abi,qv(k), &
           qidep,qi2qv_sublim_tend,ni_sublim_tend,qiberg)

444   continue

      !................................................................
      ! deposition/condensation-freezing nucleation
      call ice_nucleation(t_atm(k),inv_rho(k),&
           ni(k),ni_activated(k),qv_supersat_i(k),inv_dt,do_predict_nc, do_prescribed_CCN, &
           qinuc, ni_nucleat_tend)

      !................
      ! cloud water autoconversion
      ! NOTE: cloud_water_autoconversion must be called before droplet_self_collection
      call cloud_water_autoconversion(rho(k),qc_incld(k),nc_incld(k),inv_qc_relvar(k),&
           qc2qr_autoconv_tend,nc2nr_autoconv_tend,ncautr)

      !............................
      ! self-collection of droplets
      call droplet_self_collection(rho(k),inv_rho(k),qc_incld(k),&
           mu_c(k),nu(k),nc2nr_autoconv_tend,nc_selfcollect_tend)

      !............................
      ! accretion of cloud by rain
      call cloud_rain_accretion(rho(k),inv_rho(k),&
           qc_incld(k),nc_incld(k), qr_incld(k),inv_qc_relvar(k),&
           qc2qr_accret_tend, nc_accret_tend)

      !.....................................
      ! self-collection and breakup of rain
      ! (breakup following modified Verlinde and Cotton scheme)
      call rain_self_collection(rho(k),qr_incld(k),nr_incld(k),&
           nr_selfcollect_tend)

      ! Here we map the microphysics tendency rates back to CELL-AVERAGE quantities for updating
      ! cell-average quantities.
      call back_to_cell_average(cld_frac_l(k),cld_frac_r(k),cld_frac_i(k), qc2qr_accret_tend, qr2qv_evap_tend, qc2qr_autoconv_tend,&
           nc_accret_tend, nc_selfcollect_tend, nc2nr_autoconv_tend, nr_selfcollect_tend, nr_evap_tend, ncautr, &
           qi2qv_sublim_tend, nr_ice_shed_tend, qc2qi_hetero_freeze_tend,&
           qrcol, qc2qr_ice_shed_tend, qi2qr_melt_tend, qccol, qr2qi_immers_freeze_tend, ni2nr_melt_tend, nc_collect_tend, &
      ncshdc, nc2ni_immers_freeze_tend, nr_collect_tend, ni_selfcollect_tend,&
           qidep, nr2ni_immers_freeze_tend, ni_sublim_tend, qinuc, ni_nucleat_tend, qiberg)

      !.................................................................
      ! conservation of water
      !.................................................................

      ! The microphysical process rates are computed above, based on the environmental conditions.
      ! The rates are adjusted here (where necessary) such that the sum of the sinks of mass cannot
      ! be greater than the sum of the sources, thereby resulting in overdepletion.
      !-- Limit ice process rates to prevent overdepletion of sources such that
      !   the subsequent adjustments are done with maximum possible rates for the
      !   time step.  (note: most ice rates are adjusted here since they must be done
      !   simultaneously (outside of iice-loops) to distribute reduction proportionally
      !   amongst categories.
      !PMC - might need to rethink above statement since only one category now.
      ! AaronDonahue: Do we need the below checks for the new definition of
      ! how qidep and qi2qv_sublim_tend are derived?
      ! AaronDonahue: UPDATE, if we are following the implementation of MG
      ! then the answer appears to be YES.  There is a similar check in MG
      ! microphysics which limits qidep and qinuc, but does not limit qi2qv_sublim_tend.
      ! So similar but slightly different.  The overall answer would be that
      ! qidep does need some limit.  The next questions are,
      !   1) Should we be taking qinuc into consideration too?
      !   2) Is MG correct in NOT limiting qi2qv_sublim_tend?

<<<<<<< HEAD
=======
      call prevent_ice_overdepletion(pres(k), t_atm(k), qv(k), latent_heat_sublim(k), inv_dt, qidep, qi2qv_sublim_tend)

      call ice_supersat_conservation(qidep,qinuc,cld_frac_i(k),qv(k),qv_sat_i(k),latent_heat_sublim(k),th_atm(k)/inv_exner(k),dt, &
           qi2qv_sublim_tend, qr2qv_evap_tend)
>>>>>>> b14654eb

      ! cloud
      call cloud_water_conservation(qc(k), dt, qc2qr_autoconv_tend, qc2qr_accret_tend, qccol, qc2qi_hetero_freeze_tend, &
           qc2qr_ice_shed_tend, qiberg, qi2qv_sublim_tend, qidep)

      ! rain
      call rain_water_conservation(qr(k), qc2qr_autoconv_tend, qc2qr_accret_tend, qi2qr_melt_tend, qc2qr_ice_shed_tend, dt, &
           qr2qv_evap_tend, qrcol, qr2qi_immers_freeze_tend)

      ! ice
      call ice_water_conservation(qi(k), qidep, qinuc, qiberg, qrcol, qccol, qr2qi_immers_freeze_tend, qc2qi_hetero_freeze_tend, &
           dt, qi2qv_sublim_tend, qi2qr_melt_tend)

      call nc_conservation(nc(k), nc_selfcollect_tend, dt, nc_collect_tend, nc2ni_immers_freeze_tend, &
           nc_accret_tend, nc2nr_autoconv_tend)
      call nr_conservation(nr(k),ni2nr_melt_tend,nr_ice_shed_tend,ncshdc,nc2nr_autoconv_tend,dt,nmltratio,nr_collect_tend,&
           nr2ni_immers_freeze_tend,nr_selfcollect_tend,nr_evap_tend)
      call ni_conservation(ni(k),ni_nucleat_tend,nr2ni_immers_freeze_tend,nc2ni_immers_freeze_tend,dt,ni2nr_melt_tend,&
           ni_sublim_tend,ni_selfcollect_tend)

      call prevent_ice_overdepletion(pres(k), t_atm(k), qv(k), latent_heat_vapor(k), latent_heat_sublim(k), inv_dt, dt, qidep, qinuc, & 
            qi2qv_sublim_tend, qr2qv_evap_tend)

      call ice_supersat_conservation(qidep,qinuc,cld_frac_i(k),qv(k),qv_sat_i(k),latent_heat_sublim(k),th_atm(k)/exner(k),dt, &
                                     qi2qv_sublim_tend, qr2qv_evap_tend)

      !---------------------------------------------------------------------------------
      ! update prognostic microphysics and thermodynamics variables
      !---------------------------------------------------------------------------------

      !-- ice-phase dependent processes:
      call update_prognostic_ice(qc2qi_hetero_freeze_tend, qccol, qc2qr_ice_shed_tend, &
           nc_collect_tend, nc2ni_immers_freeze_tend, ncshdc, &
           qrcol, nr_collect_tend,  qr2qi_immers_freeze_tend, nr2ni_immers_freeze_tend, nr_ice_shed_tend, &
           qi2qr_melt_tend, ni2nr_melt_tend, qi2qv_sublim_tend, qidep, qinuc, ni_nucleat_tend, ni_selfcollect_tend, &
           ni_sublim_tend, qiberg, inv_exner(k), latent_heat_sublim(k), latent_heat_fusion(k), &
           do_predict_nc, log_wetgrowth, dt, nmltratio, rho_qm_cloud, &
           th_atm(k), qv(k), qi(k), ni(k), qm(k), bm(k), qc(k), nc(k), qr(k), nr(k) )

      !-- warm-phase only processes:
      call update_prognostic_liquid(qc2qr_accret_tend, nc_accret_tend, qc2qr_autoconv_tend, nc2nr_autoconv_tend, ncautr, &
           nc_selfcollect_tend, qr2qv_evap_tend, nr_evap_tend, nr_selfcollect_tend,           &
           do_predict_nc, do_prescribed_CCN, inv_rho(k), inv_exner(k), latent_heat_vapor(k), dt,                     &
           th_atm(k), qv(k), qc(k), nc(k), qr(k), nr(k))

      !==
      ! AaronDonahue - Add extra variables needed from microphysics by E3SM:
      qv2qi_depos_tend(k) = qidep - qi2qv_sublim_tend + qinuc
      precip_total_tend(k)   = ( qc2qr_accret_tend + qc2qr_autoconv_tend + qc2qr_ice_shed_tend + qccol )
      nevapr(k)  = qi2qv_sublim_tend + qr2qv_evap_tend
      qr_evap_tend(k) = qr2qv_evap_tend
      vap_ice_exchange(k) = qidep - qi2qv_sublim_tend + qinuc
      vap_liq_exchange(k) = - qr2qv_evap_tend
      liq_ice_exchange(k) = qc2qi_hetero_freeze_tend + qr2qi_immers_freeze_tend - qi2qr_melt_tend + qiberg + qccol + qrcol

      ! clipping for small hydrometeor values
      if (qc(k).lt.qsmall) then
         qv(k) = qv(k) + qc(k)
         th_atm(k) = th_atm(k) - inv_exner(k)*qc(k)*latent_heat_vapor(k)*inv_cp
         qc(k) = 0._rtype
         nc(k) = 0._rtype
      else
         is_hydromet_present = .true.
      endif

      if (qr(k).lt.qsmall) then
         qv(k) = qv(k) + qr(k)
         th_atm(k) = th_atm(k) - inv_exner(k)*qr(k)*latent_heat_vapor(k)*inv_cp
         qr(k) = 0._rtype
         nr(k) = 0._rtype
      else
         is_hydromet_present = .true.
      endif

      if (qi(k).lt.qsmall) then
         qv(k) = qv(k) + qi(k)
         th_atm(k) = th_atm(k) - inv_exner(k)*qi(k)*latent_heat_sublim(k)*inv_cp
         qi(k) = 0._rtype
         ni(k) = 0._rtype
         qm(k) = 0._rtype
         bm(k) = 0._rtype
      else
         is_hydromet_present = .true.
      endif

      !impose_max_total_ni is meant to operate on in-cloud vals. ni_incld is an output of
      !calculate_incloud_mixingratios below but we need to generate it earlier for impose_max_total_ni
      ni_incld(k)=ni(k)/cld_frac_i(k)
      call impose_max_total_ni(ni_incld(k),max_total_ni,inv_rho(k))
      ni(k)=ni_incld(k)*cld_frac_i(k)

      ! Record microphysics tendencies for output:
      ! warm-phase process rates
      p3_tend_out(k, 2) = qc2qr_accret_tend     ! cloud droplet accretion by rain
      p3_tend_out(k, 3) = qc2qr_autoconv_tend     ! cloud droplet autoconversion to rain
      p3_tend_out(k, 4) = nc_accret_tend     ! change in cloud droplet number from accretion by rain
      p3_tend_out(k, 5) = nc2nr_autoconv_tend    ! change in cloud droplet number from autoconversion
      p3_tend_out(k, 6) = nc_selfcollect_tend     ! change in cloud droplet number from self-collection  (Not in paper?)
      p3_tend_out(k, 7) = nr_selfcollect_tend     ! change in rain number from self-collection  (Not in paper?)
      p3_tend_out(k,11) = qr2qv_evap_tend     ! rain evaporation
      p3_tend_out(k,13) = nr_evap_tend     ! change in rain number from evaporation
      p3_tend_out(k,14) = ncautr    ! change in rain number from autoconversion of cloud water
      ! ice-phase  process rates
      p3_tend_out(k,15) = qccol     ! collection of cloud water by ice
      p3_tend_out(k,16) = qwgrth    ! wet growth rate
      p3_tend_out(k,17) = qidep     ! vapor deposition
      p3_tend_out(k,18) = qrcol     ! collection rain mass by ice
      p3_tend_out(k,19) = qinuc     ! deposition/condensation freezing nuc
      p3_tend_out(k,20) = nc_collect_tend     ! change in cloud droplet number from collection by ice
      p3_tend_out(k,21) = nr_collect_tend     ! change in rain number from collection by ice
      p3_tend_out(k,22) = ni_nucleat_tend     ! change in ice number from deposition/cond-freezing nucleation
      p3_tend_out(k,23) = qi2qv_sublim_tend     ! sublimation of ice
      p3_tend_out(k,24) = qi2qr_melt_tend     ! melting of ice
      p3_tend_out(k,25) = ni2nr_melt_tend     ! melting of ice
      p3_tend_out(k,26) = ni_sublim_tend     ! change in ice number from sublimation
      p3_tend_out(k,27) = ni_selfcollect_tend     ! change in ice number from collection within a category (Not in paper?)
      p3_tend_out(k,28) = qc2qi_hetero_freeze_tend    ! immersion freezing droplets
      p3_tend_out(k,29) = qr2qi_immers_freeze_tend    ! immersion freezing rain
      p3_tend_out(k,30) = nc2ni_immers_freeze_tend    ! immersion freezing droplets
      p3_tend_out(k,31) = nr2ni_immers_freeze_tend    ! immersion freezing rain
      p3_tend_out(k,32) = nr_ice_shed_tend    ! source for rain number from collision of rain/ice above freezing and shedding
      p3_tend_out(k,33) = qc2qr_ice_shed_tend     ! source for rain mass due to cloud water/ice collision above freezing and shedding or wet growth and shedding
      p3_tend_out(k,34) = 0._rtype  ! used to be qcmul, but that has been removed.  Kept at 0.0 as placeholder.
      p3_tend_out(k,35) = ncshdc    ! source for rain number due to cloud water/ice collision above freezing  and shedding (combined with NRSHD in the paper)
      ! Outputs associated with aerocom comparison:
      pratot(k) = qc2qr_accret_tend ! cloud drop accretion by rain
      prctot(k) = qc2qr_autoconv_tend ! cloud drop autoconversion to rain
      !---------------------------------------------------------------------------------

      ! Recalculate in-cloud values for sedimentation
      call calculate_incloud_mixingratios(qc(k),qr(k),qi(k),qm(k),nc(k),nr(k),ni(k),bm(k), &
           inv_cld_frac_l(k),inv_cld_frac_i(k),inv_cld_frac_r(k), &
           qc_incld(k),qr_incld(k),qi_incld(k),qm_incld(k),nc_incld(k),nr_incld(k),ni_incld(k),bm_incld(k))


555   continue

   enddo k_loop_main

 END SUBROUTINE p3_main_part2

 subroutine p3_main_part3(kts, kte, kbot, ktop, kdir, &
      inv_exner, cld_frac_l, cld_frac_r, cld_frac_i, &
      rho, inv_rho, rhofaci, qv, th_atm, qc, nc, qr, nr, qi, ni, qm, bm, latent_heat_vapor, latent_heat_sublim, &
      mu_c, nu, lamc, mu_r, lamr, vap_liq_exchange, &
      ze_rain, ze_ice, diag_vm_qi, diag_eff_radius_qi, diag_diam_qi, rho_qi, diag_equiv_reflectivity, diag_eff_radius_qc)

   implicit none

   ! args

   integer, intent(in) :: kts, kte, kbot, ktop, kdir

   real(rtype), intent(in), dimension(kts:kte) :: inv_exner, cld_frac_l, cld_frac_r, cld_frac_i

   real(rtype), intent(inout), dimension(kts:kte) :: rho, inv_rho, rhofaci, &
        qv, th_atm, qc, nc, qr, nr, qi, ni, qm, bm, latent_heat_vapor, latent_heat_sublim, &
        mu_c, nu, lamc, mu_r, &
        lamr, vap_liq_exchange, &
        ze_rain, ze_ice, diag_vm_qi, diag_eff_radius_qi, diag_diam_qi, rho_qi, diag_equiv_reflectivity, diag_eff_radius_qc

   ! locals
   integer :: k, dumi, dumii, dumjj, dumzz
   real(rtype) :: tmp1, tmp2, dum1, dum4, dum5, dum6, rhop
   real(rtype)    :: table_val_qi_fallspd   ! mass-weighted fallspeed              See lines  731 -  808  ums
   real(rtype)    :: table_val_ice_eff_radius   ! effective radius                     See lines 1281 - 1356  eff
   real(rtype)    :: table_val_ni_lammax   ! minimum ice number (lambda limiter)  See lines  704 -  705  nlarge
   real(rtype)    :: table_val_ni_lammin   ! maximum ice number (lambda limiter)  See lines  704 -  705  nsmall
   real(rtype)    :: table_val_ice_reflectivity   ! reflectivity                         See lines  731 -  808  refl
   real(rtype)    :: table_val_ice_mean_diam   ! mass-weighted mean diameter          See lines 1212 - 1279  dmm
   real(rtype)    :: table_val_ice_bulk_dens   ! mass-weighted mean particle density  See lines 1212 - 1279  rhomm

   real(rtype)    :: qc_incld     !in-cloud qi
   real(rtype)    :: nc_incld     !in-cloud ni
   real(rtype)    :: qr_incld     !in-cloud qi
   real(rtype)    :: nr_incld     !in-cloud ni
   real(rtype)    :: qi_incld     !in-cloud qi
   real(rtype)    :: ni_incld     !in-cloud ni
   real(rtype)    :: qm_incld     !in-cloud qm
   real(rtype)    :: bm_incld     !in-cloud bm

   k_loop_final_diagnostics:  do k = kbot,ktop,kdir

      ! cloud:
      if (qc(k).ge.qsmall) then
         qc_incld = qc(k)/cld_frac_l(k)
         nc_incld = nc(k)/cld_frac_l(k)
         call get_cloud_dsd2(qc_incld,nc_incld,mu_c(k),rho(k),nu(k),dnu,lamc(k),  &
              tmp1,tmp2)

         diag_eff_radius_qc(k) = 0.5_rtype*(mu_c(k)+3._rtype)/lamc(k)
         nc(k) = nc_incld*cld_frac_l(k) !limiters in dsd2 may change nc_incld. Enforcing consistency here.
      else
         qv(k) = qv(k)+qc(k)
         th_atm(k) = th_atm(k)-inv_exner(k)*qc(k)*latent_heat_vapor(k)*inv_cp
         vap_liq_exchange(k) = vap_liq_exchange(k) - qc(k)
         qc(k) = 0._rtype
         nc(k) = 0._rtype
      endif

      ! rain:
      if (qr(k).ge.qsmall) then
         qr_incld = qr(k)/cld_frac_r(k)
         nr_incld = nr(k)/cld_frac_r(k)
         call get_rain_dsd2(qr_incld,nr_incld,mu_r(k),lamr(k),tmp1,tmp2)
         nr(k) = nr_incld*cld_frac_r(k) !limiters might change nc_incld... enforcing consistency

         !Note that integrating over the drop-size PDF as done here should only be done to in-cloud
         !quantities but radar reflectivity is likely meant to be a cell ave. Thus nr in the next line
         !really should be cld_frac_r * nr/cld_frac_r. Not doing that since cld_frac_r cancels out.
         ze_rain(k) = nr(k)*(mu_r(k)+6._rtype)*(mu_r(k)+5._rtype)*(mu_r(k)+4._rtype)*           &
              (mu_r(k)+3._rtype)*(mu_r(k)+2._rtype)*(mu_r(k)+1._rtype)/bfb_pow(lamr(k), 6._rtype)
         ze_rain(k) = max(ze_rain(k),1.e-22_rtype)
      else
         qv(k) = qv(k)+qr(k)
         th_atm(k) = th_atm(k)-inv_exner(k)*qr(k)*latent_heat_vapor(k)*inv_cp
         vap_liq_exchange(k) = vap_liq_exchange(k) - qr(k)
         qr(k) = 0._rtype
         nr(k) = 0._rtype
      endif

      ! ice:

      qi_not_small:  if (qi(k).ge.qsmall) then

         !impose lower limits to prevent taking log of # < 0
         ni(k) = max(ni(k),nsmall)

         qi_incld=qi(k)/cld_frac_i(k)
         ni_incld=ni(k)/cld_frac_i(k)
         qm_incld=qm(k)/cld_frac_i(k)
         bm_incld=bm(k)/cld_frac_i(k)

         call calc_bulkRhoRime(qi_incld,qm_incld,bm_incld,rhop)
         qm(k)=qm_incld*cld_frac_i(k)
         bm(k)=bm_incld*cld_frac_i(k)

         call impose_max_total_ni(ni_incld,max_total_Ni,inv_rho(k))

         call find_lookupTable_indices_1a(dumi,dumjj,dumii,dumzz,dum1,dum4,          &
              dum5,dum6,isize,rimsize,densize,     &
              qi_incld,ni_incld,           &
              qm_incld,rhop)
         !qm(k),zitot(k),rhop)

         call access_lookup_table(dumjj,dumii,dumi, 2,dum1,dum4,dum5,table_val_qi_fallspd)
         call access_lookup_table(dumjj,dumii,dumi, 6,dum1,dum4,dum5,table_val_ice_eff_radius)
         call access_lookup_table(dumjj,dumii,dumi, 7,dum1,dum4,dum5,table_val_ni_lammax)
         call access_lookup_table(dumjj,dumii,dumi, 8,dum1,dum4,dum5,table_val_ni_lammin)
         call access_lookup_table(dumjj,dumii,dumi, 9,dum1,dum4,dum5,table_val_ice_reflectivity)
         call access_lookup_table(dumjj,dumii,dumi,11,dum1,dum4,dum5,table_val_ice_mean_diam)
         call access_lookup_table(dumjj,dumii,dumi,12,dum1,dum4,dum5,table_val_ice_bulk_dens)

         ! impose mean ice size bounds (i.e. apply lambda limiters)
         ! note that the Nmax and Nmin are normalized and thus need to be multiplied by existing N
         ni_incld = min(ni_incld,table_val_ni_lammax*ni_incld)
         ni_incld = max(ni_incld,table_val_ni_lammin*ni_incld)
         ni(k) = ni_incld*cld_frac_i(k)

         !--this should already be done in s/r 'calc_bulkRhoRime'
         if (qm(k).lt.qsmall) then
            qm(k) = 0._rtype
            bm(k) = 0._rtype
         endif
         !==

         ! note that reflectivity from lookup table is normalized, so we need to multiply by N
         diag_vm_qi(k)   = table_val_qi_fallspd*rhofaci(k)
         diag_eff_radius_qi(k)  = table_val_ice_eff_radius ! units are in m
         diag_diam_qi(k)    = table_val_ice_mean_diam
         rho_qi(k)  = table_val_ice_bulk_dens
         ! note factor of air density below is to convert from m^6/kg to m^6/m^3
         ze_ice(k) = ze_ice(k) + 0.1892_rtype*table_val_ice_reflectivity*ni_incld*rho(k)   ! sum contribution from each ice category (note: 0.1892 = 0.176/0.93)
         ze_ice(k) = max(ze_ice(k),1.e-22_rtype)

         !above formula for ze only makes sense for in-cloud vals, but users expect cell-ave output.
         ze_ice(k) = ze_ice(k)*cld_frac_i(k)

      else

         qv(k) = qv(k) + qi(k)
         th_atm(k) = th_atm(k) - inv_exner(k)*qi(k)*latent_heat_sublim(k)*inv_cp
         qi(k) = 0._rtype
         ni(k) = 0._rtype
         qm(k) = 0._rtype
         bm(k) = 0._rtype
         diag_diam_qi(k) = 0._rtype

      endif qi_not_small

      ! sum ze components and convert to dBZ
      diag_equiv_reflectivity(k) = 10._rtype*bfb_log10((ze_rain(k) + ze_ice(k))*1.e18_rtype)

      ! if qr is very small then set Nr to 0 (needs to be done here after call
      ! to ice lookup table because a minimum Nr of nsmall will be set otherwise even if qr=0)
      if (qr(k).lt.qsmall) then
         nr(k) = 0._rtype
      endif

   enddo k_loop_final_diagnostics

 end subroutine p3_main_part3

  !==========================================================================================!

  SUBROUTINE p3_main(qc,nc,qr,nr,th_atm,qv,dt,qi,qm,ni,bm,   &
       pres,dz,nc_nuceat_tend,nccn_prescribed,ni_activated,inv_qc_relvar,it,precip_liq_surf,precip_ice_surf,its,ite,kts,kte,diag_eff_radius_qc,     &
       diag_eff_radius_qi,rho_qi,do_predict_nc, do_prescribed_CCN, &
       dpres,inv_exner,qv2qi_depos_tend,precip_total_tend,nevapr,qr_evap_tend,precip_liq_flux,precip_ice_flux,cld_frac_r,cld_frac_l,cld_frac_i,  &
       p3_tend_out,mu_c,lamc,liq_ice_exchange,vap_liq_exchange, &
       vap_ice_exchange,qv_prev,t_prev,col_location &
#ifdef SCREAM_CONFIG_IS_CMAKE
       ,elapsed_s &
#endif
      )

    !----------------------------------------------------------------------------------------!
    !                                                                                        !
    ! This is the main subroutine for the P3 microphysics scheme.  It is called from the     !
    ! wrapper subroutine ('MP_P3_WRAPPER') and is passed i,k slabs of all prognostic         !
    ! variables -- hydrometeor fields, potential temperature, and water vapor mixing ratio.  !
    ! Microphysical process rates are computed first.  These tendencies are then used to     !
    ! computed updated values of the prognostic variables.  The hydrometeor variables are    !
    ! then updated further due to sedimentation.                                             !
    !                                                                                        !
    ! Several diagnostic values are also computed and returned to the wrapper subroutine,    !
    ! including precipitation rates.                                                         !
    !                                                                                        !
    !----------------------------------------------------------------------------------------!

    use debug_info, only: get_debug_column_id
    implicit none

    !----- Input/ouput arguments:  ----------------------------------------------------------!

    real(rtype), intent(inout), dimension(its:ite,kts:kte)      :: qc         ! cloud, mass mixing ratio         kg kg-1
    ! note: Nc may be specified or predicted (set by do_predict_nc)
    real(rtype), intent(inout), dimension(its:ite,kts:kte)      :: nc         ! cloud, number mixing ratio       #  kg-1
    real(rtype), intent(inout), dimension(its:ite,kts:kte)      :: qr         ! rain, mass mixing ratio          kg kg-1
    real(rtype), intent(inout), dimension(its:ite,kts:kte)      :: nr         ! rain, number mixing ratio        #  kg-1
    real(rtype), intent(inout), dimension(its:ite,kts:kte)      :: qi      ! ice, total mass mixing ratio     kg kg-1
    real(rtype), intent(inout), dimension(its:ite,kts:kte)      :: qm      ! ice, rime mass mixing ratio      kg kg-1
    real(rtype), intent(inout), dimension(its:ite,kts:kte)      :: ni      ! ice, total number mixing ratio   #  kg-1
    real(rtype), intent(inout), dimension(its:ite,kts:kte)      :: bm      ! ice, rime volume mixing ratio    m3 kg-1

    real(rtype), intent(inout), dimension(its:ite,kts:kte)      :: qv         ! water vapor mixing ratio         kg kg-1
    real(rtype), intent(inout), dimension(its:ite,kts:kte)      :: th_atm         ! potential temperature            K
    real(rtype), intent(in),    dimension(its:ite,kts:kte)      :: pres       ! pressure                         Pa
    real(rtype), intent(in),    dimension(its:ite,kts:kte)      :: dz        ! vertical grid spacing            m
    real(rtype), intent(in),    dimension(its:ite,kts:kte)      :: nc_nuceat_tend      ! IN ccn activated number tendency kg-1 s-1
    real(rtype), intent(in),    dimension(its:ite,kts:kte)      :: nccn_prescribed
    real(rtype), intent(in),    dimension(its:ite,kts:kte)      :: ni_activated       ! IN actived ice nuclei concentration  1/kg
    real(rtype), intent(in)                                     :: dt         ! model time step                  s

    real(rtype), intent(out),   dimension(its:ite)              :: precip_liq_surf    ! precipitation rate, liquid       m s-1
    real(rtype), intent(out),   dimension(its:ite)              :: precip_ice_surf    ! precipitation rate, solid        m s-1
    real(rtype), intent(out),   dimension(its:ite,kts:kte)      :: diag_eff_radius_qc  ! effective radius, cloud          m
    real(rtype), intent(out),   dimension(its:ite,kts:kte)      :: diag_eff_radius_qi  ! effective radius, ice            m
    real(rtype), intent(out),   dimension(its:ite,kts:kte)      :: rho_qi  ! bulk density of ice              kg m-3
    real(rtype), intent(out),   dimension(its:ite,kts:kte)      :: mu_c       ! Size distribution shape parameter for radiation
    real(rtype), intent(out),   dimension(its:ite,kts:kte)      :: lamc       ! Size distribution slope parameter for radiation

    integer, intent(in)                                  :: its,ite    ! array bounds (horizontal)
    integer, intent(in)                                  :: kts,kte    ! array bounds (vertical)
    integer, intent(in)                                  :: it         ! time step counter NOTE: starts at 1 for first time step

    logical(btype), intent(in)                           :: do_predict_nc ! .T. (.F.) for prediction (specification) of Nc

    real(rtype), intent(in),    dimension(its:ite,kts:kte)      :: dpres       ! pressure thickness               Pa
    real(rtype), intent(in),    dimension(its:ite,kts:kte)      :: inv_exner      ! Exner expression

    ! OUTPUT for PBUF variables used by other parameterizations
    real(rtype), intent(out),   dimension(its:ite,kts:kte)      :: qv2qi_depos_tend    ! qitend due to deposition/sublimation
    real(rtype), intent(out),   dimension(its:ite,kts:kte)      :: precip_total_tend      ! Total precipitation (rain + snow)
    real(rtype), intent(out),   dimension(its:ite,kts:kte)      :: nevapr     ! evaporation of total precipitation (rain + snow)
    real(rtype), intent(out),   dimension(its:ite,kts:kte)      :: qr_evap_tend  ! evaporation of rain
    real(rtype), intent(out),   dimension(its:ite,kts:kte+1)    :: precip_liq_flux       ! grid-box average rain flux (kg m^-2 s^-1) pverp
    real(rtype), intent(out),   dimension(its:ite,kts:kte+1)    :: precip_ice_flux       ! grid-box average ice/snow flux (kg m^-2 s^-1) pverp
    real(rtype), intent(out),   dimension(its:ite,kts:kte)      :: liq_ice_exchange ! sum of liq-ice phase change tendenices
    real(rtype), intent(out),   dimension(its:ite,kts:kte)      :: vap_liq_exchange ! sum of vap-liq phase change tendenices
    real(rtype), intent(out),   dimension(its:ite,kts:kte)      :: vap_ice_exchange ! sum of vap-ice phase change tendenices

    ! INPUT for prescribed CCN option
    logical(btype), intent(in)                                  :: do_prescribed_CCN

    ! INPUT needed for PBUF variables used by other parameterizations

    real(rtype), intent(in),    dimension(its:ite,kts:kte)      :: cld_frac_i, cld_frac_l, cld_frac_r ! Ice, Liquid and Rain cloud fraction
    real(rtype), intent(in),    dimension(its:ite,kts:kte)      :: qv_prev, t_prev                    ! qv and t from previous p3_main call
    ! AaronDonahue, the following variable (p3_tend_out) is a catch-all for passing P3-specific variables outside of p3_main
    ! so that they can be written as ouput.  NOTE TO C++ PORT: This variable is entirely optional and doesn't need to be
    ! included in the port to C++, or can be changed if desired.
    real(rtype), intent(out),   dimension(its:ite,kts:kte,49)   :: p3_tend_out ! micro physics tendencies
    real(rtype), intent(in),    dimension(its:ite,3)            :: col_location
    real(rtype), intent(in),    dimension(its:ite,kts:kte)      :: inv_qc_relvar

#ifdef SCREAM_CONFIG_IS_CMAKE
    real(rtype), optional, intent(out) :: elapsed_s ! duration of main loop in seconds
#endif

    !
    !----- Local variables and parameters:  -------------------------------------------------!
    !

    ! These outputs are no longer provided by p3_main.
    real(rtype), dimension(its:ite,kts:kte) :: diag_equiv_reflectivity  ! equivalent reflectivity          dBZ
    real(rtype), dimension(its:ite,kts:kte) :: diag_vm_qi ! mass-weighted fall speed of ice  m s-1
    real(rtype), dimension(its:ite,kts:kte) :: diag_diam_qi  ! mean diameter of ice             m
    real(rtype), dimension(its:ite,kts:kte) :: pratot   ! accretion of cloud by rain
    real(rtype), dimension(its:ite,kts:kte) :: prctot   ! autoconversion of cloud to rain

    real(rtype), dimension(its:ite,kts:kte) :: mu_r  ! shape parameter of rain
    real(rtype), dimension(its:ite,kts:kte) :: t_atm     ! temperature at the beginning of the microhpysics step [K]

    ! 2D size distribution and fallspeed parameters:

    real(rtype), dimension(its:ite,kts:kte) :: lamr
    real(rtype), dimension(its:ite,kts:kte) :: logn0r

    real(rtype), dimension(its:ite,kts:kte) :: nu
    real(rtype), dimension(its:ite,kts:kte) :: cdist
    real(rtype), dimension(its:ite,kts:kte) :: cdist1
    real(rtype), dimension(its:ite,kts:kte) :: cdistr

    ! Variables needed for in-cloud calculations
    real(rtype), dimension(its:ite,kts:kte) :: inv_cld_frac_i, inv_cld_frac_l, inv_cld_frac_r ! Inverse cloud fractions (1/cld)
    real(rtype), dimension(its:ite,kts:kte) :: qc_incld, qr_incld, qi_incld, qm_incld ! In cloud mass-mixing ratios
    real(rtype), dimension(its:ite,kts:kte) :: nc_incld, nr_incld, ni_incld, bm_incld ! In cloud number concentrations

    real(rtype), dimension(its:ite,kts:kte)      :: inv_dz,inv_rho,ze_ice,ze_rain,prec,rho,       &
         rhofacr,rhofaci,acn,latent_heat_sublim,latent_heat_vapor,latent_heat_fusion,qv_sat_l,qv_sat_i,qv_supersat_i,       &
         tmparr1,exner

    ! -- scalar locals -- !

    real(rtype) :: inv_dt, timeScaleFactor

    integer :: ktop,kbot,kdir,i

    logical(btype) :: is_nucleat_possible, is_hydromet_present

    !--These will be added as namelist parameters in the future
    logical(btype), parameter :: debug_ON     = .true.  !.true. to switch on debugging checks/traps throughout code  TODO: Turn this back off as default once the tlay error is found.
    logical(btype), parameter :: debug_ABORT  = .false.  !.true. will result in forced abort in s/r 'check_values'

    real(rtype),dimension(its:ite,kts:kte) :: qc_old, nc_old, qr_old, nr_old, qi_old, ni_old, qv_old, th_atm_old

#ifdef SCREAM_CONFIG_IS_CMAKE
    integer :: clock_count1, clock_count_rate, clock_count_max, clock_count2, clock_count_diff
#endif

    !-----------------------------------------------------------------------------------!
    !  End of variables/parameters declarations
    !-----------------------------------------------------------------------------------!

    ! direction of vertical leveling:
    !PMC got rid of 'model' option so we could just replace ktop with kts everywhere...
    ktop = kts        !k of top level
    kbot = kte        !k of bottom level
    kdir = -1         !(k: 1=top, nk=bottom)

    !PMC deleted 'threshold size difference' calculation for multicategory here

    inv_dz    = 1._rtype/dz  ! inverse of thickness of layers
    inv_dt        = 1._rtype/dt   ! inverse model time step

    ! Compute time scale factor over which to apply soft rain lambda limiter
    ! note: '1./max(30.,dt)' = '1.*min(1./30., 1./dt)'
    timeScaleFactor = min(1._rtype/120._rtype, inv_dt)

    precip_liq_surf   = 0._rtype
    precip_ice_surf   = 0._rtype
    pratot    = 0._rtype
    prctot    = 0._rtype
    prec      = 0._rtype
    mu_r      = 0._rtype
    diag_equiv_reflectivity   = -99._rtype

    ze_ice    = 1.e-22_rtype
    ze_rain   = 1.e-22_rtype
    diag_eff_radius_qc = 10.e-6_rtype ! default value
    diag_eff_radius_qi = 25.e-6_rtype ! default value
    diag_vm_qi  = 0._rtype
    diag_diam_qi   = 0._rtype
    rho_qi = 0._rtype

    qv2qi_depos_tend = 0._rtype
    precip_total_tend   = 0._rtype
    nevapr  = 0._rtype
    precip_liq_flux    = 0._rtype
    precip_ice_flux    = 0._rtype
    p3_tend_out = 0._rtype

    inv_cld_frac_i = 1.0_rtype/cld_frac_i
    inv_cld_frac_l = 1.0_rtype/cld_frac_l
    inv_cld_frac_r = 1.0_rtype/cld_frac_r

    qr_evap_tend = 0._rtype
    liq_ice_exchange = 0._rtype
    vap_liq_exchange = 0._rtype
    vap_ice_exchange = 0._rtype

    mu_c = 0.0_rtype
    lamc = 0.0_rtype
    ! AaronDonahue added exner term to replace all instances of th_atm(i,k)/t(i,k), since th_atm(i,k) is updated but t_atm(i,k) is not, and this was
    ! causing energy conservation errors.
    exner = 1._rtype/inv_exner        !inverse of Exner expression, used when converting potential temp to temp
    t_atm       = th_atm * exner    !compute temperature from theta (value at beginning of microphysics step)
    qv      = max(qv,0._rtype)        !clip water vapor to prevent negative values passed in (beginning of microphysics)
    ! AaronDonahue added this load of latent heat to be consistent with E3SM, since the inconsistentcy was causing water conservation errors.
    call get_latent_heat(its,ite,kts,kte,latent_heat_vapor,latent_heat_sublim,latent_heat_fusion)

   ! initialize microphysics processes tendency output
    qc_old = qc         ! Liq. microphysics tendency, initialize
    nc_old = nc         ! Liq. # microphysics tendency, initialize
    qr_old = qr         ! Rain microphysics tendency, initialize
    nr_old = nr         ! Rain # microphysics tendency, initialize
    qi_old = qi   ! Ice  microphysics tendency, initialize
    ni_old = ni   ! Ice  # microphysics tendency, initialize
    qv_old = qv         ! Vapor  microphysics tendency, initialize
    th_atm_old = th_atm         ! Pot. Temp. microphysics tendency, initialize

#ifdef SCREAM_CONFIG_IS_CMAKE
    call system_clock(clock_count1, clock_count_rate, clock_count_max)
#endif

    !==
    !-----------------------------------------------------------------------------------!
    i_loop_main: do i = its,ite  ! main i-loop (around the entire scheme)

       !update column in the debug_info module
       call get_debug_column_id(i)

!      if (debug_ON) call check_values(qv,T,i,it,debug_ABORT,100,col_location)

       call p3_main_part1(kts, kte, kbot, ktop, kdir, do_predict_nc, do_prescribed_CCN, dt, &
            pres(i,:), dpres(i,:), dz(i,:), nc_nuceat_tend(i,:), nccn_prescribed(i,:), inv_exner(i,:), exner(i,:), &
            inv_cld_frac_l(i,:), inv_cld_frac_i(i,:), inv_cld_frac_r(i,:), latent_heat_vapor(i,:), latent_heat_sublim(i,:), latent_heat_fusion(i,:), &
            t_atm(i,:), rho(i,:), inv_rho(i,:), qv_sat_l(i,:), qv_sat_i(i,:), qv_supersat_i(i,:), rhofacr(i,:), &
            rhofaci(i,:), acn(i,:), qv(i,:), th_atm(i,:), qc(i,:), nc(i,:), qr(i,:), nr(i,:), &
            qi(i,:), ni(i,:), qm(i,:), bm(i,:), qc_incld(i,:), qr_incld(i,:), &
            qi_incld(i,:), qm_incld(i,:), nc_incld(i,:), nr_incld(i,:), &
            ni_incld(i,:), bm_incld(i,:), is_nucleat_possible, is_hydromet_present)

!      if (debug_ON) then
!         tmparr1(i,:) = th_atm(i,:)*exner(i,:)!(pres(i,:)*1.e-5)**(rd*inv_cp)
!         call check_values(qv,tmparr1,i,it,debug_ABORT,200,col_location)
!      endif

       !jump to end of i-loop if is_nucleat_possible=.false.  (i.e. skip everything)
       if (.not. (is_nucleat_possible .or. is_hydromet_present)) goto 333

       call p3_main_part2(kts, kte, kbot, ktop, kdir, do_predict_nc, do_prescribed_CCN, dt, inv_dt, &
            pres(i,:), inv_exner(i,:), &
            inv_cld_frac_l(i,:), inv_cld_frac_i(i,:), inv_cld_frac_r(i,:), ni_activated(i,:), inv_qc_relvar(i,:), &
            cld_frac_i(i,:), cld_frac_l(i,:), cld_frac_r(i,:), qv_prev(i,:), t_prev(i,:), &
            t_atm(i,:), rho(i,:), inv_rho(i,:), qv_sat_l(i,:), &
            qv_sat_i(i,:), qv_supersat_i(i,:), rhofaci(i,:), acn(i,:), qv(i,:), th_atm(i,:), &
            qc(i,:), nc(i,:), qr(i,:), nr(i,:), qi(i,:), ni(i,:), qm(i,:), &
            bm(i,:), latent_heat_vapor(i,:), latent_heat_sublim(i,:), latent_heat_fusion(i,:), qc_incld(i,:), qr_incld(i,:), &
            qi_incld(i,:), qm_incld(i,:), nc_incld(i,:), nr_incld(i,:), ni_incld(i,:), &
            bm_incld(i,:), mu_c(i,:), nu(i,:), lamc(i,:), cdist(i,:), cdist1(i,:), &
            cdistr(i,:), mu_r(i,:), lamr(i,:), logn0r(i,:), qv2qi_depos_tend(i,:), precip_total_tend(i,:), &
            nevapr(i,:), qr_evap_tend(i,:), vap_liq_exchange(i,:), vap_ice_exchange(i,:), &
            liq_ice_exchange(i,:), pratot(i,:), prctot(i,:), p3_tend_out(i,:,:), is_hydromet_present)

       ! measure microphysics processes tendency output
       p3_tend_out(i,:,42) = ( qc(i,:)    - qc_old(i,:) ) * inv_dt    ! Liq. microphysics tendency, measure
       p3_tend_out(i,:,43) = ( nc(i,:)    - nc_old(i,:) ) * inv_dt    ! Liq. # microphysics tendency, measure
       p3_tend_out(i,:,44) = ( qr(i,:)    - qr_old(i,:) ) * inv_dt    ! Rain microphysics tendency, measure
       p3_tend_out(i,:,45) = ( nr(i,:)    - nr_old(i,:) ) * inv_dt    ! Rain # microphysics tendency, measure
       p3_tend_out(i,:,46) = ( qi(i,:) - qi_old(i,:) ) * inv_dt ! Ice  microphysics tendency, measure
       p3_tend_out(i,:,47) = ( ni(i,:) - ni_old(i,:) ) * inv_dt ! Ice  # microphysics tendency, measure
       p3_tend_out(i,:,48) = ( qv(i,:)    - qv_old(i,:) ) * inv_dt    ! Vapor  microphysics tendency, measure
       p3_tend_out(i,:,49) = ( th_atm(i,:)    - th_atm_old(i,:) ) * inv_dt    ! Pot. Temp. microphysics tendency, measure
       !NOTE: At this point, it is possible to have negative (but small) nc, nr, ni.  This is not
       !      a problem; those values get clipped to zero in the sedimentation section (if necessary).
       !      (This is not done above simply for efficiency purposes.)

       !      if (debug_ON) then
       !         tmparr1(i,:) = th(i,:)*exner(i,:)!(pres(i,:)*1.e-5)**(rd*inv_cp)
       !         call check_values(qv,tmparr1,i,it,debug_ABORT,300,col_location)
       !      endif

       if (.not. is_hydromet_present) goto 333

       !------------------------------------------------------------------------------------------!
       ! End of main microphysical processes section
       !==========================================================================================!

       !==========================================================================================!
       ! Sedimentation:

       !------------------------------------------------------------------------------------------!
       ! Cloud sedimentation:  (adaptive substepping)
       p3_tend_out(i,:,36) = qc(i,:) ! Liq. sedimentation tendency, initialize
       p3_tend_out(i,:,37) = nc(i,:) ! Liq. # sedimentation tendency, initialize

       call cloud_sedimentation(kts,kte,ktop,kbot,kdir, &
         qc_incld(i,:),rho(i,:),inv_rho(i,:),cld_frac_l(i,:),acn(i,:),inv_dz(i,:), &
         dt,inv_dt,dnu,do_predict_nc, &
         qc(i,:),nc(i,:),nc_incld(i,:),mu_c(i,:),lamc(i,:),precip_liq_surf(i),p3_tend_out(i,:,36),p3_tend_out(i,:,37))

       !------------------------------------------------------------------------------------------!
       ! Rain sedimentation:  (adaptive substepping)
       p3_tend_out(i,:,38) = qr(i,:) ! Rain sedimentation tendency, initialize
       p3_tend_out(i,:,39) = nr(i,:) ! Rain # sedimentation tendency, initialize

       call rain_sedimentation(kts,kte,ktop,kbot,kdir, &
         qr_incld(i,:),rho(i,:),inv_rho(i,:),rhofacr(i,:),cld_frac_r(i,:),inv_dz(i,:),dt,inv_dt, &
         qr(i,:),nr(i,:),nr_incld(i,:),mu_r(i,:),lamr(i,:),precip_liq_surf(i),precip_liq_flux(i,:),p3_tend_out(i,:,38), &
         p3_tend_out(i,:,39))

       !------------------------------------------------------------------------------------------!
       ! Ice sedimentation:  (adaptive substepping)
       p3_tend_out(i,:,40) = qi(i,:) ! Ice sedimentation tendency, initialize
       p3_tend_out(i,:,41) = ni(i,:) ! Ice # sedimentation tendency, initialize

       call ice_sedimentation(kts,kte,ktop,kbot,kdir,    &
         rho(i,:),inv_rho(i,:),rhofaci(i,:),cld_frac_i(i,:),inv_dz(i,:),dt,inv_dt, &
         qi(i,:),qi_incld(i,:),ni(i,:),qm(i,:),qm_incld(i,:),bm(i,:),bm_incld(i,:),ni_incld(i,:), &
         precip_ice_surf(i),p3_tend_out(i,:,40),p3_tend_out(i,:,41))

       !.......................................
       ! homogeneous freezing of cloud and rain

       call homogeneous_freezing(kts,kte,ktop,kbot,kdir,t_atm(i,:),inv_exner(i,:),latent_heat_fusion(i,:),  &
         qc(i,:),nc(i,:),qr(i,:),nr(i,:),qi(i,:),ni(i,:),qm(i,:),bm(i,:),th_atm(i,:))

       !...................................................
       ! final checks to ensure consistency of mass/number
       ! and compute diagnostic fields for output
       call p3_main_part3(kts, kte, kbot, ktop, kdir, &
            inv_exner(i,:), cld_frac_l(i,:), cld_frac_r(i,:), cld_frac_i(i,:), &
            rho(i,:), inv_rho(i,:), rhofaci(i,:), qv(i,:), th_atm(i,:), qc(i,:), nc(i,:), qr(i,:), nr(i,:), qi(i,:), ni(i,:), &
            qm(i,:), bm(i,:), latent_heat_vapor(i,:), latent_heat_sublim(i,:), &
            mu_c(i,:), nu(i,:), lamc(i,:), mu_r(i,:), lamr(i,:), vap_liq_exchange(i,:), &
            ze_rain(i,:), ze_ice(i,:), diag_vm_qi(i,:), diag_eff_radius_qi(i,:), diag_diam_qi(i,:), rho_qi(i,:), diag_equiv_reflectivity(i,:), diag_eff_radius_qc(i,:))
       !   if (debug_ON) call check_values(qv,Ti,it,debug_ABORT,800,col_location)

       !..............................................
       ! merge ice categories with similar properties

       !   note:  this should be relocated to above, such that the diagnostic
       !          ice properties are computed after merging

       !PMC nCat deleted nCat>1 stuff

       !.....................................................

333    continue

       if (debug_ON) then
          tmparr1(i,:) = th_atm(i,:)*exner(i,:)!(pres(i,:)*1.e-5)**(rd*inv_cp)
          call check_values(qv(i,:),tmparr1(i,:),kts,kte,it,debug_ABORT,900,col_location(i,:))
       endif

       !.....................................................

    enddo i_loop_main

#ifdef SCREAM_CONFIG_IS_CMAKE
    call system_clock(clock_count2, clock_count_rate, clock_count_max)
    clock_count_diff = clock_count2 - clock_count1
    if (present(elapsed_s)) then
      elapsed_s = real(clock_count_diff) / real(clock_count_rate)
    endif
#endif

    !PMC deleted "if WRF" stuff
    !PMC deleted typeDiags optional output stuff

    !=== (end of section for diagnostic hydrometeor/precip types)

    ! end of main microphysics routine

    return

  END SUBROUTINE p3_main

  !==========================================================================================!

  SUBROUTINE access_lookup_table(dumjj,dumii,dumi,index,dum1,dum4,dum5,proc)

    implicit none

    real(rtype)    :: dum1,dum4,dum5,proc,iproc1,gproc1,tmp1,tmp2
    integer :: dumjj,dumii,dumi,index

    ! get value at current density index

    ! first interpolate for current rimed fraction index
    iproc1 = ice_table_vals(dumjj,dumii,dumi,index)+(dum1-real(dumi))*(ice_table_vals(dumjj,dumii,       &
         dumi+1,index)-ice_table_vals(dumjj,dumii,dumi,index))

    ! linearly interpolate to get process rates for rimed fraction index + 1

    gproc1 = ice_table_vals(dumjj,dumii+1,dumi,index)+(dum1-real(dumi))*(ice_table_vals(dumjj,dumii+1,   &
         dumi+1,index)-ice_table_vals(dumjj,dumii+1,dumi,index))

    tmp1   = iproc1+(dum4-real(dumii))*(gproc1-iproc1)

    ! get value at density index + 1

    ! first interpolate for current rimed fraction index

    iproc1 = ice_table_vals(dumjj+1,dumii,dumi,index)+(dum1-real(dumi))*(ice_table_vals(dumjj+1,dumii,   &
         dumi+1,index)-ice_table_vals(dumjj+1,dumii,dumi,index))

    ! linearly interpolate to get process rates for rimed fraction index + 1

    gproc1 = ice_table_vals(dumjj+1,dumii+1,dumi,index)+(dum1-real(dumi))*(ice_table_vals(dumjj+1,       &
         dumii+1,dumi+1,index)-ice_table_vals(dumjj+1,dumii+1,dumi,index))

    tmp2   = iproc1+(dum4-real(dumii))*(gproc1-iproc1)

    ! get final process rate
    proc   = tmp1+(dum5-real(dumjj))*(tmp2-tmp1)
    return
  END SUBROUTINE access_lookup_table

  !------------------------------------------------------------------------------------------!
  SUBROUTINE access_lookup_table_coll(dumjj,dumii,dumj,dumi,index,dum1,dum3,          &
       dum4,dum5,proc)

    implicit none

    real(rtype)    :: dum1,dum3,dum4,dum5,proc,dproc1,dproc2,iproc1,gproc1,tmp1,tmp2
    integer :: dumjj,dumii,dumj,dumi,index

    ! This subroutine interpolates lookup table values for rain/ice collection processes

    ! current density index

    ! current rime fraction index
    dproc1  = collect_table_vals(dumjj,dumii,dumi,dumj,index)+(dum1-real(dumi))*                &
         (collect_table_vals(dumjj,dumii,dumi+1,dumj,index)-collect_table_vals(dumjj,dumii,dumi,    &
         dumj,index))

    dproc2  = collect_table_vals(dumjj,dumii,dumi,dumj+1,index)+(dum1-real(dumi))*             &
         (collect_table_vals(dumjj,dumii,dumi+1,dumj+1,index)-collect_table_vals(dumjj,dumii,dumi,  &
         dumj+1,index))

    iproc1  = dproc1+(dum3-real(dumj))*(dproc2-dproc1)

    ! rime fraction index + 1

    dproc1  = collect_table_vals(dumjj,dumii+1,dumi,dumj,index)+(dum1-real(dumi))*             &
         (collect_table_vals(dumjj,dumii+1,dumi+1,dumj,index)-collect_table_vals(dumjj,dumii+1,     &
         dumi,dumj,index))

    dproc2  = collect_table_vals(dumjj,dumii+1,dumi,dumj+1,index)+(dum1-real(dumi))*           &
         (collect_table_vals(dumjj,dumii+1,dumi+1,dumj+1,index)-collect_table_vals(dumjj,dumii+1,   &
         dumi,dumj+1,index))

    gproc1  = dproc1+(dum3-real(dumj))*(dproc2-dproc1)
    tmp1    = iproc1+(dum4-real(dumii))*(gproc1-iproc1)

    ! density index + 1

    ! current rime fraction index

    dproc1  = collect_table_vals(dumjj+1,dumii,dumi,dumj,index)+(dum1-real(dumi))*             &
         (collect_table_vals(dumjj+1,dumii,dumi+1,dumj,index)-collect_table_vals(dumjj+1,dumii,     &
         dumi,dumj,index))

    dproc2  = collect_table_vals(dumjj+1,dumii,dumi,dumj+1,index)+(dum1-real(dumi))*           &
         (collect_table_vals(dumjj+1,dumii,dumi+1,dumj+1,index)-collect_table_vals(dumjj+1,dumii,   &
         dumi,dumj+1,index))

    iproc1  = dproc1+(dum3-real(dumj))*(dproc2-dproc1)

    ! rime fraction index + 1

    dproc1  = collect_table_vals(dumjj+1,dumii+1,dumi,dumj,index)+(dum1-real(dumi))*           &
         (collect_table_vals(dumjj+1,dumii+1,dumi+1,dumj,index)-collect_table_vals(dumjj+1,dumii+1, &
         dumi,dumj,index))

    dproc2  = collect_table_vals(dumjj+1,dumii+1,dumi,dumj+1,index)+(dum1-real(dumi))*         &
         (collect_table_vals(dumjj+1,dumii+1,dumi+1,dumj+1,index)-collect_table_vals(dumjj+1,       &
         dumii+1,dumi,dumj+1,index))

    gproc1  = dproc1+(dum3-real(dumj))*(dproc2-dproc1)
    tmp2    = iproc1+(dum4-real(dumii))*(gproc1-iproc1)

    ! interpolate over density to get final values
    proc    = tmp1+(dum5-real(dumjj))*(tmp2-tmp1)

    return
  END SUBROUTINE access_lookup_table_coll


  !======================================================================================!

  subroutine find_lookupTable_indices_1a(dumi,dumjj,dumii,dumzz,dum1,dum4,dum5,dum6,      &
       isize,rimsize,densize,qi,ni,qm,   &
       rhop)

    !------------------------------------------------------------------------------------------!
    ! Finds indices in 3D ice (only) lookup table
    !------------------------------------------------------------------------------------------!

    implicit none

    ! arguments:
    integer, intent(out) :: dumi,dumjj,dumii,dumzz
    real(rtype),    intent(out) :: dum1,dum4,dum5,dum6
    integer, intent(in)  :: isize,rimsize,densize
    real(rtype),    intent(in)  :: qi,ni,qm,rhop

    !------------------------------------------------------------------------------------------!
    ! find index for qi (normalized ice mass mixing ratio = qi/ni)
    !             dum1 = (log10(qi)+16.)/0.70757  !orig
    !             dum1 = (log10(qi)+16.)*1.41328
    ! we are inverting this equation from the lookup table to solve for i:
    ! qi/ni=261.7**((i+10)*0.1)*1.e-18
    dum1 = (bfb_log10(qi/ni)+18._rtype)*lookup_table_1a_dum1_c-10._rtype ! For computational efficiency
    dumi = int(dum1)
    ! set limits (to make sure the calculated index doesn't exceed range of lookup table)
    dum1 = min(dum1,real(isize,rtype))
    dum1 = max(dum1,1._rtype)
    dumi = max(1,dumi)
    dumi = min(isize-1,dumi)

    ! find index for rime mass fraction
    dum4  = (qm/qi)*3._rtype + 1._rtype
    dumii = int(dum4)
    ! set limits
    dum4  = min(dum4,real(rimsize,rtype))
    dum4  = max(dum4,1._rtype)
    dumii = max(1,dumii)
    dumii = min(rimsize-1,dumii)

    ! find index for bulk rime density
    ! (account for uneven spacing in lookup table for density)
    if (rhop.le.650._rtype) then
       dum5 = (rhop-50._rtype)*0.005_rtype + 1._rtype
    else
       dum5 =(rhop-650._rtype)*0.004_rtype + 4._rtype
    endif
    dumjj = int(dum5)
    ! set limits
    dum5  = min(dum5,real(densize,rtype))
    dum5  = max(dum5,1._rtype)
    dumjj = max(1,dumjj)
    dumjj = min(densize-1,dumjj)

    dum6  = -99
    dumzz = -99

    return
  end subroutine find_lookupTable_indices_1a

  !======================================================================================!

  subroutine find_lookupTable_indices_1b(dumj,dum3,rcollsize,qr,nr)

    !------------------------------------------------------------------------------------------!
    ! Finds indices in 3D rain lookup table
    !------------------------------------------------------------------------------------------!

    implicit none

    ! arguments:
    integer, intent(out) :: dumj
    real(rtype),    intent(out) :: dum3
    integer, intent(in)  :: rcollsize
    real(rtype),    intent(in)  :: qr,nr

    ! local variables:
    real(rtype)                 :: dumlr
    real(rtype)                 :: real_rcollsize

    !------------------------------------------------------------------------------------------!
    real_rcollsize = real(rcollsize)
    ! find index for scaled mean rain size
    ! if no rain, then just choose dumj = 1 and do not calculate rain-ice collection processes
    if (qr.ge.qsmall .and. nr.gt.0._rtype) then
       ! calculate scaled mean size for consistency with ice lookup table
       dumlr = bfb_cbrt(qr/(pi*rho_h2o*nr))
       dum3  = (bfb_log10(1._rtype*dumlr)+5._rtype)*10.70415_rtype
       dumj  = int(dum3)
       ! set limits
       dum3  = min(dum3,real_rcollsize)
       dum3  = max(dum3,1._rtype)
       dumj  = max(1,dumj)
       dumj  = min(rcollsize-1,dumj)
    else
       dumj  = 1
       dum3  = 1._rtype
    endif

    return

  end subroutine find_lookupTable_indices_1b

  !PMC removed find_lookupTable_indices_2 because it was used for multi-category

  !======================================================================================!
  subroutine find_lookupTable_indices_3(dumii,dumjj,dum1,rdumii,rdumjj,inv_dum3,mu_r,lamr)

    !------------------------------------------------------------------------------------------!
    ! Finds indices in rain lookup table (3)
    !------------------------------------------------------------------------------------------!

    implicit none

    ! arguments:
    integer, intent(out) :: dumii,dumjj
    real(rtype),    intent(out) :: dum1,rdumii,rdumjj,inv_dum3
    real(rtype),    intent(in)  :: mu_r,lamr

    !------------------------------------------------------------------------------------------!

    ! find location in scaled mean size space
    dum1 = (mu_r+1._rtype)/lamr
    if (dum1.le.195.e-6_rtype) then
       inv_dum3  = 0.1_rtype
       rdumii = (dum1*1.e6_rtype+5._rtype)*inv_dum3
       rdumii = max(rdumii, 1._rtype)
       rdumii = min(rdumii,20._rtype)
       dumii  = int(rdumii)
       dumii  = max(dumii, 1)
       dumii  = min(dumii,20)
    elseif (dum1.gt.195.e-6_rtype) then
       inv_dum3  = thrd*0.1_rtype            !i.e. 1/30
       rdumii = (dum1*1.e+6_rtype-195._rtype)*inv_dum3 + 20._rtype
       rdumii = max(rdumii, 20._rtype)
       rdumii = min(rdumii,300._rtype)
       dumii  = int(rdumii)
       dumii  = max(dumii, 20)
       dumii  = min(dumii,299)
    endif

    ! find location in mu_r space
    rdumjj = mu_r+1._rtype
    rdumjj = max(rdumjj,1._rtype)
    rdumjj = min(rdumjj,10._rtype)
    dumjj  = int(rdumjj)
    dumjj  = max(dumjj,1)
    dumjj  = min(dumjj,9)

   return

  end subroutine find_lookupTable_indices_3


  !===========================================================================================
  subroutine get_cloud_dsd2(qc,nc,mu_c,rho,nu,dnu,lamc,cdist,cdist1)

    implicit none

    !arguments:
    real(rtype), dimension(:), intent(in)  :: dnu
    real(rtype),     intent(in)            :: qc,rho
    real(rtype),     intent(inout)         :: nc
    real(rtype),     intent(out)           :: mu_c,nu,lamc,cdist,cdist1

    !local variables
    real(rtype)                            :: lammin,lammax
    integer                         :: dumi

    !--------------------------------------------------------------------------

    nu = 0.0_rtype

    if (qc.ge.qsmall) then

       ! set minimum nc to prevent floating point error
       nc   = max(nc,nsmall)
       mu_c = 0.0005714_rtype*(nc*1.e-6_rtype*rho)+0.2714_rtype
       mu_c = 1._rtype/(mu_c*mu_c)-1._rtype
       mu_c = max(mu_c,2._rtype)
       mu_c = min(mu_c,15._rtype)

       ! interpolate for mass distribution spectral shape parameter (for SB warm processes)
       if (iparam.eq.1) then
          dumi = int(mu_c)
          nu   = dnu(dumi)+(dnu(dumi+1)-dnu(dumi))*(mu_c-dumi)
       endif

       ! calculate lamc
       lamc = bfb_cbrt(cons1*nc*(mu_c+3._rtype)*(mu_c+2._rtype)*(mu_c+1._rtype)/qc)

       ! apply lambda limiters
       lammin = (mu_c+1._rtype)*2.5e+4_rtype   ! min: 40 micron mean diameter
       lammax = (mu_c+1._rtype)*1.e+6_rtype    ! max:  1 micron mean diameter

       if (lamc.lt.lammin) then
          lamc = lammin
          nc   = 6._rtype*(lamc*lamc*lamc)*qc/(pi*rho_h2o*(mu_c+3._rtype)*(mu_c+2._rtype)*(mu_c+1._rtype))
       elseif (lamc.gt.lammax) then
          lamc = lammax
          nc   = 6._rtype*(lamc*lamc*lamc)*qc/(pi*rho_h2o*(mu_c+3._rtype)*(mu_c+2._rtype)*(mu_c+1._rtype))
       endif

       cdist  = nc*(mu_c+1._rtype)/lamc
       cdist1 = nc/bfb_gamma(mu_c+1._rtype)

    else

       lamc   = 0._rtype
       cdist  = 0._rtype
       cdist1 = 0._rtype

    endif

   return

  end subroutine get_cloud_dsd2


  !===========================================================================================
  subroutine get_rain_dsd2(qr,nr,mu_r,lamr,cdistr,logn0r)

    ! Computes and returns rain size distribution parameters

    implicit none

    !arguments:
    real(rtype),     intent(in)            :: qr
    real(rtype),     intent(inout)         :: nr
    real(rtype),     intent(out)           :: lamr,mu_r,cdistr,logn0r

    !local variables:
    real(rtype)                            :: inv_dum,lammax,lammin

    !--------------------------------------------------------------------------

    if (qr.ge.qsmall) then

       ! use lookup table to get mu
       ! mu-lambda relationship is from Cao et al. (2008), eq. (7)

       ! find spot in lookup table
       ! (scaled N/q for lookup table parameter space_
       nr      = max(nr,nsmall)
       inv_dum = bfb_cbrt(qr/(cons1*nr*6._rtype))

       ! Apply constant mu_r:  Recall the switch to v4 tables means constant mu_r
       mu_r = mu_r_constant
       lamr   = bfb_cbrt(cons1*nr*(mu_r+3._rtype)*(mu_r+2._rtype)*(mu_r+1._rtype)/(qr))  ! recalculate slope based on mu_r
       lammax = (mu_r+1._rtype)*1.e+5_rtype   ! check for slope
       lammin = (mu_r+1._rtype)*1250._rtype   ! set to small value since breakup is explicitly included (mean size 0.8 mm)

       ! apply lambda limiters for rain
       if (lamr.lt.lammin) then
          lamr = lammin
          nr   = bfb_exp(3._rtype*bfb_log(lamr)+bfb_log(qr)+bfb_log(bfb_gamma(mu_r+1._rtype))-bfb_log(bfb_gamma(mu_r+4._rtype)))/(cons1)
       elseif (lamr.gt.lammax) then
          lamr = lammax
          nr   = bfb_exp(3._rtype*bfb_log(lamr)+bfb_log(qr)+bfb_log(bfb_gamma(mu_r+1._rtype))-bfb_log(bfb_gamma(mu_r+4._rtype)))/(cons1)
       endif

       cdistr  = nr/bfb_gamma(mu_r+1._rtype)
       logn0r  = bfb_log10(nr)+(mu_r+1._rtype)*bfb_log10(lamr)-bfb_log10(bfb_gamma(mu_r+1._rtype)) !note: logn0r is calculated as log10(n0r)

    else

       lamr   = 0._rtype
       cdistr = 0._rtype
       logn0r = 0._rtype

    endif

   return

  end subroutine get_rain_dsd2


  !===========================================================================================
  subroutine calc_bulkRhoRime(qi_tot,qi_rim,bi_rim,rho_rime)

    !--------------------------------------------------------------------------------
    !  Calculates and returns the bulk rime density from the prognostic ice variables
    !  and adjusts qm and bm appropriately.
    !--------------------------------------------------------------------------------

    implicit none

    !arguments:
    real(rtype), intent(in)    :: qi_tot
    real(rtype), intent(inout) :: qi_rim,bi_rim
    real(rtype), intent(out)   :: rho_rime

    !--------------------------------------------------------------------------

    if (bi_rim.ge.1.e-15_rtype) then
       rho_rime = qi_rim/bi_rim
       !impose limits on rho_rime;  adjust bi_rim if needed
       if (rho_rime.lt.rho_rimeMin) then
          rho_rime = rho_rimeMin
          bi_rim   = qi_rim/rho_rime
       elseif (rho_rime.gt.rho_rimeMax) then
          rho_rime = rho_rimeMax
          bi_rim   = qi_rim/rho_rime
       endif
    else
       qi_rim   = 0._rtype
       bi_rim   = 0._rtype
       rho_rime = 0._rtype
    endif

    !set upper constraint qi_rim <= qi_tot
    if (qi_rim.gt.qi_tot .and. rho_rime.gt.0._rtype) then
       qi_rim = qi_tot
       bi_rim = qi_rim/rho_rime
    endif

    !impose consistency
    if (qi_rim.lt.qsmall) then
       qi_rim = 0._rtype
       bi_rim = 0._rtype
    endif

   return

  end subroutine calc_bulkRhoRime


  !===========================================================================================
  subroutine impose_max_total_ni(ni_local,max_total_ni,inv_rho_local)

    !--------------------------------------------------------------------------------
    ! Impose maximum total ice number concentration (total of all ice categories).
    ! If the sum of all ni(:) exceeds maximum allowable, each category to preserve
    ! ratio of number between categories.
    !--------------------------------------------------------------------------------

    implicit none

    !arguments:
    real(rtype), intent(inout)               :: ni_local      !PMC - scalar now that nCat deleted.
    real(rtype), intent(in)                  :: max_total_ni,inv_rho_local

    !local variables:
    real(rtype)                              :: dum

    if (ni_local.ge.1.e-20_rtype) then
       dum = max_total_ni*inv_rho_local/ni_local
       ni_local = ni_local*min(dum,1._rtype)
    endif

  end subroutine impose_max_total_ni


  !===========================================================================================

  subroutine check_values(Qv,T,kts,kte,timestepcount,force_abort,source_ind,col_loc)

    !------------------------------------------------------------------------------------
    ! Checks current values of prognotic variables for reasonable values and
    ! stops and prints values if they are out of specified allowable ranges.
    !
    ! 'check_consistency' means include trap for inconsistency in moments;
    ! otherwise, only trap for Q, T, and negative Qx, etc.  This option is here
    ! to allow for Q<qsmall.and.N>nsmall or Q>qsmall.and.N<small which can be produced
    ! at the leading edges due to sedimentation and whose values are accpetable
    ! since lambda limiters are later imposed after SEDI (so one does not necessarily
    ! want to trap for inconsistency after sedimentation has been called).
    !
    ! The value 'source_ind' indicates the approximate location in 'p3_main'
    ! from where 'check_values' was called before it resulted in a trap.
    !
    !------------------------------------------------------------------------------------

    use scream_abortutils, only : endscreamrun

    implicit none

    !Calling parameters:
    real(rtype), dimension(kts:kte), intent(in) :: Qv, T
    real(rtype), dimension(3), intent(in) :: col_loc
    integer,                intent(in) :: source_ind,timestepcount,kts,kte
    logical(btype),                intent(in) :: force_abort         !.TRUE. = forces abort if value violation is detected

    !Local variables:
    real(rtype), parameter :: T_low  = 160._rtype !173._rtype
    real(rtype), parameter :: T_high = 355._rtype !323._rtype
    real(rtype), parameter :: Q_high = 40.e-3_rtype
    real(rtype), parameter :: N_high = 1.e+20_rtype
    real(rtype), parameter :: B_high = Q_high*1.e-3_rtype
    real(rtype), parameter :: x_high = 1.e+30_rtype
    real(rtype), parameter :: x_low  = 0._rtype
    integer         :: k
    logical(btype)         :: trap,badvalue_found
    character(len=1000)    :: err_msg

    trap = .false.

    k_loop: do k = kts, kte

       ! check unrealistic values or NANs for T and Qv
       if (.not.(T(k)>T_low .and. T(k)<T_high)) then
          write(iulog,'(a60,i5,a2,i8,a2,f8.4,a2,f8.4,a2,i4,a2,i8,a2,e16.8)') &
               '** WARNING IN P3_MAIN -- src, gcol, lon, lat, lvl, tstep, T:',source_ind,', ', &
               int(col_loc(1)),', ',col_loc(2),', ',col_loc(3),', ',k,', ',timestepcount,', ',T(k)
          trap = .true.
       endif
       if (.not.(Qv(k)>=0. .and. Qv(k)<Q_high)) then
          write(iulog,'(a60,i5,a2,i8,a2,f8.4,a2,f8.4,a2,i4,a2,i8,a2,e16.8)') &
               '** WARNING IN P3_MAIN -- src, gcol, lon, lat, lvl, tstep, Qv:',source_ind,', ', &
               int(col_loc(1)),', ',col_loc(2),', ',col_loc(3),', ',k,', ',timestepcount,', ',Qv(k)
          !trap = .true.  !note, tentatively no trap, since Qv could be negative passed in to mp
       endif

       ! check NANs for mp variables:
       badvalue_found = .false.

    enddo k_loop

    if (trap .and. force_abort) then
       print*
       print*,'** DEBUG TRAP IN P3_MAIN, s/r CHECK_VALUES -- source: ',source_ind
       print*
       if (source_ind/=100) then
          write(err_msg,*)'Source_ind should be 100, source_ind is:', &
               source_ind,' in file:',&
               __FILE__,&
               ' at line:',__LINE__
          call endscreamrun(err_msg)
       endif
    endif

   return

  end subroutine check_values

  subroutine ice_cldliq_collection(rho,t_atm,rhofaci,    &
  table_val_qc2qi_collect,qi_incld,qc_incld,ni_incld,nc_incld,    &
             qccol,nc_collect_tend,qc2qr_ice_shed_tend,ncshdc)

   !.......................
   ! collection of droplets

   ! here we multiply rates by air density, air density fallspeed correction
   ! factor, and collection efficiency since these parameters are not
   ! included in lookup table calculations
   ! for T < 273.15, assume collected cloud water is instantly frozen
   ! note 'f1pr' values are normalized, so we need to multiply by N

   implicit none

   real(rtype), intent(in) :: rho
   real(rtype), intent(in) :: t_atm
   real(rtype), intent(in) :: rhofaci
   real(rtype), intent(in) :: table_val_qc2qi_collect  ! collection of cloud water by ice
   real(rtype), intent(in) :: qi_incld
   real(rtype), intent(in) :: qc_incld
   real(rtype), intent(in) :: ni_incld
   real(rtype), intent(in) :: nc_incld


   real(rtype), intent(out) :: qccol
   real(rtype), intent(out) :: nc_collect_tend
   real(rtype), intent(out) :: qc2qr_ice_shed_tend
   real(rtype), intent(out) :: ncshdc

   if (qi_incld .ge.qsmall .and. qc_incld .ge.qsmall) then
      if  (t_atm .le.T_zerodegc) then
         qccol = rhofaci*table_val_qc2qi_collect*qc_incld*eci*rho*ni_incld
         nc_collect_tend = rhofaci*table_val_qc2qi_collect*nc_incld*eci*rho*ni_incld
      else if (t_atm .gt. T_zerodegc) then
         ! for T > 273.15, assume cloud water is collected and shed as rain drops
         ! sink for cloud water mass and number, note qcshed is source for rain mass
         qc2qr_ice_shed_tend = rhofaci*table_val_qc2qi_collect*qc_incld*eci*rho*ni_incld
         nc_collect_tend = rhofaci*table_val_qc2qi_collect*nc_incld*eci*rho*ni_incld
         ! source for rain number, assume 1 mm drops are shed
         ncshdc = qc2qr_ice_shed_tend*inv_dropmass
      end if
   end if

   return

  end subroutine ice_cldliq_collection


  subroutine ice_rain_collection(rho,t_atm,rhofaci,    &
  logn0r,table_val_nr_collect,table_val_qr2qi_collect,qi_incld,ni_incld,qr_incld,    &
  qrcol, nr_collect_tend)

   !....................
   ! collection of rain

   ! here we multiply rates by air density, air density fallspeed correction
   ! factor, collection efficiency, and n0r since these parameters are not
   ! included in lookup table calculations

   ! for T < 273.15, assume all collected rain mass freezes
   ! note this is a sink for rain mass and number and a source
   ! for ice mass

   ! note 'f1pr' values are normalized, so we need to multiply by N

   implicit none

   real(rtype), intent(in) :: rho
   real(rtype), intent(in) :: t_atm
   real(rtype), intent(in) :: rhofaci
   real(rtype), intent(in) :: logn0r
   real(rtype), intent(in) :: table_val_nr_collect !collection of rain number by ice
   real(rtype), intent(in) :: table_val_qr2qi_collect !collection of rain mass by ice
   real(rtype), intent(in) :: qi_incld
   real(rtype), intent(in) :: ni_incld
   real(rtype), intent(in) :: qr_incld

   real(rtype), intent(out) :: qrcol
   real(rtype), intent(out) :: nr_collect_tend

   if (qi_incld.ge.qsmall .and. qr_incld.ge.qsmall) then
      if (t_atm.le.T_zerodegc) then
         ! note: table_val_qr2qi_collect and logn0r are already calculated as log_10
         qrcol = bfb_pow(10._rtype,(table_val_qr2qi_collect+logn0r))*rho*rhofaci*eri*ni_incld
         nr_collect_tend = bfb_pow(10._rtype,(table_val_nr_collect+logn0r))*rho*rhofaci*eri*ni_incld
      else if (t_atm .gt. T_zerodegc) then
         ! rain number sink due to collection
         ! for T > 273.15, assume collected rain number is shed as
         ! 1 mm drops
         ! note that melting of ice number is scaled to the loss
         ! rate of ice mass due to melting
         ! collection of rain above freezing does not impact total rain mass
         nr_collect_tend  = bfb_pow(10._rtype,(table_val_nr_collect + logn0r))*rho*rhofaci*eri*ni_incld
         ! for now neglect shedding of ice collecting rain above freezing, since snow is
         ! not expected to shed in these conditions (though more hevaily rimed ice would be
         ! expected to lead to shedding)
      endif
   endif

   return

  end subroutine ice_rain_collection

  subroutine ice_self_collection(rho,rhofaci,    &
  table_val_ni_self_collect,eii,qm_incld,qi_incld,ni_incld,    &
             ni_selfcollect_tend)

   ! self-collection of ice

   ! here we multiply rates by collection efficiency, air density,
   ! and air density correction factor since these are not included
   ! in the lookup table calculations
   ! note 'f1pr' values are normalized, so we need to multiply by N

   implicit none

   real(rtype), intent(in) :: rho
   real(rtype), intent(in) :: rhofaci
   real(rtype), intent(in) :: table_val_ni_self_collect ! ice collection within a category
   real(rtype), intent(in) :: eii
   real(rtype), intent(in) :: qm_incld
   real(rtype), intent(in) :: qi_incld
   real(rtype), intent(in) :: ni_incld

   real(rtype), intent(out) :: ni_selfcollect_tend

   real(rtype) :: tmp1, Eii_fact

   if (qi_incld.ge.qsmall) then
      ! Determine additional collection efficiency factor to be applied to ice-ice collection.
      ! The computed values of qicol and nicol are multipiled by Eii_fact to gradually shut off collection
      ! if ice is highly rimed.
      if (qm_incld>0._rtype) then
         tmp1 = qm_incld/qi_incld   !rime mass fraction
         if (tmp1.lt.0.6_rtype) then
            Eii_fact=1._rtype
         else if (tmp1.ge.0.6_rtype.and.tmp1.lt.0.9_rtype) then
            ! linear ramp from 1 to 0 for Fr between 0.6 and 0.9
            Eii_fact = 1._rtype-(tmp1-0.6_rtype)/0.3_rtype
         else
            Eii_fact = 0._rtype
         endif
      else
         Eii_fact = 1._rtype
      endif

      ni_selfcollect_tend = table_val_ni_self_collect*rho*eii*Eii_fact*rhofaci*ni_incld
   endif

   return

end subroutine ice_self_collection

!PMC note - indentation pattern changes here.

subroutine ice_melting(rho,t_atm,pres,rhofaci,    &
table_val_qi2qr_melting,table_val_qi2qr_vent_melt,latent_heat_vapor,latent_heat_fusion,dv,sc,mu,kap,qv,qi_incld,ni_incld,    &
           qi2qr_melt_tend,ni2nr_melt_tend)
   ! melting
   ! need to add back accelerated melting due to collection of ice mass by rain (pracsw1)
   ! note 'f1pr' values are normalized, so we need to multiply by N
   ! currently enhanced melting from collision is neglected
   ! include RH dependence

   implicit none

   real(rtype), intent(in) :: rho
   real(rtype), intent(in) :: t_atm
   real(rtype), intent(in) :: pres
   real(rtype), intent(in) :: rhofaci
   real(rtype), intent(in) :: table_val_qi2qr_melting ! melting
   real(rtype), intent(in) :: table_val_qi2qr_vent_melt ! melting (ventilation term)
   real(rtype), intent(in) :: latent_heat_vapor
   real(rtype), intent(in) :: latent_heat_fusion
   real(rtype), intent(in) :: dv
   real(rtype), intent(in) :: sc
   real(rtype), intent(in) :: mu
   real(rtype), intent(in) :: kap
   real(rtype), intent(in) :: qv
   real(rtype), intent(in) :: qi_incld
   real(rtype), intent(in) :: ni_incld

   real(rtype), intent(out) :: qi2qr_melt_tend
   real(rtype), intent(out) :: ni2nr_melt_tend

   real(rtype) :: qsat0

   if (qi_incld .ge.qsmall .and. t_atm.gt.T_zerodegc) then
      qsat0 = qv_sat( T_zerodegc,pres,0 )

      qi2qr_melt_tend = ((table_val_qi2qr_melting+table_val_qi2qr_vent_melt*bfb_cbrt(sc)*bfb_sqrt(rhofaci*rho/mu))*((t_atm-   &
      T_zerodegc)*kap-rho*latent_heat_vapor*dv*(qsat0-qv))*2._rtype*pi/latent_heat_fusion)*ni_incld

      qi2qr_melt_tend = max(qi2qr_melt_tend,0._rtype)
      ni2nr_melt_tend = qi2qr_melt_tend*(ni_incld/qi_incld)

   endif

   return

end subroutine ice_melting


subroutine ice_cldliq_wet_growth(rho,t_atm,pres,rhofaci,    &
table_val_qi2qr_melting,table_val_qi2qr_vent_melt,latent_heat_vapor,latent_heat_fusion,dv,kap,mu,sc,    &
qv,qc_incld,qi_incld,ni_incld,qr_incld,    &
           log_wetgrowth,qrcol,qccol,qwgrth,nr_ice_shed_tend,qc2qr_ice_shed_tend)

   implicit none

   real(rtype), intent(in) :: rho
   real(rtype), intent(in) :: t_atm
   real(rtype), intent(in) :: pres
   real(rtype), intent(in) :: rhofaci
   real(rtype), intent(in) :: table_val_qi2qr_melting ! melting
   real(rtype), intent(in) :: table_val_qi2qr_vent_melt ! melting (ventilation term)
   real(rtype), intent(in) :: latent_heat_vapor
   real(rtype), intent(in) :: latent_heat_fusion
   real(rtype), intent(in) :: dv
   real(rtype), intent(in) :: kap
   real(rtype), intent(in) :: mu
   real(rtype), intent(in) :: sc
   real(rtype), intent(in) :: qv
   real(rtype), intent(in) :: qc_incld
   real(rtype), intent(in) :: qi_incld
   real(rtype), intent(in) :: ni_incld
   real(rtype), intent(in) :: qr_incld

   logical(btype), intent(inout) :: log_wetgrowth
   real(rtype), intent(inout) :: qrcol
   real(rtype), intent(inout) :: qccol
   real(rtype), intent(inout) :: qwgrth
   real(rtype), intent(inout) :: nr_ice_shed_tend
   real(rtype), intent(inout) :: qc2qr_ice_shed_tend

   real(rtype) :: qsat0, dum, dum1

   if (qi_incld.ge.qsmall .and. qc_incld+qr_incld.ge.1.e-6_rtype .and. t_atm.lt.T_zerodegc) then
      qsat0=qv_sat( T_zerodegc,pres,0 )

      qwgrth = ((table_val_qi2qr_melting + table_val_qi2qr_vent_melt*bfb_cbrt(sc)*bfb_sqrt(rhofaci*rho/mu))*       &
      2._rtype*pi*(rho*latent_heat_vapor*dv*(qsat0-qv)-(t_atm-T_zerodegc)*           &
      kap)/(latent_heat_fusion+cpw*(t_atm-T_zerodegc)))*ni_incld

      qwgrth = max(qwgrth,0._rtype)
      dum    = max(0._rtype,(qccol+qrcol)-qwgrth)
      if (dum.ge.1.e-10_rtype) then
         nr_ice_shed_tend = nr_ice_shed_tend + dum*1.923e+6_rtype   ! 1/5.2e-7, 5.2e-7 is the mass of a 1 mm raindrop
         if ((qccol+qrcol).ge.1.e-10_rtype) then
            dum1  = 1._rtype/(qccol+qrcol)
            qc2qr_ice_shed_tend = qc2qr_ice_shed_tend + dum*qccol*dum1
            qccol = qccol - dum*qccol*dum1
            qrcol = qrcol - dum*qrcol*dum1
         endif
         ! densify due to wet growth
         log_wetgrowth = .true.
      endif


   end if

   return

end subroutine ice_cldliq_wet_growth


subroutine calc_ice_relaxation_timescale(rho,t_atm,rhofaci,     &
table_val_qi2qr_melting,table_val_qi2qr_vent_melt,dv,mu,sc,qi_incld,ni_incld,    &
epsi,epsi_tot)

   !-----------------------------
   ! calcualte total inverse ice relaxation timescale combined for all ice categories
   ! note 'f1pr' values are normalized, so we need to multiply by N
   implicit none

   real(rtype), intent(in) :: rho
   real(rtype), intent(in) :: t_atm
   real(rtype), intent(in) :: rhofaci
   real(rtype), intent(in) :: table_val_qi2qr_melting ! melting
   real(rtype), intent(in) :: table_val_qi2qr_vent_melt ! melting (ventilation term)
   real(rtype), intent(in) :: dv
   real(rtype), intent(in) :: mu
   real(rtype), intent(in) :: sc
   real(rtype), intent(in) :: qi_incld
   real(rtype), intent(in) :: ni_incld

   real(rtype), intent(out) :: epsi
   real(rtype), intent(inout) :: epsi_tot

   if (qi_incld.ge.qsmall .and. t_atm.lt.T_zerodegc) then
      epsi = ((table_val_qi2qr_melting+table_val_qi2qr_vent_melt*bfb_cbrt(sc)*bfb_sqrt(rhofaci*rho/mu))*2._rtype*pi* &
      rho*dv)*ni_incld
      epsi_tot   = epsi_tot + epsi
   else
      epsi = 0._rtype
   endif

   return

end subroutine calc_ice_relaxation_timescale


subroutine calc_liq_relaxation_timescale(rho,f1r,f2r,     &
dv,mu,sc,mu_r,lamr,cdistr,cdist,qr_incld,qc_incld, &
epsr,epsc)

   implicit none

   real(rtype), intent(in)  :: rho
   real(rtype), intent(in)  :: f1r
   real(rtype), intent(in)  :: f2r
   real(rtype), intent(in)  :: dv
   real(rtype), intent(in)  :: mu
   real(rtype), intent(in)  :: sc
   real(rtype), intent(in)  :: mu_r
   real(rtype), intent(in)  :: lamr
   real(rtype), intent(in)  :: cdistr
   real(rtype), intent(in)  :: cdist
   real(rtype), intent(in)  :: qr_incld
   real(rtype), intent(in)  :: qc_incld
   real(rtype), intent(out) :: epsr
   real(rtype), intent(out) :: epsc

   integer     :: dumii, dumjj
   real(rtype) :: rdumii, rdumjj
   real(rtype) :: dum, dum1, dum2, inv_dum3

   if (qr_incld.ge.qsmall) then
      call find_lookupTable_indices_3(dumii,dumjj,dum1,rdumii,rdumjj,inv_dum3,mu_r,lamr)
      !interpolate value at mu_r
      dum1 = revap_table_vals(dumii,dumjj)+(rdumii-real(dumii))*                            &
             (revap_table_vals(dumii+1,dumjj)-revap_table_vals(dumii,dumjj))

      !interoplate value at mu_r+1
      dum2 = revap_table_vals(dumii,dumjj+1)+(rdumii-real(dumii))*                          &
             (revap_table_vals(dumii+1,dumjj+1)-revap_table_vals(dumii,dumjj+1))
      !final interpolation
      dum  = dum1+(rdumjj-real(dumjj))*(dum2-dum1)

      epsr = 2._rtype*pi*cdistr*rho*dv*                                                &
             (f1r*bfb_gamma(mu_r+2._rtype)/lamr +                                    &
              f2r*bfb_sqrt(rho/mu)*bfb_cbrt(sc)*dum)
   else
      epsr = 0._rtype
   endif

   if (qc_incld.ge.qsmall) then
      epsc = 2._rtype*pi*rho*dv*cdist
   else
      epsc = 0._rtype
   endif

   return

end subroutine calc_liq_relaxation_timescale


subroutine calc_rime_density(t_atm,rhofaci,    &
table_val_qi_fallspd,acn,lamc, mu_c,qc_incld,qccol,    &
           vtrmi1,rho_qm_cloud)

   !.........................
   ! calculate rime density

   !     FUTURE:  Add source term for bm (=qccol/rho_qm_cloud) so that all process rates calculations
   !              are done together, before conservation.

   ! NOTE: Tc (ambient) is assumed for the surface temperature.  Technically,
   ! we should diagose graupel surface temperature from heat balance equation.
   ! (but the ambient temperature is a reasonable approximation; tests show
   ! very little sensitivity to different assumed values, Milbrandt and Morrison 2012).

   ! Compute rime density: (based on parameterization of Cober and List, 1993 [JAS])
   ! for simplicty use mass-weighted ice and droplet/rain fallspeeds

   implicit none

   real(rtype), intent(in) :: t_atm
   real(rtype), intent(in) :: rhofaci
   real(rtype), intent(in) :: table_val_qi_fallspd !mass-weighted fallspeed
   real(rtype), intent(in) :: acn
   real(rtype), intent(in) :: lamc
   real(rtype), intent(in) :: mu_c
   real(rtype), intent(in) :: qc_incld
   real(rtype), intent(in) :: qccol

   real(rtype), intent(out) :: vtrmi1
   real(rtype), intent(out) :: rho_qm_cloud

   real(rtype) :: iTc, Vt_qc, D_c, V_impact, Ri

   iTc = 0.0_rtype
   Vt_qc = 0.0_rtype
   D_c  = 0.0_rtype
   V_impact = 0.0_rtype
   Ri = 0.0_rtype

   ! if (qi_incld(i,k).ge.qsmall .and. t_atm(i,k).lt.T_zerodegc) then
   !  NOTE:  condition applicable for cloud only; modify when rain is added back
   if (qccol.ge.qsmall .and. t_atm.lt.T_zerodegc) then
      ! get mass-weighted mean ice fallspeed
      vtrmi1 = table_val_qi_fallspd*rhofaci
      iTc   = 1._rtype/min(-0.001_rtype,t_atm-T_zerodegc)

             ! cloud:
      if (qc_incld.ge.qsmall) then
         ! droplet fall speed
         ! (use Stokes' formulation (thus use analytic solution)
         Vt_qc = acn*bfb_gamma(4._rtype+bcn+mu_c)/(bfb_pow(lamc,bcn)*bfb_gamma(mu_c+4._rtype))
         ! use mass-weighted mean size
         D_c = (mu_c+4._rtype)/lamc
         V_impact  = abs(vtrmi1-Vt_qc)
         Ri        = -0.5e+6_rtype * D_c * V_impact * iTc
         !               Ri        = max(1.,min(Ri,8.))
         Ri        = max(1._rtype,min(Ri,12._rtype))
         if (Ri.le.8.) then
            rho_qm_cloud  = (0.051_rtype + 0.114_rtype*Ri - 0.0055_rtype*bfb_square(Ri))*1000._rtype
         else
            ! for Ri > 8 assume a linear fit between 8 and 12,
            ! rhorime = 900 kg m-3 at Ri = 12
            ! this is somewhat ad-hoc but allows a smoother transition
            ! in rime density up to wet growth
            rho_qm_cloud  = 611._rtype+72.25_rtype*(Ri-8._rtype)
         endif
      else
         rho_qm_cloud = 400._rtype
      endif    !if qc>qsmall
   else
      vtrmi1 = 0._rtype ! no velocity if no ice
      rho_qm_cloud = 400._rtype
   endif ! qi > qsmall and T < 273.15

   return

end subroutine calc_rime_density

function subgrid_variance_scaling(relvar, expon) result(res)
  ! Finds a coefficient for process rates based on the inverse relative variance
  ! of cloud water.

  real(rtype), intent(in) :: relvar
  real(rtype), intent(in) :: expon
  real(rtype) :: res

  res = bfb_gamma(relvar+expon)/(bfb_gamma(relvar)*bfb_pow(relvar,expon))

end function subgrid_variance_scaling

subroutine cldliq_immersion_freezing(t_atm,lamc,mu_c,cdist1,qc_incld,inv_qc_relvar,    &
           qc2qi_hetero_freeze_tend,nc2ni_immers_freeze_tend)

   !............................................................
   ! contact and immersion freezing droplets

   implicit none

   real(rtype), intent(in) :: t_atm
   real(rtype), intent(in) :: lamc
   real(rtype), intent(in) :: mu_c
   real(rtype), intent(in) :: cdist1
   real(rtype), intent(in) :: qc_incld
   real(rtype), intent(in) :: inv_qc_relvar

   real(rtype), intent(out) :: qc2qi_hetero_freeze_tend
   real(rtype), intent(out) :: nc2ni_immers_freeze_tend

   real(rtype) :: dum1, dum2, Q_nuc, N_nuc, sbgrd_var_coef

   if (qc_incld.ge.qsmall .and. t_atm.le.T_rainfrz) then
      ! for future: calculate gamma(mu_c+4) in one place since its used multiple times  !AaronDonahue, TODO
      dum1 = bfb_exp(aimm*(T_zerodegc-t_atm))
      dum2 = bfb_cube(1._rtype/lamc)
      sbgrd_var_coef = subgrid_variance_scaling(inv_qc_relvar, 2._rtype)
      Q_nuc = sbgrd_var_coef*cons6*cdist1*bfb_gamma(7._rtype+mu_c)*dum1*bfb_square(dum2)
      N_nuc = cons5*cdist1*bfb_gamma(mu_c+4._rtype)*dum1*dum2
      qc2qi_hetero_freeze_tend = Q_nuc
      nc2ni_immers_freeze_tend = N_nuc
   endif

   return

end subroutine cldliq_immersion_freezing

subroutine rain_immersion_freezing(t_atm,    &
lamr, mu_r, cdistr, qr_incld,    &
qr2qi_immers_freeze_tend, nr2ni_immers_freeze_tend)

   !............................................................
   ! immersion freezing of rain
   ! for future: get rid of log statements below for rain freezing

   implicit none

   real(rtype), intent(in) :: t_atm
   real(rtype), intent(in) :: mu_r
   real(rtype), intent(in) :: lamr
   real(rtype), intent(in) :: cdistr
   real(rtype), intent(in) :: qr_incld

   real(rtype), intent(out) :: qr2qi_immers_freeze_tend
   real(rtype), intent(out) :: nr2ni_immers_freeze_tend

   real(rtype) :: Q_nuc, N_nuc

   if (qr_incld.ge.qsmall .and. t_atm.le.T_rainfrz) then

      Q_nuc = cons6*bfb_exp(bfb_log(cdistr) + bfb_log(bfb_gamma(7._rtype+mu_r)) - 6._rtype*bfb_log(lamr))*bfb_exp(aimm*(T_zerodegc-t_atm))
      N_nuc = cons5*bfb_exp(bfb_log(cdistr) + bfb_log(bfb_gamma(mu_r+4._rtype)) - 3._rtype*bfb_log(lamr))*bfb_exp(aimm*(T_zerodegc-t_atm))

      qr2qi_immers_freeze_tend = Q_nuc
      nr2ni_immers_freeze_tend = N_nuc

   endif

   return

end subroutine rain_immersion_freezing


subroutine ice_nucleation(t_atm,inv_rho,ni,ni_activated,qv_supersat_i,inv_dt,do_predict_nc, do_prescribed_CCN,   &
   qinuc,ni_nucleat_tend)

   !................................................................
   ! deposition/condensation-freezing nucleation
   ! allow ice nucleation if < -15 C and > 5% ice supersaturation
   ! use CELL-AVERAGE values, freezing of vapor

   implicit none

   real(rtype), intent(in) :: t_atm
   real(rtype), intent(in) :: inv_rho
   real(rtype), intent(in) :: ni
   real(rtype), intent(in) :: ni_activated
   real(rtype), intent(in) :: qv_supersat_i
   real(rtype), intent(in) :: inv_dt
   logical(btype), intent(in) :: do_predict_nc, do_prescribed_CCN

   real(rtype), intent(inout) :: qinuc
   real(rtype), intent(inout) :: ni_nucleat_tend


   real(rtype) :: dum, N_nuc, Q_nuc

   if ( t_atm .lt.T_icenuc .and. qv_supersat_i.ge.0.05_rtype) then
      if(.not. do_predict_nc .or. do_prescribed_CCN) then
!         ! dum = exp(-0.639+0.1296*100.*qv_supersat_i(i,k))*1000.*inv_rho(i,k)  !Meyers et al. (1992)
         dum = 0.005_rtype*bfb_exp(0.304_rtype*(T_zerodegc-t_atm))*1000._rtype*inv_rho   !Cooper (1986)
         dum = min(dum,100.e3_rtype*inv_rho)
         N_nuc = max(0._rtype,(dum-ni)*inv_dt)
         if (N_nuc.ge.1.e-20_rtype) then
            Q_nuc = max(0._rtype,(dum-ni)*mi0*inv_dt)
            qinuc = Q_nuc
            ni_nucleat_tend = N_nuc
         endif
      else
      ! Ice nucleation predicted by aerosol scheme
         ni_nucleat_tend = max(0._rtype, (ni_activated - ni)*inv_dt)
         qinuc = ni_nucleat_tend * mi0
      endif
   endif

end subroutine

subroutine droplet_self_collection(rho,inv_rho,qc_incld,mu_c,nu,nc2nr_autoconv_tend,    &
   nc_selfcollect_tend)

   !............................
   ! self-collection of droplets

   implicit none

   real(rtype), intent(in) :: rho
   real(rtype), intent(in) :: inv_rho
   real(rtype), intent(in) :: qc_incld
   real(rtype), intent(in) :: mu_c
   real(rtype), intent(in) :: nu
   real(rtype), intent(in) :: nc2nr_autoconv_tend

   real(rtype), intent(out) :: nc_selfcollect_tend

   if (qc_incld.ge.qsmall) then

      if (iparam.eq.1) then
         !Seifert and Beheng (2001)
         nc_selfcollect_tend = -kc*(1.e-3_rtype*rho*qc_incld)**2*(nu+2._rtype)/(nu+1._rtype)*         &
              1.e+6_rtype*inv_rho+nc2nr_autoconv_tend
      elseif (iparam.eq.2) then
         !Beheng (994)
         nc_selfcollect_tend = -5.5e+16_rtype*inv_rho*mu_c**(-0.63_rtype)*(1.e-3_rtype*rho*qc_incld)**2
      elseif (iparam.eq.3) then
         !Khroutdinov and Kogan (2000)
         nc_selfcollect_tend = 0._rtype
      endif

   endif

end subroutine droplet_self_collection

subroutine cloud_rain_accretion(rho,inv_rho,qc_incld,nc_incld,qr_incld,inv_qc_relvar,    &
   qc2qr_accret_tend,nc_accret_tend)

  !............................
  ! accretion of cloud by rain

  implicit none

  real(rtype), intent(in) :: rho
  real(rtype), intent(in) :: inv_rho
  real(rtype), intent(in) :: qc_incld
  real(rtype), intent(in) :: nc_incld
  real(rtype), intent(in) :: qr_incld
  real(rtype), intent(in) :: inv_qc_relvar

  real(rtype), intent(out) :: qc2qr_accret_tend
  real(rtype), intent(out) :: nc_accret_tend

  real(rtype) :: dum, dum1, sbgrd_var_coef

  if (qr_incld.ge.qsmall .and. qc_incld.ge.qsmall) then

     if (iparam.eq.1) then
        !Seifert and Beheng (2001)
        dum   = 1._rtype-qc_incld/(qc_incld+qr_incld)
        dum1  = (dum/(dum+5.e-4_rtype))**4
        qc2qr_accret_tend = kr*rho*0.001_rtype*qc_incld*qr_incld*dum1
        nc_accret_tend = qc2qr_accret_tend*rho*0.001_rtype*(nc_incld*rho*1.e-6_rtype)/(qc_incld*rho*   &
             0.001_rtype)*1.e+6_rtype*inv_rho
     elseif (iparam.eq.2) then
        !Beheng (994)
        qc2qr_accret_tend = 6._rtype*rho*(qc_incld*qr_incld)
        nc_accret_tend = qc2qr_accret_tend*rho*1.e-3_rtype*(nc_incld*rho*1.e-6_rtype)/(qc_incld*rho*1.e-3_rtype)* &
             1.e+6_rtype*inv_rho
     elseif (iparam.eq.3) then
        !Khroutdinov and Kogan (2000)
        !print*,'p3_qc_accret_expon = ',p3_qc_accret_expon
        sbgrd_var_coef = subgrid_variance_scaling(inv_qc_relvar, 1.15_rtype ) !p3_qc_accret_expon
        qc2qr_accret_tend = sbgrd_var_coef*67._rtype*bfb_pow(qc_incld*qr_incld, 1.15_rtype) !p3_qc_accret_expon
        nc_accret_tend = qc2qr_accret_tend*nc_incld/qc_incld
     endif

     if (qc2qr_accret_tend.eq.0._rtype) nc_accret_tend = 0._rtype
     if (nc_accret_tend.eq.0._rtype) qc2qr_accret_tend = 0._rtype

  endif

end subroutine cloud_rain_accretion

subroutine rain_self_collection(rho,qr_incld,nr_incld,    &
   nr_selfcollect_tend)

   !.....................................
   ! self-collection and breakup of rain
   ! (breakup following modified Verlinde and Cotton scheme)

   implicit none

   real(rtype), intent(in) :: rho
   real(rtype), intent(in) :: qr_incld
   real(rtype), intent(in) :: nr_incld
   real(rtype), intent(out) :: nr_selfcollect_tend

   real(rtype) :: dum, dum1, dum2

   if (qr_incld.ge.qsmall) then

      ! include breakup
      dum1 = 280.e-6_rtype

      ! use mass-mean diameter (do this by using
      ! the old version of lambda w/o mu dependence)
      ! note there should be a factor of 6^(1/3), but we
      ! want to keep breakup threshold consistent so 'dum'
      ! is expressed in terms of lambda rather than mass-mean D

      dum2 = bfb_cbrt(qr_incld/(pi*rho_h2o*nr_incld))
      if (dum2.lt.dum1) then
         dum = 1._rtype
      else if (dum2.ge.dum1) then
         dum = 2._rtype - bfb_exp(2300._rtype*(dum2-dum1))
      endif

      if (iparam.eq.1) then
         nr_selfcollect_tend = dum*kr*1.e-3_rtype*qr_incld*nr_incld*rho
      elseif (iparam.eq.2 .or. iparam.eq.3) then
         nr_selfcollect_tend = dum*5.78_rtype*nr_incld*qr_incld*rho
      endif

   endif

end subroutine rain_self_collection


subroutine cloud_water_autoconversion(rho,qc_incld,nc_incld,inv_qc_relvar,    &
   qc2qr_autoconv_tend,nc2nr_autoconv_tend,ncautr)

   implicit none

   real(rtype), intent(in) :: rho
   real(rtype), intent(in) :: qc_incld
   real(rtype), intent(in) :: nc_incld
   real(rtype), intent(in) :: inv_qc_relvar

   real(rtype), intent(out) :: qc2qr_autoconv_tend
   real(rtype), intent(out) :: nc2nr_autoconv_tend
   real(rtype), intent(out) :: ncautr

   real(rtype) :: sbgrd_var_coef

   qc_not_small: if (qc_incld.ge.1.e-8_rtype) then

      !Khroutdinov and Kogan (2000)
      !print*,'p3_qc_autocon_expon = ',p3_qc_autocon_expon
      sbgrd_var_coef = subgrid_variance_scaling(inv_qc_relvar, 2.47_rtype)
      qc2qr_autoconv_tend = sbgrd_var_coef*1350._rtype*bfb_pow(qc_incld,2.47_rtype)*bfb_pow(nc_incld*1.e-6_rtype*rho,-1.79_rtype)
      !ncautr is change in nr: assume all new raindrops are 25 micron in diameter
      ncautr = qc2qr_autoconv_tend*cons3
      !nc2nr_autoconv_tend is change in nc: remove frac of nc_incld 
      !proportional to fraction of mass removed by autoconversion
      nc2nr_autoconv_tend = qc2qr_autoconv_tend*nc_incld/qc_incld

      if (qc2qr_autoconv_tend .eq.0._rtype) nc2nr_autoconv_tend = 0._rtype
      if (nc2nr_autoconv_tend.eq.0._rtype) qc2qr_autoconv_tend  = 0._rtype

   endif qc_not_small

end subroutine cloud_water_autoconversion

subroutine back_to_cell_average(cld_frac_l,cld_frac_r,cld_frac_i,                         &
   qc2qr_accret_tend,qr2qv_evap_tend,qc2qr_autoconv_tend,                                                      &
   nc_accret_tend,nc_selfcollect_tend,nc2nr_autoconv_tend,nr_selfcollect_tend,nr_evap_tend,ncautr,qi2qv_sublim_tend, &
   nr_ice_shed_tend,qc2qi_hetero_freeze_tend, qrcol,qc2qr_ice_shed_tend,qi2qr_melt_tend,qccol,qr2qi_immers_freeze_tend, &
   ni2nr_melt_tend,nc_collect_tend,ncshdc,nc2ni_immers_freeze_tend,nr_collect_tend,ni_selfcollect_tend,   &
   qidep,nr2ni_immers_freeze_tend,ni_sublim_tend,qinuc,ni_nucleat_tend,qiberg)

   ! Here we map the microphysics tendency rates back to CELL-AVERAGE quantities for updating
   ! cell-average quantities.

   implicit none

   ! Intersection of cloud fractions for combination of ice (i), rain (r) and liquid (l)
   real(rtype), intent(in) :: cld_frac_l
   real(rtype), intent(in) :: cld_frac_r
   real(rtype), intent(in) :: cld_frac_i

   real(rtype), intent(inout) :: qc2qr_accret_tend, qr2qv_evap_tend, qc2qr_autoconv_tend, nc_accret_tend, &
        nc_selfcollect_tend, nc2nr_autoconv_tend, nr_selfcollect_tend, nr_evap_tend, ncautr
   real(rtype), intent(inout) :: qi2qv_sublim_tend, nr_ice_shed_tend, qc2qi_hetero_freeze_tend, qrcol, qc2qr_ice_shed_tend, &
        qi2qr_melt_tend, qccol, qr2qi_immers_freeze_tend, ni2nr_melt_tend, &
        nc_collect_tend, ncshdc, nc2ni_immers_freeze_tend, nr_collect_tend, ni_selfcollect_tend, qidep
   real(rtype), intent(inout) :: nr2ni_immers_freeze_tend, ni_sublim_tend, qinuc, ni_nucleat_tend, qiberg

   real(rtype) :: ir_cldm, il_cldm, lr_cldm

   ir_cldm = min(cld_frac_i,cld_frac_r)  ! Intersection of ICE and RAIN cloud
   il_cldm = min(cld_frac_i,cld_frac_l)  ! Intersection of ICE and LIQUID cloud
   lr_cldm = min(cld_frac_l,cld_frac_r)  ! Intersection of LIQUID and RAIN cloud

   ! Some process rates take place within the intersection of liquid, rain and ice cloud fractions.
   ! We calculate the intersection as the minimum between combinations of cloud fractions and use
   ! these values to map back to cell-average quantities where applicable.

          ! map warm-phase process rates to cell-avg
   qc2qr_accret_tend   = qc2qr_accret_tend*lr_cldm     ! Accretion of liquid to rain
   qr2qv_evap_tend   = qr2qv_evap_tend*cld_frac_r       ! Evaporation of rain
   qc2qr_autoconv_tend   = qc2qr_autoconv_tend*cld_frac_l       ! Autoconversion of liquid
   nc_accret_tend   = nc_accret_tend*lr_cldm     ! Number change due to accretion
   nc_selfcollect_tend   = nc_selfcollect_tend*cld_frac_l       ! Self collection occurs locally in liq. cloud
   nc2nr_autoconv_tend  = nc2nr_autoconv_tend*cld_frac_l      ! Impact of autoconversion on number
   nr_selfcollect_tend   = nr_selfcollect_tend*cld_frac_r       ! Self collection occurs locally in rain cloud
   nr_evap_tend   = nr_evap_tend*cld_frac_r       ! Change in rain number due to evaporation
   ncautr  = ncautr*lr_cldm    ! Autoconversion of rain drops within rain/liq cloud

   ! map ice-phase  process rates to cell-avg
   qi2qv_sublim_tend   = qi2qv_sublim_tend*cld_frac_i       ! Sublimation of ice in ice cloud
   nr_ice_shed_tend  = nr_ice_shed_tend*il_cldm    ! Rain # increase due to shedding from rain-ice collisions, occurs when ice and liquid interact
   qc2qi_hetero_freeze_tend  = qc2qi_hetero_freeze_tend*il_cldm    ! Immersion freezing of cloud drops
   qrcol   = qrcol*ir_cldm     ! Collection of rain mass by ice
   qc2qr_ice_shed_tend   = qc2qr_ice_shed_tend*il_cldm     ! Rain mass growth due to shedding of fain drops after collisions with ice, occurs when ice and liquid interact
   qi2qr_melt_tend   = qi2qr_melt_tend*cld_frac_i       ! Melting of ice
   qccol   = qccol*il_cldm     ! Collection of water by ice
   qr2qi_immers_freeze_tend  = qr2qi_immers_freeze_tend*cld_frac_r      ! Immersion freezing of rain
   ni2nr_melt_tend   = ni2nr_melt_tend*cld_frac_i       ! Change in number due to melting
   nc_collect_tend   = nc_collect_tend*il_cldm     ! Cloud # change due to collection of cld water by ice
   ncshdc  = ncshdc*il_cldm    ! Number change due to shedding, occurs when ice and liquid interact
   nc2ni_immers_freeze_tend  = nc2ni_immers_freeze_tend*cld_frac_l      ! Number change associated with freexzing of cld drops
   nr_collect_tend   = nr_collect_tend*ir_cldm     ! Rain number change due to collection from ice
   ni_selfcollect_tend   = ni_selfcollect_tend*cld_frac_i       ! Ice self collection
   qidep   = qidep*cld_frac_i       ! Vapor deposition to ice phase
   nr2ni_immers_freeze_tend  = nr2ni_immers_freeze_tend*cld_frac_r      ! Change in number due to immersion freezing of rain
   ni_sublim_tend   = ni_sublim_tend*cld_frac_i       ! Number change due to sublimation of ice
   qiberg  = qiberg*il_cldm    ! Bergeron process
     ! AaronDonahue: These variables are related to aerosol activation and their usage will be changed in a later PR.
   qinuc   = qinuc             ! Deposition and condensation-freezing nucleation, already cell-averaged
   ni_nucleat_tend   = ni_nucleat_tend             ! Number change due to deposition and condensation-freezing, already cell-averaged

end subroutine back_to_cell_average

subroutine prevent_ice_overdepletion(pres,t_atm,qv,latent_heat_vapor,latent_heat_sublim,inv_dt,dt,qidep,qinuc,    &
   qr2qv_evap_tend,qi2qv_sublim_tend)

   !-- Limit evaporative processes to prevent the QV field from ice supersaturation (evaporation should not lead to supersaturation) 

   implicit none

   real(rtype), intent(in) :: pres
   real(rtype), intent(in) :: t_atm
   real(rtype), intent(in) :: qv
   real(rtype), intent(in) :: latent_heat_sublim,latent_heat_vapor
   real(rtype), intent(in) :: inv_dt,dt
   real(rtype), intent(in) :: qidep,qinuc

   real(rtype), intent(inout) :: qi2qv_sublim_tend,qr2qv_evap_tend

   real(rtype) :: dumqv_sat_i, qdep_satadj, qrevp_satadj
   real(rtype) :: qtmp_all,ttmp_all,qv_sat_l,q_sink,t_sink,dumqv_sat_l,qv_source_evp,qi2qv_sublim_satadj

   ! ... available water vapor 
   qtmp_all = qv - (qidep + qinuc)*dt + (qi2qv_sublim_tend + qr2qv_evap_tend)*dt 
   ! ... corresponding temperature
   ttmp_all = t_atm + ((qidep-qi2qv_sublim_tend+qinuc)*latent_heat_sublim*inv_cp + (-qr2qv_evap_tend*latent_heat_vapor*inv_cp))*dt

   ! ... water vapor needed for liquid saturation is the minimal requirment for both liquid and ice sturation
   qv_sat_l = qv_sat(ttmp_all,pres,0)

   ! ... if water vapor mass exceeds liquid saturation, we limit only source terms (e.g., sublimation, rain evp) 
   if(qtmp_all > qv_sat_l)then

      ! ... first, rain evaporation is limited to the sub-saturation defined by the water vapor sink terms (deposition, ice nucleation)
      !     latent heat for vaporization is used
      q_sink = qv - (qidep + qinuc)*dt
      t_sink = t_atm + ((qidep+qinuc)*latent_heat_sublim*inv_cp)*dt
      dumqv_sat_l = qv_sat(t_sink,pres,0)
      qv_source_evp = qr2qv_evap_tend + qi2qv_sublim_tend
      qrevp_satadj = (q_sink-dumqv_sat_l)/(1._rtype + bfb_square(latent_heat_vapor)*dumqv_sat_l/(cp*rv* bfb_square(t_sink) ))*inv_dt
      qr2qv_evap_tend    = qr2qv_evap_tend*min(1._rtype,max(0._rtype,-qrevp_satadj)/max(qv_source_evp, 1.e-20_rtype))

      ! ... next, ice-sublimation is limited in the same way but with latent heat for sublimation 
      dumqv_sat_i = qv_sat(t_sink,pres,1)
      qi2qv_sublim_satadj = (q_sink-dumqv_sat_i)/(1._rtype + bfb_square(latent_heat_sublim)*dumqv_sat_i/(cp*rv* bfb_square(t_sink) ))*inv_dt
      qi2qv_sublim_tend  = qi2qv_sublim_tend*min(1._rtype,max(0._rtype,-qi2qv_sublim_satadj)/max(qv_source_evp, 1.e-20_rtype))
   
   endif

end subroutine prevent_ice_overdepletion

subroutine ice_supersat_conservation(qidep,qinuc,cld_frac_i,qv,qv_sat_i,latent_heat_sublim,T_atm,dt,qi2qv_sublim_tend, qr2qv_evap_tend)
  !Make sure ice processes don't drag qv below ice supersaturation
  !Note that qv_sat_i is always > 0 so this also ensures qv itself doesn't go
  !negative.

  implicit none

  real(rtype), intent(in) :: cld_frac_i,qv,qv_sat_i,latent_heat_sublim,T_atm,dt,qi2qv_sublim_tend, qr2qv_evap_tend
  real(rtype), intent(inout) :: qidep,qinuc

  real(rtype) :: qv_sink, qv_avail, fract

  qv_sink = qidep + qinuc ! in [kg/kg] cell-avg values

  if (qv_sink > qsmall .and. cld_frac_i > 1.0e-20_rtype) then
     ! --- Available water vapor for deposition/nucleation
     qv_avail = (qv + (qi2qv_sublim_tend+qr2qv_evap_tend)*dt - qv_sat_i) / &
          (1.0_rtype + bfb_square(latent_heat_sublim)*qv_sat_i / (cp*rv*bfb_square(T_atm)) ) / dt

     ! --- Only excess water vapor can be limited
     qv_avail = max(qv_avail,0.0_rtype)

     if (qv_sink >  qv_avail) then
        fract = qv_avail / qv_sink
        qinuc = qinuc * fract
        qidep = qidep * fract
     endif
  endif

  return
end subroutine ice_supersat_conservation

subroutine nc_conservation(nc, nc_selfcollect_tend, dt, nc_collect_tend, nc2ni_immers_freeze_tend, &
     nc_accret_tend, nc2nr_autoconv_tend)
  !Make sure sinks of nc don't force end-of-step nc below 0. Rescale them if they do.

  implicit none

  real(rtype), intent(in) :: nc,nc_selfcollect_tend,dt
  real(rtype), intent(inout) :: nc_collect_tend,nc2ni_immers_freeze_tend,&
                                nc_accret_tend,nc2nr_autoconv_tend
  real(rtype) :: sink_nc, source_nc, ratio

  sink_nc = (nc_collect_tend + nc2ni_immers_freeze_tend + nc_accret_tend + nc2nr_autoconv_tend)*dt
  source_nc = nc + nc_selfcollect_tend*dt
  if(sink_nc > source_nc) then
     ratio = source_nc/sink_nc
     nc_collect_tend  = nc_collect_tend*ratio
     nc2ni_immers_freeze_tend = nc2ni_immers_freeze_tend*ratio
     nc_accret_tend  = nc_accret_tend*ratio
     nc2nr_autoconv_tend = nc2nr_autoconv_tend*ratio
  endif

  return
end subroutine nc_conservation

subroutine nr_conservation(nr,ni2nr_melt_tend,nr_ice_shed_tend,ncshdc,nc2nr_autoconv_tend,dt,nmltratio,nr_collect_tend,&
     nr2ni_immers_freeze_tend,nr_selfcollect_tend,nr_evap_tend)
  !Make sure sinks of nr don't force end-of-step nr below 0. Rescale them if they do.

  implicit none

  real(rtype), intent(in) :: nr,ni2nr_melt_tend,nr_ice_shed_tend,ncshdc,nc2nr_autoconv_tend,dt,nmltratio
  real(rtype), intent(inout) :: nr_collect_tend,nr2ni_immers_freeze_tend,nr_selfcollect_tend,nr_evap_tend
  real(rtype) :: sink_nr, source_nr, ratio

  sink_nr = (nr_collect_tend + nr2ni_immers_freeze_tend + nr_selfcollect_tend + nr_evap_tend)*dt
  !recall that melting number is scaled by nmltratio to account for ice crystals melting then
  !rapidly evaporating. Thus ni removal from melting is *not* scaled by nmltratio...
  source_nr = nr + (ni2nr_melt_tend*nmltratio + nr_ice_shed_tend + ncshdc + nc2nr_autoconv_tend)*dt
  if(sink_nr > source_nr) then
     ratio = source_nr/sink_nr
     nr_collect_tend  = nr_collect_tend*ratio
     nr2ni_immers_freeze_tend = nr2ni_immers_freeze_tend*ratio
     nr_selfcollect_tend  = nr_selfcollect_tend*ratio
     nr_evap_tend  = nr_evap_tend*ratio
  endif

  return
end subroutine nr_conservation

subroutine ni_conservation(ni, ni_nucleat_tend, nr2ni_immers_freeze_tend, nc2ni_immers_freeze_tend, dt,&
     ni2nr_melt_tend,ni_sublim_tend,ni_selfcollect_tend)
  !Make sure ni doesn't go below zero

  implicit none

  real(rtype), intent(in) :: ni,ni_nucleat_tend,nr2ni_immers_freeze_tend,nc2ni_immers_freeze_tend,dt
  real(rtype), intent(inout) :: ni2nr_melt_tend,ni_sublim_tend,ni_selfcollect_tend
  real(rtype) :: sink_ni, source_ni, ratio

  sink_ni = (ni2nr_melt_tend + ni_sublim_tend + ni_selfcollect_tend)*dt
  source_ni = ni + (ni_nucleat_tend+nr2ni_immers_freeze_tend+nc2ni_immers_freeze_tend)*dt
  if(sink_ni > source_ni) then
     ratio = source_ni/sink_ni
     ni2nr_melt_tend  = ni2nr_melt_tend*ratio
     ni_sublim_tend = ni_sublim_tend*ratio
     ni_selfcollect_tend = ni_selfcollect_tend*ratio
  endif

  return
end subroutine ni_conservation

subroutine cloud_water_conservation(qc,dt,    &
   qc2qr_autoconv_tend,qc2qr_accret_tend,qccol,qc2qi_hetero_freeze_tend,qc2qr_ice_shed_tend,qiberg,qi2qv_sublim_tend,qidep)

   implicit none

   real(rtype), intent(in) :: qc, dt
   real(rtype), intent(inout) :: qc2qr_autoconv_tend, qc2qr_accret_tend, qccol, qc2qi_hetero_freeze_tend, qc2qr_ice_shed_tend, &
   qiberg, qi2qv_sublim_tend, qidep
   real(rtype) :: sinks, ratio

   sinks   = (qc2qr_autoconv_tend+qc2qr_accret_tend+qccol+qc2qi_hetero_freeze_tend+qc2qr_ice_shed_tend+qiberg)*dt
   if (sinks .gt. qc .and. sinks.ge.1.e-20_rtype) then
      ratio  = qc/sinks
      qc2qr_autoconv_tend  = qc2qr_autoconv_tend*ratio
      qc2qr_accret_tend  = qc2qr_accret_tend*ratio
      qccol  = qccol*ratio
      qc2qi_hetero_freeze_tend = qc2qi_hetero_freeze_tend*ratio
      qc2qr_ice_shed_tend  = qc2qr_ice_shed_tend*ratio
      qiberg = qiberg*ratio
   else
      ratio = 1.0 ! If not limiting sinks on qc then most likely did not run out of qc
   endif

   !PMC: ratio is also frac of step w/ liq. thus we apply qiberg for
   !"ratio" of timestep and vapor deposition and sublimation  for the
   !remaining frac of the timestep.  Only limit if there will be cloud
   !water to begin with.
   if (qc .gt. 1.e-20_rtype) then
      qidep  = qidep*(1._rtype-ratio)
      qi2qv_sublim_tend  = qi2qv_sublim_tend*(1._rtype-ratio)
   end if


end subroutine cloud_water_conservation

subroutine rain_water_conservation(qr,qc2qr_autoconv_tend,qc2qr_accret_tend,qi2qr_melt_tend,qc2qr_ice_shed_tend,dt,    &
   qr2qv_evap_tend,qrcol,qr2qi_immers_freeze_tend)

   implicit none

   real(rtype), intent(in) :: qr, qc2qr_autoconv_tend, qc2qr_accret_tend, qi2qr_melt_tend, qc2qr_ice_shed_tend, dt
   real(rtype), intent(inout) :: qr2qv_evap_tend, qrcol, qr2qi_immers_freeze_tend

   real(rtype) :: sinks, sources, ratio

   sinks   = (qr2qv_evap_tend+qrcol+qr2qi_immers_freeze_tend)*dt
   sources = qr + (qc2qr_autoconv_tend+qc2qr_accret_tend+qi2qr_melt_tend+qc2qr_ice_shed_tend)*dt
   if (sinks.gt.sources .and. sinks.ge.1.e-20_rtype) then
      ratio  = sources/sinks
      qr2qv_evap_tend  = qr2qv_evap_tend*ratio
      qrcol  = qrcol*ratio
      qr2qi_immers_freeze_tend = qr2qi_immers_freeze_tend*ratio
   endif

end subroutine rain_water_conservation

subroutine ice_water_conservation(qi,qidep,qinuc,qiberg,qrcol,qccol,qr2qi_immers_freeze_tend,qc2qi_hetero_freeze_tend,dt,    &
   qi2qv_sublim_tend,qi2qr_melt_tend)

   implicit none

   real(rtype), intent(in) :: qi, qidep, qinuc, qrcol, qccol, qr2qi_immers_freeze_tend, qc2qi_hetero_freeze_tend, qiberg, dt
   real(rtype), intent(inout) :: qi2qv_sublim_tend, qi2qr_melt_tend
   real(rtype) :: sinks, sources, ratio

   sinks   = (qi2qv_sublim_tend+qi2qr_melt_tend)*dt
   sources = qi + (qidep+qinuc+qrcol+qccol+  &
        qr2qi_immers_freeze_tend+qc2qi_hetero_freeze_tend+qiberg)*dt
   if (sinks.gt.sources .and. sinks.ge.1.e-20_rtype) then
      ratio = sources/sinks
      qi2qv_sublim_tend = qi2qv_sublim_tend*ratio
      qi2qr_melt_tend = qi2qr_melt_tend*ratio
   endif

end subroutine ice_water_conservation


subroutine update_prognostic_ice(qc2qi_hetero_freeze_tend,qccol,qc2qr_ice_shed_tend,    &
   nc_collect_tend,nc2ni_immers_freeze_tend,ncshdc,    &
   qrcol,nr_collect_tend,qr2qi_immers_freeze_tend,nr2ni_immers_freeze_tend,nr_ice_shed_tend,    &
   qi2qr_melt_tend,ni2nr_melt_tend,qi2qv_sublim_tend,qidep,qinuc,ni_nucleat_tend,ni_selfcollect_tend,ni_sublim_tend,qiberg,    &
   inv_exner,latent_heat_sublim,latent_heat_fusion,    &
   do_predict_nc,log_wetgrowth,dt,nmltratio,rho_qm_cloud,    &
   th_atm,qv,qi,ni,qm,bm,qc,nc,qr,nr)

   !-- ice-phase dependent processes:
   implicit none

   real(rtype), intent(in) :: qc2qi_hetero_freeze_tend
   real(rtype), intent(in) :: qccol
   real(rtype), intent(in) :: qc2qr_ice_shed_tend
   real(rtype), intent(in) :: nc_collect_tend
   real(rtype), intent(in) :: nc2ni_immers_freeze_tend
   real(rtype), intent(in) :: ncshdc

   real(rtype), intent(in) :: qrcol
   real(rtype), intent(in) :: nr_collect_tend
   real(rtype), intent(in) :: qr2qi_immers_freeze_tend
   real(rtype), intent(in) :: nr2ni_immers_freeze_tend
   real(rtype), intent(in) :: nr_ice_shed_tend

   real(rtype), intent(in) :: qi2qr_melt_tend
   real(rtype), intent(in) :: ni2nr_melt_tend
   real(rtype), intent(in) :: qi2qv_sublim_tend
   real(rtype), intent(in) :: qidep
   real(rtype), intent(in) :: qinuc
   real(rtype), intent(in) :: ni_nucleat_tend
   real(rtype), intent(in) :: ni_selfcollect_tend
   real(rtype), intent(in) :: ni_sublim_tend
   real(rtype), intent(in) :: qiberg
   real(rtype), intent(in) :: inv_exner
   real(rtype), intent(in) :: latent_heat_fusion
   real(rtype), intent(in) :: latent_heat_sublim

   logical(btype), intent(in) :: do_predict_nc
   logical(btype), intent(in) :: log_wetgrowth
   real(rtype), intent(in) :: dt
   real(rtype), intent(in) :: nmltratio
   real(rtype), intent(in) :: rho_qm_cloud

   real(rtype), intent(inout) :: th_atm
   real(rtype), intent(inout) :: qv
   real(rtype), intent(inout) :: qc
   real(rtype), intent(inout) :: nc
   real(rtype), intent(inout) :: qr
   real(rtype), intent(inout) :: nr
   real(rtype), intent(inout) :: qi
   real(rtype), intent(inout) :: ni
   real(rtype), intent(inout) :: qm
   real(rtype), intent(inout) :: bm

   real(rtype) :: dum

   qc = qc + (-qc2qi_hetero_freeze_tend-qccol-qc2qr_ice_shed_tend-qiberg)*dt
   if (do_predict_nc) then
      nc = nc + (-nc_collect_tend-nc2ni_immers_freeze_tend)*dt
   endif
   qr = qr + (-qrcol+qi2qr_melt_tend-qr2qi_immers_freeze_tend+qc2qr_ice_shed_tend)*dt

   ! apply factor to source for rain number from melting of ice, (ad-hoc
   ! but accounts for rapid evaporation of small melting ice particles)
   nr = nr + (-nr_collect_tend-nr2ni_immers_freeze_tend+nmltratio*ni2nr_melt_tend+nr_ice_shed_tend+ncshdc)*dt

   if (qi.ge.qsmall) then
      ! add sink terms, assume density stays constant for sink terms
      bm = bm - ((qi2qv_sublim_tend+qi2qr_melt_tend)/qi)*dt*bm
      qm = qm - ((qi2qv_sublim_tend+qi2qr_melt_tend)*qm/qi)*dt
      qi = qi - (qi2qv_sublim_tend+qi2qr_melt_tend)*dt
   endif

   dum = (qrcol+qccol+qr2qi_immers_freeze_tend+qc2qi_hetero_freeze_tend)*dt
   qi = qi + (qidep+qinuc+qiberg)*dt + dum
   qm = qm + dum

   bm = bm + (qrcol*inv_rho_rimeMax+qccol/rho_qm_cloud+(qr2qi_immers_freeze_tend+ &
        qc2qi_hetero_freeze_tend)*inv_rho_rimeMax)*dt

   ni = ni + (ni_nucleat_tend-ni2nr_melt_tend-ni_sublim_tend-ni_selfcollect_tend &
        +nr2ni_immers_freeze_tend+nc2ni_immers_freeze_tend)*dt

   !PMC nCat deleted interactions_loop

   if (qm.lt.0._rtype) then
      qm = 0._rtype
      bm = 0._rtype
   endif

   ! densify under wet growth
   ! -- to be removed post-v2.1.  Densification automatically happens
   !    during wet growth due to parameterized rime density --
   if (log_wetgrowth) then
      qm = qi
      bm = qm*inv_rho_rimeMax
   endif

   ! densify in above freezing conditions and melting
   ! -- future work --
   !   Ideally, this will be treated with the predicted liquid fraction in ice.
   !   Alternatively, it can be simplified by tending qm -- qi
   !   and bm such that rho_rim (qm/bm) --> rho_liq during melting.
   ! ==

   qv = qv + (-qidep+qi2qv_sublim_tend-qinuc)*dt

   th_atm = th_atm + inv_exner*((qidep-qi2qv_sublim_tend+qinuc)*latent_heat_sublim*inv_cp +(qrcol+qccol+   &
       qc2qi_hetero_freeze_tend+qr2qi_immers_freeze_tend-qi2qr_melt_tend+qiberg)* latent_heat_fusion*inv_cp)*dt
end subroutine update_prognostic_ice

subroutine update_prognostic_liquid(qc2qr_accret_tend,nc_accret_tend,qc2qr_autoconv_tend,nc2nr_autoconv_tend, &
     ncautr,nc_selfcollect_tend, qr2qv_evap_tend,nr_evap_tend,nr_selfcollect_tend,         &
    do_predict_nc, do_prescribed_CCN, inv_rho,inv_exner,latent_heat_vapor,dt,                                      &
    th_atm,qv,qc,nc,qr,nr)

   !-- warm-phase only processes:
   implicit none

   real(rtype), intent(in) :: qc2qr_accret_tend
   real(rtype), intent(in) :: nc_accret_tend
   real(rtype), intent(in) :: qc2qr_autoconv_tend
   real(rtype), intent(in) :: nc2nr_autoconv_tend
   real(rtype), intent(in) :: ncautr
   real(rtype), intent(in) :: nc_selfcollect_tend
   real(rtype), intent(in) :: qr2qv_evap_tend
   real(rtype), intent(in) :: nr_evap_tend
   real(rtype), intent(in) :: nr_selfcollect_tend


   logical(btype), intent(in) :: do_predict_nc, do_prescribed_CCN
   real(rtype), intent(in) :: inv_rho
   real(rtype), intent(in) :: inv_exner
   real(rtype), intent(in) :: latent_heat_vapor
   real(rtype), intent(in) :: dt

   real(rtype), intent(inout) :: th_atm
   real(rtype), intent(inout) :: qv
   real(rtype), intent(inout) :: qc
   real(rtype), intent(inout) :: nc
   real(rtype), intent(inout) :: qr
   real(rtype), intent(inout) :: nr

   qc = qc + (-qc2qr_accret_tend-qc2qr_autoconv_tend)*dt
   qr = qr + (qc2qr_accret_tend+qc2qr_autoconv_tend-qr2qv_evap_tend)*dt

   if (do_predict_nc .or. do_prescribed_CCN) then
      nc = nc + (-nc_accret_tend-nc2nr_autoconv_tend+nc_selfcollect_tend)*dt
   else
      nc = nccnst*inv_rho
   endif
   if (iparam.eq.1 .or. iparam.eq.2) then
      nr = nr + (0.5_rtype*nc2nr_autoconv_tend-nr_selfcollect_tend-nr_evap_tend)*dt
   else
      nr = nr + (ncautr-nr_selfcollect_tend-nr_evap_tend)*dt
   endif

   qv = qv + qr2qv_evap_tend*dt
   th_atm = th_atm + inv_exner*(-qr2qv_evap_tend*latent_heat_vapor*    &
        inv_cp)*dt

end subroutine update_prognostic_liquid



subroutine ice_deposition_sublimation(qi_incld,ni_incld,t_atm,    &
qv_sat_l,qv_sat_i,epsi,abi,qv,    &
qidep,qi2qv_sublim_tend,ni_sublim_tend,qiberg)

   implicit none

   real(rtype), intent(in)  :: qi_incld
   real(rtype), intent(in)  :: ni_incld
   real(rtype), intent(in)  :: t_atm
   real(rtype), intent(in)  :: qv_sat_l
   real(rtype), intent(in)  :: qv_sat_i
   real(rtype), intent(in)  :: epsi
   real(rtype), intent(in)  :: abi
   real(rtype), intent(in)  :: qv
   real(rtype), intent(out) :: qidep
   real(rtype), intent(out) :: qi2qv_sublim_tend
   real(rtype), intent(out) :: ni_sublim_tend
   real(rtype), intent(out) :: qiberg

   real(rtype) :: oabi

   oabi = 1._rtype/abi
   if (qi_incld>=qsmall) then
      !Compute deposition/sublimation
      qidep = epsi * oabi * (qv - qv_sat_i)
      !Split into deposition or sublimation.
      if (t_atm < T_zerodegc .and. qidep>0._rtype) then
         qi2qv_sublim_tend=0._rtype
      else
      ! make qi2qv_sublim_tend positive for consistency with other evap/sub processes
         qi2qv_sublim_tend=-min(qidep,0._rtype)
         qidep=0._rtype
      end if
      !sublimation occurs @ any T. Not so for berg.
      if (t_atm < T_zerodegc) then
         !Compute bergeron rate assuming cloud for whole step.
         qiberg = max(epsi*oabi*(qv_sat_l - qv_sat_i), 0._rtype)
      else !T>frz
         qiberg=0._rtype
      end if !T<frz
      ni_sublim_tend = qi2qv_sublim_tend*(ni_incld/qi_incld)
   else
      qiberg = 0._rtype
      qidep  = 0._rtype
      qi2qv_sublim_tend  = 0._rtype
      ni_sublim_tend  = 0._rtype
   end if

   return

end subroutine ice_deposition_sublimation

subroutine rain_evap_tscale_weight(dt_over_tau,weight)
  !Returns weighting between 0 and 1 for how much of the instantaneous
  !evaporation rate and how much of the equilibrium evaporation rate to
  !blend to get the timestep-average rain evaporation rate

  real(rtype), intent(in) :: dt_over_tau  !microphysics timestep divided by effective evap timescale
  real(rtype), intent(out) :: weight

  !expm1 is exp(x)-1. This impl is more accurate than exp near x=0.
  weight= -bfb_expm1(-dt_over_tau)/dt_over_tau

  return
end subroutine rain_evap_tscale_weight

subroutine rain_evap_equilib_tend(A_c,ab,tau_eff,tau_r, tend)
  !In equilibrium, the total evaporation must balance the tendency A_c from
  !all other processes. The rain evaporation is the fraction (1/tau_r)/(1/tau_eff)
  !of the total tendency and ab corrects for saturation changes due to evaporative
  !cooling.

  real(rtype), intent(in) :: A_c, ab, tau_eff, tau_r
  real(rtype), intent(out) :: tend

  !sign convention: Negative A_c causes a supersaturation deficit which needs to be removed
  !by evaporation (which is signed positive when active) to maintain equilibrium. Thus need
  !a negative sign here since other terms are always positive.
  tend = -A_c/ab*tau_eff/tau_r

  return
end subroutine rain_evap_equilib_tend

subroutine rain_evap_instant_tend(ssat_r, ab, tau_r,tend)
  !The instantaneous rain evap tendency is just the absolute supersaturation
  !ssat_r divided by the supersaturation removal timescale for rain tau_r
  !corrected for the effect of evaporative cooling on saturation ab.

  real(rtype), intent(in) :: ssat_r, ab, tau_r
  real(rtype), intent(out) :: tend

  !sign convention: ssat_r must be <0 for evap, other terms are always positive,
  !and we want evap rate positive... so put a minus sign in front.

  tend = -ssat_r/(ab*tau_r)

  return
end subroutine rain_evap_instant_tend


subroutine evaporate_rain(qr_incld,qc_incld,nr_incld,qi_incld, &
cld_frac_l,cld_frac_r,qv,qv_prev,qv_sat_l,qv_sat_i, &
ab,abi,epsr,epsi_tot,t,t_prev,latent_heat_sublim,dqsdt,dt, &
qr2qv_evap_tend,nr_evap_tend)

  !Evaporation is basically (qv - sv_sat)/(tau_eff*ab) where tau_eff
  !is the total effective supersaturation removal timescale
  !and ab is the psychrometric correction for condensational heating
  !changing qv_sat. This formulation depends sensitively on ssat_r, which
  !can change rapidly within a timestep because liquid saturation
  !adjustment has a relaxation timescale of seconds. For accuracy and
  !stability, we analytically integrate ssat_r over the timestep under
  !the simplifying assumption that all processes other than saturation
  !relaxation are a constant source/sink term A_c. See Morrison+Milbrandt 2015
  !https://doi.org/10.1175/JAS-D-14-0065.1 and Morrison+Grabowski 2008
  !https://doi.org/10.1175/2007JAS2374.1 for details.

   implicit none

   real(rtype), intent(in)  :: qr_incld
   real(rtype), intent(in)  :: qc_incld
   real(rtype), intent(in)  :: nr_incld
   real(rtype), intent(in)  :: qi_incld
   real(rtype), intent(in)  :: cld_frac_l
   real(rtype), intent(in)  :: cld_frac_r
   real(rtype), intent(in)  :: qv_sat_l,qv_sat_i
   real(rtype), intent(in)  :: ab,abi
   real(rtype), intent(in)  :: epsr,epsi_tot
   real(rtype), intent(in)  :: qv,qv_prev
   real(rtype), intent(in)  :: t,t_prev,latent_heat_sublim,dqsdt,dt
   real(rtype), intent(out) :: qr2qv_evap_tend
   real(rtype), intent(out) :: nr_evap_tend
   real(rtype) :: cld_frac, eps_eff, tau_eff, tau_r, ssat_r, A_c, inv_dt
   real(rtype) :: equilib_evap_tend, tscale_weight, instant_evap_tend

   !Initialize variables
   qr2qv_evap_tend = 0.0_rtype
   nr_evap_tend = 0.0_rtype
   inv_dt=1._rtype/dt

   !Compute absolute supersaturation.
   !Ignore the difference between clear-sky and cell-ave qv and T
   !because micro lacks the info to reliably reconstruct macrophys
   !subgrid variability
   ssat_r = qv - qv_sat_l !absolute supersaturation

   !Cloud fraction in clear-sky conditions has been set to mincld
   !to avoid divide-by-zero problems. Because rain evap only happens
   !in rainy portions outside cloud, setting clear-sky cloud fraction
   !to mincld reduces evaporating area. We fix that here by computing
   !a temporary cloud fraction which is zero if cloud condensate is small.
   if (qc_incld + qi_incld < 1.e-6_rtype) then
         cld_frac = 0._rtype
   else
         cld_frac = cld_frac_l
   end if

   !Only evaporate in the rainy area outside cloud when subsaturated
   !Note: ignoring case where cell initially supersaturated but other processes would make
   !it subsaturated within 1 timestep.
   if (cld_frac_r > cld_frac .and. ssat_r<0._rtype .and. qr_incld >= qsmall ) then

      !Compute total effective inverse saturation removal timescale eps_eff
      !qc saturation is handled by macrophysics so the qc saturation removal timescale is
      !not included here. Below freezing, eps_eff is the sum of the inverse saturation
      !removal timescales for liquid and ice. The ice term has extra scaling terms to convert
      !it from being relative to ice to liquid instead. See Eq C3 of Morrison+Milbrandt 2015
      !https://doi.org/10.1175/JAS-D-14-0065.1
      if (t < 273.15_rtype) then
         eps_eff   = epsr + epsi_tot*(1.0_rtype + latent_heat_sublim*inv_cp*dqsdt)/abi
      else
         eps_eff   = epsr
      endif

      !Set lower bound on eps_eff to prevent division by zero
      eps_eff  = max(1.e-20_rtype,eps_eff)
      tau_eff = 1.0_rtype/eps_eff

      !Compute the constant source/sink term A_c for analytic integration. See Eq C4 in
      !Morrison+Milbrandt 2015 https://doi.org/10.1175/JAS-D-14-0065.1
      if (t < 273.15_rtype) then
         A_c = (qv - qv_prev)*inv_dt - dqsdt*(t-t_prev)*inv_dt - (qv_sat_l - qv_sat_i)* &
               (1.0_rtype + latent_heat_sublim*inv_cp*dqsdt)/abi*epsi_tot
      else
         A_c = (qv - qv_prev)*inv_dt - dqsdt*(t-t_prev)*inv_dt
      endif

      !Now compute evap rate

      !note that qr_incld<qsmall => qr2qv_evap_tend already initialized to zero above.

      !If there's negligible qr and conditions are subsaturated, evaporate all qr
      if (qr_incld < 1e-12_rtype .and. qv/qv_sat_l < 0.999_rtype) then
         qr2qv_evap_tend = qr_incld*inv_dt

      !If sizable qr, compute tend.
      else
         !Timestep-averaged evap can be written as the weighted average of instantaneous
         !and equilibrium evap rates with weighting tscale_weight. L'Hospital's rule
         !shows tscale_weight is 1 in the limit of small dt. It approaches 0 as dt
         !gets big.
         call rain_evap_tscale_weight(dt/tau_eff,tscale_weight)

         !tau_r is only used in this "else" branch so only define it here.
         !outside this branch qr_incld could be < qsmall, in which case epsr=0.
         tau_r = 1._rtype/epsr

         !in limit of very long timescales, evap must balance A_c.
         !(1/tau_r)/(1/tau_eff) is the fraction of this total tendency assigned to rain
         !Will be >0 if A_c>0: increased supersat from other procs must be balanced by
         !evaporation to stay in equilibrium.
         call  rain_evap_equilib_tend(A_c,ab,tau_eff,tau_r,equilib_evap_tend)

         !in limit of short timesteps, evap can be calculated from ssat_r at the
         !beginning of the timestep
         !ssat_r<0 when evap occurs and evap_tend is positive when evaporating, so added
         !neg in front
         call  rain_evap_instant_tend(ssat_r, ab, tau_r, instant_evap_tend)

         qr2qv_evap_tend = instant_evap_tend*tscale_weight &
              + equilib_evap_tend*(1._rtype-tscale_weight)

      end if

      !Limit evap from exceeding saturation deficit. Analytic integration
      !would prevent this from happening if A_c was part of microphysics
      !timestepping, but it isn't.
      qr2qv_evap_tend = min(qr2qv_evap_tend,-ssat_r*inv_dt/ab)

      !To maintain equilibrium, the equilibrium evaporation tendency must be
      !negative (adding mass) if A_c (other processes) are losing mass. We don't
      !allow rain evap to also condense by forcing qr2qv_evap_tend to be positive
      qr2qv_evap_tend = max(0._rtype, qr2qv_evap_tend)

      !We can't evaporate more rain mass than we had to start with
      !Sanity check: We're applying to rainy region outside cloud here because
      !qr inside cloud should be protected from evap. Conversion to rainy-area
      !ave just below scales by (cldfrac_r - cld_frac)/cldfrac_r < 1 so
      !total qr isn't pushed negative.
      qr2qv_evap_tend = min(qr2qv_evap_tend,qr_incld*inv_dt)

      !Evap rate so far is an average over the rainy area outside clouds.
      !Turn this into an average over the entire raining area
      qr2qv_evap_tend = qr2qv_evap_tend*(cld_frac_r-cld_frac)/cld_frac_r

      !Let nr remove drops proportionally to mass change
      nr_evap_tend = qr2qv_evap_tend*(nr_incld/qr_incld)


   end if !cld_frac_r>cldfrac and ssat_r<0

   return

end subroutine evaporate_rain

subroutine get_time_space_phys_variables( &
t_atm,pres,rho,latent_heat_vapor,latent_heat_sublim,qv_sat_l,qv_sat_i, &
mu,dv,sc,dqsdt,dqsidt,ab,abi,kap,eii)

   implicit none

   real(rtype), intent(in)  :: t_atm
   real(rtype), intent(in)  :: pres
   real(rtype), intent(in)  :: rho
   real(rtype), intent(in)  :: latent_heat_vapor
   real(rtype), intent(in)  :: latent_heat_sublim
   real(rtype), intent(in)  :: qv_sat_l
   real(rtype), intent(in)  :: qv_sat_i
   real(rtype), intent(out) :: mu
   real(rtype), intent(out) :: dv
   real(rtype), intent(out) :: sc
   real(rtype), intent(out) :: dqsdt
   real(rtype), intent(out) :: dqsidt
   real(rtype), intent(out) :: ab
   real(rtype), intent(out) :: abi
   real(rtype), intent(out) :: kap
   real(rtype), intent(out) :: eii

   real(rtype) :: dum

   !time/space varying physical variables
   mu     = 1.496e-6_rtype*bfb_pow(t_atm,1.5_rtype)/(t_atm+120._rtype)
   dv     = 8.794e-5_rtype*bfb_pow(t_atm,1.81_rtype)/pres
   sc     = mu/(rho*dv)
   dum    = 1._rtype/(rv*bfb_square(t_atm))
   dqsdt  = latent_heat_vapor*qv_sat_l*dum
   dqsidt = latent_heat_sublim*qv_sat_i*dum
   ab     = 1._rtype+dqsdt*latent_heat_vapor*inv_cp
   abi    = 1._rtype+dqsidt*latent_heat_sublim*inv_cp
   kap    = 1.414e+3_rtype*mu

   ! very simple temperature dependent aggregation efficiency
   if (t_atm.lt.253.15_rtype) then
      eii=0.1_rtype
   else if (t_atm.ge.253.15_rtype.and.t_atm.lt.268.15_rtype) then
      eii=0.1_rtype+(t_atm-253.15_rtype)/15._rtype*0.9_rtype  ! linear ramp from 0.1 to 1 between 253.15 and 268.15 K
   else
      eii=1._rtype
   end if

   return

end subroutine get_time_space_phys_variables

subroutine cloud_sedimentation(kts,kte,ktop,kbot,kdir,   &
   qc_incld,rho,inv_rho,cld_frac_l,acn,inv_dz,&
   dt,inv_dt,dnu,do_predict_nc, &
   qc, nc, nc_incld,mu_c,lamc,precip_liq_surf,qc_tend,nc_tend)

   implicit none
   integer, intent(in) :: kts, kte
   integer, intent(in) :: ktop, kbot, kdir

   real(rtype), intent(in), dimension(kts:kte) :: rho
   real(rtype), intent(in), dimension(kts:kte) :: inv_rho
   real(rtype), intent(in), dimension(kts:kte) :: cld_frac_l
   real(rtype), intent(in), dimension(kts:kte) :: acn
   real(rtype), intent(in), dimension(kts:kte) :: inv_dz
   real(rtype), intent(in) :: dt
   real(rtype), intent(in) :: inv_dt
   real(rtype), dimension(:), intent(in) :: dnu
   logical(btype), intent(in) :: do_predict_nc

   real(rtype), intent(inout), dimension(kts:kte), target :: qc
   real(rtype), intent(inout), dimension(kts:kte), target :: nc
   real(rtype), intent(inout), dimension(kts:kte) :: qc_incld
   real(rtype), intent(inout), dimension(kts:kte) :: nc_incld
   real(rtype), intent(inout), dimension(kts:kte) :: mu_c
   real(rtype), intent(inout), dimension(kts:kte) :: lamc
   real(rtype), intent(inout) :: precip_liq_surf
   real(rtype), intent(inout), dimension(kts:kte) :: qc_tend
   real(rtype), intent(inout), dimension(kts:kte) :: nc_tend

   logical(btype) :: log_qxpresent
   integer :: k
   integer :: k_qxtop, k_qxbot
   integer, parameter :: num_arrays = 2
   type(realptr), dimension(num_arrays) :: vs, fluxes, qnr

   real(rtype) :: dt_left
   real(rtype) :: prt_accum
   real(rtype) :: Co_max
   real(rtype) :: nu
   real(rtype), dimension(kts:kte), target :: V_qc
   real(rtype), dimension(kts:kte), target :: V_nc
   real(rtype), dimension(kts:kte), target :: flux_qx
   real(rtype), dimension(kts:kte), target :: flux_nx

   real(rtype) :: tmp1, tmp2, dum

   k_qxtop = kbot
   log_qxpresent = .false.

   vs(1)%p => V_qc
   vs(2)%p => V_nc
   fluxes(1)%p => flux_qx
   fluxes(2)%p => flux_nx
   qnr(1)%p => qc
   qnr(2)%p => nc

   !find top, determine qxpresent
   do k = ktop,kbot,-kdir
      if (qc(k).ge.qsmall) then
         log_qxpresent = .true.
         k_qxtop = k
         exit
      endif
   enddo

   qc_present: if (log_qxpresent) then

      dt_left   = dt  !time remaining for sedi over full model (mp) time step
      prt_accum = 0._rtype  !precip rate for individual category

      !find bottom
      do k = kbot,k_qxtop,kdir
         if (qc(k).ge.qsmall) then
            k_qxbot = k
            exit
         endif
      enddo

      two_moment: if (do_predict_nc) then  !2-moment cloud:
         substep_sedi_c2: do while (dt_left.gt.1.e-4_rtype)

            Co_max = 0._rtype
            V_qc = 0._rtype
            V_nc = 0._rtype

            kloop_sedi_c2: do k = k_qxtop,k_qxbot,-kdir

               qc_notsmall_c2: if (qc_incld(k)>qsmall) then
                  !-- compute Vq, Vn
                  call get_cloud_dsd2(qc_incld(k),nc_incld(k),mu_c(k),rho(k),nu,dnu,   &
                       lamc(k),tmp1,tmp2)

                  !get_cloud_dsd2 keeps the drop-size distribution within reasonable
                  !bounds by modifying nc_incld. The next line maintains consistency
                  !between nc_incld and nc
                  nc(k) = nc_incld(k)*cld_frac_l(k)

                  dum = 1._rtype / bfb_pow(lamc(k), bcn)
                  V_qc(k) = acn(k)*bfb_gamma(4._rtype+bcn+mu_c(k))*dum/(bfb_gamma(mu_c(k)+4._rtype))
                  V_nc(k) = acn(k)*bfb_gamma(1._rtype+bcn+mu_c(k))*dum/(bfb_gamma(mu_c(k)+1._rtype))

               endif qc_notsmall_c2
               Co_max = max(Co_max, V_qc(k)*dt_left*inv_dz(k))

            enddo kloop_sedi_c2

            call generalized_sedimentation(kts, kte, kdir, k_qxtop, k_qxbot, kbot, Co_max, dt_left, &
                 prt_accum, inv_dz, inv_rho, rho, num_arrays, vs, fluxes, qnr)

            !Update _incld values with end-of-step cell-ave values
            !Note that cld_frac_l is set in interface to have min of mincld=1e-4
            !so dividing by it is fine.
            qc_incld(:) = qc(:)/cld_frac_l(:)
            nc_incld(:) = nc(:)/cld_frac_l(:)

         enddo substep_sedi_c2
      else
         substep_sedi_c1: do while (dt_left.gt.1.e-4_rtype)

            Co_max  = 0._rtype
            V_qc = 0._rtype

            kloop_sedi_c1: do k = k_qxtop,k_qxbot,-kdir
               qc_notsmall_c1: if (qc_incld(k)>qsmall) then
                  call get_cloud_dsd2(qc_incld(k),nc_incld(k),mu_c(k),rho(k),nu,dnu,   &
                       lamc(k),tmp1,tmp2)

                  !get_cloud_dsd2 keeps the drop-size distribution within reasonable
                  !bounds by modifying nc_incld. The next line maintains consistency
                  !between nc_incld and nc
                  nc(k) = nc_incld(k)*cld_frac_l(k)

                  dum = 1._rtype / bfb_pow(lamc(k), bcn)
                  V_qc(k) = acn(k)*bfb_gamma(4._rtype+bcn+mu_c(k))*dum/(bfb_gamma(mu_c(k)+4._rtype))
               endif qc_notsmall_c1

               Co_max = max(Co_max, V_qc(k)*dt_left*inv_dz(k))
            enddo kloop_sedi_c1

            call generalized_sedimentation(kts, kte, kdir, k_qxtop, k_qxbot, kbot, Co_max, dt_left, &
                 prt_accum, inv_dz, inv_rho, rho, 1, vs, fluxes, qnr)

            !Update _incld values with end-of-step cell-ave values
            !Note that cld_frac_l is set in interface to have min of mincld=1e-4
            !so dividing by it is fine.
            qc_incld(:) = qc(:)/cld_frac_l(:)
            nc_incld(:) = nc(:)/cld_frac_l(:)

         enddo substep_sedi_c1

      endif two_moment

      ! JGF: Is precip_liq_surf intended to be inout or just out? Inconsistent with rain and ice sed.
      precip_liq_surf = prt_accum*inv_rho_h2o*inv_dt  !note, contribution from rain is added below

   endif qc_present

   qc_tend(:) = ( qc(:) - qc_tend(:) ) * inv_dt ! Liq. sedimentation tendency, measure
   nc_tend(:) = ( nc(:) - nc_tend(:) ) * inv_dt ! Liq. # sedimentation tendency, measure

end subroutine cloud_sedimentation

subroutine rain_sedimentation(kts,kte,ktop,kbot,kdir,   &
   qr_incld,rho,inv_rho,rhofacr,cld_frac_r,inv_dz,dt,inv_dt,  &
   qr,nr,nr_incld,mu_r,lamr,precip_liq_surf,precip_liq_flux,qr_tend,nr_tend)

   implicit none
   integer, intent(in) :: kts, kte
   integer, intent(in) :: ktop, kbot, kdir

   real(rtype), intent(in), dimension(kts:kte) :: rho
   real(rtype), intent(in), dimension(kts:kte) :: inv_rho
   real(rtype), intent(in), dimension(kts:kte) :: rhofacr
   real(rtype), intent(in), dimension(kts:kte) :: cld_frac_r
   real(rtype), intent(in), dimension(kts:kte) :: inv_dz
   real(rtype), intent(in) :: dt
   real(rtype), intent(in) :: inv_dt

   real(rtype), intent(inout), target, dimension(kts:kte) :: qr
   real(rtype), intent(inout), target, dimension(kts:kte) :: nr
   real(rtype), intent(inout), dimension(kts:kte) :: qr_incld
   real(rtype), intent(inout), dimension(kts:kte) :: nr_incld
   real(rtype), intent(inout), dimension(kts:kte) :: mu_r
   real(rtype), intent(inout), dimension(kts:kte) :: lamr
   real(rtype), intent(inout) :: precip_liq_surf
   real(rtype), intent(inout), dimension(kts:kte+1) :: precip_liq_flux
   real(rtype), intent(inout), dimension(kts:kte) :: qr_tend
   real(rtype), intent(inout), dimension(kts:kte) :: nr_tend

   logical(btype) :: log_qxpresent
   integer :: k
   integer :: k_qxtop, k_qxbot
   integer, parameter :: num_arrays = 2
   type(realptr), dimension(num_arrays) :: vs, fluxes, qnr

   real(rtype) :: dt_left
   real(rtype) :: prt_accum
   real(rtype) :: Co_max
   real(rtype), dimension(kts:kte), target :: V_qr
   real(rtype), dimension(kts:kte), target :: V_nr
   real(rtype), dimension(kts:kte), target :: flux_qx
   real(rtype), dimension(kts:kte), target :: flux_nx

   vs(1)%p => V_qr
   vs(2)%p => V_nr
   fluxes(1)%p => flux_qx
   fluxes(2)%p => flux_nx
   qnr(1)%p => qr
   qnr(2)%p => nr

   k_qxtop = kbot
   log_qxpresent = .false.

   !find top, determine qxpresent
   do k = ktop,kbot,-kdir
      if (qr(k).ge.qsmall) then
         log_qxpresent = .true.
         k_qxtop = k
         exit
      endif !
   enddo

   qr_present: if (log_qxpresent) then

      dt_left   = dt  !time remaining for sedi over full model (mp) time step
      prt_accum = 0._rtype  !precip rate for individual category

      !find bottom
      do k = kbot,k_qxtop,kdir
         if (qr(k).ge.qsmall) then
            k_qxbot = k
            exit
         endif
      enddo

      substep_sedi_r: do while (dt_left.gt.1.e-4_rtype)

         Co_max = 0._rtype
         V_qr = 0._rtype
         V_nr = 0._rtype

         kloop_sedi_r1: do k = k_qxtop,k_qxbot,-kdir

            qr_notsmall_r1: if (qr_incld(k)>qsmall) then

               call compute_rain_fall_velocity(qr_incld(k), rhofacr(k), nr_incld(k), &
                    mu_r(k), lamr(k), V_qr(k), V_nr(k))

               !in compute_rain_fall_velocity, get_rain_dsd2 keeps the drop-size
               !distribution within reasonable bounds by modifying nr_incld.
               !The next line maintains consistency between nr_incld and nr.
               nr(k) = nr_incld(k)*cld_frac_r(k)

            endif qr_notsmall_r1

            Co_max = max(Co_max, V_qr(k)*dt_left*inv_dz(k))
            !            Co_max = max(Co_max, max(V_nr(k),V_qr(k))*dt_left*inv_dz(i,k))

         enddo kloop_sedi_r1

         call generalized_sedimentation(kts, kte, kdir, k_qxtop, k_qxbot, kbot, Co_max, dt_left, &
              prt_accum, inv_dz, inv_rho, rho, num_arrays, vs, fluxes, qnr)

         !-- AaronDonahue, precip_liq_flux output
         do k = k_qxbot,k_qxtop,kdir
            precip_liq_flux(k+1) = precip_liq_flux(k+1) + flux_qx(k) ! AaronDonahue
         enddo

         !Update _incld values with end-of-step cell-ave values
         !Note that cld_frac_r is set in interface to have min of mincld=1e-4
         !so dividing by it is fine.
         qr_incld(:) = qr(:)/cld_frac_r(:)
         nr_incld(:) = nr(:)/cld_frac_r(:)

      enddo substep_sedi_r

      precip_liq_surf = precip_liq_surf + prt_accum*inv_rho_h2o*inv_dt

   endif qr_present

   qr_tend(:) = ( qr(:) - qr_tend(:) ) * inv_dt ! Rain sedimentation tendency, measure
   nr_tend(:) = ( nr(:) - nr_tend(:) ) * inv_dt ! Rain # sedimentation tendency, measure

end subroutine rain_sedimentation

subroutine compute_rain_fall_velocity(qr_incld, rhofacr, nr_incld, mu_r, lamr, V_qr, V_nr)

   real(rtype), intent(in) :: qr_incld
   real(rtype), intent(in) :: rhofacr
   real(rtype), intent(inout) :: nr_incld
   real(rtype), intent(out) :: mu_r
   real(rtype), intent(out) :: lamr
   real(rtype), intent(out) :: V_qr
   real(rtype), intent(out) :: V_nr

   real(rtype) :: tmp1, tmp2, dum1, dum2, inv_dum3, rdumii, rdumjj
   integer :: dumii, dumjj

   !Compute Vq, Vn:

   call get_rain_dsd2(qr_incld,nr_incld,mu_r,lamr,tmp1,tmp2)

   call find_lookupTable_indices_3(dumii,dumjj,dum1,rdumii,rdumjj,inv_dum3,mu_r,lamr)

   !mass-weighted fall speed:

   dum1 = vm_table_vals(dumii,dumjj)+(rdumii-real(dumii))*                       &
      (vm_table_vals(dumii+1,dumjj)-vm_table_vals(dumii,dumjj))       !at mu_r
   dum2 = vm_table_vals(dumii,dumjj+1)+(rdumii-real(dumii))*                     &
      (vm_table_vals(dumii+1,dumjj+1)-vm_table_vals(dumii,dumjj+1))   !at mu_r+1

   V_qr = dum1 + (rdumjj-real(dumjj))*(dum2-dum1)         !interpolated
   V_qr = V_qr*rhofacr                                    !corrected for air density

   ! number-weighted fall speed:
   dum1 = vn_table_vals(dumii,dumjj)+(rdumii-real(dumii))*                       &
      (vn_table_vals(dumii+1,dumjj)-vn_table_vals(dumii,dumjj))       !at mu_r
   dum2 = vn_table_vals(dumii,dumjj+1)+(rdumii-real(dumii))*                     &
      (vn_table_vals(dumii+1,dumjj+1)-vn_table_vals(dumii,dumjj+1))   !at mu_r+1

   V_nr = dum1+(rdumjj-real(dumjj))*(dum2-dum1)            !interpolated
   V_nr = V_nr*rhofacr               !corrected for air density
end subroutine compute_rain_fall_velocity

subroutine ice_sedimentation(kts,kte,ktop,kbot,kdir,    &
   rho,inv_rho,rhofaci,cld_frac_i,inv_dz,dt,inv_dt,  &
   qi,qi_incld,ni,qm,qm_incld,bm,bm_incld,ni_incld,precip_ice_surf,qi_tend,ni_tend)

   implicit none
   integer, intent(in) :: kts, kte
   integer, intent(in) :: ktop, kbot, kdir

   real(rtype), intent(in), dimension(kts:kte) :: rho
   real(rtype), intent(in), dimension(kts:kte) :: inv_rho
   real(rtype), intent(in), dimension(kts:kte) :: rhofaci
   real(rtype), intent(in), dimension(kts:kte) :: cld_frac_i
   real(rtype), intent(in), dimension(kts:kte) :: inv_dz
   real(rtype), intent(in) :: dt
   real(rtype), intent(in) :: inv_dt

   real(rtype), intent(inout), dimension(kts:kte), target :: qi
   real(rtype), intent(inout), dimension(kts:kte) :: qi_incld
   real(rtype), intent(inout), dimension(kts:kte), target :: ni
   real(rtype), intent(inout), dimension(kts:kte) :: ni_incld
   real(rtype), intent(inout), dimension(kts:kte), target :: qm
   real(rtype), intent(inout), dimension(kts:kte) :: qm_incld
   real(rtype), intent(inout), dimension(kts:kte), target :: bm
   real(rtype), intent(inout), dimension(kts:kte) :: bm_incld

   real(rtype), intent(inout) :: precip_ice_surf
   real(rtype), intent(inout), dimension(kts:kte) :: qi_tend
   real(rtype), intent(inout), dimension(kts:kte) :: ni_tend

   logical(btype) :: log_qxpresent
   integer :: k
   integer :: k_qxtop, k_qxbot
   integer, parameter :: num_arrays = 4
   type(realptr), dimension(num_arrays) :: vs, fluxes, qnr

   real(rtype) :: dt_left
   real(rtype) :: prt_accum
   real(rtype) :: Co_max
   real(rtype) :: rhop
   real(rtype), dimension(kts:kte), target :: V_qit
   real(rtype), dimension(kts:kte), target :: V_nit
   real(rtype), dimension(kts:kte), target :: flux_nit
   real(rtype), dimension(kts:kte), target :: flux_bir
   real(rtype), dimension(kts:kte), target :: flux_qir
   real(rtype), dimension(kts:kte), target :: flux_qit
   real(rtype) :: table_val_ni_fallspd ! number-weighted fallspeed            See lines  731 -  808  uns
   real(rtype) :: table_val_qi_fallspd ! mass-weighted fallspeed              See lines  731 -  808  ums
   real(rtype) :: table_val_ni_lammax ! minimum ice number (lambda limiter)  See lines  704 -  705  nlarge
   real(rtype) :: table_val_ni_lammin ! maximum ice number (lambda limiter)  See lines  704 -  705  nsmall

   real(rtype) :: dum1, dum4, dum5, dum6
   integer dumi, dumii, dumjj, dumzz

   log_qxpresent = .false.  !note: this applies to ice category 'iice' only
   k_qxtop       = kbot

   vs(1)%p => V_qit
   vs(2)%p => V_nit
   vs(3)%p => V_qit
   vs(4)%p => V_qit
   fluxes(1)%p => flux_qit
   fluxes(2)%p => flux_nit
   fluxes(3)%p => flux_qir
   fluxes(4)%p => flux_bir
   qnr(1)%p => qi
   qnr(2)%p => ni
   qnr(3)%p => qm
   qnr(4)%p => bm

   !find top, determine qxpresent
   do k = ktop,kbot,-kdir
      if (qi(k).ge.qsmall) then
         log_qxpresent = .true.
         k_qxtop = k
         exit
      endif !
   enddo  !k-loop

   qi_present: if (log_qxpresent) then

      dt_left   = dt  !time remaining for sedi over full model (mp) time step
      prt_accum = 0._rtype  !precip rate for individual category

      !find bottom
      do k = kbot,k_qxtop,kdir
         if (qi(k).ge.qsmall) then
            k_qxbot = k
            exit
         endif
      enddo

      substep_sedi_i: do while (dt_left.gt.1.e-4_rtype)

         Co_max = 0._rtype
         V_qit = 0._rtype
         V_nit = 0._rtype

         kloop_sedi_i1: do k = k_qxtop,k_qxbot,-kdir

            !-- compute Vq, Vn (get values from lookup table)
            qi_notsmall_i1: if (qi_incld(k)>qsmall) then

               !--Compute Vq, Vn:
               ni_incld(k) = max(ni_incld(k),nsmall) !impose lower limits to prevent log(<0)
               call calc_bulkRhoRime(qi_incld(k),qm_incld(k),bm_incld(k),rhop)
               qm(k)=qm_incld(k)*cld_frac_i(k)
               bm(k)=bm_incld(k)*cld_frac_i(k)

               !if (.not. tripleMoment_on) zitot(i,k) = diag_mom6(qi(i,k),ni(i,k),rho(i,k))
               call find_lookupTable_indices_1a(dumi,dumjj,dumii,dumzz,dum1,dum4,    &
                    dum5,dum6,isize,rimsize,densize,          &
                    qi_incld(k),ni_incld(k),qm_incld(k),&
                    rhop)
               call access_lookup_table(dumjj,dumii,dumi, 1,dum1,dum4,dum5,table_val_ni_fallspd)
               call access_lookup_table(dumjj,dumii,dumi, 2,dum1,dum4,dum5,table_val_qi_fallspd)
               call access_lookup_table(dumjj,dumii,dumi, 7,dum1,dum4,dum5,table_val_ni_lammax)
               call access_lookup_table(dumjj,dumii,dumi, 8,dum1,dum4,dum5,table_val_ni_lammin)
               !-impose mean ice size bounds (i.e. apply lambda limiters)
               ! note that the Nmax and Nmin are normalized and thus need to be multiplied by existing N
               ni_incld(k) = min(ni_incld(k),table_val_ni_lammax*ni_incld(k))
               ni_incld(k) = max(ni_incld(k),table_val_ni_lammin*ni_incld(k))
               ni(k) = ni_incld(k)*cld_frac_i(k)
               !zitot(i,k) = min(zitot(i,k),table_val_qi_fallspd0)  !adjust Zi if needed to make sure mu_i is in bounds
               !zitot(i,k) = max(zitot(i,k),table_val_qi_fallspd1)
               V_qit(k) = table_val_qi_fallspd*rhofaci(k)     !mass-weighted  fall speed (with density factor)
               V_nit(k) = table_val_ni_fallspd*rhofaci(k)     !number-weighted    fall speed (with density factor)
               !==

            endif qi_notsmall_i1

            Co_max = max(Co_max, V_qit(k)*dt_left*inv_dz(k))

         enddo kloop_sedi_i1

         call generalized_sedimentation(kts, kte, kdir, k_qxtop, k_qxbot, kbot, Co_max, &
              dt_left, prt_accum, inv_dz, inv_rho, rho, num_arrays, vs, fluxes, qnr)

         !update _incld variables
         !Note that cld_frac_i is set in interface to have min of mincld=1e-4
         !so dividing by it is fine.
         qi_incld(:) = qi(:)/cld_frac_i(:)
         ni_incld(:) = ni(:)/cld_frac_i(:)
         qm_incld(:) = qm(:)/cld_frac_i(:)
         bm_incld(:) = bm(:)/cld_frac_i(:)

      enddo substep_sedi_i

      precip_ice_surf = precip_ice_surf + prt_accum*inv_rho_h2o*inv_dt

   endif qi_present

   qi_tend(:) = ( qi(:) - qi_tend(:) ) * inv_dt ! Ice sedimentation tendency, measure
   ni_tend(:) = ( ni(:) - ni_tend(:) ) * inv_dt ! Ice # sedimentation tendency, measure

end subroutine ice_sedimentation

subroutine generalized_sedimentation(kts, kte, kdir, k_qxtop, k_qxbot, kbot, Co_max, dt_left, &
     prt_accum, inv_dz, inv_rho, rho, num_arrays, vs, fluxes, qnx)

   implicit none

   integer, intent(in) :: kts, kte, kdir, k_qxtop, kbot, num_arrays
   integer, intent(inout) :: k_qxbot
   real(rtype), intent(in) :: Co_max
   real(rtype), intent(inout) :: dt_left, prt_accum
   real(rtype), dimension(kts:kte), intent(in) :: inv_dz
   real(rtype), dimension(kts:kte), intent(in) :: inv_rho
   real(rtype), dimension(kts:kte), intent(in) :: rho

   type(realptr), intent(in), dimension(num_arrays), target :: vs, fluxes, qnx

   integer :: tmpint1, k_temp
   real(rtype) :: dt_sub

   !-- compute dt_sub
   tmpint1 = int(Co_max+1._rtype)    !number of substeps remaining if dt_sub were constant
   dt_sub  = min(dt_left, dt_left/float(tmpint1))

   ! -- Move bottom cell down by 1 if not at ground already
   if (k_qxbot.eq.kbot) then
      k_temp = k_qxbot
   else
      k_temp = k_qxbot-kdir
   endif

   call calc_first_order_upwind_step(kts, kte, kdir, k_temp, k_qxtop, dt_sub, rho, inv_rho, inv_dz, num_arrays, fluxes, vs, qnx)

   !accumulated precip during time step
   if (k_qxbot.eq.kbot) prt_accum = prt_accum + fluxes(1)%p(kbot)*dt_sub

   dt_left = dt_left - dt_sub  !update time remaining for sedimentation
   if (k_qxbot.ne.kbot) k_qxbot = k_qxbot - kdir

end subroutine generalized_sedimentation

subroutine calc_first_order_upwind_step(kts, kte, kdir, kbot, k_qxtop, dt_sub, rho, inv_rho, inv_dz, num_arrays, fluxes, vs, qnx)

  implicit none

  integer, intent(in) :: kts, kte, kdir, kbot, k_qxtop, num_arrays
  real(rtype), intent(in) :: dt_sub
  real(rtype), dimension(kts:kte), intent(in) :: rho, inv_rho, inv_dz
  type(realptr), intent(in), dimension(num_arrays), target :: fluxes, vs, qnx

  integer :: i, k
  real(rtype) :: fluxdiv

  !-- calculate fluxes
  do k = kbot,k_qxtop,kdir
     do i = 1, num_arrays
        fluxes(i)%p(k) = vs(i)%p(k) * qnx(i)%p(k) * rho(k)
     end do
  enddo

  do i = 1, num_arrays
     k = k_qxtop

     !--- for top level only (since flux is 0 above)

     !- compute flux divergence
     fluxdiv = -fluxes(i)%p(k) * inv_dz(k)
     !- update prognostic variables
     qnx(i)%p(k) = qnx(i)%p(k) + fluxdiv*dt_sub*inv_rho(k)

     do k = k_qxtop-kdir,kbot,-kdir
        !-- compute flux divergence
        fluxdiv = (fluxes(i)%p(k+kdir) - fluxes(i)%p(k))*inv_dz(k)
        !-- update prognostic variables
        qnx(i)%p(k) = qnx(i)%p(k) + fluxdiv*dt_sub*inv_rho(k)
     end do
  end do

end subroutine calc_first_order_upwind_step

subroutine homogeneous_freezing(kts,kte,ktop,kbot,kdir,t_atm,inv_exner,latent_heat_fusion,    &
   qc,nc,qr,nr,qi,ni,qm,bm,th_atm)

   !.......................................
   ! homogeneous freezing of cloud and rain

   implicit none
   integer, intent(in) :: kts, kte
   integer, intent(in) :: ktop, kbot, kdir
   real(rtype), intent(in), dimension(kts:kte) :: t_atm
   real(rtype), intent(in), dimension(kts:kte) :: inv_exner
   real(rtype), intent(in), dimension(kts:kte) :: latent_heat_fusion

   real(rtype), intent(inout), dimension(kts:kte) :: qc
   real(rtype), intent(inout), dimension(kts:kte) :: nc
   real(rtype), intent(inout), dimension(kts:kte) :: qr
   real(rtype), intent(inout), dimension(kts:kte) :: nr

   real(rtype), intent(inout), dimension(kts:kte) :: qi
   real(rtype), intent(inout), dimension(kts:kte) :: ni
   real(rtype), intent(inout), dimension(kts:kte) :: qm
   real(rtype), intent(inout), dimension(kts:kte) :: bm
   real(rtype), intent(inout), dimension(kts:kte) :: th_atm

   real(rtype) :: Q_nuc
   real(rtype) :: N_nuc
   integer :: k

   k_loop_fz:  do k = kbot,ktop,kdir
      if (qc(k).ge.qsmall .and. t_atm(k).lt.T_homogfrz) then
         Q_nuc = qc(k)
         N_nuc = max(nc(k),nsmall)

         qm(k) = qm(k) + Q_nuc
         qi(k) = qi(k) + Q_nuc
         bm(k) = bm(k) + Q_nuc*inv_rho_rimeMax
         ni(k) = ni(k) + N_nuc
         th_atm(k) = th_atm(k) + inv_exner(k)*Q_nuc*latent_heat_fusion(k)*inv_cp
         qc(k) = 0._rtype
         nc(k) = 0._rtype

      endif

      if (qr(k).ge.qsmall .and. t_atm(k).lt.T_homogfrz) then
         Q_nuc = qr(k)
         N_nuc = max(nr(k),nsmall)

         qm(k) = qm(k) + Q_nuc
         qi(k) = qi(k) + Q_nuc
         bm(k) = bm(k) + Q_nuc*inv_rho_rimeMax
         ni(k) = ni(k) + N_nuc
         th_atm(k) = th_atm(k) + inv_exner(k)*Q_nuc*latent_heat_fusion(k)*inv_cp
         qr(k) = 0._rtype
         nr(k) = 0._rtype
      endif

   enddo k_loop_fz

end subroutine homogeneous_freezing

end module micro_p3<|MERGE_RESOLUTION|>--- conflicted
+++ resolved
@@ -815,14 +815,6 @@
       !   1) Should we be taking qinuc into consideration too?
       !   2) Is MG correct in NOT limiting qi2qv_sublim_tend?
 
-<<<<<<< HEAD
-=======
-      call prevent_ice_overdepletion(pres(k), t_atm(k), qv(k), latent_heat_sublim(k), inv_dt, qidep, qi2qv_sublim_tend)
-
-      call ice_supersat_conservation(qidep,qinuc,cld_frac_i(k),qv(k),qv_sat_i(k),latent_heat_sublim(k),th_atm(k)/inv_exner(k),dt, &
-           qi2qv_sublim_tend, qr2qv_evap_tend)
->>>>>>> b14654eb
-
       ! cloud
       call cloud_water_conservation(qc(k), dt, qc2qr_autoconv_tend, qc2qr_accret_tend, qccol, qc2qi_hetero_freeze_tend, &
            qc2qr_ice_shed_tend, qiberg, qi2qv_sublim_tend, qidep)
@@ -847,7 +839,7 @@
 
       call ice_supersat_conservation(qidep,qinuc,cld_frac_i(k),qv(k),qv_sat_i(k),latent_heat_sublim(k),th_atm(k)/exner(k),dt, &
                                      qi2qv_sublim_tend, qr2qv_evap_tend)
-
+      
       !---------------------------------------------------------------------------------
       ! update prognostic microphysics and thermodynamics variables
       !---------------------------------------------------------------------------------
