--- conflicted
+++ resolved
@@ -189,7 +189,6 @@
 
 end subroutine shoc_energy_integrals_f
 
-<<<<<<< HEAD
 subroutine shoc_pblintd_cldcheck_f(shcol, nlev, nlevi, zi, cldn, pblh) bind(C)
   use iso_c_binding
 
@@ -197,7 +196,7 @@
   real(kind=c_real), intent(in) :: zi(shcol, nlevi), cldn(shcol, nlev)
   real(kind=c_real), intent(inout) :: pblh(shcol)
 end subroutine shoc_pblintd_cldcheck_f
-=======
+
 subroutine compute_brunt_shoc_length_f(nlev, nlevi, shcol, dz_zt, thv, thv_zi, brunt) bind(C)
   use iso_c_binding
 
@@ -232,7 +231,6 @@
   real(kind=c_real), intent(out) :: conv_vel(shcol)
 
 end subroutine compute_conv_vel_shoc_length_f
->>>>>>> 1abaae4b
 
 end interface
 
