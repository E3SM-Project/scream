"""
Library for case.setup.
"""

from CIME.XML.standard_module_setup import *

from CIME.check_lockedfiles import *
from CIME.preview_namelists import create_dirs, create_namelists
from CIME.XML.env_mach_pes  import EnvMachPes
from CIME.XML.machines      import Machines
from CIME.BuildTools.configure import configure
from CIME.utils             import get_cime_root, run_and_log_case_status, get_model
from CIME.test_status       import *

import shutil

logger = logging.getLogger(__name__)

###############################################################################
def _build_usernl_files(case, model, comp):
###############################################################################
    """
    Create user_nl_xxx files, expects cwd is caseroot
    """
    model = model.upper()
    if model == "DRV":
        model_file = case.get_value("CONFIG_CPL_FILE")
    else:
        model_file = case.get_value("CONFIG_{}_FILE".format(model))
    expect(model_file is not None,
           "Could not locate CONFIG_{}_FILE in config_files.xml".format(model))
    model_dir = os.path.dirname(model_file)

    expect(os.path.isdir(model_dir),
           "cannot find cime_config directory {} for component {}".format(model_dir, comp))
    ninst = 1
    multi_driver = case.get_value("MULTI_DRIVER")
    if multi_driver:
        ninst_max = case.get_value("NINST_MAX")
        if model not in ("DRV","CPL"):
            ninst_model = case.get_value("NINST_{}".format(model))
            expect(ninst_model==ninst_max,"MULTI_DRIVER mode, all components must have same NINST value.  NINST_{} != {}".format(model,ninst_max))
    if comp == "cpl":
        if not os.path.exists("user_nl_cpl"):
            shutil.copy(os.path.join(model_dir, "user_nl_cpl"), ".")
    else:
        if ninst == 1:
            ninst = case.get_value("NINST_{}".format(model))
        nlfile = "user_nl_{}".format(comp)
        model_nl = os.path.join(model_dir, nlfile)
        if ninst > 1:
            for inst_counter in range(1, ninst+1):
                inst_nlfile = "{}_{:04d}".format(nlfile, inst_counter)
                if not os.path.exists(inst_nlfile):
                    # If there is a user_nl_foo in the case directory, copy it
                    # to user_nl_foo_INST; otherwise, copy the original
                    # user_nl_foo from model_dir
                    if os.path.exists(nlfile):
                        shutil.copy(nlfile, inst_nlfile)
                    elif os.path.exists(model_nl):
                        shutil.copy(model_nl, inst_nlfile)
        else:
            # ninst = 1
            if not os.path.exists(nlfile):
                if os.path.exists(model_nl):
                    shutil.copy(model_nl, nlfile)

###############################################################################
def _case_setup_impl(case, caseroot, clean=False, test_mode=False, reset=False):
###############################################################################
    os.chdir(caseroot)

    cimeroot = get_cime_root(case)

    # Check that $DIN_LOC_ROOT exists - and abort if not a namelist compare tests
    din_loc_root = case.get_value("DIN_LOC_ROOT")
    testcase     = case.get_value("TESTCASE")
    expect(not (not os.path.isdir(din_loc_root) and testcase != "SBN"),
           "inputdata root is not a directory: {}".format(din_loc_root))

    # Check that userdefine settings are specified before expanding variable
    for vid, value in case:
        expect(not (type(value) is str and "USERDEFINED_required_build" in value),
               "Parameter '{}' must be defined".format(vid))

    # Remove batch scripts
    if reset or clean:
        if os.path.exists("case.run"):
            os.remove("case.run")

        if not test_mode:
            # rebuild the models (even on restart)
            case.set_value("BUILD_COMPLETE", False)

            # backup and then clean test script
            if os.path.exists("case.test"):
                os.remove("case.test")
                logger.info("Successfully cleaned test script case.test")

            if os.path.exists("case.testdriver"):
                os.remove("case.testdriver")
                logger.info("Successfully cleaned test script case.testdriver")

        logger.info("Successfully cleaned batch script case.run")

    if not clean:
        case.load_env()

        models = case.get_values("COMP_CLASSES")
        mach = case.get_value("MACH")
        compiler = case.get_value("COMPILER")
        debug = case.get_value("DEBUG")
        mpilib = case.get_value("MPILIB")
        sysos = case.get_value("OS")
        expect(mach is not None, "xml variable MACH is not set")

        # creates the Macros.make, Depends.compiler, Depends.machine, Depends.machine.compiler
        # and env_mach_specific.xml if they don't already exist.
        if not os.path.isfile("Macros.make") or not os.path.isfile("env_mach_specific.xml"):
            configure(Machines(machine=mach), caseroot, ["Makefile"], compiler, mpilib, debug, sysos)

        # Set tasks to 1 if mpi-serial library
        if mpilib == "mpi-serial":
            for vid, value in case:
                if vid.startswith("NTASKS_") and value != 1:
                    case.set_value(vid, 1)

        # Check ninst.
        # In CIME there can be multiple instances of each component model (an ensemble) NINST is the instance of that component.
        multi_driver = case.get_value("MULTI_DRIVER")
        for comp in models:
            ntasks = case.get_value("NTASKS_{}".format(comp))
            if comp == "CPL":
                continue
            ninst  = case.get_value("NINST_{}".format(comp))
            if multi_driver:
                expect(case.get_value("NINST_LAYOUT_{}".format(comp)) == "concurrent",
                       "If multi_driver is TRUE, NINST_LAYOUT_{} must be concurrent".format(comp))
                case.set_value("NTASKS_PER_INST_{}".format(comp), ntasks)
            else:
                if ninst > ntasks:
                    if ntasks == 1:
                        case.set_value("NTASKS_{}".format(comp), ninst)
                        ntasks = ninst
                    else:
                        expect(False, "NINST_{} value {:d} greater than NTASKS_{} {:d}".format(comp, ninst, comp, ntasks))
                case.set_value("NTASKS_PER_INST_{}".format(comp), int(ntasks / ninst))

        if os.path.exists("case.run"):
            logger.info("Machine/Decomp/Pes configuration has already been done ...skipping")

            case.initialize_derived_attributes()

            case.set_value("SMP_PRESENT", case.get_build_threaded())

        else:
            check_pelayouts_require_rebuild(case, models)

            unlock_file("env_build.xml")

            case.flush()
            check_lockedfiles(case)

            case.initialize_derived_attributes()

<<<<<<< HEAD
=======
            cost_per_node = 16 if case.get_value("MACH") == "yellowstone" else case.get_value("MAX_MPITASKS_PER_NODE")
            case.set_value("COST_PES", case.num_nodes * cost_per_node)
            case.set_value("TOTALPES", case.total_tasks)
>>>>>>> e959bdc0
            case.set_value("SMP_PRESENT", case.get_build_threaded())

            # create batch files
            logger.info("Creating batch script case.run")
            env_batch = case.get_env("batch")
            for job in env_batch.get_jobs():
                input_batch_script  = os.path.join(case.get_value("MACHDIR"), env_batch.get_value('template', subgroup=job))
                if job == "case.test" and testcase is not None and not test_mode:
                    logger.info("Writing {} script".format(job))
                    env_batch.make_batch_script(input_batch_script, job, case)
                elif job != "case.test":
                    logger.info("Writing {} script from input template {}".format(job, input_batch_script))
                    env_batch.make_batch_script(input_batch_script, job, case)

            # May need to select new batch settings if pelayout changed (e.g. problem is now too big for prev-selected queue)
            env_batch.set_job_defaults([(("case.test" if case.get_value("TEST") else "case.run"), {})], case)
            case.schedule_rewrite(env_batch)

            # Make a copy of env_mach_pes.xml in order to be able
            # to check that it does not change once case.setup is invoked
            logger.info("Locking file env_mach_pes.xml")
            case.flush()
            logger.debug("at copy TOTALPES = {}".format(case.get_value("TOTALPES")))
            lock_file("env_mach_pes.xml")

        # Create user_nl files for the required number of instances
        if not os.path.exists("user_nl_cpl"):
            logger.info("Creating user_nl_xxx files for components and cpl")

        # loop over models
        for model in models:
            comp = case.get_value("COMP_{}".format(model))
            logger.debug("Building {} usernl files".format(model))
            _build_usernl_files(case, model, comp)
            if comp == "cism":
                run_cmd_no_fail("{}/../components/cism/cime_config/cism.template {}".format(cimeroot, caseroot))

        _build_usernl_files(case, "drv", "cpl")

        # Create needed directories for case
        create_dirs(case)

        logger.info("If an old case build already exists, might want to run \'case.build --clean\' before building")

        # Some tests need namelists created here (ERP) - so do this if we are in test mode
        if test_mode or get_model() == "acme":
            logger.info("Generating component namelists as part of setup")
            create_namelists(case)

        # Record env information
        env_module = case.get_env("mach_specific")
        env_module.make_env_mach_specific_file("sh", case)
        env_module.make_env_mach_specific_file("csh", case)
        env_module.save_all_env_info("software_environment.txt")

###############################################################################
def case_setup(case, clean=False, test_mode=False, reset=False):
###############################################################################
    caseroot, casebaseid = case.get_value("CASEROOT"), case.get_value("CASEBASEID")
    phase = "setup.clean" if clean else "case.setup"
    functor = lambda: _case_setup_impl(case, caseroot, clean, test_mode, reset)

    if case.get_value("TEST") and not test_mode:
        test_name = casebaseid if casebaseid is not None else case.get_value("CASE")
        with TestStatus(test_dir=caseroot, test_name=test_name) as ts:
            try:
                run_and_log_case_status(functor, phase, caseroot=caseroot)
            except:
                ts.set_status(SETUP_PHASE, TEST_FAIL_STATUS)
                raise
            else:
                if clean:
                    ts.set_status(SETUP_PHASE, TEST_PEND_STATUS)
                else:
                    ts.set_status(SETUP_PHASE, TEST_PASS_STATUS)
    else:
        run_and_log_case_status(functor, phase, caseroot=caseroot)<|MERGE_RESOLUTION|>--- conflicted
+++ resolved
@@ -163,12 +163,9 @@
 
             case.initialize_derived_attributes()
 
-<<<<<<< HEAD
-=======
             cost_per_node = 16 if case.get_value("MACH") == "yellowstone" else case.get_value("MAX_MPITASKS_PER_NODE")
             case.set_value("COST_PES", case.num_nodes * cost_per_node)
             case.set_value("TOTALPES", case.total_tasks)
->>>>>>> e959bdc0
             case.set_value("SMP_PRESENT", case.get_build_threaded())
 
             # create batch files
