module TemperatureType

#include "shr_assert.h"

  !------------------------------------------------------------------------------
  use shr_kind_mod    , only : r8 => shr_kind_r8
  use shr_log_mod     , only : errMsg => shr_log_errMsg
  use decompMod       , only : bounds_type
  use abortutils      , only : endrun
  use clm_varctl      , only : iulog
  use clm_varpar      , only : nlevsno, nlevgrnd, nlevlak, nlevlak, nlevurb, crop_prog 
  use clm_varcon      , only : spval
  use GridcellType    , only : grc_pp
  use LandunitType    , only : lun_pp                
  use ColumnType      , only : col_pp                
  use VegetationType       , only : veg_pp
  use VegetationDataType   , only : veg_es  
  !
  implicit none
  save
  private
  !
  type, public :: temperature_type

     ! Temperatures
     real(r8), pointer :: t_veg_patch              (:)   ! patch vegetation temperature (Kelvin)
     real(r8), pointer :: t_h2osfc_col             (:)   ! col surface water temperature
     real(r8), pointer :: t_h2osfc_bef_col         (:)   ! col surface water temperature from time-step before  
     real(r8), pointer :: t_ssbef_col              (:,:) ! col soil/snow temperature before update (-nlevsno+1:nlevgrnd) 
     real(r8), pointer :: t_soisno_col             (:,:) ! col soil temperature (Kelvin)  (-nlevsno+1:nlevgrnd) 
     real(r8), pointer :: t_soi10cm_col            (:)   ! col soil temperature in top 10cm of soil (Kelvin)
     real(r8), pointer :: t_soi17cm_col            (:)   ! col soil temperature in top 17cm of soil (Kelvin)
     real(r8), pointer :: t_lake_col               (:,:) ! col lake temperature (Kelvin)  (1:nlevlak)          
     real(r8), pointer :: t_grnd_col               (:)   ! col ground temperature (Kelvin)
     real(r8), pointer :: t_grnd_r_col             (:)   ! col rural ground temperature (Kelvin)
     real(r8), pointer :: t_grnd_u_col             (:)   ! col urban ground temperature (Kelvin) (needed by Hydrology2Mod)
     real(r8), pointer :: t_building_lun           (:)   ! lun internal building temperature (K)
     real(r8), pointer :: snot_top_col             (:)   ! col temperature of top snow layer [K]
     real(r8), pointer :: dTdz_top_col             (:)   ! col temperature gradient in top layer  [K m-1]

     real(r8), pointer :: thv_col                  (:)   ! col virtual potential temperature (kelvin)
     real(r8), pointer :: thm_patch                (:)   ! patch intermediate variable (forc_t+0.0098*forc_hgt_t_patch)
     real(r8), pointer :: t_a10_patch              (:)   ! patch 10-day running mean of the 2 m temperature (K)
     real(r8), pointer :: t_a10min_patch           (:)   ! patch 10-day running mean of min 2-m temperature
     real(r8), pointer :: t_a5min_patch            (:)   ! patch 5-day running mean of min 2-m temperature

     real(r8), pointer :: taf_lun                  (:)   ! lun urban canopy air temperature (K)

     real(r8), pointer :: t_ref2m_patch            (:)   ! patch 2 m height surface air temperature (Kelvin)
     real(r8), pointer :: t_ref2m_r_patch          (:)   ! patch rural 2 m height surface air temperature (Kelvin)
     real(r8), pointer :: t_ref2m_u_patch          (:)   ! patch urban 2 m height surface air temperature (Kelvin)
     real(r8), pointer :: t_ref2m_min_patch        (:)   ! patch daily minimum of average 2 m height surface air temperature (K)
     real(r8), pointer :: t_ref2m_min_r_patch      (:)   ! patch daily minimum of average 2 m height surface air temperature - rural(K)
     real(r8), pointer :: t_ref2m_min_u_patch      (:)   ! patch daily minimum of average 2 m height surface air temperature - urban (K)
     real(r8), pointer :: t_ref2m_max_patch        (:)   ! patch daily maximum of average 2 m height surface air temperature (K)
     real(r8), pointer :: t_ref2m_max_r_patch      (:)   ! patch daily maximum of average 2 m height surface air temperature - rural(K)
     real(r8), pointer :: t_ref2m_max_u_patch      (:)   ! patch daily maximum of average 2 m height surface air temperature - urban (K)
     real(r8), pointer :: t_ref2m_min_inst_patch   (:)   ! patch instantaneous daily min of average 2 m height surface air temp (K)
     real(r8), pointer :: t_ref2m_min_inst_r_patch (:)   ! patch instantaneous daily min of average 2 m height surface air temp - rural (K)
     real(r8), pointer :: t_ref2m_min_inst_u_patch (:)   ! patch instantaneous daily min of average 2 m height surface air temp - urban (K)
     real(r8), pointer :: t_ref2m_max_inst_patch   (:)   ! patch instantaneous daily max of average 2 m height surface air temp (K)
     real(r8), pointer :: t_ref2m_max_inst_r_patch (:)   ! patch instantaneous daily max of average 2 m height surface air temp - rural (K)
     real(r8), pointer :: t_ref2m_max_inst_u_patch (:)   ! patch instantaneous daily max of average 2 m height surface air temp - urban (K)

     ! Accumulated quantities
     !
     ! TODO(wjs, 2014-08-05) Move these to the module(s) where they are used, to improve
     ! modularity. In cases where they are used by two completely different modules,
     ! which only use the same variable out of convenience, introduce a duplicate (point
     ! being: that way one parameterization is free to change the exact meaning of its
     ! accumulator without affecting the other).
     !
     real(r8), pointer :: t_veg24_patch           (:)   ! patch 24hr average vegetation temperature (K)
     real(r8), pointer :: t_veg240_patch          (:)   ! patch 240hr average vegetation temperature (Kelvin)
     real(r8), pointer :: gdd0_patch              (:)   ! patch growing degree-days base  0C from planting  (ddays)
     real(r8), pointer :: gdd8_patch              (:)   ! patch growing degree-days base  8C from planting  (ddays)
     real(r8), pointer :: gdd10_patch             (:)   ! patch growing degree-days base 10C from planting  (ddays)
     real(r8), pointer :: gdd020_patch            (:)   ! patch 20-year average of gdd0                     (ddays)
     real(r8), pointer :: gdd820_patch            (:)   ! patch 20-year average of gdd8                     (ddays)
     real(r8), pointer :: gdd1020_patch           (:)   ! patch 20-year average of gdd10                    (ddays)

     ! Heat content
     real(r8), pointer :: hc_soi_col               (:)   ! col soil heat content (MJ/m2)
     real(r8), pointer :: hc_soisno_col            (:)   ! col soil plus snow heat content (MJ/m2)
     real(r8), pointer :: heat1_grc                (:)   ! grc initial gridcell total heat content
     real(r8), pointer :: heat2_grc                (:)   ! grc post land cover change total heat content
     real(r8), pointer :: liquid_water_temp1_grc   (:)   ! grc initial weighted average liquid water temperature (K)
     real(r8), pointer :: liquid_water_temp2_grc   (:)   ! grc post land cover change weighted average liquid water temperature (K)

     ! Flags
     integer , pointer :: imelt_col                (:,:) ! flag for melting (=1), freezing (=2), Not=0 (-nlevsno+1:nlevgrnd) 

     ! Emissivities
     real(r8), pointer :: emv_patch                (:)   ! patch vegetation emissivity 
     real(r8), pointer :: emg_col                  (:)   ! col ground emissivity

     ! Misc
     real(r8), pointer    :: xmf_col               (:)   ! total latent heat of phase change of ground water
     real(r8), pointer    :: xmf_h2osfc_col        (:)   ! latent heat of phase change of surface water
     real(r8), pointer    :: fact_col              (:,:) ! used in computing tridiagonal matrix
     real(r8), pointer    :: c_h2osfc_col          (:)   ! heat capacity of surface water

     ! For VSFM model
     real(r8), pointer :: t_soil_col_1d            (:)   ! 1D temperature of soil layers (Kelvin)

     ! For coupling with pflotran
     real(r8), pointer :: t_nearsurf_col           (:)   ! near-surface air temperature averaged over bare-veg as BC  (Kelvin)

   contains

     procedure, public  :: Init         
     procedure, public  :: Restart      
     procedure, private :: InitAllocate 
     procedure, private :: InitHistory  
     procedure, private :: InitCold     
     procedure, public  :: InitAccBuffer
     procedure, public  :: InitAccVars
     procedure, public  :: UpdateAccVars

  end type temperature_type
  !------------------------------------------------------------------------

contains

  !------------------------------------------------------------------------
  subroutine Init(this, bounds, &
       em_roof_lun,  em_wall_lun, em_improad_lun, em_perroad_lun)

    class(temperature_type)        :: this
    type(bounds_type) , intent(in) :: bounds  
    real(r8)          , intent(in) :: em_roof_lun(bounds%begl:)
    real(r8)          , intent(in) :: em_wall_lun(bounds%begl:)
    real(r8)          , intent(in) :: em_improad_lun(bounds%begl:)
    real(r8)          , intent(in) :: em_perroad_lun(bounds%begl:)

    call this%InitAllocate ( bounds )
    call this%InitHistory ( bounds )
    call this%InitCold ( bounds,                  &
         em_roof_lun(bounds%begl:bounds%endl),    &
         em_wall_lun(bounds%begl:bounds%endl),    &
         em_improad_lun(bounds%begl:bounds%endl), &
         em_perroad_lun(bounds%begl:bounds%endl))

  end subroutine Init

  !------------------------------------------------------------------------
  subroutine InitAllocate(this, bounds)
    !
    ! !DESCRIPTION:
    ! Initialize module data structure
    !
    ! !USES:
    use shr_infnan_mod , only : nan => shr_infnan_nan, assignment(=)
    !
    ! !ARGUMENTS:
    class(temperature_type) :: this
    type(bounds_type), intent(in) :: bounds  
    !
    ! !LOCAL VARIABLES:
    integer :: begp, endp
    integer :: begc, endc
    integer :: begl, endl
    integer :: begg, endg
    !------------------------------------------------------------------------

    begp = bounds%begp; endp= bounds%endp
    begc = bounds%begc; endc= bounds%endc
    begl = bounds%begl; endl= bounds%endl
    begg = bounds%begg; endg= bounds%endg

    ! Temperatures
    allocate(this%t_veg_patch              (begp:endp))                      ; this%t_veg_patch              (:)   = nan
    allocate(this%t_h2osfc_col             (begc:endc))                      ; this%t_h2osfc_col             (:)   = nan
    allocate(this%t_h2osfc_bef_col         (begc:endc))                      ; this%t_h2osfc_bef_col         (:)   = nan
    allocate(this%t_ssbef_col              (begc:endc,-nlevsno+1:nlevgrnd))  ; this%t_ssbef_col              (:,:) = nan
    allocate(this%t_soisno_col             (begc:endc,-nlevsno+1:nlevgrnd))  ; this%t_soisno_col             (:,:) = nan
    allocate(this%t_lake_col               (begc:endc,1:nlevlak))            ; this%t_lake_col               (:,:) = nan
    allocate(this%t_grnd_col               (begc:endc))                      ; this%t_grnd_col               (:)   = nan
    allocate(this%t_grnd_r_col             (begc:endc))                      ; this%t_grnd_r_col             (:)   = nan
    allocate(this%t_grnd_u_col             (begc:endc))                      ; this%t_grnd_u_col             (:)   = nan
    allocate(this%t_building_lun           (begl:endl))                      ; this%t_building_lun           (:)   = nan
    allocate(this%snot_top_col             (begc:endc))                      ; this%snot_top_col             (:)   = nan
    allocate(this%dTdz_top_col             (begc:endc))                      ; this%dTdz_top_col             (:)   = nan

    allocate(this%t_soi10cm_col            (begc:endc))                      ; this%t_soi10cm_col            (:)   = nan
    allocate(this%t_soi17cm_col            (begc:endc))                      ; this%t_soi17cm_col            (:)   = spval
    allocate(this%thv_col                  (begc:endc))                      ; this%thv_col                  (:)   = nan
    allocate(this%thm_patch                (begp:endp))                      ; this%thm_patch                (:)   = nan
    allocate(this%t_a10_patch              (begp:endp))                      ; this%t_a10_patch              (:)   = nan
    allocate(this%t_a10min_patch           (begp:endp))                      ; this%t_a10min_patch           (:)   = nan
    allocate(this%t_a5min_patch            (begp:endp))                      ; this%t_a5min_patch            (:)   = nan

    allocate(this%taf_lun                  (begl:endl))                      ; this%taf_lun                  (:)   = nan

    allocate(this%t_ref2m_patch            (begp:endp))                      ; this%t_ref2m_patch            (:)   = nan
    allocate(this%t_ref2m_r_patch          (begp:endp))                      ; this%t_ref2m_r_patch          (:)   = nan
    allocate(this%t_ref2m_u_patch          (begp:endp))                      ; this%t_ref2m_u_patch          (:)   = nan
    allocate(this%t_ref2m_min_patch        (begp:endp))                      ; this%t_ref2m_min_patch        (:)   = nan
    allocate(this%t_ref2m_min_r_patch      (begp:endp))                      ; this%t_ref2m_min_r_patch      (:)   = nan
    allocate(this%t_ref2m_min_u_patch      (begp:endp))                      ; this%t_ref2m_min_u_patch      (:)   = nan
    allocate(this%t_ref2m_max_patch        (begp:endp))                      ; this%t_ref2m_max_patch        (:)   = nan
    allocate(this%t_ref2m_max_r_patch      (begp:endp))                      ; this%t_ref2m_max_r_patch      (:)   = nan
    allocate(this%t_ref2m_max_u_patch      (begp:endp))                      ; this%t_ref2m_max_u_patch      (:)   = nan
    allocate(this%t_ref2m_max_inst_patch   (begp:endp))                      ; this%t_ref2m_max_inst_patch   (:)   = nan
    allocate(this%t_ref2m_max_inst_r_patch (begp:endp))                      ; this%t_ref2m_max_inst_r_patch (:)   = nan
    allocate(this%t_ref2m_max_inst_u_patch (begp:endp))                      ; this%t_ref2m_max_inst_u_patch (:)   = nan
    allocate(this%t_ref2m_min_inst_patch   (begp:endp))                      ; this%t_ref2m_min_inst_patch   (:)   = nan
    allocate(this%t_ref2m_min_inst_r_patch (begp:endp))                      ; this%t_ref2m_min_inst_r_patch (:)   = nan
    allocate(this%t_ref2m_min_inst_u_patch (begp:endp))                      ; this%t_ref2m_min_inst_u_patch (:)   = nan

    ! Accumulated fields
    allocate(this%t_veg24_patch            (begp:endp))                      ; this%t_veg24_patch            (:)   = nan
    allocate(this%t_veg240_patch           (begp:endp))                      ; this%t_veg240_patch           (:)   = nan
    allocate(this%gdd0_patch               (begp:endp))                      ; this%gdd0_patch               (:)   = spval
    allocate(this%gdd8_patch               (begp:endp))                      ; this%gdd8_patch               (:)   = spval
    allocate(this%gdd10_patch              (begp:endp))                      ; this%gdd10_patch              (:)   = spval
    allocate(this%gdd020_patch             (begp:endp))                      ; this%gdd020_patch             (:)   = spval
    allocate(this%gdd820_patch             (begp:endp))                      ; this%gdd820_patch             (:)   = spval
    allocate(this%gdd1020_patch            (begp:endp))                      ; this%gdd1020_patch            (:)   = spval

    ! Heat content
    allocate(this%hc_soi_col               (begc:endc))                      ; this%hc_soi_col               (:)   = nan
    allocate(this%hc_soisno_col            (begc:endc))                      ; this%hc_soisno_col            (:)   = nan
    allocate(this%heat1_grc                (begg:endg))                      ; this%heat1_grc                (:)   = nan
    allocate(this%heat2_grc                (begg:endg))                      ; this%heat2_grc                (:)   = nan
    allocate(this%liquid_water_temp1_grc   (begg:endg))                      ; this%liquid_water_temp1_grc   (:)   = nan
    allocate(this%liquid_water_temp2_grc   (begg:endg))                      ; this%liquid_water_temp2_grc   (:)   = nan

    ! flags
    allocate(this%imelt_col                (begc:endc,-nlevsno+1:nlevgrnd))  ; this%imelt_col                (:,:) = huge(1)

    ! emissivities
    allocate(this%emv_patch                (begp:endp))                      ; this%emv_patch                (:)   = nan
    allocate(this%emg_col                  (begc:endc))                      ; this%emg_col                  (:)   = nan

    allocate(this%xmf_col                  (begc:endc))                      ; this%xmf_col                  (:)   = nan
    allocate(this%xmf_h2osfc_col           (begc:endc))                      ; this%xmf_h2osfc_col           (:)   = nan
    allocate(this%fact_col                 (begc:endc, -nlevsno+1:nlevgrnd)) ; this%fact_col                 (:,:) = nan
    allocate(this%c_h2osfc_col             (begc:endc))                      ; this%c_h2osfc_col             (:)   = nan

    ! For VSFM model
    allocate(this%t_soil_col_1d            ((endc-begc+1)*nlevgrnd))         ; this%t_soil_col_1d            (:)   = nan

    ! for coupling with pflotran
    allocate(this%t_nearsurf_col           (begc:endc))                      ; this%t_nearsurf_col           (:)   = nan

  end subroutine InitAllocate

  !------------------------------------------------------------------------
  subroutine InitHistory(this, bounds)
    !
    ! !DESCRIPTION:
    ! Initialize module data structure
    !
    ! !USES:
    use shr_infnan_mod , only : nan => shr_infnan_nan, assignment(=)
    use clm_varctl     , only : use_cn
    use histFileMod    , only : hist_addfld1d, hist_addfld2d, no_snow_normal
    !
    ! !ARGUMENTS:
    class(temperature_type) :: this
    type(bounds_type), intent(in) :: bounds  
    !
    ! !LOCAL VARIABLES:
    integer           :: begp, endp
    integer           :: begc, endc
    integer           :: begl, endl
    integer           :: begg, endg
    character(10)     :: active
    real(r8), pointer :: data2dptr(:,:), data1dptr(:) ! temp. pointers for slicing larger arrays
    !------------------------------------------------------------------------

    begp = bounds%begp; endp= bounds%endp
    begc = bounds%begc; endc= bounds%endc
    begl = bounds%begl; endl= bounds%endl
    begg = bounds%begg; endg= bounds%endg


    if (crop_prog) then
       active = "active"
    else
       active = "inactive"
    end if
<<<<<<< HEAD
=======
    this%t_a10_patch(begp:endp) = spval
    call hist_addfld1d (fname='T10', units='K',  &
         avgflag='A', long_name='10-day running mean of 2-m temperature', &
         ptr_patch=this%t_a10_patch, default=active)

    if (use_cn .and.  crop_prog )then
       this%t_a5min_patch(begp:endp) = spval
       call hist_addfld1d (fname='A5TMIN', units='K',  &
            avgflag='A', long_name='5-day running mean of min 2-m temperature', &
            ptr_patch=this%t_a5min_patch, default='inactive')
    end if

    if (use_cn .and. crop_prog )then
       this%t_a10min_patch(begp:endp) = spval
       call hist_addfld1d (fname='A10TMIN', units='K',  &
            avgflag='A', long_name='10-day running mean of min 2-m temperature', &
            ptr_patch=this%t_a10min_patch, default='inactive')
    end if

    this%t_building_lun(begl:endl) = spval
    call hist_addfld1d(fname='TBUILD', units='K',  &
         avgflag='A', long_name='internal urban building temperature', &
         ptr_lunit=this%t_building_lun, set_nourb=spval, l2g_scale_type='unity')

    this%hc_soi_col(begc:endc) = spval
    call hist_addfld1d (fname='HCSOI',  units='MJ/m2',  &
         avgflag='A', long_name='soil heat content', &
         ptr_col=this%hc_soi_col, set_lake=spval, set_urb=spval, l2g_scale_type='veg')

    this%hc_soisno_col(begc:endc) = spval
    call hist_addfld1d (fname='HC',  units='MJ/m2',  &
         avgflag='A', long_name='heat content of soil/snow/lake', &
         ptr_col=this%hc_soisno_col, set_urb=spval)

    this%heat1_grc(begg:endg) = spval
    call hist_addfld1d (fname='GC_HEAT1',  units='J/m^2',  &
         avgflag='A', long_name='initial gridcell total heat content', &
         ptr_lnd=this%heat1_grc)

    this%heat2_grc(begg:endg) = spval
    call hist_addfld1d (fname='GC_HEAT2',  units='J/m^2',  &
         avgflag='A', long_name='post land cover change total heat content', &
         ptr_lnd=this%heat2_grc, default='inactive')  

    !this%liquid_water_temp1_grc(begg:endg) = spval
    !call hist_addfld1d (fname='LIQUID_WATER_TEMP1', units='K', &
    !     avgflag='A', long_name='initial gridcell weighted average liquid water temperature', &
    !     ptr_lnd=this%liquid_water_temp1_grc, default='inactive')

    this%snot_top_col(begc:endc) = spval 
    call hist_addfld1d (fname='SNOTTOPL', units='K/m', &
         avgflag='A', long_name='snow temperature (top layer)', &
         ptr_col=this%snot_top_col, set_urb=spval, default='inactive')

    this%dTdz_top_col(begc:endc) = spval 
    call hist_addfld1d (fname='SNOdTdzL', units='K/m', &
         avgflag='A', long_name='top snow layer temperature gradient (land)', &
         ptr_col=this%dTdz_top_col, set_urb=spval, default='inactive')

    if (use_cn) then
       this%dt_veg_patch(begp:endp) = spval
       call hist_addfld1d (fname='DT_VEG', units='K', &
            avgflag='A', long_name='change in t_veg, last iteration', &
            ptr_patch=this%dt_veg_patch, default='inactive')
    end if
>>>>>>> dc1960aa


    ! Accumulated quantities


  end subroutine InitHistory

  !-----------------------------------------------------------------------
  subroutine InitCold(this, bounds, &
       em_roof_lun,  em_wall_lun, em_improad_lun, em_perroad_lun)
    !
    ! !DESCRIPTION:
    ! Initialize cold start conditions for module variables
    !
    ! !USES:
    use shr_kind_mod   , only : r8 => shr_kind_r8
    use shr_const_mod  , only : SHR_CONST_TKFRZ
    use clm_varcon     , only : denice, denh2o, sb
    use landunit_varcon, only : istice, istwet, istsoil, istdlak, istice_mec
    use column_varcon  , only : icol_road_imperv, icol_roof, icol_sunwall
    use column_varcon  , only : icol_shadewall, icol_road_perv
    use clm_varctl     , only : iulog, use_vancouver, use_mexicocity
    !
    ! !ARGUMENTS:
    class(temperature_type)        :: this
    type(bounds_type) , intent(in) :: bounds  
    real(r8)          , intent(in) :: em_roof_lun(bounds%begl:bounds%endl)
    real(r8)          , intent(in) :: em_wall_lun(bounds%begl:bounds%endl)
    real(r8)          , intent(in) :: em_improad_lun(bounds%begl:bounds%endl)
    real(r8)          , intent(in) :: em_perroad_lun(bounds%begl:bounds%endl)
    !
    ! !LOCAL VARIABLES:
    integer  :: j,l,c,p ! indices
    integer  :: nlevs   ! number of levels
    real(r8) :: snowbd  ! temporary calculation of snow bulk density (kg/m3)
    real(r8) :: fmelt   ! snowbd/100
    integer  :: lev
    !-----------------------------------------------------------------------


  end subroutine InitCold

  !------------------------------------------------------------------------
  subroutine Restart(this, bounds, ncid, flag)
    ! 
    ! !DESCRIPTION:
    ! Read/Write module information to/from restart file.
    !
    ! !USES:
    use shr_log_mod, only : errMsg => shr_log_errMsg
    use spmdMod    , only : masterproc
    use abortutils , only : endrun
    use ncdio_pio  , only : file_desc_t, ncd_double
    use restUtilMod
    !
    ! !ARGUMENTS:
    class(temperature_type) :: this
    type(bounds_type), intent(in)    :: bounds 
    type(file_desc_t), intent(inout) :: ncid   
    character(len=*) , intent(in)    :: flag   
    !
    ! !LOCAL VARIABLES:
    integer :: j,c       ! indices
    logical :: readvar   ! determine if variable is on initial file
    !-----------------------------------------------------------------------


  end subroutine Restart

  !-----------------------------------------------------------------------
  subroutine InitAccBuffer (this, bounds)
    !
    ! !DESCRIPTION:
    ! Initialize accumulation buffer for all required module accumulated fields
    ! This routine set defaults values that are then overwritten by the
    ! restart file for restart or branch runs
    ! Each interval and accumulation type is unique to each field processed.
    ! Routine [initAccBuffer] defines the fields to be processed
    ! and the type of accumulation. 
    ! Routine [updateAccVars] does the actual accumulation for a given field.
    ! Fields are accumulated by calls to subroutine [update_accum_field]. 
    ! To accumulate a field, it must first be defined in subroutine [initAccVars] 
    ! and then accumulated by calls to [updateAccVars].
    ! Four types of accumulations are possible:
    !   o average over time interval
    !   o running mean over time interval
    !   o running accumulation over time interval
    ! Time average fields are only valid at the end of the averaging interval.
    ! Running means are valid once the length of the simulation exceeds the
    ! averaging interval. Accumulated fields are continuously accumulated.
    ! The trigger value "-99999." resets the accumulation to zero.
    !
    ! !USES 
    use accumulMod       , only : init_accum_field
    use clm_time_manager , only : get_step_size
    use shr_const_mod    , only : SHR_CONST_CDAY, SHR_CONST_TKFRZ
    !
    ! !ARGUMENTS:
    class(temperature_type) :: this
    type(bounds_type), intent(in) :: bounds  
    !
    ! !LOCAL VARIABLES: 
    real(r8) :: dtime
    integer, parameter :: not_used = huge(1)
    !---------------------------------------------------------------------

    dtime = get_step_size()

  end subroutine InitAccBuffer

  !-----------------------------------------------------------------------
  subroutine InitAccVars(this, bounds)
    !
    ! !DESCRIPTION:
    ! Initialize module variables that are associated with
    ! time accumulated fields. This routine is called for both an initial run
    ! and a restart run (and must therefore must be called after the restart file 
    ! is read in and the accumulation buffer is obtained)
    !
    ! !USES 
    use accumulMod       , only : init_accum_field, extract_accum_field
    use clm_time_manager , only : get_nstep
    use clm_varctl       , only : nsrest, nsrStartup
    use abortutils       , only : endrun
    !
    ! !ARGUMENTS:
    class(temperature_type) :: this
    type(bounds_type), intent(in) :: bounds  
    !
    ! !LOCAL VARIABLES:
    integer  :: begp, endp
    integer  :: nstep
    integer  :: ier
    real(r8), pointer :: rbufslp(:)  ! temporary
    !---------------------------------------------------------------------


  end subroutine InitAccVars

  !-----------------------------------------------------------------------
  subroutine UpdateAccVars (this, bounds)
    !
    ! USES
    use shr_const_mod    , only : SHR_CONST_CDAY, SHR_CONST_TKFRZ
    use clm_time_manager , only : get_step_size, get_nstep, is_end_curr_day, get_curr_date
    use accumulMod       , only : update_accum_field, extract_accum_field, accumResetVal
    !
    ! !ARGUMENTS:
    class(temperature_type)                :: this
    type(bounds_type)      , intent(in)    :: bounds
    !
    ! !LOCAL VARIABLES:
    integer :: m,g,l,c,p                 ! indices
    integer :: ier                       ! error status
    integer :: dtime                     ! timestep size [seconds]
    integer :: nstep                     ! timestep number
    integer :: year                      ! year (0, ...) for nstep
    integer :: month                     ! month (1, ..., 12) for nstep
    integer :: day                       ! day of month (1, ..., 31) for nstep
    integer :: secs                      ! seconds into current date for nstep
    logical :: end_cd                    ! temporary for is_end_curr_day() value
    integer :: begp, endp
    real(r8), pointer :: rbufslp(:)      ! temporary single level - pft level
    !---------------------------------------------------------------------


  end subroutine UpdateAccVars

end module TemperatureType<|MERGE_RESOLUTION|>--- conflicted
+++ resolved
@@ -281,8 +281,6 @@
     else
        active = "inactive"
     end if
-<<<<<<< HEAD
-=======
     this%t_a10_patch(begp:endp) = spval
     call hist_addfld1d (fname='T10', units='K',  &
          avgflag='A', long_name='10-day running mean of 2-m temperature', &
@@ -348,7 +346,6 @@
             avgflag='A', long_name='change in t_veg, last iteration', &
             ptr_patch=this%dt_veg_patch, default='inactive')
     end if
->>>>>>> dc1960aa
 
 
     ! Accumulated quantities
