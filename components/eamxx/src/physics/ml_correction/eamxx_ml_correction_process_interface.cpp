--- conflicted
+++ resolved
@@ -123,11 +123,7 @@
   const auto &sfc_alb_dif_vis_dev = get_field_in("sfc_alb_dif_vis").get_view<const Real *, Device>();
   const auto &sfc_alb_dir_vis_dev = get_field_in("sfc_alb_dir_vis").get_view<const Real *, Device>();
   const auto &sfc_alb_dif_nir_dev = get_field_in("sfc_alb_dif_nir").get_view<const Real *, Device>();
-<<<<<<< HEAD
-  const auto &sfc_alb_dir_nir_dev = get_field_in("sfc_alb_dir_nir").get_view<const Real *, Device>();  
-=======
   const auto &sfc_alb_dir_nir_dev = get_field_in("sfc_alb_dir_nir").get_view<const Real *, Device>();
->>>>>>> 1784c2d9
   const auto &sfc_flux_dif_nir_dev = get_field_out("sfc_flux_dif_nir").get_view<const Real *, Device>();  
   const auto &sfc_flux_dif_vis_dev = get_field_out("sfc_flux_dif_vis").get_view<const Real *, Device>();  
   const auto &sfc_flux_dir_nir_dev = get_field_out("sfc_flux_dir_nir").get_view<const Real *, Device>();  
@@ -146,29 +142,6 @@
   auto qv_in = qv_src.clone();
   qv_in.deep_copy(qv_src);
 
-<<<<<<< HEAD
-=======
-  uintptr_t qv_dev_ptr = reinterpret_cast<uintptr_t>(qv_dev.data());
-  std::string field_dtype = typeid(qv_dev(0, 0)).name();
-  uintptr_t T_mid_dev_ptr = reinterpret_cast<uintptr_t>(T_mid_dev.data());
-  uintptr_t phis_dev_ptr = reinterpret_cast<uintptr_t>(phis_dev.data());
-  uintptr_t SW_flux_dn_dev_ptr = reinterpret_cast<uintptr_t>(SW_flux_dn_dev.data());
-  uintptr_t sfc_alb_dir_vis_dev_ptr = reinterpret_cast<uintptr_t>(sfc_alb_dir_vis_dev.data());
-  uintptr_t sfc_alb_dif_vis_dev_ptr = reinterpret_cast<uintptr_t>(sfc_alb_dif_vis_dev.data());
-  uintptr_t sfc_alb_dir_nir_dev_ptr = reinterpret_cast<uintptr_t>(sfc_alb_dir_nir_dev.data());
-  uintptr_t sfc_alb_dif_nir_dev_ptr = reinterpret_cast<uintptr_t>(sfc_alb_dif_nir_dev.data());
-  uintptr_t sfc_flux_dir_nir_dev_ptr = reinterpret_cast<uintptr_t>(sfc_flux_dir_nir_dev.data());
-  uintptr_t sfc_flux_dir_vis_dev_ptr = reinterpret_cast<uintptr_t>(sfc_flux_dir_vis_dev.data());
-  uintptr_t sfc_flux_dif_nir_dev_ptr = reinterpret_cast<uintptr_t>(sfc_flux_dif_nir_dev.data());
-  uintptr_t sfc_flux_dif_vis_dev_ptr = reinterpret_cast<uintptr_t>(sfc_flux_dif_vis_dev.data());
-  uintptr_t sfc_flux_sw_net_dev_ptr = reinterpret_cast<uintptr_t>(sfc_flux_sw_net_dev.data());
-  uintptr_t sfc_flux_lw_dn_dev_ptr = reinterpret_cast<uintptr_t>(sfc_flux_lw_dn_dev.data());
-  uintptr_t u_dev_ptr = reinterpret_cast<uintptr_t>(u_dev.data());
-  uintptr_t v_dev_ptr = reinterpret_cast<uintptr_t>(v_dev.data());
-  uintptr_t h_lat_dev_ptr = reinterpret_cast<uintptr_t>(h_lat_dev.data());
-  uintptr_t h_lon_dev_ptr = reinterpret_cast<uintptr_t>(h_lon_dev.data());
-
->>>>>>> 1784c2d9
   ekat::disable_all_fpes();  // required for importing numpy
   if ( Py_IsInitialized() == 0 ) {
     pybind11::initialize_interpreter();
@@ -207,11 +180,7 @@
       sfc_alb_dir_vis_dev_ptr,
       sfc_alb_dif_vis_dev_ptr,
       sfc_alb_dir_nir_dev_ptr,
-<<<<<<< HEAD
-      sfc_alb_dif_nir_dev_ptr,      
-=======
       sfc_alb_dif_nir_dev_ptr,
->>>>>>> 1784c2d9
       sfc_flux_dir_nir_dev_ptr,
       sfc_flux_dir_vis_dev_ptr,
       sfc_flux_dif_nir_dev_ptr,
