#ifndef SCREAM_P3_FUNCTIONS_F90_HPP
#define SCREAM_P3_FUNCTIONS_F90_HPP

#include "share/util/scream_utils.hpp"
#include "share/scream_types.hpp"

#include "p3_functions.hpp"

//
// Bridge functions to call fortran version of p3 functions from C++
//

namespace scream {
namespace p3 {

//
// Singleton for holding the same global data that are maintained in
// micro_p3, but for use in C++. This data is necessary to complete
// the "bridge" when calling C++ from micro_p3.
//
struct P3GlobalForFortran
{
  using P3F = Functions<Real, DefaultDevice>;

  using view_1d_table = typename P3F::view_1d_table;
  using view_2d_table = typename P3F::view_2d_table;
  using view_itab_table = typename P3F::view_itab_table;
  using view_itabcol_table = typename P3F::view_itabcol_table;
  using view_dnu_table = typename P3F::view_dnu_table;

  // All kokkos views must be destructed before Kokkos::finalize
  static void deinit();

  static const view_1d_table& mu_r_table()   { return get().m_mu_r_table; }
  static const view_2d_table& vn_table()     { return get().m_vn_table; }
  static const view_2d_table& vm_table()     { return get().m_vm_table; }
  static const view_itab_table& itab()       { return get().m_itab; }
  static const view_itabcol_table& itabcol() { return get().m_itabcol; }
  static const view_dnu_table& dnu()         { return get().m_dnu; }

  P3GlobalForFortran() = delete;
  ~P3GlobalForFortran() = delete;
  P3GlobalForFortran(const P3GlobalForFortran&) = delete;
  P3GlobalForFortran& operator=(const P3GlobalForFortran&) = delete;

 private:
  struct Views {
    view_1d_table m_mu_r_table;
    view_2d_table m_vn_table, m_vm_table;
    view_itab_table m_itab;
    view_itabcol_table m_itabcol;
    view_dnu_table m_dnu;
  };

  static const Views& get();
  static std::shared_ptr<Views> s_views;
};

struct P3InitAFortranData
{
  // Must use Host as device, f90 code might not be able to use Device memory
  using P3F = Functions<Real, HostDevice>;
  using P3C = typename P3F::P3C;

  using view_itab_table = typename P3F::KT::template lview<Real[P3C::densize][P3C::rimsize][P3C::isize][P3C::tabsize]>;
  using view_itabcol_table = typename P3F::KT::template lview<Real[P3C::densize][P3C::rimsize][P3C::isize][P3C::rcollsize][P3C::coltabsize]>;

  // Need to be LayoutLeft to be fortran compatible
  view_itab_table itab;
  view_itabcol_table itabcol;

  P3InitAFortranData() :
    itab("P3InitAFortranData::itab"),
    itabcol("P3InitAFortranData::itabcol")
  {}
};
void p3_init_a(P3InitAFortranData& d);

struct LookupIceData
{
  // Inputs
  Real qitot, nitot, qirim, rhop;

  // Outputs
  Int  dumi, dumjj, dumii, dumzz;
  Real dum1, dum4, dum5, dum6;
};
void find_lookuptable_indices_1a(LookupIceData& d);

extern "C" {

void find_lookuptable_indices_1a_f(Int* dumi, Int* dumjj, Int* dumii, Int* dumzz,
                                   Real* dum1, Real* dum4, Real* dum5, Real* dum6,
                                   Real qitot, Real nitot, Real qirim, Real rhop);

}

struct LookupIceDataB
{
  // Inputs
  Real qr, nr;

  // Outputs
  Int dumj;
  Real dum3;
};
void find_lookuptable_indices_1b(LookupIceDataB& d);

extern "C" {

void find_lookuptable_indices_1b_f(Int* dumj, Real* dum3, Real qr, Real nr);

}

struct AccessLookupTableData
{
  // Inputs
  LookupIceData& lid;
  Int index;

  // Outputs
  Real proc;
};
void access_lookup_table(AccessLookupTableData& d);

extern "C" {

void access_lookup_table_f(Int dumjj, Int dumii, Int dumi, Int index,
                           Real dum1, Real dum4, Real dum5, Real* proc);

}

struct AccessLookupTableCollData
{
  // Inputs
  LookupIceData& lid;
  LookupIceDataB& lidb;
  Int index;

  // Outputs
  Real proc;
};
void access_lookup_table_coll(AccessLookupTableCollData& d);

extern "C" {

void access_lookup_table_coll_f(Int dumjj, Int dumii, Int dumj, Int dumi, Int index,
                                Real dum1, Real dum3, Real dum4, Real dum5, Real* proc);

}

<<<<<<< HEAD
struct CloudWaterConservationData
{
  // inputs
  Real qc;
  Real qcnuc;
  Real dt;

  //output
  Real qcaut;
  Real qcacc;
  Real qccol;
  Real qcheti;
  Real qcshd;
  Real qiberg;
  Real qisub;
  Real qidep;
};

void cloud_water_conservation(CloudWaterConservationData& d);

extern "C"{
  void cloud_water_conservation_f(Real qc, Real qcnuc, Real dt, Real* qcaut, Real* qcacc, Real* qccol,
    Real* qcheti, Real* qcshd, Real* qiberg, Real* qisub, Real* qidep);
}

struct RainWaterConservationData
{
  // inputs
  Real qr;
  Real qcaut;
  Real qcacc;
  Real qimlt;
  Real qcshd;
  Real dt;

  //output
  Real qrevp;
  Real qrcol;
  Real qrheti;
};

void rain_water_conservation(RainWaterConservationData& d);

extern "C"{
  void rain_water_conservation_f(Real qr, Real qcaut, Real qcacc, Real qimlt, Real qcshd,
  Real dt, Real* qrevp, Real* qrcol, Real* qrheti);
}

struct IceWaterConservationData
{
  //inputs
  Real qitot;
  Real qidep;
  Real qinuc;
  Real qiberg;
  Real qrcol;
  Real qccol;
  Real qrheti;
  Real qcheti;
  Real dt;

  //output
  Real qisub;
  Real qimlt;

};

void ice_water_conservation(IceWaterConservationData& d);

extern "C"{
  void ice_water_conservation_f(Real qitot, Real qidep, Real qinuc, Real qiberg, Real qrcol, Real qccol,
  Real qrheti, Real qcheti, Real dt, Real* qisub, Real* qimlt);
=======
struct GetCloudDsd2Data
{
  // Inputs
  Real qc, rho, lcldm, nc_in;

  // Outputs
  Real nc_out, mu_c, nu, lamc, cdist, cdist1;
};
void get_cloud_dsd2(GetCloudDsd2Data& d);

extern "C" {

void get_cloud_dsd2_f(Real qc, Real* nc, Real* mu_c, Real rho, Real* nu, Real* lamc,
                      Real* cdist, Real* cdist1, Real lcldm);

}

struct GetRainDsd2Data
{
  // Inputs
  Real qr, rcldm, nr_in;

  // Outputs
  Real nr_out, lamr, mu_r, cdistr, logn0r;
};
void get_rain_dsd2(GetRainDsd2Data& d);

extern "C" {

void get_rain_dsd2_f(Real qr, Real* nr, Real* mu_r, Real* lamr, Real* cdistr, Real* logn0r, Real rcldm);

}

extern "C" {

Real cxx_pow(Real base, Real exp);
Real cxx_cbrt(Real base);
Real cxx_gamma(Real input);
Real cxx_log(Real input);
Real cxx_log10(Real input);
Real cxx_exp(Real input);

>>>>>>> f6d3feb9
}

}  // namespace p3
}  // namespace scream

#endif<|MERGE_RESOLUTION|>--- conflicted
+++ resolved
@@ -149,7 +149,6 @@
 
 }
 
-<<<<<<< HEAD
 struct CloudWaterConservationData
 {
   // inputs
@@ -222,7 +221,7 @@
 extern "C"{
   void ice_water_conservation_f(Real qitot, Real qidep, Real qinuc, Real qiberg, Real qrcol, Real qccol,
   Real qrheti, Real qcheti, Real dt, Real* qisub, Real* qimlt);
-=======
+
 struct GetCloudDsd2Data
 {
   // Inputs
@@ -265,7 +264,6 @@
 Real cxx_log10(Real input);
 Real cxx_exp(Real input);
 
->>>>>>> f6d3feb9
 }
 
 }  // namespace p3
