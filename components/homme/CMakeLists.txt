--- conflicted
+++ resolved
@@ -308,15 +308,8 @@
 
   IF (CUDA_BUILD OR HIP_BUILD OR SYCL_BUILD)
     SET (DEFAULT_VECTOR_SIZE 1)
-<<<<<<< HEAD
-    SET (HOMMEXX_ENABLE_GPU TRUE) 
-
-    message("OG Set HOMMEXX_ENABLE_GPU to ${HOMMEXX_ENABLE_GPU}")
-
-=======
     SET (HOMMEXX_ENABLE_GPU TRUE)
     SET (HOMMEXX_ENABLE_GPU_F90 TRUE) 
->>>>>>> b82ef2bb
   ELSE ()
     SET (DEFAULT_VECTOR_SIZE 8)
   ENDIF()
