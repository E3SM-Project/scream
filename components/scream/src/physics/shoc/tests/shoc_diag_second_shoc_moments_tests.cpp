--- conflicted
+++ resolved
@@ -298,13 +298,9 @@
     // Get data from cxx
     for (auto& d : cxx_data) {
       d.transpose<ekat::TransposeDirection::c2f>(); // _f expects data in fortran layout
-<<<<<<< HEAD
-      diag_second_shoc_moments_f(d.shcol(), d.nlev(), d.nlevi(), d.thetal, d.qw, d.u_wind, d.v_wind, d.tke, d.isotropy, 
+      diag_second_shoc_moments_f(d.shcol, d.nlev, d.nlevi, d.thetal, d.qw, d.u_wind, d.v_wind, d.tke, d.isotropy, 
                 d.tkh, d.tk, d.dz_zi, d.zt_grid, d.zi_grid, d.shoc_mix, d.wthl_sfc, d.wqw_sfc, d.uw_sfc, d.vw_sfc, d.thl_sec, 
                 d.qw_sec, d.wthl_sec, d.wqw_sec, d.qwthl_sec, d.uw_sec, d.vw_sec, d.wtke_sec, d.w_sec);
-=======
-      diag_second_shoc_moments_f(d.shcol, d.nlev, d.nlevi, d.thetal, d.qw, d.u_wind, d.v_wind, d.tke, d.isotropy, d.tkh, d.tk, d.dz_zi, d.zt_grid, d.zi_grid, d.shoc_mix, d.wthl_sfc, d.wqw_sfc, d.uw_sfc, d.vw_sfc, d.thl_sec, d.qw_sec, d.wthl_sec, d.wqw_sec, d.qwthl_sec, d.uw_sec, d.vw_sec, d.wtke_sec, d.w_sec);
->>>>>>> 4d70b2d1
       d.transpose<ekat::TransposeDirection::f2c>(); // go back to C layout
     }
 
