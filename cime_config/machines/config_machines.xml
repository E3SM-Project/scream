<?xml version="1.0"?>

<config_machines version="2.0">

  <!--

   ===============================================================
   COMPILER and COMPILERS
   ===============================================================
   If a machine supports multiple compilers - then
    - the settings for COMPILERS should reflect the supported compilers
      as a comma separated string
    - the setting for COMPILER should be the default compiler
      (which is one of the values in COMPILERS)

   ===============================================================
   MPILIB and MPILIBS
   ===============================================================
   If a machine supports only one MPILIB is supported - then
   the setting for  MPILIB and MPILIBS should be blank ("")
   If a machine supports multiple mpi libraries (e.g. mpich and openmpi)
    - the settings for MPILIBS should reflect the supported mpi libraries
      as a comma separated string

   The default settings for COMPILERS and MPILIBS is blank (in config_machines.xml)

   Normally variable substitutions are not made until the case scripts are run, however variables
   of the form $ENV{VARIABLE_NAME} are substituted in create_newcase from the environment
   variable of the same name if it exists.

   ===============================================================
   PROJECT_REQUIRED
   ===============================================================
   A machine may need the PROJECT xml variable to be defined either because it is
   used in some paths, or because it is used to give an account number in the job
   submission script. If either of these are the case, then PROJECT_REQUIRED
   should be set to TRUE for the given machine.


   walltimes:
   Denotes the walltimes that can be used for a particular machine.
   walltime: as before, if default="true" is defined, this walltime will be used
   by default.
   Alternatively, ccsm_estcost must be used to choose the queue based on the estimated cost of the run.

   mpirun: the mpirun command that will be used to actually launch the model.
   The attributes used to choose the mpirun command are:

   mpilib: can either be 'default' the name of an mpi library, or a compiler name so one can choose the mpirun
           based on the mpi library in use.

     the 'executable' tag must have arguments required for the chosen mpirun, as well as the executable name.

   unit_testing: can be 'true' or 'false'.
     This allows using a different mpirun command to launch unit tests

  -->

  <machine MACH="miller">
    <DESC> ORNL AF cluster 800-node AMD Epyc 2-sockets 64-cores per node</DESC>
    <OS>CNL</OS>
    <COMPILERS>gnu,cray,intel</COMPILERS>
    <MPILIBS>mpt</MPILIBS>
    <PROJECT>nwp501</PROJECT>
    <SAVE_TIMING_DIR>/lustre/storm/nwp501/proj-shared/e3sm</SAVE_TIMING_DIR>
    <SAVE_TIMING_DIR_PROJECTS>e3sm,nwp501</SAVE_TIMING_DIR_PROJECTS>
    <CIME_OUTPUT_ROOT>/lustre/storm/nwp501/proj-shared/e3sm/e3sm_scratch/</CIME_OUTPUT_ROOT>
    <DIN_LOC_ROOT>/lustre/storm/nwp501/proj-shared/e3sm/inputdata</DIN_LOC_ROOT>
    <DIN_LOC_ROOT_CLMFORC>/lustre/storm/nwp501/proj-shared/e3sm/inputdata/atm/datm7</DIN_LOC_ROOT_CLMFORC>
    <DOUT_S_ROOT>$CIME_OUTPUT_ROOT/archive/$CASE</DOUT_S_ROOT>
    <BASELINE_ROOT>/lustre/storm/nwp501/proj-shared/e3sm/baselines/$COMPILER</BASELINE_ROOT>
    <CCSM_CPRNC>/lustre/storm/nwp501/proj-shared/e3sm/tools/cprnc</CCSM_CPRNC>
    <GMAKE_J>8</GMAKE_J>
    <TESTS>e3sm_developer</TESTS>
    <NTEST_PARALLEL_JOBS>4</NTEST_PARALLEL_JOBS>
    <BATCH_SYSTEM>miller_slurm</BATCH_SYSTEM>
    <SUPPORTED_BY>e3sm</SUPPORTED_BY>
    <MAX_TASKS_PER_NODE>128</MAX_TASKS_PER_NODE>
    <MAX_MPITASKS_PER_NODE>128</MAX_MPITASKS_PER_NODE>
    <PROJECT_REQUIRED>FALSE</PROJECT_REQUIRED>
    <mpirun mpilib="default">
      <executable>srun</executable>
      <arguments>
        <arg name="num_tasks">-n {{ total_tasks }} -N {{ num_nodes }} --kill-on-bad-exit </arg>
        <arg name="thread_count">-c $SHELL{echo 128/ {{ tasks_per_node }} |bc}</arg>
        <arg name="binding"> $SHELL{if [ 128 -ge `./xmlquery --value MAX_MPITASKS_PER_NODE` ]; then echo "--cpu_bind=cores"; else echo "--cpu_bind=threads";fi;} </arg>
        <arg name="placement">-m plane={{ tasks_per_node }}</arg>
      </arguments>
    </mpirun>
    <module_system type="module">
      <init_path lang="perl">/opt/cray/pe/modules/default/init/perl.pm</init_path>
      <init_path lang="python">/opt/cray/pe/modules/default/init/python.py</init_path>
      <init_path lang="sh">/opt/cray/pe/modules/default/init/sh</init_path>
      <init_path lang="csh">/opt/cray/pe/modules/default/init/csh</init_path>
      <cmd_path lang="perl">/opt/cray/pe/modules/default/bin/modulecmd perl</cmd_path>
      <cmd_path lang="python">/opt/cray/pe/modules/default/bin/modulecmd python</cmd_path>
      <cmd_path lang="sh">module</cmd_path>
      <cmd_path lang="csh">module</cmd_path>
      <modules>
        <command name="unload">craype</command>
        <command name="unload">cray-mpich</command>
        <command name="unload">cray-parallel-netcdf</command>
        <command name="unload">cray-hdf5-parallel</command>
        <command name="unload">cray-hdf5</command>
        <command name="unload">cray-netcdf</command>
        <command name="unload">cray-netcdf-hdf5parallel</command>
        <command name="load">craype/2.7.15</command>
      </modules>
      <modules compiler="gnu">
        <command name="unload">PrgEnv-cray</command>
        <command name="unload">PrgEnv-gnu</command>
        <command name="load">PrgEnv-gnu/8.3.3</command>
        <command name="swap">gcc/12.1.0</command>
      </modules>
      <modules compiler="cray">
        <command name="unload">PrgEnv-gnu</command>
        <command name="load">gcc/9.3.0</command>
        <command name="load">PrgEnv-cray/8.3.3</command>
        <command name="rm">darshan</command>
      </modules>
      <modules>
        <command name="load">cray-mpich/8.1.16</command>
        <command name="load">cray-hdf5-parallel/1.12.1.3</command>
        <command name="load">cray-netcdf-hdf5parallel/4.8.1.3</command>
        <command name="load">cray-parallel-netcdf/1.12.2.3</command>
      </modules>
    </module_system>

    <RUNDIR>$CIME_OUTPUT_ROOT/$CASE/run</RUNDIR>
    <EXEROOT>$CIME_OUTPUT_ROOT/$CASE/bld</EXEROOT>
    <TEST_TPUT_TOLERANCE>0.1</TEST_TPUT_TOLERANCE>
    <MAX_GB_OLD_TEST_DATA>1000</MAX_GB_OLD_TEST_DATA>
    <environment_variables>
      <env name="PERL5LIB">/usr/lib/perl5/5.26.2</env>
      <env name="NETCDF_C_PATH">/opt/cray/pe/netcdf-hdf5parallel/4.8.1.3/gnu/9.1/</env>
      <env name="NETCDF_FORTRAN_PATH">/opt/cray/pe/netcdf-hdf5parallel/4.8.1.3/gnu/9.1/</env>
      <env name="PNETCDF_PATH">$SHELL{dirname $(dirname $(which pnetcdf_version))}</env>
    </environment_variables>
    <environment_variables BUILD_THREADED="TRUE">
      <env name="OMP_STACKSIZE">128M</env>
    </environment_variables>
    <environment_variables BUILD_THREADED="TRUE" compiler="gnu">
      <env name="OMP_PLACES">cores</env>
    </environment_variables>
  </machine>

  <machine MACH="pm-cpu">
    <DESC>Perlmutter CPU-only nodes at NERSC.  Phase2 only: Each node has 2 AMD EPYC 7713 64-Core (Milan) 512GB</DESC>
    <NODENAME_REGEX>$ENV{NERSC_HOST}:perlmutter</NODENAME_REGEX>
    <OS>Linux</OS>
    <COMPILERS>intel,gnu,nvidia,amdclang</COMPILERS>
    <MPILIBS>mpich</MPILIBS>
    <PROJECT>e3sm</PROJECT>
    <SAVE_TIMING_DIR>/global/cfs/cdirs/e3sm</SAVE_TIMING_DIR>
    <SAVE_TIMING_DIR_PROJECTS>e3sm,m3411,m3412</SAVE_TIMING_DIR_PROJECTS>
    <CIME_OUTPUT_ROOT>$ENV{PSCRATCH}/e3sm_scratch/pm-cpu</CIME_OUTPUT_ROOT>
    <CIME_HTML_ROOT>/global/cfs/cdirs/e3sm/www/$ENV{USER}</CIME_HTML_ROOT>
    <CIME_URL_ROOT>http://portal.nersc.gov/project/e3sm/$ENV{USER}</CIME_URL_ROOT>
    <DIN_LOC_ROOT>/global/cfs/cdirs/e3sm/inputdata</DIN_LOC_ROOT>
    <DIN_LOC_ROOT_CLMFORC>/global/cfs/cdirs/e3sm/inputdata/atm/datm7</DIN_LOC_ROOT_CLMFORC>
    <DOUT_S_ROOT>$CIME_OUTPUT_ROOT/archive/$CASE</DOUT_S_ROOT>
    <BASELINE_ROOT>/global/cfs/cdirs/e3sm/baselines/$COMPILER</BASELINE_ROOT>
    <CCSM_CPRNC>/global/cfs/cdirs/e3sm/tools/cprnc/cprnc</CCSM_CPRNC>
    <GMAKE_J>10</GMAKE_J>
    <TESTS>e3sm_developer</TESTS>
    <NTEST_PARALLEL_JOBS>4</NTEST_PARALLEL_JOBS>
    <BATCH_SYSTEM>nersc_slurm</BATCH_SYSTEM>
    <SUPPORTED_BY>e3sm</SUPPORTED_BY>
    <MAX_TASKS_PER_NODE>256</MAX_TASKS_PER_NODE>
    <MAX_MPITASKS_PER_NODE>128</MAX_MPITASKS_PER_NODE>
    <PROJECT_REQUIRED>TRUE</PROJECT_REQUIRED>
    <mpirun mpilib="default">
      <executable>srun</executable>
      <arguments>
        <arg name="label"> --label</arg>
        <arg name="num_tasks"> -n {{ total_tasks }} -N {{ num_nodes }}</arg>
        <arg name="thread_count">-c $SHELL{echo 256/`./xmlquery --value MAX_MPITASKS_PER_NODE`|bc}</arg>
        <arg name="binding"> $SHELL{if [ 128 -ge `./xmlquery --value MAX_MPITASKS_PER_NODE` ]; then echo "--cpu_bind=cores"; else echo "--cpu_bind=threads";fi;} </arg>
        <arg name="placement"> -m plane=$SHELL{echo `./xmlquery --value MAX_MPITASKS_PER_NODE`}</arg>
    </arguments>
    </mpirun>
    <module_system type="module" allow_error="true">
      <init_path lang="perl">/usr/share/lmod/8.3.1/init/perl</init_path>
      <init_path lang="python">/usr/share/lmod/8.3.1/init/python</init_path>
      <init_path lang="sh">/usr/share/lmod/8.3.1/init/sh</init_path>
      <init_path lang="csh">/usr/share/lmod/8.3.1/init/csh</init_path>
      <cmd_path lang="perl">/usr/share/lmod/lmod/libexec/lmod perl</cmd_path>
      <cmd_path lang="python">/usr/share/lmod/lmod/libexec/lmod python</cmd_path>
      <cmd_path lang="sh">module</cmd_path>
      <cmd_path lang="csh">module</cmd_path>

      <modules>
        <command name="unload">cray-hdf5-parallel</command>
        <command name="unload">cray-netcdf-hdf5parallel</command>
        <command name="unload">cray-parallel-netcdf</command>
        <command name="unload">cray-netcdf</command>
        <command name="unload">cray-hdf5</command>
        <command name="unload">PrgEnv-gnu</command>
        <command name="unload">PrgEnv-intel</command>
        <command name="unload">PrgEnv-nvidia</command>
        <command name="unload">PrgEnv-cray</command>
        <command name="unload">PrgEnv-aocc</command>
        <command name="unload">intel</command>
        <command name="unload">intel-oneapi</command>
        <command name="unload">nvidia</command>
        <command name="unload">aocc</command>
        <command name="unload">cudatoolkit</command>
        <command name="unload">climate-utils</command>
        <command name="unload">matlab</command>
        <command name="unload">craype-accel-nvidia80</command>
        <command name="unload">craype-accel-host</command>
        <command name="unload">perftools-base</command>
        <command name="unload">perftools</command>
        <command name="unload">darshan</command>
      </modules>

      <modules compiler="gnu">
        <command name="load">PrgEnv-gnu/8.3.3</command>
        <command name="load">gcc/11.2.0</command>
        <command name="load">cray-libsci/23.02.1.1</command>
      </modules>

      <modules compiler="intel">
        <command name="load">PrgEnv-intel/8.3.3</command>
        <command name="load">intel/2023.1.0</command>
      </modules>

      <modules compiler="nvidia">
        <command name="load">PrgEnv-nvidia</command>
        <command name="load">nvidia/22.7</command>
        <command name="load">cray-libsci/23.02.1.1</command>
      </modules>

      <modules compiler="amdclang">
        <command name="load">PrgEnv-aocc</command>
        <command name="load">aocc/4.0.0</command>
        <command name="load">cray-libsci/23.02.1.1</command>
      </modules>

      <modules>
        <command name="load">craype-accel-host</command>
        <command name="load">craype/2.7.20</command>
        <command name="load">cray-mpich/8.1.25</command>
        <command name="load">cray-hdf5-parallel/1.12.2.3</command>
        <command name="load">cray-netcdf-hdf5parallel/4.9.0.3</command>
        <command name="load">cray-parallel-netcdf/1.12.3.3</command>
        <command name="load">cmake/3.24.3</command>
        <command name="load">evp-patch</command>
      </modules>
    </module_system>

    <RUNDIR>$CIME_OUTPUT_ROOT/$CASE/run</RUNDIR>
    <EXEROOT>$CIME_OUTPUT_ROOT/$CASE/bld</EXEROOT>
    <TEST_TPUT_TOLERANCE>0.1</TEST_TPUT_TOLERANCE>
    <TEST_MEMLEAK_TOLERANCE>0.20</TEST_MEMLEAK_TOLERANCE>

    <environment_variables>
      <env name="MPICH_ENV_DISPLAY">1</env>
      <env name="MPICH_VERSION_DISPLAY">1</env>
      <env name="MPICH_MPIIO_DVS_MAXNODES">1</env>
      <env name="OMP_STACKSIZE">128M</env>
      <env name="OMP_PROC_BIND">spread</env>
      <env name="OMP_PLACES">threads</env>
      <env name="HDF5_USE_FILE_LOCKING">FALSE</env>
      <env name="PERL5LIB">/global/cfs/cdirs/e3sm/perl/lib/perl5-only-switch</env>
      <env name="FI_CXI_RX_MATCH_MODE">software</env>
      <env name="MPICH_COLL_SYNC">MPI_Bcast</env>
      <env name="NETCDF_PATH">$ENV{CRAY_NETCDF_HDF5PARALLEL_PREFIX}</env>
      <env name="PNETCDF_PATH">$ENV{CRAY_PARALLEL_NETCDF_PREFIX}</env>
      <env name="GATOR_INITIAL_MB">4000MB</env>
    </environment_variables>
    <environment_variables compiler="intel" mpilib="mpich">
      <env name="ADIOS2_ROOT">$SHELL{if [ -z "$ADIOS2_ROOT" ]; then echo /global/cfs/cdirs/e3sm/3rdparty/adios2/2.9.1/cray-mpich-8.1.25/intel-2023.1.0; else echo "$ADIOS2_ROOT"; fi}</env>
    </environment_variables>
    <environment_variables compiler="gnu" mpilib="mpich">
      <env name="ADIOS2_ROOT">$SHELL{if [ -z "$ADIOS2_ROOT" ]; then echo /global/cfs/cdirs/e3sm/3rdparty/adios2/2.9.1/cray-mpich-8.1.25/gcc-11.2.0; else echo "$ADIOS2_ROOT"; fi}</env>
      <env name="BLA_VENDOR">Generic</env>
      <env name="Albany_ROOT">$SHELL{if [ -z "$Albany_ROOT" ]; then echo /global/common/software/e3sm/mali_tpls/albany-e3sm-serial-release-gcc-cmake-fix; else echo "$Albany_ROOT"; fi}</env>
      <env name="Trilinos_ROOT">$SHELL{if [ -z "$Trilinos_ROOT" ]; then echo /global/common/software/e3sm/mali_tpls/trilinos-e3sm-serial-release-gcc; else echo "$Trilinos_ROOT"; fi}</env>
    </environment_variables>
    <environment_variables compiler="nvidia" mpilib="mpich">
      <env name="ADIOS2_ROOT">$SHELL{if [ -z "$ADIOS2_ROOT" ]; then echo /global/cfs/cdirs/e3sm/3rdparty/adios2/2.9.1/cray-mpich-8.1.25/nvidia-22.7; else echo "$ADIOS2_ROOT"; fi}</env>
    </environment_variables>
    <environment_variables compiler="nvidia">
      <env name="BLAS_ROOT">$SHELL{if [ -z "$BLAS_ROOT" ]; then echo /opt/nvidia/hpc_sdk/Linux_x86_64/22.7/compilers; else echo "$BLAS_ROOT"; fi}</env>
      <env name="LAPACK_ROOT">$SHELL{if [ -z "$LAPACK_ROOT" ]; then echo /opt/nvidia/hpc_sdk/Linux_x86_64/22.7/compilers; else echo "$LAPACK_ROOT"; fi}</env>
      <env name="BLA_VENDOR">NVHPC</env>
    </environment_variables>
    <environment_variables compiler="intel">
      <env name="BLA_VENDOR">Intel10_64_dyn</env>
    </environment_variables>
    <environment_variables compiler="amdclang" mpilib="mpich">
      <env name="ADIOS2_ROOT">$SHELL{if [ -z "$ADIOS2_ROOT" ]; then echo /global/cfs/cdirs/e3sm/3rdparty/adios2/2.9.1/cray-mpich-8.1.25/aocc-4.0.0; else echo "$ADIOS2_ROOT"; fi}</env>
    </environment_variables>
    <environment_variables compiler="intel">
      <env name="MOAB_ROOT">$SHELL{if [ -z "$MOAB_ROOT" ]; then echo /global/cfs/cdirs/e3sm/software/moab/intel; else echo "$MOAB_ROOT"; fi}</env>
    </environment_variables>
    <environment_variables compiler="gnu">
      <env name="MOAB_ROOT">$SHELL{if [ -z "$MOAB_ROOT" ]; then echo /global/cfs/cdirs/e3sm/software/moab/gnu; else echo "$MOAB_ROOT"; fi}</env>
    </environment_variables>
    <resource_limits>
      <resource name="RLIMIT_STACK">-1</resource>
    </resource_limits>
  </machine>

  <machine MACH="pm-gpu">
    <DESC>Perlmutter GPU nodes at NERSC.  Phase1 only: Each GPU node has single AMD EPYC 7713 64-Core (Milan) (256GB) and 4 nvidia A100's.</DESC>
    <NODENAME_REGEX>$ENV{NERSC_HOST}:perlmutter</NODENAME_REGEX>
    <OS>Linux</OS>
    <COMPILERS>gnugpu,gnu,nvidiagpu,nvidia</COMPILERS>
    <MPILIBS>mpich</MPILIBS>
    <PROJECT>e3sm_g</PROJECT>
    <SAVE_TIMING_DIR>/global/cfs/cdirs/e3sm</SAVE_TIMING_DIR>
    <SAVE_TIMING_DIR_PROJECTS>e3sm,m3411,m3412</SAVE_TIMING_DIR_PROJECTS>
    <CIME_OUTPUT_ROOT>$ENV{PSCRATCH}/e3sm_scratch/pm-gpu</CIME_OUTPUT_ROOT>
    <CIME_HTML_ROOT>/global/cfs/cdirs/e3sm/www/$ENV{USER}</CIME_HTML_ROOT>
    <CIME_URL_ROOT>http://portal.nersc.gov/project/e3sm/$ENV{USER}</CIME_URL_ROOT>
    <DIN_LOC_ROOT>/global/cfs/cdirs/e3sm/inputdata</DIN_LOC_ROOT>
    <DIN_LOC_ROOT_CLMFORC>/global/cfs/cdirs/e3sm/inputdata/atm/datm7</DIN_LOC_ROOT_CLMFORC>
    <DOUT_S_ROOT>$CIME_OUTPUT_ROOT/archive/$CASE</DOUT_S_ROOT>
    <BASELINE_ROOT>/global/cfs/cdirs/e3sm/baselines/$COMPILER</BASELINE_ROOT>
    <CCSM_CPRNC>/global/cfs/cdirs/e3sm/tools/cprnc/cprnc</CCSM_CPRNC>
    <GMAKE_J>10</GMAKE_J>
    <TESTS>e3sm_developer</TESTS>
    <NTEST_PARALLEL_JOBS>4</NTEST_PARALLEL_JOBS>
    <BATCH_SYSTEM>nersc_slurm</BATCH_SYSTEM>
    <SUPPORTED_BY>e3sm</SUPPORTED_BY>
    <MAX_TASKS_PER_NODE>128</MAX_TASKS_PER_NODE>
    <MAX_TASKS_PER_NODE compiler="gnu">256</MAX_TASKS_PER_NODE>
    <MAX_TASKS_PER_NODE compiler="nvidia">256</MAX_TASKS_PER_NODE>
    <MAX_MPITASKS_PER_NODE>4</MAX_MPITASKS_PER_NODE>
    <MAX_MPITASKS_PER_NODE compiler="gnu">64</MAX_MPITASKS_PER_NODE>
    <MAX_MPITASKS_PER_NODE compiler="nvidia">64</MAX_MPITASKS_PER_NODE>
    <PROJECT_REQUIRED>TRUE</PROJECT_REQUIRED>
    <mpirun mpilib="default">
      <executable>srun</executable>
      <arguments>
        <arg name="label"> --label</arg>
        <arg name="num_tasks"> -n {{ total_tasks }} -N {{ num_nodes }}</arg>
        <arg name="thread_count">-c $SHELL{echo 128/`./xmlquery --value MAX_MPITASKS_PER_NODE`|bc}</arg>
        <arg name="binding"> $SHELL{if [ 64 -ge `./xmlquery --value MAX_MPITASKS_PER_NODE` ]; then echo "--cpu_bind=cores"; else echo "--cpu_bind=threads";fi;} </arg>
        <arg name="placement"> -m plane=$SHELL{echo `./xmlquery --value MAX_MPITASKS_PER_NODE`}</arg>
    </arguments>
    </mpirun>
    <module_system type="module" allow_error="true">
      <init_path lang="perl">/usr/share/lmod/8.3.1/init/perl</init_path>
      <init_path lang="python">/usr/share/lmod/8.3.1/init/python</init_path>
      <init_path lang="sh">/usr/share/lmod/8.3.1/init/sh</init_path>
      <init_path lang="csh">/usr/share/lmod/8.3.1/init/csh</init_path>
      <cmd_path lang="perl">/usr/share/lmod/lmod/libexec/lmod perl</cmd_path>
      <cmd_path lang="python">/usr/share/lmod/lmod/libexec/lmod python</cmd_path>
      <cmd_path lang="sh">module</cmd_path>
      <cmd_path lang="csh">module</cmd_path>

      <modules>
        <command name="unload">cray-hdf5-parallel</command>
        <command name="unload">cray-netcdf-hdf5parallel</command>
        <command name="unload">cray-parallel-netcdf</command>
        <command name="unload">cray-netcdf</command>
        <command name="unload">cray-hdf5</command>
        <command name="unload">PrgEnv-gnu</command>
        <command name="unload">PrgEnv-intel</command>
        <command name="unload">PrgEnv-nvidia</command>
        <command name="unload">PrgEnv-cray</command>
        <command name="unload">PrgEnv-aocc</command>
        <command name="unload">intel</command>
        <command name="unload">intel-oneapi</command>
        <command name="unload">nvidia</command>
        <command name="unload">aocc</command>
        <command name="unload">cudatoolkit</command>
        <command name="unload">cray-libsci</command>
        <command name="unload">climate-utils</command>
        <command name="unload">matlab</command>
        <command name="unload">craype-accel-nvidia80</command>
        <command name="unload">craype-accel-host</command>
        <command name="unload">perftools-base</command>
        <command name="unload">perftools</command>
        <command name="unload">darshan</command>
      </modules>

      <modules compiler="gnu.*">
        <command name="load">PrgEnv-gnu/8.5.0</command>
        <command name="load">gcc-native/12.3</command>
      </modules>

      <modules compiler="nvidia.*">
        <command name="load">PrgEnv-nvidia</command>
        <command name="load">nvidia/24.5</command>
      </modules>

      <modules compiler="gnugpu">
        <command name="load">cudatoolkit/12.2</command>
        <command name="load">craype-accel-nvidia80</command>
      </modules>

      <modules compiler="nvidiagpu">
        <command name="load">cudatoolkit/12.2</command>
        <command name="load">craype-accel-nvidia80</command>
<<<<<<< HEAD
        <command name="load">gcc-mixed/11.2.0</command>
        <command name="load">cudnn/8.9.1_cuda11</command>
=======
        <command name="load">gcc-native-mixed/12.3</command>
>>>>>>> 17dda187
      </modules>

      <modules compiler="gnu">
        <command name="load">craype-accel-host</command>
      </modules>

      <modules compiler="nvidia">
        <command name="load">craype-accel-host</command>
      </modules>

      <modules>
        <command name="load">cray-libsci/23.12.5</command>
        <command name="load">craype/2.7.30</command>
        <command name="load">cray-mpich/8.1.28</command>
        <command name="load">cray-hdf5-parallel/1.12.2.9</command>
        <command name="load">cray-netcdf-hdf5parallel/4.9.0.9</command>
        <command name="load">cray-parallel-netcdf/1.12.3.9</command>
        <command name="load">cmake/3.24.3</command>
      </modules>
    </module_system>

    <RUNDIR>$CIME_OUTPUT_ROOT/$CASE/run</RUNDIR>
    <EXEROOT>$CIME_OUTPUT_ROOT/$CASE/bld</EXEROOT>
    <TEST_TPUT_TOLERANCE>0.1</TEST_TPUT_TOLERANCE>

    <environment_variables>
      <env name="MPICH_ENV_DISPLAY">1</env>
      <env name="MPICH_VERSION_DISPLAY">1</env>
      <env name="MPICH_MPIIO_DVS_MAXNODES">1</env>
      <env name="OMP_STACKSIZE">128M</env>
      <env name="OMP_PROC_BIND">spread</env>
      <env name="OMP_PLACES">threads</env>
      <env name="HDF5_USE_FILE_LOCKING">FALSE</env>
      <env name="PERL5LIB">/global/cfs/cdirs/e3sm/perl/lib/perl5-only-switch</env>
      <env name="MPICH_COLL_SYNC">MPI_Bcast</env>
      <env name="NETCDF_PATH">$ENV{CRAY_NETCDF_HDF5PARALLEL_PREFIX}</env>
      <env name="PNETCDF_PATH">$ENV{CRAY_PARALLEL_NETCDF_PREFIX}</env>
      <env name="TF_FORCE_GPU_ALLOW_GROWTH">true</env>
    </environment_variables>
    <environment_variables compiler="gnugpu">
      <env name="MPICH_GPU_SUPPORT_ENABLED">1</env>
    </environment_variables>
    <environment_variables compiler="nvidiagpu">
      <env name="MPICH_GPU_SUPPORT_ENABLED">1</env>
    </environment_variables>
    <environment_variables compiler="gnu.*" mpilib="mpich">
      <env name="ADIOS2_ROOT">$SHELL{if [ -z "$ADIOS2_ROOT" ]; then echo /global/cfs/cdirs/e3sm/3rdparty/adios2/2.9.1/cray-mpich-8.1.25/gcc-11.2.0; else echo "$ADIOS2_ROOT"; fi}</env>
    </environment_variables>
    <environment_variables compiler="nvidia.*" mpilib="mpich">
      <env name="ADIOS2_ROOT">$SHELL{if [ -z "$ADIOS2_ROOT" ]; then echo /global/cfs/cdirs/e3sm/3rdparty/adios2/2.9.1/cray-mpich-8.1.25/nvidia-22.7; else echo "$ADIOS2_ROOT"; fi}</env>
    </environment_variables>
    <resource_limits>
      <resource name="RLIMIT_STACK">-1</resource>
    </resource_limits>
  </machine>

  <machine MACH="muller-cpu">
    <DESC>Muller CPU-only nodes on internal NERSC machine, similar to pm-cpu (very small)</DESC>
    <NODENAME_REGEX>$ENV{NERSC_HOST}:muller</NODENAME_REGEX>
    <OS>Linux</OS>
    <COMPILERS>intel,gnu,nvidia,amdclang</COMPILERS>
    <MPILIBS>mpich</MPILIBS>
    <PROJECT>e3sm</PROJECT>
    <SAVE_TIMING_DIR>/global/cfs/cdirs/e3sm</SAVE_TIMING_DIR>
    <SAVE_TIMING_DIR_PROJECTS>e3sm,m3411,m3412</SAVE_TIMING_DIR_PROJECTS>
    <CIME_OUTPUT_ROOT>$ENV{SCRATCH}/e3sm_scratch/muller-cpu</CIME_OUTPUT_ROOT>
    <CIME_HTML_ROOT>/global/cfs/cdirs/e3sm/www/$ENV{USER}</CIME_HTML_ROOT>
    <CIME_URL_ROOT>http://portal.nersc.gov/project/e3sm/$ENV{USER}</CIME_URL_ROOT>
    <DIN_LOC_ROOT>/global/cfs/cdirs/e3sm/inputdata</DIN_LOC_ROOT>
    <DIN_LOC_ROOT_CLMFORC>/global/cfs/cdirs/e3sm/inputdata/atm/datm7</DIN_LOC_ROOT_CLMFORC>
    <DOUT_S_ROOT>$CIME_OUTPUT_ROOT/archive/$CASE</DOUT_S_ROOT>
    <BASELINE_ROOT>/global/cfs/cdirs/e3sm/baselines/$COMPILER</BASELINE_ROOT>
    <CCSM_CPRNC>/global/cfs/cdirs/e3sm/tools/cprnc/cprnc</CCSM_CPRNC>
    <GMAKE_J>10</GMAKE_J>
    <TESTS>e3sm_developer</TESTS>
    <NTEST_PARALLEL_JOBS>4</NTEST_PARALLEL_JOBS>
    <BATCH_SYSTEM>nersc_slurm</BATCH_SYSTEM>
    <SUPPORTED_BY>e3sm</SUPPORTED_BY>
    <MAX_TASKS_PER_NODE>256</MAX_TASKS_PER_NODE>
    <MAX_MPITASKS_PER_NODE>128</MAX_MPITASKS_PER_NODE>
    <PROJECT_REQUIRED>TRUE</PROJECT_REQUIRED>
    <mpirun mpilib="default">
      <executable>srun</executable>
      <arguments>
        <arg name="label"> --label</arg>
        <arg name="num_tasks"> -n {{ total_tasks }} -N {{ num_nodes }}</arg>
        <arg name="thread_count">-c $SHELL{echo 256/`./xmlquery --value MAX_MPITASKS_PER_NODE`|bc}</arg>
        <arg name="binding"> $SHELL{if [ 128 -ge `./xmlquery --value MAX_MPITASKS_PER_NODE` ]; then echo "--cpu_bind=cores"; else echo "--cpu_bind=threads";fi;} </arg>
        <arg name="placement"> -m plane=$SHELL{echo `./xmlquery --value MAX_MPITASKS_PER_NODE`}</arg>
    </arguments>
    </mpirun>
    <module_system type="module" allow_error="true">
      <init_path lang="perl">/usr/share/lmod/8.3.1/init/perl</init_path>
      <init_path lang="python">/usr/share/lmod/8.3.1/init/python</init_path>
      <init_path lang="sh">/usr/share/lmod/8.3.1/init/sh</init_path>
      <init_path lang="csh">/usr/share/lmod/8.3.1/init/csh</init_path>
      <cmd_path lang="perl">/usr/share/lmod/lmod/libexec/lmod perl</cmd_path>
      <cmd_path lang="python">/usr/share/lmod/lmod/libexec/lmod python</cmd_path>
      <cmd_path lang="sh">module</cmd_path>
      <cmd_path lang="csh">module</cmd_path>

      <modules>
        <command name="unload">cpe</command>
        <command name="unload">cray-hdf5-parallel</command>
        <command name="unload">cray-netcdf-hdf5parallel</command>
        <command name="unload">cray-parallel-netcdf</command>
        <command name="unload">cray-netcdf</command>
        <command name="unload">cray-hdf5</command>
        <command name="unload">PrgEnv-gnu</command>
        <command name="unload">PrgEnv-intel</command>
        <command name="unload">PrgEnv-nvidia</command>
        <command name="unload">PrgEnv-cray</command>
        <command name="unload">PrgEnv-aocc</command>
        <command name="unload">intel</command>
        <command name="unload">intel-oneapi</command>
        <command name="unload">nvidia</command>
        <command name="unload">aocc</command>
        <command name="unload">cudatoolkit</command>
        <command name="unload">climate-utils</command>
        <command name="unload">matlab</command>
        <command name="unload">craype-accel-nvidia80</command>
        <command name="unload">craype-accel-host</command>
        <command name="unload">perftools-base</command>
        <command name="unload">perftools</command>
        <command name="unload">darshan</command>
      </modules>

      <modules compiler="gnu">
        <!--command name="load">PrgEnv-gnu/8.3.3</command>
        <command name="load">gcc/11.2.0</command>
        <command name="load">cray-libsci/23.02.1.1</command-->
        <command name="load">PrgEnv-gnu/8.5.0</command>
        <command name="load">gcc-native/12.3</command>
        <command name="load">cray-libsci/23.12.5</command>
      </modules>

      <modules compiler="intel">
        <!--command name="load">PrgEnv-intel/8.3.3</command>
        <command name="load">intel/2023.1.0</command-->
        <command name="load">PrgEnv-intel/8.5.0</command>
        <command name="load">intel/2023.2.0</command>
      </modules>

      <modules compiler="nvidia">
        <command name="load">PrgEnv-nvidia</command>
        <command name="load">nvidia/23.9</command>
        <command name="load">cray-libsci/23.12.5</command>
      </modules>

      <modules compiler="amdclang">
        <command name="load">PrgEnv-aocc</command>
        <command name="load">aocc/4.1.0</command>
        <command name="load">cray-libsci/23.12.5</command>
      </modules>

      <modules>
        <command name="load">craype-accel-host</command>
        <command name="load">craype/2.7.30</command>
        <command name="load">cray-mpich/8.1.28</command>
        <!--command name="load">cray-hdf5-parallel/1.12.2.3</command>
        <command name="load">cray-netcdf-hdf5parallel/4.9.0.3</command>
        <command name="load">cray-parallel-netcdf/1.12.3.3</command-->
        <command name="load">cray-hdf5-parallel/1.12.2.9</command>
        <command name="load">cray-netcdf-hdf5parallel/4.9.0.9</command>
        <command name="load">cray-parallel-netcdf/1.12.3.9</command>
        <command name="load">cmake/3.24.3</command>
      </modules>
    </module_system>

    <RUNDIR>$CIME_OUTPUT_ROOT/$CASE/run</RUNDIR>
    <EXEROOT>$CIME_OUTPUT_ROOT/$CASE/bld</EXEROOT>
    <TEST_TPUT_TOLERANCE>0.1</TEST_TPUT_TOLERANCE>
    <TEST_MEMLEAK_TOLERANCE>0.20</TEST_MEMLEAK_TOLERANCE>

    <environment_variables>
      <env name="MPICH_ENV_DISPLAY">1</env>
      <env name="MPICH_VERSION_DISPLAY">1</env>
      <env name="MPICH_MPIIO_DVS_MAXNODES">1</env>
      <env name="OMP_STACKSIZE">128M</env>
      <env name="OMP_PROC_BIND">spread</env>
      <env name="OMP_PLACES">threads</env>
      <env name="HDF5_USE_FILE_LOCKING">FALSE</env>
      <env name="PERL5LIB">/global/cfs/cdirs/e3sm/perl/lib/perl5-only-switch</env>
      <env name="FI_CXI_RX_MATCH_MODE">software</env>
      <env name="MPICH_COLL_SYNC">MPI_Bcast</env>
      <env name="Albany_ROOT">$SHELL{if [ -z "$Albany_ROOT" ]; then echo /global/common/software/e3sm/mali_tpls/albany-e3sm-serial-release-gcc; else echo "$Albany_ROOT"; fi}</env>
      <env name="Trilinos_ROOT">$SHELL{if [ -z "$Trilinos_ROOT" ]; then echo /global/common/software/e3sm/mali_tpls/trilinos-e3sm-serial-release-gcc; else echo "$Trilinos_ROOT"; fi}</env>
      <env name="NETCDF_PATH">$ENV{CRAY_NETCDF_HDF5PARALLEL_PREFIX}</env>
      <env name="PNETCDF_PATH">$ENV{CRAY_PARALLEL_NETCDF_PREFIX}</env>
    </environment_variables>
    <environment_variables compiler="intel" mpilib="mpich">
      <env name="ADIOS2_ROOT">$SHELL{if [ -z "$ADIOS2_ROOT" ]; then echo /global/cfs/cdirs/e3sm/3rdparty/adios2/2.9.1/cray-mpich-8.1.25/intel-2023.1.0; else echo "$ADIOS2_ROOT"; fi}</env>
    </environment_variables>
    <environment_variables compiler="gnu" mpilib="mpich">
      <env name="ADIOS2_ROOT">$SHELL{if [ -z "$ADIOS2_ROOT" ]; then echo /global/cfs/cdirs/e3sm/3rdparty/adios2/2.9.1/cray-mpich-8.1.25/gcc-11.2.0; else echo "$ADIOS2_ROOT"; fi}</env>
      <env name="BLA_VENDOR">Generic</env>
    </environment_variables>
    <environment_variables compiler="nvidia" mpilib="mpich">
      <env name="ADIOS2_ROOT">$SHELL{if [ -z "$ADIOS2_ROOT" ]; then echo /global/cfs/cdirs/e3sm/3rdparty/adios2/2.9.1/cray-mpich-8.1.25/nvidia-22.7; else echo "$ADIOS2_ROOT"; fi}</env>
    </environment_variables>
    <environment_variables compiler="nvidia">
      <env name="BLAS_ROOT">$SHELL{if [ -z "$BLAS_ROOT" ]; then echo /opt/nvidia/hpc_sdk/Linux_x86_64/22.7/compilers; else echo "$BLAS_ROOT"; fi}</env>
      <env name="LAPACK_ROOT">$SHELL{if [ -z "$LAPACK_ROOT" ]; then echo /opt/nvidia/hpc_sdk/Linux_x86_64/22.7/compilers; else echo "$LAPACK_ROOT"; fi}</env>
      <env name="BLA_VENDOR">NVHPC</env>
    </environment_variables>
    <environment_variables compiler="intel">
      <env name="BLA_VENDOR">Intel10_64_dyn</env>
    </environment_variables>
    <environment_variables compiler="amdclang" mpilib="mpich">
      <env name="ADIOS2_ROOT">$SHELL{if [ -z "$ADIOS2_ROOT" ]; then echo /global/cfs/cdirs/e3sm/3rdparty/adios2/2.9.1/cray-mpich-8.1.25/aocc-4.0.0; else echo "$ADIOS2_ROOT"; fi}</env>
    </environment_variables>
    <resource_limits>
      <resource name="RLIMIT_STACK">-1</resource>
    </resource_limits>
  </machine>

  <machine MACH="muller-gpu">
    <DESC>Muller GPU nodes on internal machine at NERSC. similar to pm-gpu</DESC>
    <NODENAME_REGEX>$ENV{NERSC_HOST}:muller</NODENAME_REGEX>
    <OS>Linux</OS>
    <COMPILERS>gnugpu,gnu,nvidiagpu,nvidia</COMPILERS>
    <MPILIBS>mpich</MPILIBS>
    <PROJECT>e3sm_g</PROJECT>
    <SAVE_TIMING_DIR>/global/cfs/cdirs/e3sm</SAVE_TIMING_DIR>
    <SAVE_TIMING_DIR_PROJECTS>e3sm,m3411,m3412</SAVE_TIMING_DIR_PROJECTS>
    <CIME_OUTPUT_ROOT>$ENV{SCRATCH}/e3sm_scratch/muller-gpu</CIME_OUTPUT_ROOT>
    <CIME_HTML_ROOT>/global/cfs/cdirs/e3sm/www/$ENV{USER}</CIME_HTML_ROOT>
    <CIME_URL_ROOT>http://portal.nersc.gov/project/e3sm/$ENV{USER}</CIME_URL_ROOT>
    <DIN_LOC_ROOT>/global/cfs/cdirs/e3sm/inputdata</DIN_LOC_ROOT>
    <DIN_LOC_ROOT_CLMFORC>/global/cfs/cdirs/e3sm/inputdata/atm/datm7</DIN_LOC_ROOT_CLMFORC>
    <DOUT_S_ROOT>$CIME_OUTPUT_ROOT/archive/$CASE</DOUT_S_ROOT>
    <BASELINE_ROOT>/global/cfs/cdirs/e3sm/baselines/$COMPILER</BASELINE_ROOT>
    <CCSM_CPRNC>/global/cfs/cdirs/e3sm/tools/cprnc/cprnc</CCSM_CPRNC>
    <GMAKE_J>10</GMAKE_J>
    <TESTS>e3sm_developer</TESTS>
    <NTEST_PARALLEL_JOBS>4</NTEST_PARALLEL_JOBS>
    <BATCH_SYSTEM>nersc_slurm</BATCH_SYSTEM>
    <SUPPORTED_BY>e3sm</SUPPORTED_BY>
    <MAX_TASKS_PER_NODE>128</MAX_TASKS_PER_NODE>
    <MAX_TASKS_PER_NODE compiler="gnu">256</MAX_TASKS_PER_NODE>
    <MAX_TASKS_PER_NODE compiler="nvidia">256</MAX_TASKS_PER_NODE>
    <MAX_MPITASKS_PER_NODE>4</MAX_MPITASKS_PER_NODE>
    <MAX_MPITASKS_PER_NODE compiler="gnu">64</MAX_MPITASKS_PER_NODE>
    <MAX_MPITASKS_PER_NODE compiler="nvidia">64</MAX_MPITASKS_PER_NODE>
    <PROJECT_REQUIRED>TRUE</PROJECT_REQUIRED>
    <mpirun mpilib="default">
      <executable>srun</executable>
      <arguments>
        <arg name="label"> --label</arg>
        <arg name="num_tasks"> -n {{ total_tasks }} -N {{ num_nodes }}</arg>
        <arg name="thread_count">-c $SHELL{echo 128/`./xmlquery --value MAX_MPITASKS_PER_NODE`|bc}</arg>
        <arg name="binding"> $SHELL{if [ 64 -ge `./xmlquery --value MAX_MPITASKS_PER_NODE` ]; then echo "--cpu_bind=cores"; else echo "--cpu_bind=threads";fi;} </arg>
        <arg name="placement"> -m plane=$SHELL{echo `./xmlquery --value MAX_MPITASKS_PER_NODE`}</arg>
    </arguments>
    </mpirun>
    <module_system type="module" allow_error="true">
      <init_path lang="perl">/usr/share/lmod/8.3.1/init/perl</init_path>
      <init_path lang="python">/usr/share/lmod/8.3.1/init/python</init_path>
      <init_path lang="sh">/usr/share/lmod/8.3.1/init/sh</init_path>
      <init_path lang="csh">/usr/share/lmod/8.3.1/init/csh</init_path>
      <cmd_path lang="perl">/usr/share/lmod/lmod/libexec/lmod perl</cmd_path>
      <cmd_path lang="python">/usr/share/lmod/lmod/libexec/lmod python</cmd_path>
      <cmd_path lang="sh">module</cmd_path>
      <cmd_path lang="csh">module</cmd_path>

      <modules>
        <command name="unload">cpe</command>
        <command name="unload">cray-hdf5-parallel</command>
        <command name="unload">cray-netcdf-hdf5parallel</command>
        <command name="unload">cray-parallel-netcdf</command>
        <command name="unload">cray-netcdf</command>
        <command name="unload">cray-hdf5</command>
        <command name="unload">PrgEnv-gnu</command>
        <command name="unload">PrgEnv-intel</command>
        <command name="unload">PrgEnv-nvidia</command>
        <command name="unload">PrgEnv-cray</command>
        <command name="unload">PrgEnv-aocc</command>
        <command name="unload">intel</command>
        <command name="unload">intel-oneapi</command>
        <command name="unload">nvidia</command>
        <command name="unload">aocc</command>
        <command name="unload">cudatoolkit</command>
        <command name="unload">cray-libsci</command>
        <command name="unload">climate-utils</command>
        <command name="unload">matlab</command>
        <command name="unload">craype-accel-nvidia80</command>
        <command name="unload">craype-accel-host</command>
        <command name="unload">perftools-base</command>
        <command name="unload">perftools</command>
        <command name="unload">darshan</command>
      </modules>

      <modules compiler="gnu.*">
        <command name="load">PrgEnv-gnu/8.5.0</command>
        <command name="load">gcc-native/12.3</command>
      </modules>

      <modules compiler="nvidia.*">
        <command name="load">PrgEnv-nvidia</command>
        <command name="load">nvidia/24.5</command>
      </modules>

      <modules compiler="gnugpu">
        <command name="load">cudatoolkit/12.2</command>
        <command name="load">craype-accel-nvidia80</command>
      </modules>

      <modules compiler="nvidiagpu">
        <command name="load">cudatoolkit/12.2</command>
        <command name="load">craype-accel-nvidia80</command>
        <command name="load">gcc-native-mixed/12.3</command>
      </modules>

      <modules compiler="gnu">
        <command name="load">craype-accel-host</command>
      </modules>

      <modules compiler="nvidia">
        <command name="load">craype-accel-host</command>
      </modules>

      <modules>
<<<<<<< HEAD
        <command name="load">cray-libsci/23.02.1.1</command>
        <command name="load">craype/2.7.20</command>
        <command name="load">cray-mpich/8.1.25</command>
        <command name="load">cray-hdf5-parallel/1.12.2.3</command>
        <command name="load">cray-netcdf-hdf5parallel/4.9.0.3</command>
        <command name="load">cray-parallel-netcdf/1.12.3.3</command>
        <command name="load">cudnn</command>
        <!--command name="load">cray-libsci/23.12.5</command>
=======
        <command name="load">cray-libsci/23.12.5</command>
>>>>>>> 17dda187
        <command name="load">craype/2.7.30</command>
        <command name="load">cray-mpich/8.1.28</command>
        <command name="load">cray-hdf5-parallel/1.12.2.9</command>
        <command name="load">cray-netcdf-hdf5parallel/4.9.0.9</command>
        <command name="load">cray-parallel-netcdf/1.12.3.9</command>
        <command name="load">cmake/3.24.3</command>
      </modules>
    </module_system>

    <RUNDIR>$CIME_OUTPUT_ROOT/$CASE/run</RUNDIR>
    <EXEROOT>$CIME_OUTPUT_ROOT/$CASE/bld</EXEROOT>
    <TEST_TPUT_TOLERANCE>0.1</TEST_TPUT_TOLERANCE>

    <environment_variables>
      <env name="MPICH_ENV_DISPLAY">1</env>
      <env name="MPICH_VERSION_DISPLAY">1</env>
      <env name="MPICH_MPIIO_DVS_MAXNODES">1</env>
      <env name="OMP_STACKSIZE">128M</env>
      <env name="OMP_PROC_BIND">spread</env>
      <env name="OMP_PLACES">threads</env>
      <env name="HDF5_USE_FILE_LOCKING">FALSE</env>
      <env name="PERL5LIB">/global/cfs/cdirs/e3sm/perl/lib/perl5-only-switch</env>
      <env name="MPICH_COLL_SYNC">MPI_Bcast</env>
      <env name="NETCDF_PATH">$ENV{CRAY_NETCDF_HDF5PARALLEL_PREFIX}</env>
      <env name="PNETCDF_PATH">$ENV{CRAY_PARALLEL_NETCDF_PREFIX}</env>
    </environment_variables>
    <environment_variables compiler="gnugpu">
      <env name="MPICH_GPU_SUPPORT_ENABLED">1</env>
    </environment_variables>
    <environment_variables compiler="nvidiagpu">
      <env name="MPICH_GPU_SUPPORT_ENABLED">1</env>
    </environment_variables>
    <environment_variables compiler="gnu.*" mpilib="mpich">
      <env name="ADIOS2_ROOT">$SHELL{if [ -z "$ADIOS2_ROOT" ]; then echo /global/cfs/cdirs/e3sm/3rdparty/adios2/2.9.1/cray-mpich-8.1.25/gcc-11.2.0; else echo "$ADIOS2_ROOT"; fi}</env>
    </environment_variables>
    <environment_variables compiler="nvidia.*" mpilib="mpich">
      <env name="ADIOS2_ROOT">$SHELL{if [ -z "$ADIOS2_ROOT" ]; then echo /global/cfs/cdirs/e3sm/3rdparty/adios2/2.9.1/cray-mpich-8.1.25/nvidia-22.7; else echo "$ADIOS2_ROOT"; fi}</env>
    </environment_variables>
    <resource_limits>
      <resource name="RLIMIT_STACK">-1</resource>
    </resource_limits>
  </machine>

  <machine MACH="alvarez">
    <DESC>test machine at NERSC, very similar to pm-cpu. each node has 2 AMD EPYC 7713 64-Core (Milan) 512GB</DESC>
    <NODENAME_REGEX>$ENV{NERSC_HOST}:alvarez</NODENAME_REGEX>
    <OS>Linux</OS>
    <COMPILERS>intel,gnu,nvidia,amdclang</COMPILERS>
    <MPILIBS>mpich</MPILIBS>
    <PROJECT>e3sm</PROJECT>
    <SAVE_TIMING_DIR>/global/cfs/cdirs/e3sm</SAVE_TIMING_DIR>
    <SAVE_TIMING_DIR_PROJECTS>e3sm,m3411,m3412</SAVE_TIMING_DIR_PROJECTS>
    <CIME_OUTPUT_ROOT>$ENV{SCRATCH}/e3sm_scratch/alvarez</CIME_OUTPUT_ROOT>
    <CIME_HTML_ROOT>/global/cfs/cdirs/e3sm/www/$ENV{USER}</CIME_HTML_ROOT>
    <CIME_URL_ROOT>http://portal.nersc.gov/project/e3sm/$ENV{USER}</CIME_URL_ROOT>
    <DIN_LOC_ROOT>/global/cfs/cdirs/e3sm/inputdata</DIN_LOC_ROOT>
    <DIN_LOC_ROOT_CLMFORC>/global/cfs/cdirs/e3sm/inputdata/atm/datm7</DIN_LOC_ROOT_CLMFORC>
    <DOUT_S_ROOT>$CIME_OUTPUT_ROOT/archive/$CASE</DOUT_S_ROOT>
    <BASELINE_ROOT>/global/cfs/cdirs/e3sm/baselines/$COMPILER</BASELINE_ROOT>
    <CCSM_CPRNC>/global/cfs/cdirs/e3sm/tools/cprnc/cprnc</CCSM_CPRNC>
    <GMAKE_J>10</GMAKE_J>
    <TESTS>e3sm_developer</TESTS>
    <NTEST_PARALLEL_JOBS>4</NTEST_PARALLEL_JOBS>
    <BATCH_SYSTEM>nersc_slurm</BATCH_SYSTEM>
    <SUPPORTED_BY>e3sm</SUPPORTED_BY>
    <MAX_TASKS_PER_NODE>256</MAX_TASKS_PER_NODE>
    <MAX_MPITASKS_PER_NODE>128</MAX_MPITASKS_PER_NODE>
    <PROJECT_REQUIRED>TRUE</PROJECT_REQUIRED>
    <mpirun mpilib="default">
      <executable>srun</executable>
      <arguments>
        <arg name="label"> --label</arg>
        <arg name="num_tasks"> -n {{ total_tasks }} -N {{ num_nodes }}</arg>
        <arg name="thread_count">-c $SHELL{echo 256/`./xmlquery --value MAX_MPITASKS_PER_NODE`|bc}</arg>
        <arg name="binding"> $SHELL{if [ 128 -ge `./xmlquery --value MAX_MPITASKS_PER_NODE` ]; then echo "--cpu_bind=cores"; else echo "--cpu_bind=threads";fi;} </arg>
        <arg name="placement"> -m plane=$SHELL{echo `./xmlquery --value MAX_MPITASKS_PER_NODE`}</arg>
    </arguments>
    </mpirun>
    <module_system type="module" allow_error="true">
      <init_path lang="perl">/opt/cray/pe/lmod/8.7.19/init/perl</init_path>
      <init_path lang="python">/opt/cray/pe/lmod/8.7.19/init/python</init_path>
      <init_path lang="sh">/opt/cray/pe/lmod/8.7.19/init/sh</init_path>
      <init_path lang="csh">/opt/cray/pe/lmod/8.7.19/init/csh</init_path>
      <cmd_path lang="perl">/opt/cray/pe/lmod/lmod/libexec/lmod perl</cmd_path>
      <cmd_path lang="python">/opt/cray/pe/lmod/lmod/libexec/lmod python</cmd_path>
      <cmd_path lang="sh">module</cmd_path>
      <cmd_path lang="csh">module</cmd_path>

      <modules>
        <command name="unload">cray-hdf5-parallel</command>
        <command name="unload">cray-netcdf-hdf5parallel</command>
        <command name="unload">cray-parallel-netcdf</command>
        <command name="unload">cray-netcdf</command>
        <command name="unload">cray-hdf5</command>
        <command name="unload">PrgEnv-gnu</command>
        <command name="unload">PrgEnv-intel</command>
        <command name="unload">PrgEnv-nvidia</command>
        <command name="unload">PrgEnv-cray</command>
        <command name="unload">PrgEnv-aocc</command>
        <command name="unload">intel</command>
        <command name="unload">intel-oneapi</command>
        <command name="unload">nvidia</command>
        <command name="unload">aocc</command>
        <command name="unload">cudatoolkit</command>
        <command name="unload">climate-utils</command>
        <command name="unload">matlab</command>
        <command name="unload">craype-accel-nvidia80</command>
        <command name="unload">craype-accel-host</command>
        <command name="unload">perftools-base</command>
        <command name="unload">perftools</command>
        <command name="unload">darshan</command>
      </modules>

      <modules compiler="gnu">
        <command name="load">PrgEnv-gnu</command>
        <command name="load">gcc</command>
        <command name="load">cray-libsci</command>
      </modules>

      <modules compiler="intel">
        <command name="load">PrgEnv-intel</command>
        <command name="load">intel</command>
      </modules>

      <modules compiler="nvidia">
        <command name="load">PrgEnv-nvidia</command>
        <command name="load">nvidia/22.7</command>
        <command name="load">cray-libsci</command>
      </modules>

      <modules compiler="amdclang">
        <command name="load">PrgEnv-aocc</command>
        <command name="load">aocc/4.0.0</command>
        <command name="load">cray-libsci</command>
      </modules>

      <modules>
        <command name="load">craype-accel-host</command>
        <command name="load">cray-libsci</command>
        <command name="load">craype/2.7.21</command>
        <command name="load">cray-mpich/8.1.26</command>
        <command name="load">cray-hdf5-parallel/1.12.2.3</command>
        <command name="load">cray-netcdf-hdf5parallel/4.9.0.3</command>
        <command name="load">cray-parallel-netcdf/1.12.3.3</command>
        <command name="load">cmake/3.24.3</command>
      </modules>
    </module_system>

    <RUNDIR>$CIME_OUTPUT_ROOT/$CASE/run</RUNDIR>
    <EXEROOT>$CIME_OUTPUT_ROOT/$CASE/bld</EXEROOT>
    <TEST_TPUT_TOLERANCE>0.1</TEST_TPUT_TOLERANCE>

    <environment_variables>
      <env name="MPICH_ENV_DISPLAY">1</env>
      <env name="MPICH_VERSION_DISPLAY">1</env>
      <env name="MPICH_MPIIO_DVS_MAXNODES">1</env>
      <env name="OMP_STACKSIZE">128M</env>
      <env name="OMP_PROC_BIND">spread</env>
      <env name="OMP_PLACES">threads</env>
      <env name="HDF5_USE_FILE_LOCKING">FALSE</env>
      <env name="PERL5LIB">/global/cfs/cdirs/e3sm/perl/lib/perl5-only-switch</env>
      <env name="FI_CXI_RX_MATCH_MODE">software</env>
      <env name="MPICH_COLL_SYNC">MPI_Bcast</env>
      <env name="NETCDF_PATH">$ENV{CRAY_NETCDF_HDF5PARALLEL_PREFIX}</env>
      <env name="PNETCDF_PATH">$ENV{CRAY_PARALLEL_NETCDF_PREFIX}</env>
    </environment_variables>
    <resource_limits>
      <resource name="RLIMIT_STACK">-1</resource>
    </resource_limits>
  </machine>

  <machine MACH="spock">
    <DESC>Spock. NCCS moderate-security system that contains similar hardware and software as the upcoming Frontier system at ORNL.</DESC>
    <NODENAME_REGEX>.*spock.*</NODENAME_REGEX>
    <OS>Linux</OS>
    <COMPILERS>gnu,cray</COMPILERS>
    <MPILIBS>mpich</MPILIBS>
    <PROJECT>cli133</PROJECT>
    <CIME_OUTPUT_ROOT>/gpfs/alpine/$PROJECT/proj-shared/$ENV{USER}/e3sm_scratch/spock</CIME_OUTPUT_ROOT>
    <DIN_LOC_ROOT>/gpfs/alpine/cli115/world-shared/e3sm/inputdata</DIN_LOC_ROOT>
    <DIN_LOC_ROOT_CLMFORC>/gpfs/alpine/cli115/world-shared/e3sm/inputdata/atm/datm7</DIN_LOC_ROOT_CLMFORC>
    <DOUT_S_ROOT>$CIME_OUTPUT_ROOT/archive/$CASE</DOUT_S_ROOT>
    <CCSM_CPRNC>/gpfs/alpine/cli133/world-shared/grnydawn/e3sm/tools/cprnc_spock/cprnc</CCSM_CPRNC>
    <GMAKE_J>8</GMAKE_J>
    <NTEST_PARALLEL_JOBS>1</NTEST_PARALLEL_JOBS>
    <BATCH_SYSTEM>slurm</BATCH_SYSTEM>
    <SUPPORTED_BY>e3sm</SUPPORTED_BY>
    <MAX_TASKS_PER_NODE>64</MAX_TASKS_PER_NODE>
    <MAX_MPITASKS_PER_NODE>64</MAX_MPITASKS_PER_NODE>
    <PROJECT_REQUIRED>TRUE</PROJECT_REQUIRED>

    <mpirun mpilib="default">
      <executable>srun</executable>
      <arguments>
        <arg name="label"> --label</arg>
        <arg name="num_tasks"> -l -K -n {{ total_tasks }} -N {{ num_nodes }} </arg>
        <arg name="binding">--cpu_bind=cores</arg>
        <arg name="thread_count">-c $ENV{OMP_NUM_THREADS}</arg>
        <arg name="placement">-m plane={{ tasks_per_node }}</arg>
      </arguments>
    </mpirun>

    <module_system type="module" allow_error="true">
      <init_path lang="sh">/usr/share/lmod/lmod/init/sh</init_path>
      <init_path lang="csh">/usr/share/lmod/lmod/init/csh</init_path>
      <init_path lang="perl">/usr/share/lmod/lmod/init/perl</init_path>
      <init_path lang="python">/usr/share/lmod/lmod/init/env_modules_python.py</init_path>
      <cmd_path lang="perl">/usr/share/lmod/lmod/libexec/lmod perl</cmd_path>
      <cmd_path lang="sh">module</cmd_path>
      <cmd_path lang="csh">module</cmd_path>
      <cmd_path lang="python">/usr/share/lmod/lmod/libexec/lmod python</cmd_path>

      <modules>
        <command name="purge"/>
        <command name="load">DefApps</command>
        <command name="load">cray-python/3.8.5.1</command>
        <command name="load">subversion/1.14.0</command>
        <command name="load">git/2.31.1</command>
        <command name="load">cmake/3.20.2</command>
        <command name="load">zlib/1.2.11</command>
        <command name="load">cray-libsci/21.06.1.1</command>
      </modules>
      <modules compiler="gnu">
        <command name="load">PrgEnv-gnu/8.0.0</command>
        <command name="load">cray-mpich/8.1.7</command>
        <command name="load">cray-hdf5-parallel/1.12.0.6</command>
        <command name="load">cray-netcdf-hdf5parallel/4.7.4.6</command>
        <command name="load">cray-parallel-netcdf/1.12.1.5</command>
      </modules>
      <modules compiler="cray">
        <command name="load">PrgEnv-cray/8.0.0</command>
        <command name="load">cray-mpich/8.1.7</command>
        <command name="load">cray-hdf5-parallel/1.12.0.6</command>
        <command name="load">cray-netcdf-hdf5parallel/4.7.4.6</command>
        <command name="load">cray-parallel-netcdf/1.12.1.5</command>
      </modules>

    </module_system>
    <RUNDIR>$CIME_OUTPUT_ROOT/$CASE/run</RUNDIR>
    <EXEROOT>$CIME_OUTPUT_ROOT/$CASE/bld</EXEROOT>
    <TEST_TPUT_TOLERANCE>0.1</TEST_TPUT_TOLERANCE>
    <environment_variables>
      <env name="NETCDF_PATH">$SHELL{dirname $(dirname $(which nc-config))}</env>
      <env name="PNETCDF_PATH">$SHELL{dirname $(dirname $(which pnetcdf_version))}</env>
    </environment_variables>
    <environment_variables BUILD_THREADED="TRUE">
      <env name="OMP_STACKSIZE">128M</env>
      <env name="OMP_PROC_BIND">spread</env>
      <env name="OMP_PLACES">threads</env>
    </environment_variables>
  </machine>

  <machine MACH="frontier">
    <DESC>Frontier exascale supercomputer at ORNL. 9408 nodes, Node: 4 AMD MI250X GPUs (2 GCDs) ~ 8 GPUs, 512 GB HDB2E, AMD EPYC 64 cores, 512GB DDR4 </DESC>
    <NODENAME_REGEX>.*frontier.*</NODENAME_REGEX>
    <OS>Linux</OS>
    <COMPILERS>crayclang,gnu,amdclang,gnugpu,crayclanggpu,amdclanggpu</COMPILERS>
    <MPILIBS>mpich</MPILIBS>
    <PROJECT>cli115</PROJECT>
    <SAVE_TIMING_DIR>/lustre/orion/cli115/world-shared/frontier</SAVE_TIMING_DIR>
    <SAVE_TIMING_DIR_PROJECTS>.*</SAVE_TIMING_DIR_PROJECTS>
    <CIME_OUTPUT_ROOT>/lustre/orion/$PROJECT/proj-shared/$ENV{USER}/e3sm_scratch</CIME_OUTPUT_ROOT>
    <DIN_LOC_ROOT>/lustre/orion/cli115/world-shared/e3sm/inputdata</DIN_LOC_ROOT>
    <DIN_LOC_ROOT_CLMFORC>/lustre/orion/cli115/world-shared/e3sm/inputdata/atm/datm7</DIN_LOC_ROOT_CLMFORC>
    <DOUT_S_ROOT>$CIME_OUTPUT_ROOT/archive/$CASE</DOUT_S_ROOT>
    <BASELINE_ROOT>/lustre/orion/cli115/world-shared/e3sm/baselines/frontier/$COMPILER</BASELINE_ROOT>
    <CCSM_CPRNC>/lustre/orion/cli115/world-shared/e3sm/tools/cprnc/cprnc</CCSM_CPRNC>
    <GMAKE_J>8</GMAKE_J>
    <NTEST_PARALLEL_JOBS>1</NTEST_PARALLEL_JOBS>
    <BATCH_SYSTEM>slurm</BATCH_SYSTEM>
    <SUPPORTED_BY>e3sm</SUPPORTED_BY>
    <MAX_TASKS_PER_NODE>56</MAX_TASKS_PER_NODE>
    <MAX_MPITASKS_PER_NODE>56</MAX_MPITASKS_PER_NODE>
    <MAX_MPITASKS_PER_NODE compiler="gnugpu">8</MAX_MPITASKS_PER_NODE>
    <MAX_MPITASKS_PER_NODE compiler="crayclanggpu">8</MAX_MPITASKS_PER_NODE>
    <MAX_MPITASKS_PER_NODE compiler="amdclanggpu">8</MAX_MPITASKS_PER_NODE>
    <PROJECT_REQUIRED>TRUE</PROJECT_REQUIRED>
    <mpirun mpilib="default">
      <executable>srun</executable>
      <arguments>
        <arg name="num_tasks"> -l -K -n {{ total_tasks }} -N {{ num_nodes }} </arg>
        <arg name="thread_count">-c $ENV{OMP_NUM_THREADS}</arg>
        <arg name="ntasks_per_gpu">$ENV{NTASKS_PER_GPU}</arg>
        <arg name="gpu_bind">$ENV{GPU_BIND_ARGS}</arg>
      </arguments>
    </mpirun>
    <module_system type="module" allow_error="true">
      <init_path lang="sh">/usr/share/lmod/lmod/init/sh</init_path>
      <init_path lang="csh">/usr/share/lmod/lmod/init/csh</init_path>
      <init_path lang="perl">/usr/share/lmod/lmod/init/perl</init_path>
      <init_path lang="python">/usr/share/lmod/lmod/init/env_modules_python.py</init_path>
      <cmd_path lang="perl">/usr/share/lmod/lmod/libexec/lmod perl</cmd_path>
      <cmd_path lang="sh">module</cmd_path>
      <cmd_path lang="csh">module</cmd_path>
      <cmd_path lang="python">/usr/share/lmod/lmod/libexec/lmod python</cmd_path>
      <modules compiler="crayclang.*">
        <command name="reset"></command>
        <command name="switch">PrgEnv-cray PrgEnv-cray/8.3.3</command>
        <command name="switch">cce cce/15.0.1</command>
        <!-- craype module to address tcmalloc runtime errors at startup -->
        <!-- tcmalloc.cc:647 Attempt to free invalid pointer -->
        <command name="switch">craype craype/2.7.20</command>
      </modules>
      <modules compiler="crayclanggpu">
        <command name="load">craype-accel-amd-gfx90a</command>
        <command name="load">rocm/5.4.0</command>
      </modules>
      <modules compiler="amdclang.*">
        <command name="reset"></command>
        <command name="switch">PrgEnv-cray PrgEnv-amd/8.3.3</command>
        <command name="switch">amd amd/5.4.0</command>
      </modules>
      <modules compiler="amdclanggpu">
        <command name="load">craype-accel-amd-gfx90a</command>
      </modules>
      <modules compiler="gnu.*">
        <command name="reset"></command>
        <command name="switch">PrgEnv-cray PrgEnv-gnu/8.3.3</command>
        <!-- TODO: gcc/12.2.0 is default, need to check -->
        <command name="switch">gcc gcc/11.2.0</command>
      </modules>
      <modules compiler="gnugpu">
        <command name="load">craype-accel-amd-gfx90a</command>
        <command name="load">rocm/5.4.0</command>
      </modules>
      <modules>
        <command name="load">cray-python/3.9.13.1</command>
        <command name="load">subversion/1.14.1</command>
        <command name="load">git/2.36.1</command>
        <command name="load">cmake/3.21.3</command>
        <command name="load">zlib/1.2.11</command>
        <command name="load">cray-hdf5-parallel/1.12.2.1</command>
        <command name="load">cray-netcdf-hdf5parallel/4.9.0.1</command>
        <command name="load">cray-parallel-netcdf/1.12.3.1</command>
      </modules>
    </module_system>
    <RUNDIR>$CIME_OUTPUT_ROOT/$CASE/run</RUNDIR>
    <EXEROOT>$CIME_OUTPUT_ROOT/$CASE/bld</EXEROOT>
    <TEST_TPUT_TOLERANCE>0.1</TEST_TPUT_TOLERANCE>
    <TEST_MEMLEAK_TOLERANCE>0.25</TEST_MEMLEAK_TOLERANCE>
    <MAX_GB_OLD_TEST_DATA>0</MAX_GB_OLD_TEST_DATA>
    <environment_variables>
      <env name="NETCDF_PATH">$ENV{NETCDF_DIR}</env>
      <env name="PNETCDF_PATH">$ENV{PNETCDF_DIR}</env>
      <env name="NTASKS_PER_GPU"> </env>
      <env name="GPU_BIND_ARGS"> </env>
    </environment_variables>
    <environment_variables compiler="amdclang">
      <env name="LD_LIBRARY_PATH">$ENV{CRAY_LIBSCI_DIR}/amd/4.0/x86_64/lib:$ENV{LD_LIBRARY_PATH}</env>
    </environment_variables>
    <environment_variables compiler=".*gpu.*">
      <env name="NTASKS_PER_GPU">--ntasks-per-gpu=$SHELL{echo "`./xmlquery --value MAX_MPITASKS_PER_NODE`/8"|bc}</env>
      <env name="GPU_BIND_ARGS">--gpu-bind=closest</env>
      <env name="PNETCDF_HINTS">romio_cb_read=disable</env>
      <env name="MPICH_GPU_SUPPORT_ENABLED">0</env>
      <env name="MPICH_CXX">$SHELL{which hipcc}</env>
    </environment_variables>
    <environment_variables compiler=".*gpu.*" DEBUG="TRUE">
      <env name="AMD_LOG_LEVEL">10</env>
      <env name="CRAY_ACC_DEBUG">3</env>
    </environment_variables>
    <environment_variables BUILD_THREADED="TRUE">
      <env name="OMP_STACKSIZE">128M</env>
      <env name="OMP_PROC_BIND">spread</env>
      <env name="OMP_PLACES">threads</env>
    </environment_variables>
    <environment_variables compiler="gnu.*" mpilib="mpich">
      <env name="ADIOS2_ROOT">$SHELL{if [ -z "$ADIOS2_ROOT" ]; then echo /lustre/orion/cli115/world-shared/frontier/3rdparty/adios2/2.9.1/cray-mpich-8.1.23/gcc-11.2.0; else echo "$ADIOS2_ROOT"; fi}</env>
    </environment_variables>
    <environment_variables compiler="crayclang.*" mpilib="mpich">
      <env name="ADIOS2_ROOT">$SHELL{if [ -z "$ADIOS2_ROOT" ]; then echo /lustre/orion/cli115/world-shared/frontier/3rdparty/adios2/2.9.1/cray-mpich-8.1.23/crayclang-15.0.1; else echo "$ADIOS2_ROOT"; fi}</env>
    </environment_variables>
    <environment_variables compiler="amdclang.*" mpilib="mpich">
      <env name="ADIOS2_ROOT">$SHELL{if [ -z "$ADIOS2_ROOT" ]; then echo /lustre/orion/cli115/world-shared/frontier/3rdparty/adios2/2.9.1/cray-mpich-8.1.23/amdclang-15.0.0; else echo "$ADIOS2_ROOT"; fi}</env>
    </environment_variables>
  </machine>

  <machine MACH="crusher">
    <DESC>Crusher. NCCS moderate-security system that contains similar hardware and software as the upcoming Frontier system at ORNL. 192 AMD EPYC 7A53 64C nodes, 128 hwthreads, 512GB DDR4, 4 MI250X GPUs</DESC>
    <NODENAME_REGEX>.*crusher.*</NODENAME_REGEX>
    <OS>Linux</OS>
    <COMPILERS>crayclang,gnu,amdclang,gnugpu,crayclanggpu,amdclanggpu</COMPILERS>
    <MPILIBS>mpich</MPILIBS>
    <PROJECT>cli115</PROJECT>
    <SAVE_TIMING_DIR>/lustre/orion/cli115/world-shared/crusher</SAVE_TIMING_DIR>
    <SAVE_TIMING_DIR_PROJECTS>.*</SAVE_TIMING_DIR_PROJECTS>
    <CIME_OUTPUT_ROOT>/lustre/orion/$PROJECT/proj-shared/$ENV{USER}/e3sm_scratch/crusher</CIME_OUTPUT_ROOT>
    <DIN_LOC_ROOT>/lustre/orion/cli115/world-shared/e3sm/inputdata</DIN_LOC_ROOT>
    <DIN_LOC_ROOT_CLMFORC>/lustre/orion/cli115/world-shared/e3sm/inputdata/atm/datm7</DIN_LOC_ROOT_CLMFORC>
    <DOUT_S_ROOT>$CIME_OUTPUT_ROOT/archive/$CASE</DOUT_S_ROOT>
    <BASELINE_ROOT>/lustre/orion/cli115/world-shared/e3sm/baselines/crusher/$COMPILER</BASELINE_ROOT>
    <CCSM_CPRNC>/lustre/orion/cli115/world-shared/e3sm/tools/cprnc/cprnc</CCSM_CPRNC>
    <GMAKE_J>8</GMAKE_J>
    <NTEST_PARALLEL_JOBS>1</NTEST_PARALLEL_JOBS>
    <BATCH_SYSTEM>slurm</BATCH_SYSTEM>
    <SUPPORTED_BY>e3sm</SUPPORTED_BY>
    <MAX_TASKS_PER_NODE>56</MAX_TASKS_PER_NODE>
    <MAX_MPITASKS_PER_NODE>56</MAX_MPITASKS_PER_NODE>
    <MAX_MPITASKS_PER_NODE compiler="gnugpu">8</MAX_MPITASKS_PER_NODE>
    <MAX_MPITASKS_PER_NODE compiler="crayclanggpu">8</MAX_MPITASKS_PER_NODE>
    <MAX_MPITASKS_PER_NODE compiler="amdclanggpu">8</MAX_MPITASKS_PER_NODE>
    <PROJECT_REQUIRED>TRUE</PROJECT_REQUIRED>
    <mpirun mpilib="default">
      <executable>srun</executable>
      <arguments>
        <arg name="num_tasks"> -l -K -n {{ total_tasks }} -N {{ num_nodes }} </arg>
        <arg name="thread_count">-c $ENV{OMP_NUM_THREADS}</arg>
        <arg name="ntasks_per_gpu">$ENV{NTASKS_PER_GPU}</arg>
        <arg name="gpu_bind">$ENV{GPU_BIND_ARGS}</arg>
      </arguments>
    </mpirun>
    <module_system type="module" allow_error="true">
      <init_path lang="sh">/usr/share/lmod/lmod/init/sh</init_path>
      <init_path lang="csh">/usr/share/lmod/lmod/init/csh</init_path>
      <init_path lang="perl">/usr/share/lmod/lmod/init/perl</init_path>
      <init_path lang="python">/usr/share/lmod/lmod/init/env_modules_python.py</init_path>
      <cmd_path lang="perl">/usr/share/lmod/lmod/libexec/lmod perl</cmd_path>
      <cmd_path lang="sh">module</cmd_path>
      <cmd_path lang="csh">module</cmd_path>
      <cmd_path lang="python">/usr/share/lmod/lmod/libexec/lmod python</cmd_path>
      <modules compiler="crayclang.*">
        <command name="reset"></command>
        <command name="switch">PrgEnv-cray PrgEnv-cray/8.3.3</command>
        <command name="switch">cce cce/15.0.1</command>
        <!-- craype module to address tcmalloc runtime errors at startup -->
        <!-- tcmalloc.cc:647 Attempt to free invalid pointer -->
        <command name="switch">craype craype/2.7.20</command>
      </modules>
      <modules compiler="crayclanggpu">
        <command name="load">craype-accel-amd-gfx90a</command>
        <command name="load">rocm/5.4.0</command>
      </modules>
      <modules compiler="amdclang.*">
        <command name="reset"></command>
        <command name="switch">PrgEnv-cray PrgEnv-amd/8.3.3</command>
        <command name="switch">amd amd/5.4.0</command>
      </modules>
      <modules compiler="amdclanggpu">
        <command name="load">craype-accel-amd-gfx90a</command>
      </modules>
      <modules compiler="gnu.*">
        <command name="reset"></command>
        <command name="switch">PrgEnv-cray PrgEnv-gnu/8.3.3</command>
        <command name="switch">gcc gcc/11.2.0</command>
      </modules>
      <modules compiler="gnugpu">
        <command name="load">craype-accel-amd-gfx90a</command>
        <command name="load">rocm/5.4.0</command>
      </modules>
      <modules>
        <command name="load">cray-python/3.9.13.1</command>
        <command name="load">subversion/1.14.1</command>
        <command name="load">git/2.36.1</command>
        <command name="load">cmake/3.21.3</command>
        <command name="load">zlib/1.2.11</command>
        <command name="load">cray-hdf5-parallel/1.12.2.1</command>
        <command name="load">cray-netcdf-hdf5parallel/4.9.0.1</command>
        <command name="load">cray-parallel-netcdf/1.12.3.1</command>
      </modules>
    </module_system>
    <RUNDIR>$CIME_OUTPUT_ROOT/$CASE/run</RUNDIR>
    <EXEROOT>$CIME_OUTPUT_ROOT/$CASE/bld</EXEROOT>
    <TEST_TPUT_TOLERANCE>0.1</TEST_TPUT_TOLERANCE>
    <TEST_MEMLEAK_TOLERANCE>0.25</TEST_MEMLEAK_TOLERANCE>
    <MAX_GB_OLD_TEST_DATA>0</MAX_GB_OLD_TEST_DATA>
    <environment_variables>
      <env name="NETCDF_PATH">$ENV{NETCDF_DIR}</env>
      <env name="PNETCDF_PATH">$ENV{PNETCDF_DIR}</env>
      <env name="NTASKS_PER_GPU"> </env>
      <env name="GPU_BIND_ARGS"> </env>
    </environment_variables>
    <environment_variables compiler="amdclang">
      <env name="LD_LIBRARY_PATH">$ENV{CRAY_LIBSCI_DIR}/amd/4.0/x86_64/lib:$ENV{LD_LIBRARY_PATH}</env>
    </environment_variables>
    <environment_variables compiler=".*gpu.*">
      <env name="NTASKS_PER_GPU">--ntasks-per-gpu=$SHELL{echo "`./xmlquery --value MAX_MPITASKS_PER_NODE`/8"|bc}</env>
      <env name="GPU_BIND_ARGS">--gpu-bind=closest</env>
      <env name="PNETCDF_HINTS">romio_cb_read=disable</env>
      <env name="MPICH_GPU_SUPPORT_ENABLED">0</env>
    </environment_variables>
    <environment_variables compiler=".*gpu.*" DEBUG="TRUE">
      <env name="AMD_LOG_LEVEL">10</env>
      <env name="CRAY_ACC_DEBUG">3</env>
    </environment_variables>
    <environment_variables BUILD_THREADED="TRUE">
      <env name="OMP_STACKSIZE">128M</env>
      <env name="OMP_PROC_BIND">spread</env>
      <env name="OMP_PLACES">threads</env>
    </environment_variables>
  </machine>

  <machine MACH="crusher-scream-cpu">
    <DESC>Crusher. NCCS moderate-security system that contains similar hardware and software as the upcoming Frontier system at ORNL. 192 AMD EPYC 7A53 64C nodes, 128 hwthreads, 512GB DDR4, 4 MI250X GPUs</DESC>
    <NODENAME_REGEX>.*crusher.*</NODENAME_REGEX>
    <OS>Linux</OS>
    <COMPILERS>crayclang-scream</COMPILERS>
    <MPILIBS>mpich</MPILIBS>
    <PROJECT>CLI115</PROJECT>
    <CIME_OUTPUT_ROOT>/lustre/orion/cli133/proj-shared/$ENV{USER}/e3sm_scratch/crusher</CIME_OUTPUT_ROOT>
    <DIN_LOC_ROOT>/lustre/orion/cli115/world-shared/e3sm/inputdata</DIN_LOC_ROOT>
    <DIN_LOC_ROOT_CLMFORC>/lustre/orion/cli115/world-shared/e3sm/inputdata/atm/datm7</DIN_LOC_ROOT_CLMFORC>
    <DOUT_S_ROOT>$CIME_OUTPUT_ROOT/archive/$CASE</DOUT_S_ROOT>
    <BASELINE_ROOT>/lustre/orion/cli133/world-shared/e3sm/baselines/$COMPILER</BASELINE_ROOT>
    <CCSM_CPRNC>/lustre/orion/cli115/world-shared/e3sm/tools/cprnc/cprnc</CCSM_CPRNC>
    <GMAKE_J>8</GMAKE_J>
    <NTEST_PARALLEL_JOBS>1</NTEST_PARALLEL_JOBS>
    <BATCH_SYSTEM>slurm</BATCH_SYSTEM>
    <SUPPORTED_BY>e3sm</SUPPORTED_BY>
    <MAX_TASKS_PER_NODE>56</MAX_TASKS_PER_NODE>
    <MAX_MPITASKS_PER_NODE>56</MAX_MPITASKS_PER_NODE>
    <PROJECT_REQUIRED>TRUE</PROJECT_REQUIRED>

    <mpirun mpilib="default">
      <executable>srun</executable>
      <arguments>
        <arg name="num_tasks"> -l -K -n {{ total_tasks }} -N {{ num_nodes }} </arg>
        <!-- <arg name="binding">cpu_bind=cores</arg>  -->
        <!-- <arg name="binding">threads-per-core=1 -c 2</arg> -->
        <arg name="binding">--threads-per-core=1</arg>
        <arg name="thread_count">-c $ENV{OMP_NUM_THREADS}</arg>
        <arg name="placement">-m *:block</arg>
        <!--<arg name="placement">-m plane={{ tasks_per_node }}</arg>-->
      </arguments>
    </mpirun>

    <module_system type="module" allow_error="true">
      <init_path lang="sh">/usr/share/lmod/lmod/init/sh</init_path>
      <init_path lang="csh">/usr/share/lmod/lmod/init/csh</init_path>
      <init_path lang="perl">/usr/share/lmod/lmod/init/perl</init_path>
      <init_path lang="python">/usr/share/lmod/lmod/init/env_modules_python.py</init_path>
      <cmd_path lang="perl">/usr/share/lmod/lmod/libexec/lmod perl</cmd_path>
      <cmd_path lang="sh">module</cmd_path>
      <cmd_path lang="csh">module</cmd_path>
      <cmd_path lang="python">/usr/share/lmod/lmod/libexec/lmod python</cmd_path>

      <modules compiler="crayclang-scream">
        <command name="reset"></command>
        <command name="switch">PrgEnv-cray PrgEnv-cray/8.3.3</command>
        <command name="switch">cce cce/14.0.0</command>
      </modules>

      <modules compiler="amdclang">
        <command name="reset"></command>
        <command name="switch">PrgEnv-cray PrgEnv-amd/8.3.3</command>
        <command name="switch">amd amd/5.1.0</command>
      </modules>

      <modules compiler="gnu">
        <command name="reset"></command>
        <command name="switch">PrgEnv-cray PrgEnv-gnu/8.3.3</command>
      </modules>
      <modules>
        <command name="load">cray-mpich/8.1.12</command>
        <command name="load">cray-python/3.9.4.2</command>
        <command name="load">subversion/1.14.0</command>
        <command name="load">git/2.31.1</command>
        <command name="load">cmake/3.21.3</command>
        <command name="load">zlib/1.2.11</command>
        <command name="load">cray-libsci/21.08.1.2</command>
        <command name="load">cray-hdf5-parallel/1.12.1.1</command>
        <command name="load">cray-netcdf-hdf5parallel/4.8.1.1</command>
        <command name="load">cray-parallel-netcdf/1.12.1.7</command>
      </modules>

    </module_system>
    <RUNDIR>$CIME_OUTPUT_ROOT/$CASE/run</RUNDIR>
    <EXEROOT>$CIME_OUTPUT_ROOT/$CASE/bld</EXEROOT>
    <TEST_TPUT_TOLERANCE>0.1</TEST_TPUT_TOLERANCE>
    <environment_variables>
      <env name="NETCDF_PATH">$ENV{NETCDF_DIR}</env>
      <env name="PNETCDF_PATH">$ENV{PNETCDF_DIR}</env>
    </environment_variables>

    <environment_variables compiler="amdclang">
      <env name="LD_LIBRARY_PATH">$ENV{CRAY_LIBSCI_DIR}/amd/4.0/x86_64/lib:$ENV{LD_LIBRARY_PATH}</env>
    </environment_variables>

    <environment_variables>
      <env name="MPICH_GPU_SUPPORT_ENABLED">0</env>
    </environment_variables>

    <environment_variables BUILD_THREADED="TRUE">
      <env name="OMP_STACKSIZE">128M</env>
      <env name="OMP_PROC_BIND">spread</env>
      <env name="OMP_PLACES">threads</env>
    </environment_variables>
  </machine>

  <machine MACH="crusher-scream-gpu">
    <DESC>Crusher. NCCS moderate-security system that contains similar hardware and software as the upcoming Frontier system at ORNL. 192 AMD EPYC 7A53 64C nodes, 128 hwthreads, 512GB DDR4, 4 MI250X GPUs</DESC>
    <NODENAME_REGEX>.*crusher.*</NODENAME_REGEX>
    <OS>Linux</OS>
    <COMPILERS>crayclang-scream</COMPILERS>
    <MPILIBS>mpich</MPILIBS>
    <PROJECT>CLI115</PROJECT>
    <CIME_OUTPUT_ROOT>/lustre/orion/cli133/proj-shared/$ENV{USER}/e3sm_scratch/crusher</CIME_OUTPUT_ROOT>
    <DIN_LOC_ROOT>/lustre/orion/cli115/world-shared/e3sm/inputdata</DIN_LOC_ROOT>
    <DIN_LOC_ROOT_CLMFORC>/lustre/orion/cli115/world-shared/e3sm/inputdata/atm/datm7</DIN_LOC_ROOT_CLMFORC>
    <DOUT_S_ROOT>$CIME_OUTPUT_ROOT/archive/$CASE</DOUT_S_ROOT>
    <BASELINE_ROOT>/lustre/orion/cli133/world-shared/e3sm/baselines/$COMPILER</BASELINE_ROOT>
    <CCSM_CPRNC>/lustre/orion/cli115/world-shared/e3sm/tools/cprnc/cprnc</CCSM_CPRNC>
    <GMAKE_J>8</GMAKE_J>
    <NTEST_PARALLEL_JOBS>1</NTEST_PARALLEL_JOBS>
    <BATCH_SYSTEM>slurm</BATCH_SYSTEM>
    <SUPPORTED_BY>e3sm</SUPPORTED_BY>
    <MAX_TASKS_PER_NODE>64</MAX_TASKS_PER_NODE>
    <MAX_MPITASKS_PER_NODE>8</MAX_MPITASKS_PER_NODE>
    <PROJECT_REQUIRED>TRUE</PROJECT_REQUIRED>

    <mpirun mpilib="default">
      <executable>srun</executable>
      <arguments>
        <arg name="num_tasks"> -l -K -n {{ total_tasks }} -N {{ num_nodes }} </arg>
        <!-- <arg name="binding">cpu_bind=cores</arg>  -->
        <!-- <arg name="binding">threads-per-core=1 -c 2</arg> -->
        <arg name="binding">--gpus-per-node=8 --gpu-bind=closest</arg>
        <arg name="thread_count">-c $ENV{OMP_NUM_THREADS}</arg>
        <!-- <arg name="placement">-m *:block</arg> -->
        <!--<arg name="placement">-m plane={{ tasks_per_node }}</arg>-->
      </arguments>
    </mpirun>

    <module_system type="module" allow_error="true">
      <init_path lang="sh">/usr/share/lmod/lmod/init/sh</init_path>
      <init_path lang="csh">/usr/share/lmod/lmod/init/csh</init_path>
      <init_path lang="perl">/usr/share/lmod/lmod/init/perl</init_path>
      <init_path lang="python">/usr/share/lmod/lmod/init/env_modules_python.py</init_path>
      <cmd_path lang="perl">/usr/share/lmod/lmod/libexec/lmod perl</cmd_path>
      <cmd_path lang="sh">module</cmd_path>
      <cmd_path lang="csh">module</cmd_path>
      <cmd_path lang="python">/usr/share/lmod/lmod/libexec/lmod python</cmd_path>
      <modules compiler="crayclang-scream">
        <command name="reset"></command>
        <command name="load">PrgEnv-cray</command>
        <!-- See SCREAM issue #2080. -->
        <command name="load">craype-accel-amd-gfx90a</command>
        <command name="load">rocm/5.1.0</command>
        <!-- Work around tcmalloc crash. -->
        <command name="load">cce/14.0.3</command>
      </modules>
      <modules>
        <command name="load">cray-python/3.9.4.2</command>
        <command name="load">subversion/1.14.0</command>
        <command name="load">git/2.31.1</command>
        <command name="load">cmake/3.21.3</command>
        <command name="load">zlib/1.2.11</command>
        <command name="load">cray-hdf5-parallel/1.12.2.1</command>
        <command name="load">cray-netcdf-hdf5parallel/4.9.0.1</command>
        <command name="load">cray-parallel-netcdf/1.12.3.1</command>
      </modules>

    </module_system>
    <RUNDIR>$CIME_OUTPUT_ROOT/$CASE/run</RUNDIR>
    <EXEROOT>$CIME_OUTPUT_ROOT/$CASE/bld</EXEROOT>
    <TEST_TPUT_TOLERANCE>0.1</TEST_TPUT_TOLERANCE>
    <MAX_GB_OLD_TEST_DATA>0</MAX_GB_OLD_TEST_DATA>
    <environment_variables>
      <env name="NETCDF_PATH">$ENV{NETCDF_DIR}</env>
      <env name="PNETCDF_PATH">$ENV{PNETCDF_DIR}</env>
      <env name="MPIR_CVAR_GPU_EAGER_DEVICE_MEM">0</env>
      <!-- See SCREAM issue #2080. -->
      <env name="MPICH_GPU_SUPPORT_ENABLED">1</env>
      <env name="PNETCDF_HINTS">romio_cb_read=disable</env>
    </environment_variables>

    <environment_variables BUILD_THREADED="TRUE">
      <env name="OMP_STACKSIZE">128M</env>
      <env name="OMP_PROC_BIND">spread</env>
      <env name="OMP_PLACES">threads</env>
    </environment_variables>
  </machine>

  <machine MACH="frontier-scream-gpu">
    <DESC>Frontier. AMD EPYC 7A53 64C nodes, 128 hwthreads, 512GB DDR4, 4 MI250X GPUs.</DESC>
    <NODENAME_REGEX>.*frontier.*</NODENAME_REGEX>
    <OS>CNL</OS>
    <COMPILERS>crayclang-scream</COMPILERS>
    <MPILIBS>mpich</MPILIBS>
    <PROJECT>cli115</PROJECT>
    <SAVE_TIMING_DIR>/lustre/orion/proj-shared/cli115</SAVE_TIMING_DIR>
    <SAVE_TIMING_DIR_PROJECTS>.*</SAVE_TIMING_DIR_PROJECTS>
    <CIME_OUTPUT_ROOT>/lustre/orion/cli115/proj-shared/$ENV{USER}/e3sm_scratch</CIME_OUTPUT_ROOT>
    <DIN_LOC_ROOT>/lustre/orion/cli115/world-shared/e3sm/inputdata</DIN_LOC_ROOT>
    <DIN_LOC_ROOT_CLMFORC>/lustre/orion/cli115/world-shared/e3sm/inputdata/atm/datm7</DIN_LOC_ROOT_CLMFORC>
    <DOUT_S_ROOT>$CIME_OUTPUT_ROOT/archive/$CASE</DOUT_S_ROOT>
    <BASELINE_ROOT>/lustre/orion/cli115/world-shared/e3sm/baselines/frontier/$COMPILER</BASELINE_ROOT>
    <CCSM_CPRNC>/lustre/orion/cli115/world-shared/e3sm/tools/cprnc/cprnc</CCSM_CPRNC>
    <GMAKE_J>8</GMAKE_J>
    <NTEST_PARALLEL_JOBS>1</NTEST_PARALLEL_JOBS>
    <BATCH_SYSTEM>slurm</BATCH_SYSTEM>
    <SUPPORTED_BY>e3sm</SUPPORTED_BY>
    <MAX_TASKS_PER_NODE>56</MAX_TASKS_PER_NODE>
    <MAX_MPITASKS_PER_NODE>8</MAX_MPITASKS_PER_NODE>
    <PROJECT_REQUIRED>TRUE</PROJECT_REQUIRED>

    <mpirun mpilib="default">
      <executable>srun</executable>
      <arguments>
        <arg name="num_tasks"> -l -K -n {{ total_tasks }} -N {{ num_nodes }} </arg>
        <arg name="binding">--gpus-per-node=8 --gpu-bind=closest</arg>
        <arg name="thread_count">-c $ENV{OMP_NUM_THREADS}</arg>
      </arguments>
    </mpirun>

    <module_system type="module" allow_error="true">
      <init_path lang="sh">/usr/share/lmod/lmod/init/sh</init_path>
      <init_path lang="csh">/usr/share/lmod/lmod/init/csh</init_path>
      <init_path lang="perl">/usr/share/lmod/lmod/init/perl</init_path>
      <init_path lang="python">/usr/share/lmod/lmod/init/env_modules_python.py</init_path>
      <cmd_path lang="perl">/usr/share/lmod/lmod/libexec/lmod perl</cmd_path>
      <cmd_path lang="sh">module</cmd_path>
      <cmd_path lang="csh">module</cmd_path>
      <cmd_path lang="python">/usr/share/lmod/lmod/libexec/lmod python</cmd_path>
      <modules compiler="crayclang-scream">
        <command name="reset"></command>
        <command name="load">PrgEnv-cray</command>
        <command name="load">craype-accel-amd-gfx90a</command>
        <command name="load">rocm/5.4.0</command>
        <command name="load">libunwind/1.6.2</command>
      </modules>
      <modules>
        <command name="load">cce/15.0.1</command>
        <command name="switch">craype craype/2.7.20</command>
        <command name="switch">cray-mpich cray-mpich/8.1.26</command>
        <command name="load">cray-python/3.9.13.1</command>
        <command name="load">subversion/1.14.1</command>
        <command name="load">git/2.36.1</command>
        <command name="load">cmake/3.21.3</command>
        <command name="load">cray-hdf5-parallel/1.12.2.1</command>
        <command name="load">cray-netcdf-hdf5parallel/4.9.0.1</command>
        <command name="load">cray-parallel-netcdf/1.12.3.1</command>
        <command name="unload">darshan-runtime</command>
      </modules>
    </module_system>

    <RUNDIR>$CIME_OUTPUT_ROOT/$CASE/run</RUNDIR>
    <EXEROOT>$CIME_OUTPUT_ROOT/$CASE/bld</EXEROOT>
    <TEST_TPUT_TOLERANCE>0.1</TEST_TPUT_TOLERANCE>
    <MAX_GB_OLD_TEST_DATA>0</MAX_GB_OLD_TEST_DATA>
    <environment_variables>
      <env name="NETCDF_PATH">$ENV{NETCDF_DIR}</env>
      <env name="PNETCDF_PATH">$ENV{PNETCDF_DIR}</env>
      <env name="HDF5_ROOT"/> <!-- frontier cmake cannot find_package(HDF5) for some reason, so disable it -->
      <env name="MPICH_GPU_SUPPORT_ENABLED">1</env>
      <env name="MPICH_VERSION_DISPLAY">1</env>
      <env name="MPICH_OFI_CXI_COUNTER_REPORT">2</env>
      <env name="MPICH_CXX">$SHELL{which hipcc}</env>
      <env name="LD_LIBRARY_PATH">$ENV{CRAY_LD_LIBRARY_PATH}:$ENV{LD_LIBRARY_PATH}</env>
      <env name="SKIP_BLAS">True</env> <!-- find_package(blas) doesn't work well with Cray LibSci-->
    </environment_variables>

    <environment_variables BUILD_THREADED="TRUE">
      <env name="OMP_STACKSIZE">128M</env>
      <env name="OMP_PROC_BIND">spread</env>
      <env name="OMP_PLACES">threads</env>
    </environment_variables>

    <environment_variables compiler="crayclang-scream" mpilib="mpich">
      <env name="ADIOS2_ROOT">$SHELL{if [ -z "$ADIOS2_ROOT" ]; then echo /lustre/orion/cli115/world-shared/frontier/3rdparty/adios2/2.9.1/cray-mpich-8.1.26/crayclang-scream-14.0.0; else echo "$ADIOS2_ROOT"; fi}</env>
    </environment_variables>
  </machine>

  <!-- Skylake nodes of Stampede2 at TACC -->
  <machine MACH="stampede2">
    <DESC>Stampede2. Intel skylake nodes at TACC. 48 cores per node, batch system is SLURM</DESC>
    <NODENAME_REGEX>.*stampede2.*</NODENAME_REGEX>
    <OS>LINUX</OS>
    <COMPILERS>intel,gnu</COMPILERS>
    <MPILIBS>impi</MPILIBS>
    <SAVE_TIMING_DIR>$ENV{SCRATCH}</SAVE_TIMING_DIR>
    <SAVE_TIMING_DIR_PROJECTS>acme</SAVE_TIMING_DIR_PROJECTS>
    <CIME_OUTPUT_ROOT>$ENV{SCRATCH}/acme_scratch/stampede2</CIME_OUTPUT_ROOT>
    <DIN_LOC_ROOT>$ENV{SCRATCH}/inputdata</DIN_LOC_ROOT>
    <DIN_LOC_ROOT_CLMFORC>$ENV{SCRATCH}/inputdata/atm/datm7</DIN_LOC_ROOT_CLMFORC>
    <DOUT_S_ROOT>$CIME_OUTPUT_ROOT/archive/$CASE</DOUT_S_ROOT>
    <BASELINE_ROOT>$ENV{SCRATCH}/baselines/$COMPILER</BASELINE_ROOT>
    <CCSM_CPRNC>$ENV{SCRATCH}/tools/cprnc/cprnc</CCSM_CPRNC>
    <GMAKE_J>8</GMAKE_J>
    <TESTS>e3sm_developer</TESTS>
    <BATCH_SYSTEM>slurm</BATCH_SYSTEM>
    <SUPPORTED_BY>e3sm</SUPPORTED_BY>
    <MAX_TASKS_PER_NODE>96</MAX_TASKS_PER_NODE>
    <MAX_MPITASKS_PER_NODE>48</MAX_MPITASKS_PER_NODE>
    <PROJECT_REQUIRED>FALSE</PROJECT_REQUIRED>
    <mpirun mpilib="default">
      <executable>ibrun</executable>
    </mpirun>
    <module_system type="module">
      <init_path lang="perl">/opt/apps/lmod/lmod/init/perl</init_path>
      <init_path lang="python">/opt/apps/lmod/lmod/init/python</init_path>
      <init_path lang="sh">/opt/apps/lmod/lmod/init/sh</init_path>
      <init_path lang="csh">/opt/apps/lmod/lmod/init/csh</init_path>
      <cmd_path lang="perl">/opt/apps/lmod/lmod/libexec/lmod perl</cmd_path>
      <cmd_path lang="python">/opt/apps/lmod/lmod/libexec/lmod python</cmd_path>
      <cmd_path lang="sh">module -q</cmd_path>
      <cmd_path lang="csh">module -q</cmd_path>

      <modules>
        <command name="purge"/>
      </modules>

      <modules compiler="intel">
        <command name="load">intel/18.0.0</command>
      </modules>

      <modules compiler="gnu">
        <command name="load">gcc/6.3.0</command>
      </modules>

      <modules mpilib="impi">
        <command name="load">impi/18.0.0</command>
      </modules>

      <modules mpilib="mpi-serial">
        <command name="load">hdf5/1.8.16</command>
        <command name="load">netcdf/4.3.3.1</command>
      </modules>
      <modules mpilib="!mpi-serial">
        <command name="load">phdf5/1.8.16</command>
        <command name="load">parallel-netcdf/4.3.3.1</command>
        <command name="load">pnetcdf/1.8.1</command>
      </modules>
      <modules>
        <command name="load">git</command>
        <command name="load">cmake</command>
        <command name="load">autotools</command>
        <command name="load">xalt</command>
        <!--command name="load">TACC</command-->
        <!--command name="load">python/2.7.13</command-->
      </modules>

    </module_system>

    <RUNDIR>$CIME_OUTPUT_ROOT/$CASE/run</RUNDIR>
    <EXEROOT>$CIME_OUTPUT_ROOT/$CASE/bld</EXEROOT>
    <TEST_TPUT_TOLERANCE>0.1</TEST_TPUT_TOLERANCE>
    <environment_variables>
      <env name="MPICH_ENV_DISPLAY">1</env>
      <env name="MPICH_VERSION_DISPLAY">1</env>

      <env name="OMP_STACKSIZE">128M</env>
      <env name="OMP_PROC_BIND">spread</env>
      <env name="OMP_PLACES">threads</env>
      <env name="I_MPI_PIN">1</env>
      <env name="MY_MPIRUN_OPTIONS">-l</env>
      <env name="NETCDF_PATH">$ENV{TACC_NETCDF_DIR}</env>
      <env name="PNETCDF_PATH">$ENV{TACC_PNETCDF_DIR}</env>
    </environment_variables>
  </machine>

  <machine MACH="mac">
    <DESC>Mac OS/X workstation or laptop</DESC>
    <NODENAME_REGEX/>
    <OS>Darwin</OS>
    <COMPILERS>gnu</COMPILERS>
    <MPILIBS>openmpi,mpich</MPILIBS>
    <CIME_OUTPUT_ROOT>$ENV{HOME}/projects/acme/scratch</CIME_OUTPUT_ROOT>
    <DIN_LOC_ROOT>$ENV{HOME}/projects/acme/cesm-inputdata</DIN_LOC_ROOT>
    <DIN_LOC_ROOT_CLMFORC>$ENV{HOME}/projects/acme/ptclm-data</DIN_LOC_ROOT_CLMFORC>
    <DOUT_S_ROOT>$ENV{HOME}/projects/acme/scratch/archive/$CASE</DOUT_S_ROOT>
    <BASELINE_ROOT>$ENV{HOME}/projects/acme/baselines/$COMPILER</BASELINE_ROOT>
    <CCSM_CPRNC>$CCSMROOT/tools/cprnc/build/cprnc</CCSM_CPRNC>
    <GMAKE_J>4</GMAKE_J>
    <TESTS>e3sm_developer</TESTS>
    <BATCH_SYSTEM>none</BATCH_SYSTEM>
    <SUPPORTED_BY>jnjohnson at lbl dot gov</SUPPORTED_BY>
    <MAX_TASKS_PER_NODE>4</MAX_TASKS_PER_NODE>
    <MAX_MPITASKS_PER_NODE>2</MAX_MPITASKS_PER_NODE>
    <mpirun mpilib="default">
      <executable>mpirun</executable>
      <arguments/>
    </mpirun>
    <module_system type="none"/>
    <RUNDIR>$ENV{HOME}/projects/acme/scratch/$CASE/run</RUNDIR>
    <EXEROOT>$ENV{HOME}/projects/acme/scratch/$CASE/bld</EXEROOT>
    <!-- cmake -DCMAKE_Fortran_COMPILER=/opt/local/bin/mpif90-mpich-gcc48 -DHDF5_DIR=/opt/local -DNetcdf_INCLUDE_DIR=/opt/local/include .. -->
    <!--    <GMAKE>make</GMAKE> <- this doesn't actually work! -->
  </machine>

  <machine MACH="linux-generic">
    <DESC>Linux workstation or laptop</DESC>
    <NODENAME_REGEX>none</NODENAME_REGEX>
    <OS>LINUX</OS>
    <COMPILERS>gnu</COMPILERS>
    <MPILIBS>openmpi,mpich</MPILIBS>
    <CIME_OUTPUT_ROOT>$ENV{HOME}/projects/acme/scratch</CIME_OUTPUT_ROOT>
    <DIN_LOC_ROOT>$ENV{HOME}/projects/acme/cesm-inputdata</DIN_LOC_ROOT>
    <DIN_LOC_ROOT_CLMFORC>$ENV{HOME}/projects/acme/ptclm-data</DIN_LOC_ROOT_CLMFORC>
    <DOUT_S_ROOT>$ENV{HOME}/projects/acme/scratch/archive/$CASE</DOUT_S_ROOT>
    <BASELINE_ROOT>$ENV{HOME}/projects/acme/baselines/$COMPILER</BASELINE_ROOT>
    <CCSM_CPRNC>$CCSMROOT/tools/cprnc/build/cprnc</CCSM_CPRNC>
    <GMAKE_J>4</GMAKE_J>
    <TESTS>e3sm_developer</TESTS>
    <BATCH_SYSTEM>none</BATCH_SYSTEM>
    <SUPPORTED_BY>jayesh at mcs dot anl dot gov</SUPPORTED_BY>
    <MAX_TASKS_PER_NODE>4</MAX_TASKS_PER_NODE>
    <MAX_MPITASKS_PER_NODE>2</MAX_MPITASKS_PER_NODE>
    <mpirun mpilib="default">
      <executable>mpirun</executable>
      <arguments>
        <arg name="num_tasks"> -np {{ total_tasks }}</arg>
      </arguments>
    </mpirun>
    <module_system type="none"/>
    <RUNDIR>$ENV{HOME}/projects/acme/scratch/$CASE/run</RUNDIR>
    <EXEROOT>$ENV{HOME}/projects/acme/scratch/$CASE/bld</EXEROOT>
    <!-- cmake -DCMAKE_Fortran_COMPILER=/opt/local/bin/mpif90-mpich-gcc48 -DHDF5_DIR=/opt/local -DNetcdf_INCLUDE_DIR=/opt/local/include .. -->
    <!--    <GMAKE>make</GMAKE> <- this doesn't actually work! -->
  </machine>

  <machine MACH="WSL2">
    <DESC>Windows Subsystem for Linux v2, using Ubuntu distribution</DESC>
    <NODENAME_REGEX>none</NODENAME_REGEX>
    <OS>LINUX</OS>
    <COMPILERS>gnu</COMPILERS>
    <MPILIBS>mpich</MPILIBS>
    <CIME_OUTPUT_ROOT>$ENV{HOME}/e3sm_scratch</CIME_OUTPUT_ROOT>
    <DIN_LOC_ROOT>$ENV{HOME}/pt-e3sm-inputdata</DIN_LOC_ROOT>
    <DIN_LOC_ROOT_CLMFORC>$ENV{HOME}/pt-e3sm-inputdata</DIN_LOC_ROOT_CLMFORC>
    <DOUT_S_ROOT>$ENV{HOME}/e3sm_scratch/archive/$CASE</DOUT_S_ROOT>
    <BASELINE_ROOT>$ENV{HOME}/e3sm_baselines</BASELINE_ROOT>
    <CCSM_CPRNC>$CCSMROOT/tools/cprnc/build/cprnc</CCSM_CPRNC>
    <GMAKE>make</GMAKE>
    <GMAKE_J>4</GMAKE_J>
    <TESTS>e3sm_developer</TESTS>
    <BATCH_SYSTEM>none</BATCH_SYSTEM>
    <SUPPORTED_BY>thorntonpe at ornl dot gov</SUPPORTED_BY>
    <MAX_TASKS_PER_NODE>4</MAX_TASKS_PER_NODE>
    <MAX_MPITASKS_PER_NODE>4</MAX_MPITASKS_PER_NODE>
    <mpirun mpilib="default">
      <executable>mpirun</executable>
      <arguments>
        <arg name="num_tasks"> -np {{ total_tasks }}</arg>
      </arguments>
    </mpirun>
    <module_system type="none"/>
    <RUNDIR>$ENV{HOME}/e3sm_scratch/$CASE/run</RUNDIR>
    <EXEROOT>$ENV{HOME}/e3sm_scratch/$CASE/bld</EXEROOT>
    <environment_variables>
      <env name="LAPACK_ROOT">$ENV{BLASLAPACK_LIBDIR}</env>
    </environment_variables>
  </machine>

  <machine MACH="singularity">
    <DESC>Singularity container</DESC>
    <NODENAME_REGEX>singularity</NODENAME_REGEX>
    <OS>LINUX</OS>
    <COMPILERS>gnu</COMPILERS>
    <MPILIBS>mpich</MPILIBS>
    <CIME_OUTPUT_ROOT>$ENV{HOME}/projects/e3sm/scratch</CIME_OUTPUT_ROOT>
    <DIN_LOC_ROOT>$ENV{HOME}/projects/e3sm/cesm-inputdata</DIN_LOC_ROOT>
    <DIN_LOC_ROOT_CLMFORC>$ENV{HOME}/projects/e3sm/ptclm-data</DIN_LOC_ROOT_CLMFORC>
    <DOUT_S_ROOT>$ENV{HOME}/projects/e3sm/scratch/archive/$CASE</DOUT_S_ROOT>
    <BASELINE_ROOT>$ENV{HOME}/projects/e3sm/baselines/$COMPILER</BASELINE_ROOT>
    <CCSM_CPRNC>$CCSMROOT/tools/cprnc/build/cprnc</CCSM_CPRNC>
    <GMAKE>make</GMAKE>
    <GMAKE_J>4</GMAKE_J>
    <TESTS>e3sm_developer</TESTS>
    <BATCH_SYSTEM>none</BATCH_SYSTEM>
    <SUPPORTED_BY>lukasz at uchicago dot edu</SUPPORTED_BY>
    <MAX_TASKS_PER_NODE>16</MAX_TASKS_PER_NODE>
    <MAX_MPITASKS_PER_NODE>16</MAX_MPITASKS_PER_NODE>
    <mpirun mpilib="default">
      <executable>mpirun</executable>
      <arguments>
        <arg name="num_tasks"> -launcher fork -hosts localhost -np {{ total_tasks }}</arg>
      </arguments>
    </mpirun>
    <module_system type="none"/>
    <RUNDIR>$ENV{HOME}/projects/e3sm/scratch/$CASE/run</RUNDIR>
    <EXEROOT>$ENV{HOME}/projects/e3sm/scratch/$CASE/bld</EXEROOT>
    <environment_variables>
      <env name="E3SM_SRCROOT">$SRCROOT</env>
    </environment_variables>
    <environment_variables mpilib="mpi-serial">
      <env name="NETCDF_PATH">/usr/local/packages/netcdf-serial</env>
      <env name="PATH">/usr/local/packages/cmake/bin:/usr/local/packages/hdf5-serial/bin:/usr/local/packages/netcdf-serial/bin:$ENV{PATH}</env>
      <env name="LD_LIBRARY_PATH">/usr/local/packages/szip/lib:/usr/local/packages/hdf5-serial/lib:/usr/local/packages/netcdf-serial/lib</env>
    </environment_variables>
    <environment_variables mpilib="!mpi-serial">
      <env name="NETCDF_PATH">/usr/local/packages/netcdf-parallel</env>
      <env name="PNETCDF_PATH">/usr/local/packages/pnetcdf</env>
      <env name="HDF5_ROOT">/usr/local/packages/hdf5-parallel</env>
      <env name="PATH">/usr/local/packages/cmake/bin:/usr/local/packages/mpich/bin:/usr/local/packages/hdf5-parallel/bin:/usr/local/packages/netcdf-parallel/bin:/usr/local/packages/pnetcdf/bin:$ENV{PATH}</env>
      <env name="LD_LIBRARY_PATH">/usr/local/packages/mpich/lib:/usr/local/packages/szip/lib:/usr/local/packages/hdf5-parallel/lib:/usr/local/packages/netcdf-parallel/lib:/usr/local/packages/pnetcdf/lib</env>
    </environment_variables>
  </machine>

  <machine MACH="melvin">
    <DESC>Linux workstation for Jenkins testing</DESC>
    <NODENAME_REGEX>(melvin|watson|s999964|climate|penn|sems)</NODENAME_REGEX>
    <OS>LINUX</OS>
    <PROXY>proxy.sandia.gov:80</PROXY>
    <COMPILERS>gnu,intel</COMPILERS>
    <MPILIBS>openmpi</MPILIBS>
    <SAVE_TIMING_DIR>/sems-data-store/ACME/timings</SAVE_TIMING_DIR>
    <SAVE_TIMING_DIR_PROJECTS>.*</SAVE_TIMING_DIR_PROJECTS>
    <CIME_OUTPUT_ROOT>$ENV{HOME}/acme/scratch</CIME_OUTPUT_ROOT>
    <DIN_LOC_ROOT>/sems-data-store/ACME/inputdata</DIN_LOC_ROOT>
    <DIN_LOC_ROOT_CLMFORC>/sems-data-store/ACME/inputdata/atm/datm7</DIN_LOC_ROOT_CLMFORC>
    <DOUT_S_ROOT>$CIME_OUTPUT_ROOT/archive/$CASE</DOUT_S_ROOT>
    <BASELINE_ROOT>/sems-data-store/ACME/baselines/$COMPILER</BASELINE_ROOT>
    <CCSM_CPRNC>/sems-data-store/ACME/cprnc/build.new/cprnc</CCSM_CPRNC>
    <GMAKE_J>32</GMAKE_J>
    <TESTS>e3sm_developer</TESTS>
    <BATCH_SYSTEM>none</BATCH_SYSTEM>
    <SUPPORTED_BY>jgfouca at sandia dot gov</SUPPORTED_BY>
    <MAX_TASKS_PER_NODE>48</MAX_TASKS_PER_NODE>
    <MAX_MPITASKS_PER_NODE>48</MAX_MPITASKS_PER_NODE>
    <mpirun mpilib="default">
      <executable>mpirun</executable>
      <arguments>
        <arg name="num_tasks"> -np {{ total_tasks }}</arg>
        <arg name="tasks_per_node"> --map-by ppr:{{ tasks_per_numa }}:socket:PE=$ENV{OMP_NUM_THREADS} --bind-to hwthread:overload-allowed</arg>
      </arguments>
    </mpirun>
    <module_system type="module" allow_error="false">
      <init_path lang="python">/usr/share/Modules/init/python.py</init_path>
      <init_path lang="perl">/usr/share/Modules/init/perl.pm</init_path>
      <init_path lang="sh">/usr/share/Modules/init/sh</init_path>
      <init_path lang="csh">/usr/share/Modules/init/csh</init_path>
      <cmd_path lang="python">/usr/bin/modulecmd python</cmd_path>
      <cmd_path lang="perl">/usr/bin/modulecmd perl</cmd_path>
      <cmd_path lang="csh">module</cmd_path>
      <cmd_path lang="sh">module</cmd_path>
      <modules>
        <command name="purge"/>
        <command name="load">sems-env</command>
        <command name="load">acme-env</command>
        <command name="load">sems-git</command>
        <command name="load">acme-binutils</command>
        <command name="load">sems-python/3.5.2</command>
        <command name="load">sems-cmake/3.12.2</command>
      </modules>
      <modules compiler="gnu">
        <command name="load">sems-gcc/7.3.0</command>
      </modules>
      <modules compiler="intel">
        <command name="load">sems-intel/16.0.3</command>
      </modules>
      <modules mpilib="mpi-serial">
        <command name="load">sems-netcdf/4.4.1/exo</command>
        <command name="load">acme-pfunit/3.2.8/base</command>
      </modules>
      <modules mpilib="!mpi-serial">
        <command name="load">acme-openmpi/2.1.5</command>
        <command name="load">acme-netcdf/4.7.4/acme</command>
      </modules>
    </module_system>
    <RUNDIR>$CIME_OUTPUT_ROOT/$CASE/run</RUNDIR>
    <EXEROOT>$CIME_OUTPUT_ROOT/$CASE/bld</EXEROOT>
    <TEST_TPUT_TOLERANCE>0.1</TEST_TPUT_TOLERANCE>
    <MAX_GB_OLD_TEST_DATA>1000</MAX_GB_OLD_TEST_DATA>
    <!--    <GMAKE>make</GMAKE> <- this doesn't actually work! -->
    <environment_variables>
      <env name="NETCDFROOT">$ENV{SEMS_NETCDF_ROOT}</env>
      <env name="OMP_STACKSIZE">64M</env>
      <env name="OMP_PROC_BIND">spread</env>
      <env name="OMP_PLACES">threads</env>
    </environment_variables>
  </machine>

  <machine MACH="mappy">
    <DESC>Huge Linux workstation for Sandia climate scientists</DESC>
    <NODENAME_REGEX>mappy</NODENAME_REGEX>
    <OS>LINUX</OS>
    <PROXY>proxy.sandia.gov:80</PROXY>
    <COMPILERS>gnu</COMPILERS>
    <MPILIBS>openmpi</MPILIBS>
    <SAVE_TIMING_DIR>/sems-data-store/ACME/mappy/timings</SAVE_TIMING_DIR>
    <SAVE_TIMING_DIR_PROJECTS>.*</SAVE_TIMING_DIR_PROJECTS>
    <CIME_OUTPUT_ROOT>$ENV{HOME}/acme/scratch</CIME_OUTPUT_ROOT>
    <DIN_LOC_ROOT>/sems-data-store/ACME/inputdata</DIN_LOC_ROOT>
    <DIN_LOC_ROOT_CLMFORC>/sems-data-store/ACME/inputdata/atm/datm7</DIN_LOC_ROOT_CLMFORC>
    <DOUT_S_ROOT>$CIME_OUTPUT_ROOT/archive/$CASE</DOUT_S_ROOT>
    <BASELINE_ROOT>/sems-data-store/ACME/baselines/mappy/$COMPILER</BASELINE_ROOT>
    <CCSM_CPRNC>/sems-data-store/ACME/mappy/cprnc/cprnc</CCSM_CPRNC>
    <GMAKE_J>64</GMAKE_J>
    <TESTS>e3sm_developer</TESTS>
    <BATCH_SYSTEM>slurm_single_node</BATCH_SYSTEM>
    <SUPPORTED_BY>jgfouca at sandia dot gov</SUPPORTED_BY>
    <MAX_TASKS_PER_NODE>64</MAX_TASKS_PER_NODE>
    <MAX_MPITASKS_PER_NODE>64</MAX_MPITASKS_PER_NODE>
    <mpirun mpilib="default">
      <executable>srun</executable>
      <arguments>
        <arg name="binding"> --cpu_bind=threads</arg>
      </arguments>
    </mpirun>
    <module_system type="module" allow_error="false">
      <init_path lang="python">/projects/sems/install/rhel7-x86_64/sems/v2/lmod/lmod/8.3/gcc/10.1.0/zbzzu7k/lmod/lmod/init/env_modules_python.py</init_path>
      <init_path lang="perl">/projects/sems/install/rhel7-x86_64/sems/v2/lmod/lmod/8.3/gcc/10.1.0/zbzzu7k/lmod/lmod/init/perl</init_path>
      <init_path lang="sh">/projects/sems/install/rhel7-x86_64/sems/v2/lmod/lmod/8.3/gcc/10.1.0/zbzzu7k/lmod/lmod/init/sh</init_path>
      <init_path lang="csh">/projects/sems/install/rhel7-x86_64/sems/v2/lmod/lmod/8.3/gcc/10.1.0/zbzzu7k/lmod/lmod/init/csh</init_path>
      <cmd_path lang="python">/projects/sems/install/rhel7-x86_64/sems/v2/lmod/lmod/8.3/gcc/10.1.0/zbzzu7k/lmod/lmod/libexec/lmod python</cmd_path>
      <cmd_path lang="perl">/projects/sems/install/rhel7-x86_64/sems/v2/lmod/lmod/8.3/gcc/10.1.0/zbzzu7k/lmod/lmod/libexec/lmod perl</cmd_path>
      <cmd_path lang="csh">module</cmd_path>
      <cmd_path lang="sh">module</cmd_path>
      <modules>
        <command name="purge"/>
        <command name="load">sems-archive-env</command>
        <command name="load">acme-env</command>
        <command name="load">sems-archive-git</command>
        <command name="load">acme-cmake/3.26.3</command>
      </modules>
      <modules compiler="gnu">
        <command name="load">acme-gcc/11.2.0</command>
      </modules>
      <modules mpilib="mpi-serial">
        <command name="load">acme-netcdf/4.4.1/exo_acme</command>
        <command name="load">acme-pfunit/3.2.8/base</command>
      </modules>
      <modules mpilib="!mpi-serial">
        <command name="load">acme-openmpi/4.1.4</command>
        <command name="load">acme-netcdf/4.7.4/acme</command>
      </modules>
    </module_system>
    <RUNDIR>$CIME_OUTPUT_ROOT/$CASE/run</RUNDIR>
    <EXEROOT>$CIME_OUTPUT_ROOT/$CASE/bld</EXEROOT>
    <TEST_TPUT_TOLERANCE>0.1</TEST_TPUT_TOLERANCE>
    <MAX_GB_OLD_TEST_DATA>0</MAX_GB_OLD_TEST_DATA>
    <!--    <GMAKE>make</GMAKE> <- this doesn't actually work! -->
    <environment_variables>
      <env name="NETCDF_PATH">$ENV{SEMS_NETCDF_ROOT}</env>
      <env name="OMP_STACKSIZE">64M</env>
      <env name="OMP_PROC_BIND">spread</env>
      <env name="OMP_PLACES">threads</env>
      <env name="BLA_VENDOR">Generic</env>
      <env name="GATOR_INITIAL_MB">4000MB</env>
    </environment_variables>
  </machine>

  <machine MACH="weaver">
    <DESC>Sandia GPU testbed</DESC>
    <NODENAME_REGEX>weaver</NODENAME_REGEX>
    <OS>LINUX</OS>
    <COMPILERS>gnugpu</COMPILERS>
    <MPILIBS>openmpi</MPILIBS>
    <SAVE_TIMING_DIR>/home/projects/e3sm/timings</SAVE_TIMING_DIR>
    <SAVE_TIMING_DIR_PROJECTS>.*</SAVE_TIMING_DIR_PROJECTS>
    <CIME_OUTPUT_ROOT>$ENV{HOME}/acme/scratch</CIME_OUTPUT_ROOT>
    <DIN_LOC_ROOT>/home/projects/e3sm/scream/data</DIN_LOC_ROOT>
    <DIN_LOC_ROOT_CLMFORC>/home/projects/e3sm/scream/data/atm/datm7</DIN_LOC_ROOT_CLMFORC>
    <DOUT_S_ROOT>$CIME_OUTPUT_ROOT/archive/$CASE</DOUT_S_ROOT>
    <BASELINE_ROOT>/home/projects/e3sm/baselines/weaver/$COMPILER</BASELINE_ROOT>
    <CCSM_CPRNC>/home/projects/e3sm/cprnc/cprnc</CCSM_CPRNC>
    <GMAKE_J>32</GMAKE_J>
    <TESTS>e3sm_developer</TESTS>
    <BATCH_SYSTEM>lsf</BATCH_SYSTEM>
    <SUPPORTED_BY>jgfouca at sandia dot gov</SUPPORTED_BY>
    <MAX_TASKS_PER_NODE>32</MAX_TASKS_PER_NODE>
    <MAX_MPITASKS_PER_NODE>32</MAX_MPITASKS_PER_NODE>
    <mpirun mpilib="default">
      <executable>mpirun</executable>
      <arguments>
        <arg name="num_tasks"> -np {{ total_tasks }}</arg>
      </arguments>
    </mpirun>
    <module_system type="module" allow_error="false">
      <init_path lang="sh">/usr/share/Modules/init/sh</init_path>
      <init_path lang="python">/usr/share/Modules/init/python.py</init_path>
      <cmd_path lang="sh">module</cmd_path>
      <cmd_path lang="python">/usr/bin/modulecmd python</cmd_path>
      <modules>
        <command name="purge"/>
        <command name="load">cuda/10.1.105</command>
        <command name="load">ucx/1.6.0</command>
        <command name="load">git/2.10.1</command>
        <command name="load">python/3.7.3</command>
        <command name="load">cmake/3.18.0</command>
        <command name="load">perl/5.22.1</command>
      </modules>
    </module_system>
    <RUNDIR>$CIME_OUTPUT_ROOT/$CASE/run</RUNDIR>
    <EXEROOT>$CIME_OUTPUT_ROOT/$CASE/bld</EXEROOT>
    <TEST_TPUT_TOLERANCE>0.1</TEST_TPUT_TOLERANCE>
    <MAX_GB_OLD_TEST_DATA>0</MAX_GB_OLD_TEST_DATA>
    <!--    <GMAKE>make</GMAKE> <- this doesn't actually work! -->
    <environment_variables>
      <env name="LD_LIBRARY_PATH">/ascldap/users/projects/e3sm/scream/libs/mpfr/install/weaver/lib:/ascldap/users/projects/e3sm/scream/libs/gcc/install/weaver/gcc/8.5.0/lib64:/ascldap/users/projects/e3sm/scream/libs/gcc/install/weaver/gcc/8.5.0/lib:$ENV{LD_LIBRARY_PATH}</env>
      <env name="PATH">/ascldap/users/projects/e3sm/scream/libs/gcc/install/weaver/gcc/8.5.0/bin:/ascldap/users/projects/e3sm/scream/libs/gcc/install/weaver/gcc/8.5.0/libexec/gcc/powerpc64le-unknown-linux-gnu/8.5.0:/ascldap/users/projects/e3sm/scream/libs/openmpi/install/weaver/gcc/8.5.0/cuda/10.1.105/bin:/ascldap/users/projects/e3sm/scream/libs/pnetcdf/install/weaver/gcc/8.5.0/cuda/10.1.105/bin:/ascldap/users/projects/e3sm/scream/libs/netcdf-c/install/weaver/gcc/8.5.0/cuda/10.1.105/bin:/ascldap/users/projects/e3sm/scream/libs/netcdf-fortran/install/weaver/gcc/8.5.0/cuda/10.1.105/bin:/ascldap/users/projects/e3sm/scream/libs/wget/bin:/ascldap/users/jgfouca/perl5/bin:$ENV{PATH}</env>
      <env name="PERL5LIB">/ascldap/users/jgfouca/perl5/lib/perl5</env>
      <env name="PERL_LOCAL_LIB_ROOT">/ascldap/users/jgfouca/perl5</env>
      <env name="NETCDF_C_PATH">/ascldap/users/projects/e3sm/scream/libs/netcdf-c/install/weaver/gcc/8.5.0/cuda/10.1.105</env>
      <env name="NETCDF_FORTRAN_PATH">/ascldap/users/projects/e3sm/scream/libs/netcdf-fortran/install/weaver/gcc/8.5.0/cuda/10.1.105</env>
      <env name="PNETCDF_PATH">/ascldap/users/projects/e3sm/scream/libs/pnetcdf/install/weaver/gcc/8.5.0/cuda/10.1.105</env>
    </environment_variables>
  </machine>

  <machine MACH="snl-white">
    <DESC>IBM Power 8 Testbed machine</DESC>
    <NODENAME_REGEX>white</NODENAME_REGEX>
    <OS>LINUX</OS>
    <COMPILERS>gnu</COMPILERS>
    <MPILIBS>openmpi</MPILIBS>
    <CIME_OUTPUT_ROOT>$ENV{HOME}/projects/e3sm/scratch</CIME_OUTPUT_ROOT>
    <DIN_LOC_ROOT>$ENV{HOME}/projects/e3sm/cesm-inputdata</DIN_LOC_ROOT>
    <DIN_LOC_ROOT_CLMFORC>$ENV{HOME}/projects/e3sm/ptclm-data</DIN_LOC_ROOT_CLMFORC>
    <DOUT_S_ROOT>$ENV{HOME}/projects/e3sm/scratch/archive/$CASE</DOUT_S_ROOT>
    <BASELINE_ROOT>$ENV{HOME}/projects/e3sm/baselines/$COMPILER</BASELINE_ROOT>
    <CCSM_CPRNC>$CCSMROOT/tools/cprnc/build/cprnc</CCSM_CPRNC>
    <GMAKE_J>32</GMAKE_J>
    <TESTS>e3sm_developer</TESTS>
    <BATCH_SYSTEM>lsf</BATCH_SYSTEM>
    <SUPPORTED_BY>mdeakin at sandia dot gov</SUPPORTED_BY>
    <MAX_TASKS_PER_NODE>4</MAX_TASKS_PER_NODE>
    <MAX_MPITASKS_PER_NODE>1</MAX_MPITASKS_PER_NODE>
    <mpirun mpilib="default">
      <executable>mpirun</executable>
      <arguments/>
    </mpirun>
    <module_system type="module" allow_error="true">
      <init_path lang="sh">/usr/share/Modules/init/sh</init_path>
      <init_path lang="python">/usr/share/Modules/init/python.py</init_path>
      <cmd_path lang="sh">module</cmd_path>
      <cmd_path lang="python">/usr/bin/modulecmd python</cmd_path>
      <modules>
        <command name="load">devpack/20181011/openmpi/2.1.2/gcc/7.2.0/cuda/9.2.88</command>
      </modules>
    </module_system>
    <RUNDIR>$ENV{HOME}/projects/e3sm/scratch/$CASE/run</RUNDIR>
    <EXEROOT>$ENV{HOME}/projects/e3sm/scratch/$CASE/bld</EXEROOT>
    <environment_variables>
      <env name="NETCDF_C_PATH">$ENV{NETCDF_ROOT}</env>
      <env name="NETCDF_FORTRAN_PATH">/ascldap/users/jgfouca/packages/netcdf-fortran-4.4.4-white</env>
      <env name="E3SM_SRCROOT">$SRCROOT</env>
    </environment_variables>
  </machine>

  <machine MACH="snl-blake">
    <DESC>Skylake Testbed machine</DESC>
    <NODENAME_REGEX>blake</NODENAME_REGEX>
    <OS>LINUX</OS>
    <COMPILERS>intel18</COMPILERS>
    <MPILIBS>openmpi</MPILIBS>
    <CIME_OUTPUT_ROOT>$ENV{HOME}/projects/e3sm/scratch</CIME_OUTPUT_ROOT>
    <DIN_LOC_ROOT>$ENV{HOME}/projects/e3sm/cesm-inputdata</DIN_LOC_ROOT>
    <DIN_LOC_ROOT_CLMFORC>$ENV{HOME}/projects/e3sm/ptclm-data</DIN_LOC_ROOT_CLMFORC>
    <DOUT_S_ROOT>$ENV{HOME}/projects/e3sm/scratch/archive/$CASE</DOUT_S_ROOT>
    <BASELINE_ROOT>$ENV{HOME}/projects/e3sm/baselines/$COMPILER</BASELINE_ROOT>
    <CCSM_CPRNC>$CCSMROOT/tools/cprnc/build/cprnc</CCSM_CPRNC>
    <GMAKE_J>48</GMAKE_J>
    <TESTS>e3sm_developer</TESTS>
    <BATCH_SYSTEM>slurm</BATCH_SYSTEM>
    <SUPPORTED_BY>mdeakin at sandia dot gov</SUPPORTED_BY>
    <MAX_TASKS_PER_NODE>48</MAX_TASKS_PER_NODE>
    <MAX_MPITASKS_PER_NODE>48</MAX_MPITASKS_PER_NODE>
    <mpirun mpilib="default">
      <executable>mpirun</executable>
      <arguments/>
    </mpirun>
    <module_system type="module" allow_error="true">
      <init_path lang="sh">/usr/share/Modules/init/sh</init_path>
      <init_path lang="python">/usr/share/Modules/init/python.py</init_path>
      <cmd_path lang="sh">module</cmd_path>
      <cmd_path lang="python">module</cmd_path>
      <modules>
        <command name="load">zlib/1.2.11</command>
        <command name="load">intel/compilers/18.1.163</command>
        <command name="load">openmpi/2.1.2/intel/18.1.163</command>
        <command name="load">hdf5/1.10.1/openmpi/2.1.2/intel/18.1.163</command>
        <command name="load">netcdf-exo/4.4.1.1/openmpi/2.1.2/intel/18.1.163</command>
      </modules>
    </module_system>
    <RUNDIR>$ENV{HOME}/projects/e3sm/scratch/$CASE/run</RUNDIR>
    <EXEROOT>$ENV{HOME}/projects/e3sm/scratch/$CASE/bld</EXEROOT>
    <environment_variables>
      <env name="NETCDF_C_PATH">$ENV{NETCDF_ROOT}</env>
      <env name="NETCDF_FORTRAN_PATH">$ENV{NETCDFF_ROOT}</env>
    </environment_variables>
  </machine>

  <machine MACH="anlworkstation">
    <DESC>Linux workstation for ANL</DESC>
    <NODENAME_REGEX>compute.*mcs.anl.gov</NODENAME_REGEX>
    <OS>LINUX</OS>
    <COMPILERS>gnu</COMPILERS>
    <MPILIBS>mpich,openmpi</MPILIBS>
    <CIME_OUTPUT_ROOT>$ENV{HOME}/acme/scratch</CIME_OUTPUT_ROOT>
    <DIN_LOC_ROOT>/home/climate1/acme/inputdata</DIN_LOC_ROOT>
    <DIN_LOC_ROOT_CLMFORC>/home/climate1/acme/inputdata/atm/datm7</DIN_LOC_ROOT_CLMFORC>
    <DOUT_S_ROOT>$CIME_OUTPUT_ROOT/archive/$CASE</DOUT_S_ROOT>
    <BASELINE_ROOT>/home/climate1/acme/baselines/$COMPILER</BASELINE_ROOT>
    <CCSM_CPRNC>/home/climate1/acme/cprnc/build/cprnc</CCSM_CPRNC>
    <GMAKE>make</GMAKE>
    <GMAKE_J>32</GMAKE_J>
    <TESTS>e3sm_developer</TESTS>
    <BATCH_SYSTEM>none</BATCH_SYSTEM>
    <SUPPORTED_BY>jgfouca at sandia dot gov</SUPPORTED_BY>
    <MAX_TASKS_PER_NODE>32</MAX_TASKS_PER_NODE>
    <MAX_MPITASKS_PER_NODE>32</MAX_MPITASKS_PER_NODE>
    <mpirun mpilib="mpich">
      <executable>mpirun</executable>
      <arguments>
        <arg name="num_tasks"> -l -np {{ total_tasks }}</arg>
      </arguments>
    </mpirun>
    <mpirun mpilib="openmpi">
      <executable>mpirun</executable>
      <arguments>
        <arg name="num_tasks"> -np {{ total_tasks }}</arg>
      </arguments>
    </mpirun>
    <module_system type="soft">
      <init_path lang="csh">/software/common/adm/packages/softenv-1.6.2/etc/softenv-load.csh</init_path>
      <init_path lang="sh">/software/common/adm/packages/softenv-1.6.2/etc/softenv-load.sh</init_path>
      <cmd_path lang="csh">source /software/common/adm/packages/softenv-1.6.2/etc/softenv-aliases.csh ; soft</cmd_path>
      <cmd_path lang="sh">source /software/common/adm/packages/softenv-1.6.2/etc/softenv-aliases.sh ; soft</cmd_path>
      <modules compiler="gnu">
        <command name="add">+gcc-8.2.0</command>
      </modules>
    </module_system>
    <RUNDIR>$CIME_OUTPUT_ROOT/$CASE/run</RUNDIR>
    <EXEROOT>$CIME_OUTPUT_ROOT/$CASE/bld</EXEROOT>
    <environment_variables mpilib="mpi-serial">
      <env name="PATH">/soft/apps/packages/climate/cmake/3.18.4/bin:/soft/apps/packages/climate/gmake/bin:$ENV{PATH}</env>
      <!-- We currently don't have a soft env for serial hdf5 and szip built with gcc 8.2.0 -->
      <env name="LD_LIBRARY_PATH">/soft/apps/packages/climate/hdf5/1.8.16-serial/gcc-8.2.0/lib:/soft/apps/packages/climate/szip/2.1/gcc-8.2.0/lib:$ENV{LD_LIBRARY_PATH}</env>
      <!-- We currently don't have a soft env for netcdf serial built with gcc 8.2.0 -->
      <env name="NETCDF_PATH">/soft/apps/packages/climate/netcdf/4.4.1c-4.2cxx-4.4.4f-serial/gcc-8.2.0</env>
    </environment_variables>
    <environment_variables mpilib="mpich">
      <!-- We currently don't have a soft env for parallel hdf5 and szip built with gcc 8.2.0 -->
      <env name="LD_LIBRARY_PATH">/soft/apps/packages/climate/hdf5/1.8.16-parallel/mpich-3.3.2/gcc-8.2.0/lib:/soft/apps/packages/climate/szip/2.1/gcc-8.2.0/lib:$ENV{LD_LIBRARY_PATH}</env>
      <!-- We currently don't have a soft env for mpich 3.3.2 built with gcc 8.2.0 -->
      <env name="PATH">/soft/apps/packages/climate/mpich/3.3.2/gcc-8.2.0/bin:/soft/apps/packages/climate/cmake/3.18.4/bin:/soft/apps/packages/climate/gmake/bin:$ENV{PATH}</env>
      <!-- We currently don't have a soft env for parallel hdf5 built with mpich 3.3.2 and gcc 8.2.0 -->
      <env name="HDF5_ROOT">/soft/apps/packages/climate/hdf5/1.8.16-parallel/mpich-3.3.2/gcc-8.2.0</env>
      <!-- We currently don't have a soft env for netcdf parallel built with mpich 3.3.2 and gcc 8.2.0 -->
      <env name="NETCDF_PATH">/soft/apps/packages/climate/netcdf/4.4.1c-4.2cxx-4.4.4f-parallel/mpich-3.3.2/gcc-8.2.0</env>
      <!-- We currently don't have a soft env for pnetcdf built with mpich 3.3.2 and gcc 8.2.0 -->
      <env name="PNETCDF_PATH">/soft/apps/packages/climate/pnetcdf/1.12.0/mpich-3.3.2/gcc-8.2.0</env>
    </environment_variables>
    <environment_variables mpilib="openmpi">
      <!-- We currently don't have a soft env for openmpi 2.1.5, zlib, szip, hdf5, NetCDF and PnetCDF libraries -->
      <env name="PATH">/soft/apps/packages/climate/openmpi/2.1.5/gcc-8.2.0/bin:/soft/apps/packages/climate/cmake/3.18.4/bin:/soft/apps/packages/climate/gmake/bin:$ENV{PATH}</env>
      <env name="ZLIB_ROOT">/soft/apps/packages/climate/zlib/1.2.11/gcc-8.2.0-static</env>
      <env name="SZIP_ROOT">/soft/apps/packages/climate/szip/2.1/gcc-8.2.0-static</env>
      <env name="HDF5_ROOT">/soft/apps/packages/climate/hdf5/1.8.12-parallel/openmpi-2.1.5/gcc-8.2.0-static</env>
      <env name="NETCDF_PATH">/soft/apps/packages/climate/netcdf/4.7.4c-4.3.1cxx-4.4.4f-parallel/openmpi-2.1.5/gcc-8.2.0-static-hdf5-1.8.12-pnetcdf-1.12.0</env>
      <env name="PNETCDF_PATH">/soft/apps/packages/climate/pnetcdf/1.12.0/openmpi-2.1.5/gcc-8.2.0</env>
    </environment_variables>
    <environment_variables BUILD_THREADED="TRUE">
      <env name="OMP_STACKSIZE">64M</env>
    </environment_variables>
    <environment_variables>
      <env name="PERL5LIB">/soft/apps/packages/climate/perl5/lib/perl5</env>
    </environment_variables>
  </machine>

  <machine MACH="anlgce-ub22">
    <DESC>ANL CELS General Computing Environment (Linux) workstation (Ubuntu 22.04)</DESC>
    <NODENAME_REGEX>compute-386-(01|02|03|05|07|08)|compute-240-(15)</NODENAME_REGEX>
    <OS>LINUX</OS>
    <COMPILERS>gnu</COMPILERS>
    <MPILIBS>mpich,openmpi</MPILIBS>
    <SAVE_TIMING_DIR>/scratch/$ENV{USER}/e3sm/timings</SAVE_TIMING_DIR>
    <SAVE_TIMING_DIR_PROJECTS>.*</SAVE_TIMING_DIR_PROJECTS>
    <CIME_OUTPUT_ROOT>/scratch/$ENV{USER}/e3sm/scratch</CIME_OUTPUT_ROOT>
    <DIN_LOC_ROOT>/nfs/gce/projects/climate/inputdata</DIN_LOC_ROOT>
    <DIN_LOC_ROOT_CLMFORC>$DIN_LOC_ROOT/atm/datm7</DIN_LOC_ROOT_CLMFORC>
    <DOUT_S_ROOT>$CIME_OUTPUT_ROOT/archive/$CASE</DOUT_S_ROOT>
    <BASELINE_ROOT>/nfs/gce/projects/climate/e3sm/baselines/$COMPILER</BASELINE_ROOT>
    <CCSM_CPRNC>/nfs/gce/projects/climate/e3sm/cprnc/build/cprnc</CCSM_CPRNC>
    <GMAKE>make</GMAKE>
    <GMAKE_J>8</GMAKE_J>
    <TESTS>e3sm_developer</TESTS>
    <BATCH_SYSTEM>none</BATCH_SYSTEM>
    <SUPPORTED_BY>jayesh at mcs dot anl dot gov</SUPPORTED_BY>
    <MAX_TASKS_PER_NODE>32</MAX_TASKS_PER_NODE>
    <MAX_MPITASKS_PER_NODE>32</MAX_MPITASKS_PER_NODE>
    <mpirun mpilib="mpich">
      <executable>mpirun</executable>
      <arguments>
        <arg name="num_tasks"> -l -np {{ total_tasks }}</arg>
      </arguments>
    </mpirun>
    <mpirun mpilib="openmpi">
      <executable>mpirun</executable>
      <arguments>
        <arg name="num_tasks"> --oversubscribe -np {{ total_tasks }}</arg>
      </arguments>
    </mpirun>
    <module_system type="module">
      <init_path lang="python">/nfs/gce/software/custom/linux-ubuntu22.04-x86_64/spack/opt/spack/linux-ubuntu22.04-x86_64/gcc-11.2.0/lmod-8.5.6-hkjjxhp/lmod/8.5.6/init/env_modules_python.py</init_path>
      <init_path lang="perl">/nfs/gce/software/custom/linux-ubuntu22.04-x86_64/spack/opt/spack/linux-ubuntu22.04-x86_64/gcc-11.2.0/lmod-8.5.6-hkjjxhp/lmod/lmod/init/perl</init_path>
      <init_path lang="bash">/nfs/gce/software/custom/linux-ubuntu22.04-x86_64/spack/opt/spack/linux-ubuntu22.04-x86_64/gcc-11.2.0/lmod-8.5.6-hkjjxhp/lmod/lmod/init/bash</init_path>
      <init_path lang="sh">/nfs/gce/software/custom/linux-ubuntu22.04-x86_64/spack/opt/spack/linux-ubuntu22.04-x86_64/gcc-11.2.0/lmod-8.5.6-hkjjxhp/lmod/lmod/init/sh</init_path>
      <init_path lang="csh">/nfs/gce/software/custom/linux-ubuntu22.04-x86_64/spack/opt/spack/linux-ubuntu22.04-x86_64/gcc-11.2.0/lmod-8.5.6-hkjjxhp/lmod/lmod/init/csh</init_path>
      <cmd_path lang="python">/nfs/gce/software/custom/linux-ubuntu22.04-x86_64/spack/opt/spack/linux-ubuntu22.04-x86_64/gcc-11.2.0/lmod-8.5.6-hkjjxhp/lmod/lmod/libexec/lmod python</cmd_path>
      <cmd_path lang="perl">module</cmd_path>
      <cmd_path lang="bash">module</cmd_path>
      <cmd_path lang="csh">module</cmd_path>
      <cmd_path lang="sh">module</cmd_path>
      <modules>
        <command name="purge"/>
        <command name="load">gcc/12.1.0</command>
      </modules>
    </module_system>
    <RUNDIR>$CIME_OUTPUT_ROOT/$CASE/run</RUNDIR>
    <EXEROOT>$CIME_OUTPUT_ROOT/$CASE/bld</EXEROOT>
    <environment_variables mpilib="mpi-serial">
      <!-- We currently don't have modules for serial NetCDF -->
      <env name="NETCDF_PATH">/nfs/gce/projects/climate/software/linux-ubuntu22.04-x86_64/netcdf/4.8.0c-4.3.1cxx-4.5.3f-serial/gcc-12.1.0</env>
    </environment_variables>
    <environment_variables mpilib="mpich">
      <!-- We currently don't have modules for HDF5, NetCDF & PnetCDF -->
      <env name="LD_LIBRARY_PATH">/nfs/gce/projects/climate/software/linux-ubuntu22.04-x86_64/mpich/4.1.2/gcc-12.1.0/lib:$ENV{LD_LIBRARY_PATH}</env>
      <env name="PATH">/nfs/gce/projects/climate/software/linux-ubuntu22.04-x86_64/mpich/4.1.2/gcc-12.1.0/bin:$ENV{PATH}</env>
      <env name="ZLIB_ROOT">/nfs/gce/software/spack/opt/spack/linux-ubuntu20.04-x86_64/gcc-9.3.0/zlib-1.2.11-p7dmb5p</env>
      <env name="HDF5_ROOT">/nfs/gce/projects/climate/software/linux-ubuntu22.04-x86_64/hdf5/1.12.2/mpich-4.1.2/gcc-12.1.0</env>
      <env name="NETCDF_PATH">/nfs/gce/projects/climate/software/linux-ubuntu22.04-x86_64/netcdf/4.8.0c-4.3.1cxx-4.5.3f-parallel/mpich-4.1.2/gcc-12.1.0</env>
      <env name="PNETCDF_PATH">/nfs/gce/projects/climate/software/linux-ubuntu22.04-x86_64/pnetcdf/1.12.3/mpich-4.1.2/gcc-12.1.0</env>
      <env name="MOAB_ROOT">$SHELL{if [ -z "$MOAB_ROOT" ]; then echo /nfs/gce/projects/climate/software/moab/devel/mpich-4.1.2/gcc-12.1.0; else echo "$MOAB_ROOT"; fi}</env>
    </environment_variables>
    <environment_variables mpilib="openmpi">
      <!-- We currently don't have modules for HDF5, NetCDF & PnetCDF -->
      <env name="LD_LIBRARY_PATH">/nfs/gce/projects/climate/software/linux-ubuntu22.04-x86_64/openmpi/4.1.6/gcc-12.1.0/lib:$ENV{LD_LIBRARY_PATH}</env>
      <env name="PATH">/nfs/gce/projects/climate/software/linux-ubuntu22.04-x86_64/openmpi/4.1.6/gcc-12.1.0/bin:$ENV{PATH}</env>
      <env name="ZLIB_ROOT">/nfs/gce/software/spack/opt/spack/linux-ubuntu20.04-x86_64/gcc-9.3.0/zlib-1.2.11-p7dmb5p</env>
      <env name="HDF5_ROOT">/nfs/gce/projects/climate/software/linux-ubuntu22.04-x86_64/hdf5/1.12.2/openmpi-4.1.6/gcc-12.1.0</env>
      <env name="NETCDF_PATH">/nfs/gce/projects/climate/software/linux-ubuntu22.04-x86_64/netcdf/4.8.0c-4.3.1cxx-4.5.3f-parallel/openmpi-4.1.6/gcc-12.1.0</env>
      <env name="PNETCDF_PATH">/nfs/gce/projects/climate/software/linux-ubuntu22.04-x86_64/pnetcdf/1.12.3/openmpi-4.1.6/gcc-12.1.0</env>
      <env name="MOAB_ROOT">$SHELL{if [ -z "$MOAB_ROOT" ]; then echo /nfs/gce/projects/climate/software/moab/devel/openmpi-4.1.6/gcc-12.1.0; else echo "$MOAB_ROOT"; fi}</env>
    </environment_variables>
    <environment_variables BUILD_THREADED="TRUE">
      <env name="OMP_STACKSIZE">64M</env>
    </environment_variables>
    <environment_variables>
      <env name="PERL5LIB">/nfs/gce/projects/climate/software/perl5/lib/perl5</env>
    </environment_variables>
    <environment_variables compiler="gnu" mpilib="mpich">
      <env name="ADIOS2_ROOT">$SHELL{if [ -z "$ADIOS2_ROOT" ]; then echo /nfs/gce/projects/climate/software/linux-ubuntu22.04-x86_64/adios2/2.9.1/mpich-4.1.2/gcc-12.1.0; else echo "$ADIOS2_ROOT"; fi}</env>
    </environment_variables>
  </machine>

  <machine MACH="anlgce">
    <DESC>ANL CELS General Computing Environment (Linux) workstation</DESC>
    <NODENAME_REGEX>compute-(240|386)-[0-9][0-9]</NODENAME_REGEX>
    <OS>LINUX</OS>
    <COMPILERS>gnu</COMPILERS>
    <MPILIBS>mpich,openmpi</MPILIBS>
    <SAVE_TIMING_DIR>/scratch/$ENV{USER}/e3sm/timings</SAVE_TIMING_DIR>
    <SAVE_TIMING_DIR_PROJECTS>.*</SAVE_TIMING_DIR_PROJECTS>
    <CIME_OUTPUT_ROOT>/scratch/$ENV{USER}/e3sm/scratch</CIME_OUTPUT_ROOT>
    <DIN_LOC_ROOT>/nfs/gce/projects/climate/inputdata</DIN_LOC_ROOT>
    <DIN_LOC_ROOT_CLMFORC>$DIN_LOC_ROOT/atm/datm7</DIN_LOC_ROOT_CLMFORC>
    <DOUT_S_ROOT>$CIME_OUTPUT_ROOT/archive/$CASE</DOUT_S_ROOT>
    <BASELINE_ROOT>/nfs/gce/projects/climate/e3sm/baselines/$COMPILER</BASELINE_ROOT>
    <CCSM_CPRNC>/nfs/gce/projects/climate/e3sm/cprnc/build/cprnc</CCSM_CPRNC>
    <GMAKE>make</GMAKE>
    <GMAKE_J>8</GMAKE_J>
    <TESTS>e3sm_developer</TESTS>
    <BATCH_SYSTEM>none</BATCH_SYSTEM>
    <SUPPORTED_BY>jayesh at mcs dot anl dot gov</SUPPORTED_BY>
    <MAX_TASKS_PER_NODE>32</MAX_TASKS_PER_NODE>
    <MAX_MPITASKS_PER_NODE>32</MAX_MPITASKS_PER_NODE>
    <mpirun mpilib="mpich">
      <executable>mpirun</executable>
      <arguments>
        <arg name="num_tasks"> -l -np {{ total_tasks }}</arg>
      </arguments>
    </mpirun>
    <mpirun mpilib="openmpi">
      <executable>mpirun</executable>
      <arguments>
        <arg name="num_tasks"> --oversubscribe -np {{ total_tasks }}</arg>
      </arguments>
    </mpirun>
    <module_system type="module">
      <init_path lang="python">/nfs/gce/software/spack/opt/spack/linux-ubuntu20.04-x86_64/gcc-9.3.0/lmod-8.3-6fjdtku/lmod/lmod/init/env_modules_python.py</init_path>
      <init_path lang="perl">/nfs/gce/software/spack/opt/spack/linux-ubuntu20.04-x86_64/gcc-9.3.0/lmod-8.3-6fjdtku/lmod/lmod/init/perl</init_path>
      <init_path lang="bash">/nfs/gce/software/spack/opt/spack/linux-ubuntu20.04-x86_64/gcc-9.3.0/lmod-8.3-6fjdtku/lmod/lmod/init/bash</init_path>
      <init_path lang="sh">/nfs/gce/software/spack/opt/spack/linux-ubuntu20.04-x86_64/gcc-9.3.0/lmod-8.3-6fjdtku/lmod/lmod/init/sh</init_path>
      <init_path lang="csh">/nfs/gce/software/spack/opt/spack/linux-ubuntu20.04-x86_64/gcc-9.3.0/lmod-8.3-6fjdtku/lmod/lmod/init/csh</init_path>
      <cmd_path lang="python">/nfs/gce/software/spack/opt/spack/linux-ubuntu20.04-x86_64/gcc-9.3.0/lmod-8.3-6fjdtku/lmod/lmod/libexec/lmod python</cmd_path>
      <cmd_path lang="perl">module</cmd_path>
      <cmd_path lang="bash">module</cmd_path>
      <cmd_path lang="csh">module</cmd_path>
      <cmd_path lang="sh">module</cmd_path>
      <modules>
        <command name="purge"/>
        <command name="load">autoconf/2.69-bmnwajj</command>
        <command name="load">automake/1.16.3-r7w24o4</command>
        <command name="load">libtool/2.4.6-uh3mpsu</command>
        <command name="load">m4/1.4.19-7fztfyz</command>
        <command name="load">cmake/3.20.5-zyz2eld</command>
        <command name="load">gcc/11.1.0-qsjmpcg</command>
        <command name="load">zlib/1.2.11-p7dmb5p</command>
      </modules>
    </module_system>
    <RUNDIR>$CIME_OUTPUT_ROOT/$CASE/run</RUNDIR>
    <EXEROOT>$CIME_OUTPUT_ROOT/$CASE/bld</EXEROOT>
    <environment_variables mpilib="mpi-serial">
      <!-- We currently don't have modules for serial NetCDF -->
      <env name="NETCDF_PATH">/nfs/gce/projects/climate/software/linux-ubuntu20.04-x86_64/netcdf/4.8.0c-4.3.1cxx-4.5.3f-serial/gcc-11.1.0</env>
    </environment_variables>
    <environment_variables mpilib="mpich">
      <!-- We currently don't have modules for HDF5, NetCDF & PnetCDF -->
      <env name="LD_LIBRARY_PATH">/nfs/gce/projects/climate/software/linux-ubuntu20.04-x86_64/mpich/4.0/gcc-11.1.0/lib:$ENV{LD_LIBRARY_PATH}</env>
      <env name="PATH">/nfs/gce/projects/climate/software/linux-ubuntu20.04-x86_64/mpich/4.0/gcc-11.1.0/bin:$ENV{PATH}</env>
      <env name="ZLIB_ROOT">/nfs/gce/software/spack/opt/spack/linux-ubuntu20.04-x86_64/gcc-9.3.0/zlib-1.2.11-p7dmb5p</env>
      <env name="HDF5_ROOT">/nfs/gce/projects/climate/software/linux-ubuntu20.04-x86_64/hdf5/1.12.1/mpich-4.0/gcc-11.1.0</env>
      <env name="NETCDF_PATH">/nfs/gce/projects/climate/software/linux-ubuntu20.04-x86_64/netcdf/4.8.0c-4.3.1cxx-4.5.3f-parallel/mpich-4.0/gcc-11.1.0</env>
      <env name="PNETCDF_PATH">/nfs/gce/projects/climate/software/linux-ubuntu20.04-x86_64/pnetcdf/1.12.2/mpich-4.0/gcc-11.1.0</env>
      <env name="MOAB_ROOT">$SHELL{if [ -z "$MOAB_ROOT" ]; then echo /nfs/gce/projects/climate/software/moab/devel/mpich-4.0/gcc-11.1.0; else echo "$MOAB_ROOT"; fi}</env>
    </environment_variables>
    <environment_variables mpilib="openmpi">
      <!-- We currently don't have modules for HDF5, NetCDF & PnetCDF -->
      <env name="LD_LIBRARY_PATH">/nfs/gce/projects/climate/software/linux-ubuntu20.04-x86_64/openmpi/4.1.3/gcc-11.1.0/lib:$ENV{LD_LIBRARY_PATH}</env>
      <env name="PATH">/nfs/gce/projects/climate/software/linux-ubuntu20.04-x86_64/openmpi/4.1.3/gcc-11.1.0/bin:$ENV{PATH}</env>
      <env name="ZLIB_ROOT">/nfs/gce/software/spack/opt/spack/linux-ubuntu20.04-x86_64/gcc-9.3.0/zlib-1.2.11-p7dmb5p</env>
      <env name="HDF5_ROOT">/nfs/gce/projects/climate/software/linux-ubuntu20.04-x86_64/hdf5/1.12.1/openmpi-4.1.3/gcc-11.1.0</env>
      <env name="NETCDF_PATH">/nfs/gce/projects/climate/software/linux-ubuntu20.04-x86_64/netcdf/4.8.0c-4.3.1cxx-4.5.3f-parallel/openmpi-4.1.3/gcc-11.1.0</env>
      <env name="PNETCDF_PATH">/nfs/gce/projects/climate/software/linux-ubuntu20.04-x86_64/pnetcdf/1.12.2/openmpi-4.1.3/gcc-11.1.0</env>
    </environment_variables>
    <environment_variables BUILD_THREADED="TRUE">
      <env name="OMP_STACKSIZE">64M</env>
    </environment_variables>
    <environment_variables>
      <env name="PERL5LIB">/nfs/gce/projects/climate/software/perl5/lib/perl5</env>
    </environment_variables>
    <environment_variables compiler="gnu" mpilib="mpich">
      <env name="ADIOS2_ROOT">$SHELL{if [ -z "$ADIOS2_ROOT" ]; then echo /nfs/gce/projects/climate/software/linux-ubuntu20.04-x86_64/adios2/2.9.1/mpich-4.0/gcc-11.1.0; else echo "$ADIOS2_ROOT"; fi}</env>
    </environment_variables>
  </machine>

  <machine MACH="sandiatoss3">
    <DESC>SNL clust</DESC>
    <NODENAME_REGEX>(skybridge|chama)</NODENAME_REGEX>
    <OS>LINUX</OS>
    <PROXY>proxy.sandia.gov:80</PROXY>
    <COMPILERS>intel</COMPILERS>
    <MPILIBS>openmpi</MPILIBS>
    <PROJECT>fy210162</PROJECT>
    <SAVE_TIMING_DIR>/projects/ccsm/timings</SAVE_TIMING_DIR>
    <SAVE_TIMING_DIR_PROJECTS>.*</SAVE_TIMING_DIR_PROJECTS>
    <CIME_OUTPUT_ROOT>/gpfs/$USER/acme_scratch/sandiatoss3</CIME_OUTPUT_ROOT>
    <DIN_LOC_ROOT>/projects/ccsm/inputdata</DIN_LOC_ROOT>
    <DIN_LOC_ROOT_CLMFORC>/projects/ccsm/inputdata/atm/datm7</DIN_LOC_ROOT_CLMFORC>
    <DOUT_S_ROOT>$CIME_OUTPUT_ROOT/archive/$CASE</DOUT_S_ROOT>
    <BASELINE_ROOT>/projects/ccsm/ccsm_baselines/$COMPILER</BASELINE_ROOT>
    <CCSM_CPRNC>/projects/ccsm/cprnc/build.toss3/cprnc</CCSM_CPRNC>
    <GMAKE_J>8</GMAKE_J>
    <TESTS>e3sm_integration</TESTS>
    <BATCH_SYSTEM>slurm</BATCH_SYSTEM>
    <SUPPORTED_BY>jgfouca at sandia dot gov</SUPPORTED_BY>
    <MAX_TASKS_PER_NODE>16</MAX_TASKS_PER_NODE>
    <MAX_MPITASKS_PER_NODE>16</MAX_MPITASKS_PER_NODE>
    <PROJECT_REQUIRED>TRUE</PROJECT_REQUIRED>
    <mpirun mpilib="default">
      <executable>mpiexec</executable>
      <arguments>
        <arg name="num_tasks"> --n {{ total_tasks }}</arg>
        <arg name="tasks_per_node"> --map-by ppr:{{ tasks_per_numa }}:socket:PE=$ENV{OMP_NUM_THREADS} --bind-to core</arg>
      </arguments>
    </mpirun>
    <mpirun mpilib="mpi-serial">
      <executable/>
    </mpirun>
    <module_system type="module">
      <init_path lang="python">/usr/share/lmod/lmod/init/python.py</init_path>
      <init_path lang="perl">/usr/share/lmod/lmod/init/perl.pm</init_path>
      <init_path lang="sh">/usr/share/lmod/lmod/init/sh</init_path>
      <init_path lang="csh">/usr/share/lmod/lmod/init/csh</init_path>
      <cmd_path lang="python">/usr/share/lmod/lmod/libexec/lmod python</cmd_path>
      <cmd_path lang="perl">/usr/share/lmod/lmod/libexec/lmod perl</cmd_path>
      <cmd_path lang="csh">module</cmd_path>
      <cmd_path lang="sh">module</cmd_path>
      <modules>
        <command name="purge"/>
        <command name="load">sems-archive-env</command>
        <command name="load">acme-env</command>
        <command name="load">sems-archive-git</command>
        <command name="load">sems-archive-cmake/3.19.1</command>
        <command name="load">gnu/6.3.1</command>
        <command name="load">sems-archive-intel/17.0.0</command>
      </modules>
      <modules mpilib="!mpi-serial">
        <command name="load">sems-archive-openmpi/1.10.5</command>
        <command name="load">acme-netcdf/4.7.4/acme</command>
      </modules>
      <modules mpilib="mpi-serial">
        <command name="load">sems-archive-netcdf/4.4.1/exo</command>
      </modules>
    </module_system>
    <RUNDIR>/nscratch/$USER/acme_scratch/sandiatoss3/$CASE/run</RUNDIR>
    <EXEROOT>$CIME_OUTPUT_ROOT/$CASE/bld</EXEROOT>
    <!-- complete path to a short term archiving directory -->
    <!-- path to the cprnc tool used to compare netcdf history files in testing -->
    <TEST_TPUT_TOLERANCE>0.1</TEST_TPUT_TOLERANCE>

    <environment_variables>
      <env name="NETCDF_PATH">$ENV{SEMS_NETCDF_ROOT}</env>
      <env name="OMP_STACKSIZE">64M</env>
    </environment_variables>
    <environment_variables mpilib="!mpi-serial">
      <env name="PNETCDF_PATH">$ENV{SEMS_NETCDF_ROOT}</env>
    </environment_variables>
  </machine>

  <machine MACH="ghost">
    <DESC>SNL clust</DESC>
    <NODENAME_REGEX>ghost-login</NODENAME_REGEX>
    <OS>LINUX</OS>
    <PROXY>proxy.sandia.gov:80</PROXY>
    <COMPILERS>intel</COMPILERS>
    <MPILIBS>openmpi</MPILIBS>
    <PROJECT>fy210162</PROJECT>

    <CIME_OUTPUT_ROOT>/gscratch/$USER/acme_scratch/ghost</CIME_OUTPUT_ROOT>
    <DIN_LOC_ROOT>/projects/ccsm/inputdata</DIN_LOC_ROOT>
    <DIN_LOC_ROOT_CLMFORC>/projects/ccsm/inputdata/atm/datm7</DIN_LOC_ROOT_CLMFORC>
    <DOUT_S_ROOT>$CIME_OUTPUT_ROOT/archive/$CASE</DOUT_S_ROOT>
    <BASELINE_ROOT>/projects/ccsm/ccsm_baselines/$COMPILER</BASELINE_ROOT>
    <CCSM_CPRNC>/projects/ccsm/cprnc/build.toss3/cprnc</CCSM_CPRNC>
    <GMAKE_J>8</GMAKE_J>
    <TESTS>e3sm_integration</TESTS>
    <BATCH_SYSTEM>slurm</BATCH_SYSTEM>
    <SUPPORTED_BY>jgfouca at sandia dot gov</SUPPORTED_BY>
    <MAX_TASKS_PER_NODE>36</MAX_TASKS_PER_NODE>
    <MAX_MPITASKS_PER_NODE>36</MAX_MPITASKS_PER_NODE>
    <PROJECT_REQUIRED>TRUE</PROJECT_REQUIRED>
    <mpirun mpilib="default">
      <executable>mpiexec</executable>
      <arguments>
        <arg name="num_tasks"> --n {{ total_tasks }}</arg>
        <arg name="tasks_per_node"> --map-by ppr:{{ tasks_per_numa }}:socket:PE=$ENV{OMP_NUM_THREADS} --bind-to core</arg>
      </arguments>
    </mpirun>
    <mpirun mpilib="mpi-serial">
      <executable/>
    </mpirun>
    <module_system type="module">
      <init_path lang="python">/usr/share/lmod/lmod/init/python.py</init_path>
      <init_path lang="perl">/usr/share/lmod/lmod/init/perl.pm</init_path>
      <init_path lang="sh">/usr/share/lmod/lmod/init/sh</init_path>
      <init_path lang="csh">/usr/share/lmod/lmod/init/csh</init_path>
      <cmd_path lang="python">/usr/share/lmod/lmod/libexec/lmod python</cmd_path>
      <cmd_path lang="perl">/usr/share/lmod/lmod/libexec/lmod perl</cmd_path>
      <cmd_path lang="csh">module</cmd_path>
      <cmd_path lang="sh">module</cmd_path>
      <modules>
        <command name="purge"/>
        <command name="load">sems-env</command>
        <command name="load">sems-git</command>
        <command name="load">sems-python/3.5.2</command>
        <command name="load">sems-cmake</command>
        <command name="load">gnu/4.9.2</command>
        <command name="load">sems-intel/16.0.2</command>
        <command name="load">mkl/16.0</command>
        <command name="load">sems-netcdf/4.4.1/exo_parallel</command>
      </modules>
      <modules mpilib="!mpi-serial">
        <command name="load">sems-openmpi/1.10.5</command>
      </modules>
    </module_system>
    <RUNDIR>$CIME_OUTPUT_ROOT/$CASE/run</RUNDIR>
    <EXEROOT>$CIME_OUTPUT_ROOT/$CASE/bld</EXEROOT>
    <!-- complete path to a short term archiving directory -->
    <!-- path to the cprnc tool used to compare netcdf history files in testing -->
    <environment_variables>
      <env name="NETCDF_PATH">$ENV{SEMS_NETCDF_ROOT}</env>
      <env name="OMP_STACKSIZE">64M</env>
    </environment_variables>
    <environment_variables mpilib="!mpi-serial">
      <env name="PNETCDF_PATH">$ENV{SEMS_NETCDF_ROOT}</env>
    </environment_variables>
  </machine>

  <machine MACH="anvil">
    <DESC>ANL/LCRC Linux Cluster</DESC>
    <NODENAME_REGEX>(b\d+|blues.*).lcrc.anl.gov</NODENAME_REGEX>
    <OS>LINUX</OS>
    <COMPILERS>intel,gnu</COMPILERS>
    <MPILIBS>impi,openmpi,mvapich</MPILIBS>
    <PROJECT>condo</PROJECT>
    <SAVE_TIMING_DIR>/lcrc/group/e3sm</SAVE_TIMING_DIR>
    <SAVE_TIMING_DIR_PROJECTS>.*</SAVE_TIMING_DIR_PROJECTS>
    <CIME_OUTPUT_ROOT>/lcrc/group/e3sm/$USER/scratch/anvil</CIME_OUTPUT_ROOT>
    <CIME_HTML_ROOT>/lcrc/group/e3sm/public_html/$ENV{USER}</CIME_HTML_ROOT>
    <CIME_URL_ROOT>https://web.lcrc.anl.gov/public/e3sm/$ENV{USER}</CIME_URL_ROOT>
    <DIN_LOC_ROOT>/lcrc/group/e3sm/data/inputdata</DIN_LOC_ROOT>
    <DIN_LOC_ROOT_CLMFORC>/lcrc/group/e3sm/data/inputdata/atm/datm7</DIN_LOC_ROOT_CLMFORC>
    <DOUT_S_ROOT>/lcrc/group/e3sm/$USER/archive/$CASE</DOUT_S_ROOT>
    <BASELINE_ROOT>/lcrc/group/e3sm/baselines/anvil/$COMPILER</BASELINE_ROOT>
    <CCSM_CPRNC>/lcrc/group/e3sm/soft/tools/cprnc/cprnc</CCSM_CPRNC>
    <GMAKE_J>8</GMAKE_J>
    <TESTS>e3sm_integration</TESTS>
    <BATCH_SYSTEM>slurm</BATCH_SYSTEM>
    <SUPPORTED_BY>E3SM</SUPPORTED_BY>
    <MAX_TASKS_PER_NODE>36</MAX_TASKS_PER_NODE>
    <MAX_MPITASKS_PER_NODE>36</MAX_MPITASKS_PER_NODE>
    <PROJECT_REQUIRED>FALSE</PROJECT_REQUIRED>
    <mpirun mpilib="default">
      <executable>srun</executable>
      <arguments>
        <arg name="num_tasks"> -l -n {{ total_tasks }} -N {{ num_nodes }} --kill-on-bad-exit </arg>
        <arg name="binding">--cpu_bind=cores</arg>
        <arg name="thread_count">-c $ENV{OMP_NUM_THREADS}</arg>
        <arg name="placement">-m plane={{ tasks_per_node }}</arg>
      </arguments>
    </mpirun>
    <module_system type="module">
      <init_path lang="sh">/home/software/spack-0.10.1/opt/spack/linux-centos7-x86_64/gcc-4.8.5/lmod-7.4.9-ic63herzfgw5u3na5mdtvp3nwxy6oj2z/lmod/lmod/init/sh;export MODULEPATH=$MODULEPATH:/software/centos7/spack-latest/share/spack/lmod/linux-centos7-x86_64/Core</init_path>
      <init_path lang="csh">/home/software/spack-0.10.1/opt/spack/linux-centos7-x86_64/gcc-4.8.5/lmod-7.4.9-ic63herzfgw5u3na5mdtvp3nwxy6oj2z/lmod/lmod/init/csh;setenv MODULEPATH $MODULEPATH\:/software/centos7/spack-latest/share/spack/lmod/linux-centos7-x86_64/Core</init_path>
      <init_path lang="python">/home/software/spack-0.10.1/opt/spack/linux-centos7-x86_64/gcc-4.8.5/lmod-7.4.9-ic63herzfgw5u3na5mdtvp3nwxy6oj2z/lmod/lmod/init/env_modules_python.py</init_path>
      <cmd_path lang="python">export MODULEPATH=$MODULEPATH:/software/centos7/spack-latest/share/spack/lmod/linux-centos7-x86_64/Core;/home/software/spack-0.10.1/opt/spack/linux-centos7-x86_64/gcc-4.8.5/lmod-7.4.9-ic63herzfgw5u3na5mdtvp3nwxy6oj2z/lmod/lmod/libexec/lmod python</cmd_path>
      <cmd_path lang="sh">module</cmd_path>
      <cmd_path lang="csh">module</cmd_path>
      <modules>
        <command name="purge"/>
        <command name="load">cmake/3.26.3-nszudya</command>
      </modules>
      <modules compiler="intel">
        <command name="load">gcc/7.4.0</command>
        <command name="load">intel/20.0.4-lednsve</command>
        <command name="load">intel-mkl/2020.4.304-voqlapk</command>
      </modules>
      <modules compiler="intel" mpilib="mvapich">
        <command name="load">mvapich2/2.3.6-verbs-x4iz7lq</command>
        <command name="load">netcdf-c/4.4.1-gei7x7w</command>
        <command name="load">netcdf-cxx/4.2-db2f5or</command>
        <command name="load">netcdf-fortran/4.4.4-b4ldb3a</command>
        <command name="load">parallel-netcdf/1.11.0-kj4jsvt</command>
      </modules>
      <modules compiler="intel" mpilib="impi">
        <command name="load">intel-mpi/2019.9.304-i42whlw</command>
        <command name="load">netcdf-c/4.4.1-blyisdg</command>
        <command name="load">netcdf-cxx/4.2-gkqc6fq</command>
        <command name="load">netcdf-fortran/4.4.4-eanrh5t</command>
        <command name="load">parallel-netcdf/1.11.0-y3nmmej</command>
      </modules>
      <modules compiler="intel" mpilib="openmpi">
        <command name="load">openmpi/4.1.1-v3b3npd</command>
        <command name="load">netcdf-c/4.4.1-smyuxme</command>
        <command name="load">netcdf-cxx/4.2-kfb2aag</command>
        <command name="load">netcdf-fortran/4.4.4-mablvyc</command>
        <command name="load">parallel-netcdf/1.11.0-x4n5s7k</command>
      </modules>
      <modules compiler="gnu">
        <command name="load">gcc/8.2.0-xhxgy33</command>
        <command name="load">intel-mkl/2020.4.304-d6zw4xa</command>
      </modules>
      <modules compiler="gnu" mpilib="mvapich">
        <command name="load">netcdf/4.4.1-ve2zfkw</command>
        <command name="load">netcdf-cxx/4.2-2rkopdl</command>
        <command name="load">netcdf-fortran/4.4.4-thtylny</command>
        <command name="load">mvapich2/2.2-verbs-ppznoge</command>
        <command name="load">parallel-netcdf/1.11.0-c22b2bn</command>
      </modules>
      <modules compiler="gnu" mpilib="impi">
        <command name="load">intel-mpi/2019.9.304-rxpzd6p</command>
        <command name="load">netcdf-c/4.4.1-fysjgfx</command>
        <command name="load">netcdf-cxx/4.2-oaiw2v6</command>
        <command name="load">netcdf-fortran/4.4.4-kxgkaop</command>
        <command name="load">parallel-netcdf/1.11.0-fce7akl</command>
      </modules>
      <modules compiler="gnu" mpilib="openmpi">
        <command name="load">openmpi/4.1.1-x5n4m36</command>
        <command name="load">netcdf-c/4.4.1-mtfptpl</command>
        <command name="load">netcdf-cxx/4.2-osp27dq</command>
        <command name="load">netcdf-fortran/4.4.4-5yd6dos</command>
        <command name="load">parallel-netcdf/1.11.0-a7ohxsg</command>
      </modules>
    </module_system>
    <RUNDIR>$CIME_OUTPUT_ROOT/$CASE/run</RUNDIR>
    <EXEROOT>$CIME_OUTPUT_ROOT/$CASE/bld</EXEROOT>
    <TEST_TPUT_TOLERANCE>0.1</TEST_TPUT_TOLERANCE>
    <MAX_GB_OLD_TEST_DATA>0</MAX_GB_OLD_TEST_DATA>
    <environment_variables>
      <env name="NETCDF_C_PATH">$SHELL{dirname $(dirname $(which nc-config))}</env>
      <env name="NETCDF_FORTRAN_PATH">$SHELL{dirname $(dirname $(which nf-config))}</env>
      <env name="PNETCDF_PATH">$SHELL{dirname $(dirname $(which pnetcdf_version))}</env>
      <env name="PATH">/lcrc/group/e3sm/soft/perl/5.26.0/bin:$ENV{PATH}</env>
    </environment_variables>
    <environment_variables mpilib="mvapich">
      <env name="MV2_ENABLE_AFFINITY">0</env>
      <env name="MV2_SHOW_CPU_BINDING">1</env>
      <env name="MV2_HOMOGENEOUS_CLUSTER">1</env>
    </environment_variables>
    <environment_variables mpilib="mvapich" DEBUG="TRUE">
      <env name="MV2_DEBUG_SHOW_BACKTRACE">1</env>
      <env name="MV2_SHOW_ENV_INFO">2</env>
    </environment_variables>
    <environment_variables mpilib="impi" DEBUG="TRUE">
      <env name="I_MPI_DEBUG">10</env>
    </environment_variables>
    <environment_variables BUILD_THREADED="TRUE">
      <env name="OMP_STACKSIZE">64M</env>
    </environment_variables>
    <environment_variables BUILD_THREADED="TRUE" compiler="intel">
      <env name="KMP_AFFINITY">granularity=core,balanced</env>
      <env name="KMP_HOT_TEAMS_MODE">1</env>
    </environment_variables>
    <environment_variables BUILD_THREADED="TRUE" compiler="gnu">
      <env name="OMP_PLACES">cores</env>
    </environment_variables>
  </machine>

  <machine MACH="chrysalis">
    <DESC>ANL LCRC cluster 512-node AMD Epyc 7532 2-sockets 64-cores per node</DESC>
    <NODENAME_REGEX>chr.*</NODENAME_REGEX>
    <OS>LINUX</OS>
    <COMPILERS>intel,gnu,oneapi-ifx</COMPILERS>
    <MPILIBS>openmpi,impi</MPILIBS>
    <PROJECT>e3sm</PROJECT>
    <SAVE_TIMING_DIR>/lcrc/group/e3sm/PERF_Chrysalis</SAVE_TIMING_DIR>
    <SAVE_TIMING_DIR_PROJECTS>.*</SAVE_TIMING_DIR_PROJECTS>
    <CIME_OUTPUT_ROOT>/lcrc/group/e3sm/$USER/scratch/chrys</CIME_OUTPUT_ROOT>
    <CIME_HTML_ROOT>/lcrc/group/e3sm/public_html/$ENV{USER}</CIME_HTML_ROOT>
    <CIME_URL_ROOT>https://web.lcrc.anl.gov/public/e3sm/$ENV{USER}</CIME_URL_ROOT>
    <DIN_LOC_ROOT>/lcrc/group/e3sm/data/inputdata</DIN_LOC_ROOT>
    <DIN_LOC_ROOT_CLMFORC>/lcrc/group/e3sm/data/inputdata/atm/datm7</DIN_LOC_ROOT_CLMFORC>
    <DOUT_S_ROOT>/lcrc/group/e3sm/$USER/scratch/chrys/archive/$CASE</DOUT_S_ROOT>
    <BASELINE_ROOT>/lcrc/group/e3sm/baselines/chrys/$COMPILER</BASELINE_ROOT>
    <CCSM_CPRNC>/lcrc/group/e3sm/tools/cprnc/cprnc</CCSM_CPRNC>
    <GMAKE_J>8</GMAKE_J>
    <TESTS>e3sm_integration</TESTS>
    <NTEST_PARALLEL_JOBS>4</NTEST_PARALLEL_JOBS>
    <BATCH_SYSTEM>slurm</BATCH_SYSTEM>
    <SUPPORTED_BY>E3SM</SUPPORTED_BY>
    <MAX_TASKS_PER_NODE>128</MAX_TASKS_PER_NODE>
    <MAX_MPITASKS_PER_NODE>64</MAX_MPITASKS_PER_NODE>
    <PROJECT_REQUIRED>FALSE</PROJECT_REQUIRED>
    <mpirun mpilib="default">
      <executable>srun</executable>
      <arguments>
        <arg name="num_tasks">--mpi=pmi2 -l -n {{ total_tasks }} -N {{ num_nodes }} --kill-on-bad-exit </arg>
        <arg name="binding"> $SHELL{if [ 64 -ge `./xmlquery --value MAX_MPITASKS_PER_NODE` ]; then echo "--cpu_bind=cores"; else echo "--cpu_bind=threads";fi;} </arg>
        <arg name="thread_count">-c $SHELL{echo 128/ {{ tasks_per_node }} |bc}</arg>
        <arg name="placement">-m plane={{ tasks_per_node }}</arg>
      </arguments>
    </mpirun>
    <module_system type="module">
      <init_path lang="sh">/gpfs/fs1/soft/chrysalis/spack/opt/spack/linux-centos8-x86_64/gcc-9.3.0/lmod-8.3-5be73rg/lmod/lmod/init/sh</init_path>
      <init_path lang="csh">/gpfs/fs1/soft/chrysalis/spack/opt/spack/linux-centos8-x86_64/gcc-9.3.0/lmod-8.3-5be73rg/lmod/lmod/init/csh</init_path>
      <init_path lang="python">/gpfs/fs1/soft/chrysalis/spack/opt/spack/linux-centos8-x86_64/gcc-9.3.0/lmod-8.3-5be73rg/lmod/lmod/init/env_modules_python.py</init_path>
      <cmd_path lang="python">/gpfs/fs1/soft/chrysalis/spack/opt/spack/linux-centos8-x86_64/gcc-9.3.0/lmod-8.3-5be73rg/lmod/lmod/libexec/lmod python</cmd_path>
      <cmd_path lang="sh">module</cmd_path>
      <cmd_path lang="csh">module</cmd_path>
      <modules>
        <command name="purge"/>
        <command name="load">subversion/1.14.0-e4smcy3</command>
        <command name="load">perl/5.32.0-bsnc6lt</command>
        <command name="load">cmake/3.24.2-whgdv7y</command>
      </modules>
      <modules compiler="intel">
        <command name="load">intel/20.0.4-kodw73g</command>
        <command name="load">intel-mkl/2020.4.304-g2qaxzf</command>
      </modules>
      <modules compiler="intel" mpilib="openmpi">
        <command name="load">openmpi/4.1.6-2mm63n2</command>
        <command name="load">hdf5/1.10.7-4cghwvq</command>
        <command name="load">netcdf-c/4.4.1-a4hji6e</command>
        <command name="load">netcdf-cxx/4.2-ldoxr43</command>
        <command name="load">netcdf-fortran/4.4.4-husened</command>
        <command name="load">parallel-netcdf/1.11.0-icrpxty</command>
      </modules>
      <modules compiler="intel" mpilib="impi">
        <command name="load">intel-mpi/2019.9.304-tkzvizk</command>
        <command name="load">hdf5/1.8.16-se4xyo7</command>
        <command name="load">netcdf-c/4.4.1-qvxyzq2</command>
        <command name="load">netcdf-cxx/4.2-binixgj</command>
        <command name="load">netcdf-fortran/4.4.4-rdxohvp</command>
        <command name="load">parallel-netcdf/1.11.0-b74wv4m</command>
      </modules>
      <modules compiler="gnu">
        <command name="load">gcc/9.2.0-ugetvbp</command>
        <command name="load">intel-mkl/2020.4.304-n3b5fye</command>
      </modules>
      <modules compiler="gnu" mpilib="openmpi">
        <command name="load">openmpi/4.1.3-sxfyy4k</command>
        <command name="load">hdf5/1.10.7-j3zxncu</command>
        <command name="load">netcdf-c/4.4.1-7ohuiwq</command>
        <command name="load">netcdf-cxx/4.2-tkg465k</command>
        <command name="load">netcdf-fortran/4.4.4-k2zu3y5</command>
        <command name="load">parallel-netcdf/1.11.0-mirrcz7</command>
      </modules>
      <modules compiler="gnu" mpilib="impi">
        <command name="load">intel-mpi/2019.9.304-jdih7h5</command>
        <command name="load">hdf5/1.8.16-dtbpce3</command>
        <command name="load">netcdf-c/4.4.1-zcoa44z</command>
        <command name="load">netcdf-cxx/4.2-ayxg4c7</command>
        <command name="load">netcdf-fortran/4.4.4-2lfr2lr</command>
        <command name="load">parallel-netcdf/1.11.0-ifdodru</command>
      </modules>
      <modules compiler="oneapi-ifx">
        <command name="load">intel-oneapi-compilers/2022.2.0-dioefq5</command>
        <command name="load">intel-oneapi-mkl/2022.2.0-w2y75l6</command>
      </modules>
      <modules compiler="oneapi-ifx" mpilib="openmpi">
        <command name="load">openmpi/4.1.3-ti25nay</command>
        <command name="load">hdf5/1.10.7-clocd2t</command>
        <command name="load">netcdf-c/4.7.4-nw7dztf</command>
        <command name="load">netcdf-fortran/4.5.3-qa6rhpj</command>
        <command name="load">parallel-netcdf/1.11.0-ejxy7kk</command>
      </modules>
    </module_system>
    <RUNDIR>$CIME_OUTPUT_ROOT/$CASE/run</RUNDIR>
    <EXEROOT>$CIME_OUTPUT_ROOT/$CASE/bld</EXEROOT>
    <TEST_TPUT_TOLERANCE>0.05</TEST_TPUT_TOLERANCE>
    <TEST_MEMLEAK_TOLERANCE>0.05</TEST_MEMLEAK_TOLERANCE>
    <MAX_GB_OLD_TEST_DATA>0</MAX_GB_OLD_TEST_DATA>
    <environment_variables>
      <env name="PERL5LIB">/lcrc/group/e3sm/soft/perl/chrys/lib/perl5</env>
      <env name="NETCDF_C_PATH">$SHELL{dirname $(dirname $(which nc-config))}</env>
      <env name="NETCDF_FORTRAN_PATH">$SHELL{dirname $(dirname $(which nf-config))}</env>
      <env name="PNETCDF_PATH">$SHELL{dirname $(dirname $(which pnetcdf_version))}</env>
      <env name="OMPI_MCA_sharedfp">^lockedfile,individual</env>
      <env name="UCX_TLS">^xpmem</env>
    </environment_variables>
    <environment_variables BUILD_THREADED="TRUE">
      <env name="OMP_STACKSIZE">128M</env>
    </environment_variables>
    <environment_variables BUILD_THREADED="TRUE" compiler="intel" MAX_TASKS_PER_NODE="!128">
      <env name="KMP_AFFINITY">granularity=core,balanced</env>
    </environment_variables>
    <environment_variables BUILD_THREADED="TRUE" compiler="intel" MAX_TASKS_PER_NODE="128">
      <env name="KMP_AFFINITY">granularity=thread,balanced</env>
    </environment_variables>
    <environment_variables BUILD_THREADED="TRUE" compiler="gnu">
      <env name="OMP_PLACES">cores</env>
    </environment_variables>
    <environment_variables compiler="intel" mpilib="openmpi">
      <env name="MOAB_ROOT">$SHELL{if [ -z "$MOAB_ROOT" ]; then echo /lcrc/soft/climate/moab/chrysalis/intel; else echo "$MOAB_ROOT"; fi}</env>
    </environment_variables>
    <environment_variables compiler="gnu" mpilib="openmpi">
      <env name="MOAB_ROOT">$SHELL{if [ -z "$MOAB_ROOT" ]; then echo /lcrc/soft/climate/moab/chrysalis/gnu; else echo "$MOAB_ROOT"; fi}</env>
    </environment_variables>
    <environment_variables compiler="gnu">
      <env name="Albany_ROOT">$SHELL{if [ -z "$Albany_ROOT" ]; then echo /lcrc/group/e3sm/ac.jwatkins/LandIce/AlbanyBuilds/build-gcc-sfad12-e3sm/install; else echo "$Albany_ROOT"; fi}</env>
      <env name="Trilinos_ROOT">$SHELL{if [ -z "$Trilinos_ROOT" ]; then echo /lcrc/group/e3sm/ac.jwatkins/LandIce/TrilinosBuilds/build-gcc-e3sm/install; else echo "$Trilinos_ROOT"; fi}</env>
    </environment_variables>
  </machine>

  <machine MACH="blues">
    <DESC>ANL/LCRC Linux Cluster</DESC>
    <OS>LINUX</OS>
    <COMPILERS>pgigpu</COMPILERS>
    <MPILIBS>mvapich</MPILIBS>
    <PROJECT>e3sm</PROJECT>
    <SAVE_TIMING_DIR>/lcrc/group/e3sm</SAVE_TIMING_DIR>
    <SAVE_TIMING_DIR_PROJECTS>.*</SAVE_TIMING_DIR_PROJECTS>
    <CIME_OUTPUT_ROOT>/lcrc/group/e3sm/$USER/scratch/blues</CIME_OUTPUT_ROOT>
    <DIN_LOC_ROOT>/lcrc/group/e3sm/data/inputdata</DIN_LOC_ROOT>
    <DIN_LOC_ROOT_CLMFORC>/lcrc/group/e3sm/data/inputdata/atm/datm7</DIN_LOC_ROOT_CLMFORC>
    <DOUT_S_ROOT>/lcrc/group/e3sm/$USER/archive/$CASE</DOUT_S_ROOT>
    <BASELINE_ROOT>/lcrc/group/e3sm/baselines/blues/$COMPILER</BASELINE_ROOT>
    <CCSM_CPRNC>/lcrc/group/e3sm/soft/tools/cprnc/cprnc</CCSM_CPRNC>
    <GMAKE_J>8</GMAKE_J>
    <TESTS>e3sm_integration</TESTS>
    <NTEST_PARALLEL_JOBS>4</NTEST_PARALLEL_JOBS>
    <BATCH_SYSTEM>slurm</BATCH_SYSTEM>
    <SUPPORTED_BY>E3SM</SUPPORTED_BY>
    <MAX_TASKS_PER_NODE>16</MAX_TASKS_PER_NODE>
    <MAX_MPITASKS_PER_NODE>16</MAX_MPITASKS_PER_NODE>
    <PROJECT_REQUIRED>TRUE</PROJECT_REQUIRED>
    <mpirun mpilib="default">
      <executable>srun</executable>
      <arguments>
        <arg name="num_tasks"> -l -n {{ total_tasks }} -N {{ num_nodes }} --kill-on-bad-exit </arg>
        <arg name="binding">--cpu_bind=cores</arg>
        <arg name="thread_count">-c $ENV{OMP_NUM_THREADS}</arg>
        <arg name="placement">-m plane=$SHELL{echo 16/$OMP_NUM_THREADS|bc} </arg>
      </arguments>
    </mpirun>
    <module_system type="module">
      <init_path lang="sh">/home/software/spack-0.10.1/opt/spack/linux-centos7-x86_64/gcc-4.8.5/lmod-7.4.9-ic63herzfgw5u3na5mdtvp3nwxy6oj2z/lmod/lmod/init/sh;export MODULEPATH=$MODULEPATH:/software/centos7/spack-latest/share/spack/lmod/linux-centos7-x86_64/Core:/blues/gpfs/home/software/spack-0.10.1/share/spack/lmod/linux-centos7-x86_64/Core</init_path>
      <init_path lang="csh">/home/software/spack-0.10.1/opt/spack/linux-centos7-x86_64/gcc-4.8.5/lmod-7.4.9-ic63herzfgw5u3na5mdtvp3nwxy6oj2z/lmod/lmod/init/csh;setenv MODULEPATH $MODULEPATH\:/software/centos7/spack-latest/share/spack/lmod/linux-centos7-x86_64/Core\:/blues/gpfs/home/software/spack-0.10.1/share/spack/lmod/linux-centos7-x86_64/Core</init_path>
      <init_path lang="python">/home/software/spack-0.10.1/opt/spack/linux-centos7-x86_64/gcc-4.8.5/lmod-7.4.9-ic63herzfgw5u3na5mdtvp3nwxy6oj2z/lmod/lmod/init/env_modules_python.py</init_path>
      <cmd_path lang="python">export MODULEPATH=$MODULEPATH:/software/centos7/spack-latest/share/spack/lmod/linux-centos7-x86_64/Core:/blues/gpfs/home/software/spack-0.10.1/share/spack/lmod/linux-centos7-x86_64/Core;/home/software/spack-0.10.1/opt/spack/linux-centos7-x86_64/gcc-4.8.5/lmod-7.4.9-ic63herzfgw5u3na5mdtvp3nwxy6oj2z/lmod/lmod/libexec/lmod python</cmd_path>
      <cmd_path lang="sh">module</cmd_path>
      <cmd_path lang="csh">module</cmd_path>
      <modules>
        <command name="purge"/>
        <command name="load">cmake/3.20.3-vedypwm</command>
      </modules>
      <modules compiler="pgigpu">
        <command name="load">nvhpc/20.9-5brtudu</command>
        <command name="load">cuda/11.1.0-6dvax5z</command>
        <command name="load">netcdf-c/4.7.4-ltqliri</command>
        <command name="load">netcdf-cxx/4.2-kf5ox4e</command>
        <command name="load">netcdf-fortran/4.5.3-6mgyroo</command>
        <command name="load">mvapich2/2.3.4-blues-5fwicb5</command>
        <command name="load">parallel-netcdf/1.12.1-nyuvwhn</command>
      </modules>
    </module_system>
    <RUNDIR>$CIME_OUTPUT_ROOT/$CASE/run</RUNDIR>
    <EXEROOT>$CIME_OUTPUT_ROOT/$CASE/bld</EXEROOT>
    <TEST_TPUT_TOLERANCE>0.1</TEST_TPUT_TOLERANCE>
    <MAX_GB_OLD_TEST_DATA>0</MAX_GB_OLD_TEST_DATA>
    <environment_variables>
      <env name="NETCDF_C_PATH">$SHELL{dirname $(dirname $(which nc-config))}</env>
      <env name="NETCDF_FORTRAN_PATH">$SHELL{dirname $(dirname $(which nf-config))}</env>
      <env name="PNETCDF_PATH">$SHELL{dirname $(dirname $(which pnetcdf_version))}</env>
      <env name="PATH">/lcrc/group/e3sm/soft/perl/5.26.0/bin:$ENV{PATH}</env>
    </environment_variables>
    <environment_variables mpilib="mvapich">
      <env name="MV2_ENABLE_AFFINITY">0</env>
      <env name="MV2_SHOW_CPU_BINDING">1</env>
    </environment_variables>
    <environment_variables mpilib="mvapich" DEBUG="TRUE">
      <env name="MV2_DEBUG_SHOW_BACKTRACE">1</env>
      <env name="MV2_SHOW_ENV_INFO">2</env>
    </environment_variables>
    <environment_variables BUILD_THREADED="TRUE">
      <env name="OMP_STACKSIZE">64M</env>
      <env name="OMP_PLACES">cores</env>
    </environment_variables>
  </machine>

  <machine MACH="swing">
    <DESC>ANL/LCRC Linux Cluster: 6x 128c EPYC nodes with 8x A100 GPUs</DESC>
    <NODENAME_REGEX>gpulogin.*</NODENAME_REGEX>
    <OS>LINUX</OS>
    <COMPILERS>pgigpu</COMPILERS>
    <MPILIBS>openmpi</MPILIBS>
    <PROJECT>e3sm</PROJECT>
    <SAVE_TIMING_DIR>/lcrc/group/e3sm</SAVE_TIMING_DIR>
    <SAVE_TIMING_DIR_PROJECTS>.*</SAVE_TIMING_DIR_PROJECTS>
    <CIME_OUTPUT_ROOT>/lcrc/group/e3sm/$USER/scratch/swing</CIME_OUTPUT_ROOT>
    <DIN_LOC_ROOT>/lcrc/group/e3sm/data/inputdata</DIN_LOC_ROOT>
    <DIN_LOC_ROOT_CLMFORC>/lcrc/group/e3sm/data/inputdata/atm/datm7</DIN_LOC_ROOT_CLMFORC>
    <DOUT_S_ROOT>/lcrc/group/e3sm/$USER/archive/$CASE</DOUT_S_ROOT>
    <BASELINE_ROOT>/lcrc/group/e3sm/baselines/swing/$COMPILER</BASELINE_ROOT>
    <CCSM_CPRNC>/lcrc/group/e3sm/soft/tools/cprnc/cprnc</CCSM_CPRNC>
    <GMAKE_J>8</GMAKE_J>
    <TESTS>e3sm_gpu</TESTS>
    <NTEST_PARALLEL_JOBS>4</NTEST_PARALLEL_JOBS>
    <BATCH_SYSTEM>slurm</BATCH_SYSTEM>
    <SUPPORTED_BY>E3SM</SUPPORTED_BY>
    <MAX_TASKS_PER_NODE>128</MAX_TASKS_PER_NODE>
    <MAX_TASKS_PER_NODE compiler="pgigpu">16</MAX_TASKS_PER_NODE>
    <MAX_MPITASKS_PER_NODE>128</MAX_MPITASKS_PER_NODE>
    <MAX_MPITASKS_PER_NODE compiler="pgigpu">16</MAX_MPITASKS_PER_NODE>
    <PROJECT_REQUIRED>TRUE</PROJECT_REQUIRED>
    <mpirun mpilib="default">
      <executable>srun</executable>
      <arguments>
        <arg name="num_tasks"> -l -n {{ total_tasks }} -N {{ num_nodes }} -K </arg>
        <arg name="binding">$SHELL{if [ 128 -ge `./xmlquery --value MAX_MPITASKS_PER_NODE` ]; then echo "--cpu_bind=cores"; else echo "--cpu_bind=threads";fi;}</arg>
        <arg name="thread_count">-c $SHELL{echo 256/ {{ tasks_per_node }} |bc}</arg>
        <arg name="placement">-m plane={{ tasks_per_node }}</arg>
      </arguments>
    </mpirun>
    <module_system type="module">
      <init_path lang="sh">/gpfs/fs1/soft/swing/spack/opt/spack/linux-ubuntu20.04-x86_64/gcc-9.3.0/lmod-8.3-5tuyfdb/lmod/lmod/init/sh</init_path>
      <init_path lang="csh">/gpfs/fs1/soft/swing/spack/opt/spack/linux-ubuntu20.04-x86_64/gcc-9.3.0/lmod-8.3-5tuyfdb/lmod/lmod/init/csh</init_path>
      <init_path lang="python">/gpfs/fs1/soft/swing/spack/opt/spack/linux-ubuntu20.04-x86_64/gcc-9.3.0/lmod-8.3-5tuyfdb/lmod/lmod/init/env_modules_python.py</init_path>
      <cmd_path lang="python">/gpfs/fs1/soft/swing/spack/opt/spack/linux-ubuntu20.04-x86_64/gcc-9.3.0/lmod-8.3-5tuyfdb/lmod/lmod/libexec/lmod python</cmd_path>
      <cmd_path lang="sh">module</cmd_path>
      <cmd_path lang="csh">module</cmd_path>
      <modules>
        <command name="purge"/>
        <command name="load">cmake/3.21.1-e5i6eks</command>
      </modules>
      <modules compiler="pgigpu">
        <command name="load">nvhpc/20.9-37zsymt</command>
        <command name="load">cuda/11.1.1-nkh7mm7</command>
        <command name="load">openmpi/4.1.1-r6ebr2e</command>
        <command name="load">netcdf-c/4.7.4-zppo53l</command>
        <command name="load">netcdf-cxx/4.2-wjm7fye</command>
        <command name="load">netcdf-fortran/4.5.3-srsajjs</command>
        <command name="load">parallel-netcdf/1.12.1-75szceu</command>
      </modules>
    </module_system>
    <RUNDIR>$CIME_OUTPUT_ROOT/$CASE/run</RUNDIR>
    <EXEROOT>$CIME_OUTPUT_ROOT/$CASE/bld</EXEROOT>
    <TEST_TPUT_TOLERANCE>0.1</TEST_TPUT_TOLERANCE>
    <MAX_GB_OLD_TEST_DATA>0</MAX_GB_OLD_TEST_DATA>
    <environment_variables>
      <env name="NETCDF_C_PATH">$SHELL{dirname $(dirname $(which nc-config))}</env>
      <env name="NETCDF_FORTRAN_PATH">$SHELL{dirname $(dirname $(which nf-config))}</env>
      <env name="PNETCDF_PATH">$SHELL{dirname $(dirname $(which pnetcdf_version))}</env>
      <env name="PATH">/lcrc/group/e3sm/soft/perl/5.26.0/bin:$ENV{PATH}</env>
    </environment_variables>
    <environment_variables BUILD_THREADED="TRUE">
      <env name="OMP_STACKSIZE">64M</env>
      <env name="OMP_PLACES">cores</env>
    </environment_variables>
  </machine>

  <machine MACH="bebop">
    <DESC>ANL/LCRC Cluster, Cray CS400, 352-nodes Xeon Phi 7230 KNLs 64C/1.3GHz + 672-nodes Xeon E5-2695v4 Broadwells 36C/2.10GHz, Intel Omni-Path network, SLURM batch system, Lmod module environment.</DESC>
    <NODENAME_REGEX>beboplogin.*</NODENAME_REGEX>
    <OS>LINUX</OS>
    <COMPILERS>intel,gnu</COMPILERS>
    <MPILIBS>impi,mvapich</MPILIBS>
    <PROJECT>e3sm</PROJECT>
    <CIME_OUTPUT_ROOT>/lcrc/group/e3sm/$USER/scratch/bebop</CIME_OUTPUT_ROOT>
    <DIN_LOC_ROOT>/lcrc/group/e3sm/data/inputdata</DIN_LOC_ROOT>
    <DIN_LOC_ROOT_CLMFORC>/lcrc/group/e3sm/data/inputdata/atm/datm7</DIN_LOC_ROOT_CLMFORC>
    <DOUT_S_ROOT>/lcrc/group/e3sm/$USER/archive/$CASE</DOUT_S_ROOT>
    <BASELINE_ROOT>/lcrc/group/e3sm/baselines/bebop/$COMPILER</BASELINE_ROOT>
    <CCSM_CPRNC>/lcrc/group/e3sm/soft/tools/cprnc/cprnc</CCSM_CPRNC>
    <GMAKE_J>8</GMAKE_J>
    <TESTS>e3sm_integration</TESTS>
    <NTEST_PARALLEL_JOBS>4</NTEST_PARALLEL_JOBS>
    <BATCH_SYSTEM>slurm</BATCH_SYSTEM>
    <SUPPORTED_BY>E3SM</SUPPORTED_BY>
    <MAX_TASKS_PER_NODE>36</MAX_TASKS_PER_NODE>
    <MAX_MPITASKS_PER_NODE>36</MAX_MPITASKS_PER_NODE>
    <PROJECT_REQUIRED>TRUE</PROJECT_REQUIRED>
    <mpirun mpilib="impi">
      <executable>mpirun</executable>
      <arguments>
        <arg name="num_tasks"> -l -n {{ total_tasks }}</arg>
      </arguments>
    </mpirun>
    <mpirun mpilib="mvapich">
      <executable>srun</executable>
      <arguments>
        <arg name="num_tasks"> -l -n {{ total_tasks }} -N {{ num_nodes }} --kill-on-bad-exit </arg>
        <arg name="binding">--cpu_bind=cores</arg>
        <arg name="thread_count">-c $ENV{OMP_NUM_THREADS}</arg>
        <arg name="placement">-m plane=$SHELL{echo 36/$OMP_NUM_THREADS|bc}</arg>
      </arguments>
    </mpirun>
    <mpirun mpilib="mpi-serial">
      <executable/>
    </mpirun>
    <module_system type="module">
      <init_path lang="sh">/home/software/spack-0.10.1/opt/spack/linux-centos7-x86_64/gcc-4.8.5/lmod-7.4.9-ic63herzfgw5u3na5mdtvp3nwxy6oj2z/lmod/lmod/init/sh</init_path>
      <init_path lang="csh">/home/software/spack-0.10.1/opt/spack/linux-centos7-x86_64/gcc-4.8.5/lmod-7.4.9-ic63herzfgw5u3na5mdtvp3nwxy6oj2z/lmod/lmod/init/csh</init_path>
      <init_path lang="python">/home/software/spack-0.10.1/opt/spack/linux-centos7-x86_64/gcc-4.8.5/lmod-7.4.9-ic63herzfgw5u3na5mdtvp3nwxy6oj2z/lmod/lmod/init/env_modules_python.py</init_path>
      <cmd_path lang="python">/home/software/spack-0.10.1/opt/spack/linux-centos7-x86_64/gcc-4.8.5/lmod-7.4.9-ic63herzfgw5u3na5mdtvp3nwxy6oj2z/lmod/lmod/libexec/lmod python</cmd_path>
      <cmd_path lang="sh">module</cmd_path>
      <cmd_path lang="csh">module</cmd_path>
      <modules>
        <command name="purge"/>
        <command name="load">cmake/3.20.3-vedypwm</command>
        <command name="load">anaconda3/5.2.0</command>
      </modules>
      <modules compiler="intel">
        <command name="load">intel/18.0.4-443hhug</command>
        <command name="load">intel-mkl/2018.4.274-jwaeshj</command>
        <command name="load">hdf5/1.10.5-3mk3uik</command>
        <command name="load">netcdf/4.7.0-krelxcz</command>
        <command name="load">netcdf-fortran/4.4.5-74lj75q</command>
      </modules>
      <modules compiler="intel" mpilib="impi">
        <command name="load">intel-mpi/2018.4.274-4hmwfl6</command>
        <command name="load">parallel-netcdf/1.11.0-acswzws</command>
      </modules>
      <modules compiler="intel" mpilib="mvapich">
        <command name="load">mvapich2/2.3.1-verbs-omjz3ck</command>
        <command name="load">parallel-netcdf/1.11.2-7fy6qz3</command>
      </modules>
      <modules compiler="gnu">
        <command name="load">gcc/8.2.0-g7hppkz</command>
        <command name="load">intel-mkl/2018.4.274-2amycpi</command>
        <command name="load">hdf5/1.8.16-mz7lmxh</command>
        <command name="load">netcdf/4.4.1-xkjcghm</command>
        <command name="load">netcdf-fortran/4.4.4-mpstomu</command>
      </modules>
      <modules compiler="gnu" mpilib="impi">
        <command name="load">intel-mpi/2018.4.274-ozfo327</command>
        <command name="load">parallel-netcdf/1.11.0-filvnis</command>
      </modules>
      <modules compiler="gnu" mpilib="mvapich">
        <command name="load">mvapich2/2.3-bebop-3xi4hiu</command>
        <command name="load">parallel-netcdf/1.11.2-hfn33fd</command>
      </modules>
    </module_system>
    <RUNDIR>$CIME_OUTPUT_ROOT/$CASE/run</RUNDIR>
    <EXEROOT>$CIME_OUTPUT_ROOT/$CASE/bld</EXEROOT>
    <TEST_TPUT_TOLERANCE>0.1</TEST_TPUT_TOLERANCE>
    <MAX_GB_OLD_TEST_DATA>0</MAX_GB_OLD_TEST_DATA>
    <environment_variables>
      <env name="NETCDF_C_PATH">$SHELL{dirname $(dirname $(which nc-config))}</env>
      <env name="NETCDF_FORTRAN_PATH">$SHELL{dirname $(dirname $(which nf-config))}</env>
      <env name="PATH">/lcrc/group/e3sm/soft/perl/5.26.0/bin:$ENV{PATH}</env>
    </environment_variables>
    <environment_variables mpilib="!mpi-serial">
      <env name="PNETCDF_PATH">$SHELL{dirname $(dirname $(which pnetcdf_version))}</env>
    </environment_variables>
    <environment_variables compiler="gnu">
      <env name="HDF5_ROOT">$SHELL{which h5dump | xargs dirname | xargs dirname}</env>
    </environment_variables>
    <environment_variables BUILD_THREADED="TRUE">
      <env name="OMP_STACKSIZE">128M</env>
      <env name="OMP_PROC_BIND">spread</env>
      <env name="OMP_PLACES">threads</env>
    </environment_variables>
    <environment_variables mpilib="impi">
      <env name="I_MPI_FABRICS">shm:tmi</env>
    </environment_variables>
  </machine>

  <machine MACH="improv">
    <DESC>ANL LCRC cluster 825-node AMD 7713 2-sockets 128-cores per node</DESC>
    <NODENAME_REGEX>ilogin(1|2|3|4).lcrc.anl.gov</NODENAME_REGEX>
    <OS>LINUX</OS>
    <COMPILERS>gnu</COMPILERS>
    <MPILIBS>openmpi</MPILIBS>
    <PROJECT>e3sm</PROJECT>
    <CIME_OUTPUT_ROOT>/lcrc/group/e3sm/$USER/scratch/improv</CIME_OUTPUT_ROOT>
    <DIN_LOC_ROOT>/lcrc/group/e3sm/data/inputdata</DIN_LOC_ROOT>
    <DIN_LOC_ROOT_CLMFORC>/lcrc/group/e3sm/data/inputdata/atm/datm7</DIN_LOC_ROOT_CLMFORC>
    <DOUT_S_ROOT>/lcrc/group/e3sm/$USER/scratch/improv/archive/$CASE</DOUT_S_ROOT>
    <BASELINE_ROOT>/lcrc/group/e3sm/baselines/improv/$COMPILER</BASELINE_ROOT>
    <CCSM_CPRNC>/lcrc/group/e3sm/tools/cprnc/cprnc.improv</CCSM_CPRNC>
    <GMAKE_J>8</GMAKE_J>
    <TESTS>e3sm_integration</TESTS>
    <NTEST_PARALLEL_JOBS>8</NTEST_PARALLEL_JOBS>
    <BATCH_SYSTEM>pbspro</BATCH_SYSTEM>
    <SUPPORTED_BY>E3SM</SUPPORTED_BY>
    <MAX_TASKS_PER_NODE>128</MAX_TASKS_PER_NODE>
    <MAX_MPITASKS_PER_NODE>128</MAX_MPITASKS_PER_NODE>
    <PROJECT_REQUIRED>FALSE</PROJECT_REQUIRED>
    <mpirun mpilib="openmpi">
      <executable>mpirun</executable>
      <arguments>
        <arg name="num_tasks">--tag-output -n {{ total_tasks }}</arg>
        <arg name="tasks_per_node"> --map-by ppr:1:core:PE=$ENV{OMP_NUM_THREADS} --bind-to core --oversubscribe </arg>
      </arguments>
    </mpirun>
    <module_system type="module">
      <init_path lang="sh">/gpfs/fs1/soft/chrysalis/spack/opt/spack/linux-centos8-x86_64/gcc-9.3.0/lmod-8.3-5be73rg/lmod/lmod/init/sh</init_path>
      <init_path lang="csh">/gpfs/fs1/soft/chrysalis/spack/opt/spack/linux-centos8-x86_64/gcc-9.3.0/lmod-8.3-5be73rg/lmod/lmod/init/csh</init_path>
      <init_path lang="python">/gpfs/fs1/soft/chrysalis/spack/opt/spack/linux-centos8-x86_64/gcc-9.3.0/lmod-8.3-5be73rg/lmod/lmod/init/env_modules_python.py</init_path>
      <cmd_path lang="python">/gpfs/fs1/soft/chrysalis/spack/opt/spack/linux-centos8-x86_64/gcc-9.3.0/lmod-8.3-5be73rg/lmod/lmod/libexec/lmod python</cmd_path>
      <cmd_path lang="sh">module</cmd_path>
      <cmd_path lang="csh">module</cmd_path>
      <modules>
        <command name="purge"/>
        <command name="load">cmake/3.27.4</command>
      </modules>
      <modules compiler="gnu">
        <command name="load">gcc/12.3.0</command>
      </modules>
    </module_system>
    <RUNDIR>$CIME_OUTPUT_ROOT/$CASE/run</RUNDIR>
    <EXEROOT>$CIME_OUTPUT_ROOT/$CASE/bld</EXEROOT>
    <TEST_TPUT_TOLERANCE>0.05</TEST_TPUT_TOLERANCE>
    <MAX_GB_OLD_TEST_DATA>0</MAX_GB_OLD_TEST_DATA>
    <environment_variables compiler="gnu" mpilib="openmpi">
      <env name="NETCDF_C_PATH">/lcrc/group/e3sm/soft/improv/netcdf-c/4.9.2b/gcc-12.3.0/openmpi-4.1.6</env>
      <env name="NETCDF_FORTRAN_PATH">/lcrc/group/e3sm/soft/improv/netcdf-fortran/4.6.1b/gcc-12.3.0/openmpi-4.1.6</env>
      <env name="PNETCDF_PATH">/lcrc/group/e3sm/soft/improv/pnetcdf/1.12.3/gcc-12.3.0/openmpi-4.1.6</env>
      <env name="PATH">/lcrc/group/e3sm/soft/improv/pnetcdf/1.12.3/gcc-12.3.0/openmpi-4.1.6/bin:/lcrc/group/e3sm/soft/improv/netcdf-fortran/4.6.1b/gcc-12.3.0/openmpi-4.1.6/bin:/lcrc/group/e3sm/soft/improv/netcdf-c/4.9.2b/gcc-12.3.0/openmpi-4.1.6/bin:/lcrc/group/e3sm/soft/improv/openmpi/4.1.6/gcc-12.3.0/bin:/lcrc/group/e3sm/soft/perl/improv/bin:$ENV{PATH}</env>
      <env name="LD_LIBRARY_PATH">$SHELL{lp=/lcrc/group/e3sm/soft/improv/netlib-lapack/3.12.0/gcc-12.3.0:/lcrc/group/e3sm/soft/improv/pnetcdf/1.12.3/gcc-12.3.0/openmpi-4.1.6/lib:/lcrc/group/e3sm/soft/improv/netcdf-fortran/4.6.1b/gcc-12.3.0/openmpi-4.1.6/lib:/lcrc/group/e3sm/soft/improv/netcdf-c/4.9.2b/gcc-12.3.0/openmpi-4.1.6/lib:/opt/pbs/lib:/lcrc/group/e3sm/soft/improv/openmpi/4.1.6/gcc-12.3.0/lib; if [ -z "$LD_LIBRARY_PATH" ]; then echo $lp; else echo "$lp:$LD_LIBRARY_PATH"; fi}</env>
    </environment_variables>
    <environment_variables BUILD_THREADED="TRUE">
      <env name="OMP_STACKSIZE">128M</env>
    </environment_variables>
    <environment_variables BUILD_THREADED="TRUE" compiler="gnu">
      <env name="OMP_PLACES">cores</env>
    </environment_variables>
  </machine>

  <machine MACH="ruby">
    <DESC>LLNL Linux Cluster, Linux (pgi), 56 pes/node, batch system is Slurm</DESC>
    <OS>LINUX</OS>
    <COMPILERS>intel</COMPILERS>
    <MPILIBS>mpich</MPILIBS>
    <PROJECT>cbronze</PROJECT>
    <CIME_OUTPUT_ROOT>/p/lustre2/$USER/e3sm_scratch/ruby</CIME_OUTPUT_ROOT>
    <DIN_LOC_ROOT>/usr/gdata/e3sm/ccsm3data/inputdata</DIN_LOC_ROOT>
    <DIN_LOC_ROOT_CLMFORC>/usr/gdata/e3sm/ccsm3data/inputdata/atm/datm7</DIN_LOC_ROOT_CLMFORC>
    <DOUT_S_ROOT>/p/lustre2/$USER/archive/$CASE</DOUT_S_ROOT>
    <BASELINE_ROOT>/p/lustre2/$USER/ccsm_baselines/$COMPILER</BASELINE_ROOT>
    <CCSM_CPRNC>/usr/gdata/e3sm/tools/cprnc</CCSM_CPRNC>
    <GMAKE_J>8</GMAKE_J>
    <BATCH_SYSTEM>lc_slurm</BATCH_SYSTEM>
    <SUPPORTED_BY>donahue5 -at- llnl.gov</SUPPORTED_BY>
    <MAX_TASKS_PER_NODE>56</MAX_TASKS_PER_NODE>
    <MAX_MPITASKS_PER_NODE>56</MAX_MPITASKS_PER_NODE>
    <mpirun mpilib="mpi-serial">
      <executable/>
    </mpirun>
    <mpirun mpilib="default">
      <executable>srun</executable>
    </mpirun>
    <module_system type="module">
      <init_path lang="python">/usr/share/lmod/lmod/init/env_modules_python.py</init_path>
      <init_path lang="perl">/usr/share/lmod/lmod/init/perl</init_path>
      <init_path lang="sh">/usr/share/lmod/lmod/init/sh</init_path>
      <init_path lang="csh">/usr/share/lmod/lmod/init/csh</init_path>
      <cmd_path lang="csh">module</cmd_path>
      <cmd_path lang="sh">module</cmd_path>
      <cmd_path lang="python">/usr/share/lmod/lmod/libexec/lmod python</cmd_path>
      <cmd_path lang="perl">/usr/share/lmod/lmod/libexec/lmod perl</cmd_path>
      <modules compiler="intel">
        <command name="load">python/3.9.12</command>
        <command name="load">git</command>
        <command name="load">mkl/2022.1.0</command>
        <command name="load">intel-classic/2021.6.0-magic</command>
        <command name="load">mvapich2/2.3.7</command>
        <command name="load">cmake/3.19.2</command>
        <command name="use --append">/usr/gdata/e3sm/install/quartz/modulefiles</command>
        <command name="load">hdf5/1.12.2</command>
        <command name="load">netcdf-c/4.9.0</command>
        <command name="load">netcdf-fortran/4.6.0</command>
        <command name="load">parallel-netcdf/1.12.3</command>
        <command name="load">screamML-venv/0.0.1</command>
        <command name="load">subversion</command>
      </modules>
    </module_system>
    <RUNDIR>$CIME_OUTPUT_ROOT/$CASE/run</RUNDIR>
    <EXEROOT>$CIME_OUTPUT_ROOT/$CASE/bld</EXEROOT>
    <environment_variables compiler="intel">
      <env name="NETCDF_PATH">/usr/gdata/e3sm/install/quartz/netcdf-fortran/</env>
      <env name="PNETCDF_PATH">/usr/tce/packages/parallel-netcdf/parallel-netcdf-1.12.3-mvapich2-2.3.7-intel-classic-2021.6.0</env>
    </environment_variables>
  </machine>

  <machine MACH="quartz">
    <DESC>LLNL Linux Cluster, Linux (pgi), 36 pes/node, batch system is Slurm</DESC>
    <OS>LINUX</OS>
    <COMPILERS>intel</COMPILERS>
    <MPILIBS>mpich</MPILIBS>
    <PROJECT>cbronze</PROJECT>
    <CIME_OUTPUT_ROOT>/p/lustre2/$USER/e3sm_scratch/quartz</CIME_OUTPUT_ROOT>
    <DIN_LOC_ROOT>/usr/gdata/e3sm/ccsm3data/inputdata</DIN_LOC_ROOT>
    <DIN_LOC_ROOT_CLMFORC>/usr/gdata/e3sm/ccsm3data/inputdata/atm/datm7</DIN_LOC_ROOT_CLMFORC>
    <DOUT_S_ROOT>/p/lustre2/$USER/archive/$CASE</DOUT_S_ROOT>
    <BASELINE_ROOT>/p/lustre2/$USER/ccsm_baselines/$COMPILER</BASELINE_ROOT>
    <CCSM_CPRNC>/usr/gdata/e3sm/tools/cprnc</CCSM_CPRNC>
    <GMAKE_J>8</GMAKE_J>
    <BATCH_SYSTEM>lc_slurm</BATCH_SYSTEM>
    <SUPPORTED_BY>donahue5 -at- llnl.gov</SUPPORTED_BY>
    <MAX_TASKS_PER_NODE>72</MAX_TASKS_PER_NODE>
    <MAX_MPITASKS_PER_NODE>36</MAX_MPITASKS_PER_NODE>
    <mpirun mpilib="mpi-serial">
      <executable/>
    </mpirun>
    <mpirun mpilib="default">
      <executable>srun</executable>
    </mpirun>
    <module_system type="module">
      <init_path lang="python">/usr/share/lmod/lmod/init/env_modules_python.py</init_path>
      <init_path lang="perl">/usr/share/lmod/lmod/init/perl</init_path>
      <init_path lang="sh">/usr/share/lmod/lmod/init/sh</init_path>
      <init_path lang="csh">/usr/share/lmod/lmod/init/csh</init_path>
      <cmd_path lang="csh">module</cmd_path>
      <cmd_path lang="sh">module</cmd_path>
      <cmd_path lang="python">/usr/share/lmod/lmod/libexec/lmod python</cmd_path>
      <cmd_path lang="perl">/usr/share/lmod/lmod/libexec/lmod perl</cmd_path>
      <modules compiler="intel">
        <command name="load">python/3.9.12</command>
        <command name="load">git</command>
        <command name="load">mkl/2022.1.0</command>
        <command name="load">intel-classic/2021.6.0-magic</command>
        <command name="load">mvapich2/2.3.7</command>
        <command name="load">cmake/3.19.2</command>
        <command name="use --append">/usr/gdata/e3sm/install/quartz/modulefiles</command>
        <command name="load">hdf5/1.12.2</command>
        <command name="load">netcdf-c/4.9.0</command>
        <command name="load">netcdf-fortran/4.6.0</command>
        <command name="load">parallel-netcdf/1.12.3</command>
        <command name="load">screamML-venv/0.0.1</command>
        <command name="load">subversion</command>
      </modules>
    </module_system>
    <RUNDIR>$CIME_OUTPUT_ROOT/$CASE/run</RUNDIR>
    <EXEROOT>$CIME_OUTPUT_ROOT/$CASE/bld</EXEROOT>
    <environment_variables compiler="intel">
      <env name="NETCDF_PATH">/usr/gdata/e3sm/install/quartz/netcdf-fortran/</env>
      <env name="PNETCDF_PATH">/usr/tce/packages/parallel-netcdf/parallel-netcdf-1.12.3-mvapich2-2.3.7-intel-classic-2021.6.0</env>
    </environment_variables>
  </machine>

  <machine MACH="jlse">
    <DESC>ANL experimental/evaluation cluster, batch system is cobalt</DESC>
    <NODENAME_REGEX>jlse.*</NODENAME_REGEX>
    <OS>LINUX</OS>
    <COMPILERS>oneapi-ifx,oneapi-ifxgpu,gnu</COMPILERS>
    <MPILIBS>mpich,impi,openmpi</MPILIBS>
    <CIME_OUTPUT_ROOT>/gpfs/jlse-fs0/projects/climate/$USER/scratch</CIME_OUTPUT_ROOT>
    <DIN_LOC_ROOT>/gpfs/jlse-fs0/projects/climate/inputdata</DIN_LOC_ROOT>
    <DIN_LOC_ROOT_CLMFORC>/gpfs/jlse-fs0/projects/climate/inputdata/atm/datm7</DIN_LOC_ROOT_CLMFORC>
    <DOUT_S_ROOT>$CIME_OUTPUT_ROOT/archive/$CASE</DOUT_S_ROOT>
    <BASELINE_ROOT>/gpfs/jlse-fs0/projects/climate/baselines/$COMPILER</BASELINE_ROOT>
    <CCSM_CPRNC>/gpfs/jlse-fs0/projects/climate/tools/cprnc/cprnc</CCSM_CPRNC>
    <GMAKE_J>16</GMAKE_J>
    <TESTS>e3sm_developer</TESTS>
    <NTEST_PARALLEL_JOBS>4</NTEST_PARALLEL_JOBS>
    <BATCH_SYSTEM>cobalt_theta</BATCH_SYSTEM>
    <SUPPORTED_BY>e3sm</SUPPORTED_BY>
    <MAX_TASKS_PER_NODE>112</MAX_TASKS_PER_NODE>
    <MAX_TASKS_PER_NODE compiler="oneapi-ifx">96</MAX_TASKS_PER_NODE>
    <MAX_TASKS_PER_NODE compiler="oneapi-ifxgpu">96</MAX_TASKS_PER_NODE>
    <MAX_MPITASKS_PER_NODE>112</MAX_MPITASKS_PER_NODE>
    <MAX_MPITASKS_PER_NODE compiler="oneapi-ifx">48</MAX_MPITASKS_PER_NODE>
    <MAX_MPITASKS_PER_NODE compiler="oneapi-ifxgpu">48</MAX_MPITASKS_PER_NODE>
    <PROJECT_REQUIRED>FALSE</PROJECT_REQUIRED>
    <mpirun mpilib="default">
      <executable>mpirun</executable>
      <arguments>
        <arg name="num_tasks">-l -n {{ total_tasks }} -bind-to core</arg>
      </arguments>
    </mpirun>
    <mpirun mpilib="openmpi">
      <executable>mpirun</executable>
      <arguments>
        <arg name="num_tasks">--tag-output -n {{ total_tasks }}</arg>
        <arg name="tasks_per_node"> --map-by ppr:{{ tasks_per_numa }}:socket:PE=$ENV{OMP_NUM_THREADS} --bind-to hwthread</arg>
      </arguments>
    </mpirun>
    <module_system type="module" allow_error="true">
      <init_path lang="sh">/usr/share/Modules/init/sh</init_path>
      <init_path lang="csh">/usr/share/Modules/init/csh</init_path>
      <init_path lang="python">/usr/share/Modules/init/python.py</init_path>
      <cmd_path lang="sh">module</cmd_path>
      <cmd_path lang="csh">module</cmd_path>
      <cmd_path lang="python">/usr/bin/modulecmd python</cmd_path>
      <modules>
	<command name="purge"/>
        <command name="use">/soft/modulefiles</command>
        <command name="load">cmake/3.22.1</command>
        <command name="use">/soft/restricted/CNDA/modules</command>
      </modules>
      <modules compiler="!gnu">
	<command name="load">oneapi/eng-compiler/2022.10.15.006</command>
      </modules>
      <modules compiler="gnu">
        <command name="unload">cmake</command>
	<command name="load">gcc/8.2.0</command>
      </modules>
    </module_system>
    <RUNDIR>$CIME_OUTPUT_ROOT/$CASE/run</RUNDIR>
    <EXEROOT>$CIME_OUTPUT_ROOT/$CASE/bld</EXEROOT>
    <environment_variables>
      <env name="PATH">/home/azamat/soft/perl/5.32.0/bin:$ENV{PATH}</env>
      <env name="NETCDF_PATH">/home/azamat/soft/netcdf/4.4.1c-4.2cxx-4.4.4f/oneapi-2020.12.15.004-intel_mpi-2019.4.243</env>
      <env name="PNETCDF_PATH">/home/azamat/soft/pnetcdf/1.12.1/oneapi-2020.12.15.004-intel_mpi-2019.4.243</env>
      <env name="LAPACK_ROOT">/home/azamat/soft/libs</env>
    </environment_variables>
    <environment_variables mpilib="mpich" DEBUG="TRUE">
      <env name="HYDRA_TOPO_DEBUG">1</env>
    </environment_variables>
    <environment_variables mpilib="impi">
      <env name="I_MPI_DEBUG">10</env>
      <env name="I_MPI_PIN_DOMAIN">omp</env>
      <env name="I_MPI_PIN_ORDER">spread</env>
      <env name="I_MPI_PIN_CELL">unit</env>
    </environment_variables>
    <environment_variables compiler="intel" mpilib="openmpi">
      <env name="OMPI_CC">icc</env>
      <env name="OMPI_CXX">icpc</env>
      <env name="OMPI_FC">ifort</env>
      <env name="PATH">/home/azamat/soft/openmpi/2.1.6/intel19/bin:$ENV{PATH}</env>
      <env name="LD_LIBRARY_PATH">/home/azamat/soft/openmpi/2.1.6/intel19/lib:$ENV{LD_LIBRARY_PATH}</env>
      <env name="NETCDF_PATH">/home/azamat/soft/netcdf/4.4.1c-4.2cxx-4.4.4f/intel19-openmpi2.1.6</env>
      <env name="PNETCDF_PATH">/home/azamat/soft/pnetcdf/1.12.1/intel19-openmpi2.1.6</env>
    </environment_variables>
    <environment_variables compiler="gnu" mpilib="openmpi">
      <env name="OMPI_CC">gcc</env>
      <env name="OMPI_CXX">g++</env>
      <env name="OMPI_FC">gfortran</env>
      <env name="LD_LIBRARY_PATH">/home/azamat/soft/openmpi/2.1.6/gcc8.2.0/lib:/home/azamat/soft/libs:$ENV{LD_LIBRARY_PATH}</env>
      <env name="PATH">/home/azamat/soft/openmpi/2.1.6/gcc8.2.0/bin:/home/azamat/soft/cmake/3.18.5/bin:$ENV{PATH}</env>
      <env name="CMAKE_ROOT">/home/azamat/soft/cmake/3.18.5</env>
      <env name="ACLOCAL_PATH">/home/azamat/soft/cmake/3.18.5/share/aclocal</env>
      <env name="CMAKE_PREFIX_PATH">/home/azamat/soft/cmake/3.18.5</env>
      <env name="NETCDF_PATH">/home/azamat/soft/netcdf/4.4.1c-4.2cxx-4.4.4f/gcc8.2.0-openmpi2.1.6</env>
      <env name="PNETCDF_PATH">/home/azamat/soft/pnetcdf/1.12.1/gcc8.2.0-openmpi2.1.6</env>
    </environment_variables>
    <environment_variables compiler="oneapi-ifxgpu">
      <env name="SYCL_DEVICE_FILTER">opencl</env>
      <env name="ONEAPI_MPICH_GPU">NO_GPU</env>
      <env name="SYCL_CACHE_PERSISTENT">0</env>
      <env name="GATOR_INITIAL_MB">4000MB</env>
      <env name="GATOR_DISABLE">0</env>
    </environment_variables>
    <environment_variables compiler="oneapi-ifx">
      <env name="LIBOMPTARGET_DEBUG">0</env><!--default 0, max 5 -->
      <env name="OMP_TARGET_OFFLOAD">DISABLED</env><!--default OMP_TARGET_OFFLOAD=MANDATORY-->
    </environment_variables>
    <environment_variables BUILD_THREADED="TRUE" compiler="!gnu">
      <env name="KMP_AFFINITY">verbose,granularity=thread,balanced</env>
      <env name="OMP_STACKSIZE">128M</env>
    </environment_variables>
    <environment_variables BUILD_THREADED="TRUE" compiler="gnu">
      <env name="OMP_PLACES">threads</env>
      <env name="OMP_STACKSIZE">128M</env>
    </environment_variables>
    <resource_limits>
      <resource name="RLIMIT_STACK">-1</resource>
    </resource_limits>
  </machine>

  <machine MACH="polaris">
    <DESC>ALCF Polaris 560 nodes, 2.8 GHz AMD EPYC Milan 7543P 32c CPU, 4 NVIDIA A100 GPUs</DESC>
    <NODENAME_REGEX>polaris-*</NODENAME_REGEX>
    <OS>Linux</OS>
    <COMPILERS>gnu,gnugpu,nvidia,nvidiagpu</COMPILERS>
    <MPILIBS>mpich</MPILIBS>
    <PROJECT>E3SM_RRM</PROJECT>
    <CHARGE_ACCOUNT>E3SM_RRM</CHARGE_ACCOUNT>
    <SAVE_TIMING_DIR>/grand/E3SMinput/performance_archive</SAVE_TIMING_DIR>
    <SAVE_TIMING_DIR_PROJECTS>SCREAM_Calib,E3SM_RRM</SAVE_TIMING_DIR_PROJECTS>
    <CIME_OUTPUT_ROOT>/eagle/$PROJECT/$USER/scratch</CIME_OUTPUT_ROOT>
    <DIN_LOC_ROOT>/grand/E3SMinput/data</DIN_LOC_ROOT>
    <DIN_LOC_ROOT_CLMFORC>/grand/E3SMinput/data/atm/datm7</DIN_LOC_ROOT_CLMFORC>
    <DOUT_S_ROOT>$CIME_OUTPUT_ROOT/archive/$CASE</DOUT_S_ROOT>
    <BASELINE_ROOT>/grand/E3SMinput/baselines/$COMPILER</BASELINE_ROOT>
    <CCSM_CPRNC>/grand/E3SMinput/soft/cprnc/cprnc</CCSM_CPRNC>
    <GMAKE_J>4</GMAKE_J>
    <TESTS>e3sm_developer</TESTS>
    <NTEST_PARALLEL_JOBS>4</NTEST_PARALLEL_JOBS>
    <BATCH_SYSTEM>pbspro</BATCH_SYSTEM>
    <SUPPORTED_BY>e3sm</SUPPORTED_BY>
    <MAX_TASKS_PER_NODE>64</MAX_TASKS_PER_NODE>
    <MAX_MPITASKS_PER_NODE>4</MAX_MPITASKS_PER_NODE>
    <MAX_MPITASKS_PER_NODE compiler="gnu">32</MAX_MPITASKS_PER_NODE>
    <MAX_MPITASKS_PER_NODE compiler="nvidia">32</MAX_MPITASKS_PER_NODE>
    <PROJECT_REQUIRED>TRUE</PROJECT_REQUIRED>
    <mpirun mpilib="default">
       <executable>mpiexec</executable>
       <arguments>
          <arg name="total_num_tasks">-np {{ total_tasks }} --label</arg>
          <arg name="ranks_per_node">-ppn {{ tasks_per_node }}</arg>
          <arg name="ranks_bind">--cpu-bind depth -envall</arg>
          <arg name="threads_per_rank">-d $ENV{OMP_NUM_THREADS}</arg>
          <arg name="gpu_maps">$ENV{GPU_TILE_COMPACT}</arg>
       </arguments>
    </mpirun>
    <module_system type="module" allow_error="true">
      <init_path lang="python">/usr/share/lmod/8.3.1/init/python</init_path>
      <init_path lang="sh">/usr/share/lmod/8.3.1/init/sh</init_path>
      <init_path lang="csh">/usr/share/lmod/8.3.1/init/csh</init_path>
      <cmd_path lang="python">/usr/share/lmod/lmod/libexec/lmod python</cmd_path>
      <cmd_path lang="sh">module</cmd_path>
      <cmd_path lang="csh">module</cmd_path>
      <modules>
        <command name="purge"/>
        <command name="load">cmake/3.23.2</command>
        <command name="load">craype-x86-rome</command>
      </modules>
      <modules compiler="gnu.*">
        <command name="load">PrgEnv-gnu/8.3.3</command>
      </modules>
      <modules compiler="gnugpu">
        <command name="swap">gcc/12.2.0 gcc/11.2.0</command>
        <command name="load">cudatoolkit-standalone/11.4.4</command>
      </modules>
      <modules compiler="nvidia.*">
        <command name="load">PrgEnv-nvhpc/8.3.3</command>
      </modules>
      <modules compiler="nvidiagpu">
        <command name="load">cudatoolkit-standalone/11.4.4</command>
        <command name="load">craype-accel-nvidia80</command>
      </modules>
      <modules>
        <command name="load">craype-network-ofi</command>
        <command name="load">libfabric/1.15.2.0</command>
        <command name="load">cray-libsci/23.02.1.1</command>
        <command name="load">cray-hdf5-parallel/1.12.2.3</command>
        <command name="load">cray-netcdf-hdf5parallel/4.9.0.3</command>
        <command name="load">cray-parallel-netcdf/1.12.3.3</command>
      </modules>
    </module_system>
    <RUNDIR>$CIME_OUTPUT_ROOT/$CASE/run</RUNDIR>
    <EXEROOT>$CIME_OUTPUT_ROOT/$CASE/bld</EXEROOT>
    <environment_variables>
      <env name="NETCDF_PATH">$ENV{CRAY_NETCDF_HDF5PARALLEL_PREFIX}</env>
      <env name="PNETCDF_PATH">$ENV{CRAY_PARALLEL_NETCDF_PREFIX}</env>
      <env name="MPICH_GPU_SUPPORT_ENABLED">0</env>
      <env name="CRAY_ACCEL_TARGET">host</env>
      <env name="GPU_TILE_COMPACT"> </env>
    </environment_variables>
    <environment_variables compiler=".*gpu">
      <env name="MPICH_GPU_SUPPORT_ENABLED">1</env>
      <env name="CRAY_ACCEL_TARGET">nvidia80</env>
      <env name="GPU_TILE_COMPACT">/grand/E3SMinput/soft/qsub/set_affinity_gpu_polaris.sh</env>
    </environment_variables>
    <environment_variables compiler="gnu.*">
      <env name="LD_PRELOAD">/opt/cray/pe/gcc/11.2.0/snos/lib64/libstdc++.so</env>
    </environment_variables>
    <environment_variables BUILD_THREADED="TRUE">
      <env name="OMP_STACKSIZE">128M</env>
      <env name="OMP_PROC_BIND">spread</env>
      <env name="OMP_PLACES">threads</env>
    </environment_variables>
  </machine>

  <machine MACH="sunspot">
    <DESC>ANL Sunspot Test and Development System (TDS), batch system is pbspro</DESC>
    <NODENAME_REGEX>uan-.*</NODENAME_REGEX>
    <OS>LINUX</OS>
    <COMPILERS>oneapi-ifx,oneapi-ifxgpu,gnu</COMPILERS>
    <MPILIBS>mpich,impi,openmpi</MPILIBS>
    <CHARGE_ACCOUNT>CSC249ADSE15_CNDA</CHARGE_ACCOUNT>
    <SAVE_TIMING_DIR>/gila/CSC249ADSE15_CNDA/performance_archive</SAVE_TIMING_DIR>
    <SAVE_TIMING_DIR_PROJECTS>.*</SAVE_TIMING_DIR_PROJECTS>
    <CIME_OUTPUT_ROOT>/lus/gila/projects/CSC249ADSE15_CNDA/$USER/scratch</CIME_OUTPUT_ROOT>
    <DIN_LOC_ROOT>/lus/gila/projects/CSC249ADSE15_CNDA/inputdata</DIN_LOC_ROOT>
    <DIN_LOC_ROOT_CLMFORC>/lus/gila/projects/CSC249ADSE15_CNDA/inputdata/atm/datm7</DIN_LOC_ROOT_CLMFORC>
    <DOUT_S_ROOT>$CIME_OUTPUT_ROOT/archive/$CASE</DOUT_S_ROOT>
    <BASELINE_ROOT>/lus/gila/projects/CSC249ADSE15_CNDA/baselines/$COMPILER</BASELINE_ROOT>
    <CCSM_CPRNC>/lus/gila/projects/CSC249ADSE15_CNDA/tools/cprnc/cprnc</CCSM_CPRNC>
    <GMAKE_J>16</GMAKE_J>
    <TESTS>e3sm_developer</TESTS>
    <NTEST_PARALLEL_JOBS>4</NTEST_PARALLEL_JOBS>
    <BATCH_SYSTEM>pbspro</BATCH_SYSTEM>
    <SUPPORTED_BY>e3sm</SUPPORTED_BY>
    <MAX_TASKS_PER_NODE>208</MAX_TASKS_PER_NODE>
    <MAX_TASKS_PER_NODE compiler="oneapi-ifx">208</MAX_TASKS_PER_NODE>
    <MAX_TASKS_PER_NODE compiler="oneapi-ifxgpu">104</MAX_TASKS_PER_NODE>
    <MAX_MPITASKS_PER_NODE>104</MAX_MPITASKS_PER_NODE>
    <MAX_MPITASKS_PER_NODE compiler="oneapi-ifx">104</MAX_MPITASKS_PER_NODE>
    <MAX_MPITASKS_PER_NODE compiler="oneapi-ifxgpu">12</MAX_MPITASKS_PER_NODE>
    <PROJECT_REQUIRED>FALSE</PROJECT_REQUIRED>
    <mpirun mpilib="default">
       <executable>mpiexec</executable>
       <!--executable>numactl -m 2-3 mpiexec</executable--><!--for HBM runs-->
       <arguments>
          <arg name="total_num_tasks">-np {{ total_tasks }} --label</arg>
          <arg name="ranks_per_node">-ppn {{ tasks_per_node }}</arg>
          <arg name="ranks_bind">--cpu-bind depth -envall</arg>
          <arg name="threads_per_rank">-d $ENV{OMP_NUM_THREADS}</arg>
          <arg name="gpu_maps">$ENV{GPU_TILE_COMPACT}</arg>
       </arguments>
    </mpirun>
    <mpirun mpilib="openmpi">
        <executable>mpirun</executable>
        <arguments>
           <arg name="num_tasks">--tag-output -n {{ total_tasks }}</arg>
           <arg name="tasks_per_node"> --map-by ppr:{{ tasks_per_numa }}:socket:PE=$ENV{OMP_NUM_THREADS} --bind-to hwthread</arg>
        </arguments>
    </mpirun>
    <module_system type="module" allow_error="true">
       <init_path lang="sh">/soft/packaging/lmod/lmod/init/sh</init_path>
       <init_path lang="csh">/soft/packaging/lmod/lmod/init/csh</init_path>
       <init_path lang="python">/soft/packaging/lmod/lmod/init/env_modules_python.py</init_path>
       <cmd_path lang="sh">module</cmd_path>
       <cmd_path lang="csh">module</cmd_path>
       <cmd_path lang="python">/soft/packaging/lmod/lmod/libexec/lmod python</cmd_path>
       <modules>
          <command name="purge"></command>
          <command name="use">/soft/modulefiles</command>
          <command name="load">spack cmake/3.26.3-gcc-11.2.0-vnn7ncx</command>
          <command name="load">prepend-deps/default</command>
        </modules>
        <modules compiler="!gnu">
          <command name="unload">gcc</command>
          <command name="load">oneapi/eng-compiler/2023.05.15.007</command>
        </modules>
        <modules compiler="gnu">
           <command name="unload">spack cmake</command>
           <command name="load">gcc/10.3.0</command>
        </modules>
     </module_system>
     <RUNDIR>$CIME_OUTPUT_ROOT/$CASE/run</RUNDIR>
     <EXEROOT>$CIME_OUTPUT_ROOT/$CASE/bld</EXEROOT>
     <environment_variables>
        <env name="NETCDF_PATH">/lus/gila/projects/CSC249ADSE15_CNDA/software/oneAPI.2022.12.30.003/netcdf</env>
        <env name="PNETCDF_PATH">/lus/gila/projects/CSC249ADSE15_CNDA/software/oneAPI.2022.12.30.003/pnetcdf</env>
        <env name="LD_LIBRARY_PATH">/lus/gila/projects/CSC249ADSE15_CNDA/software/oneAPI.2022.12.30.003/netcdf/lib:$ENV{LD_LIBRARY_PATH}</env>
        <env name="PATH">/lus/gila/projects/CSC249ADSE15_CNDA/software/oneAPI.2022.12.30.003/netcdf/bin:$ENV{PATH}</env>
     </environment_variables>
     <environment_variables mpilib="mpich" DEBUG="TRUE">
        <env name="HYDRA_TOPO_DEBUG">1</env>
     </environment_variables>
     <environment_variables mpilib="impi">
        <env name="I_MPI_DEBUG">10</env>
        <env name="I_MPI_PIN_DOMAIN">omp</env>
        <env name="I_MPI_PIN_ORDER">spread</env>
        <env name="I_MPI_PIN_CELL">unit</env>
     </environment_variables>
     <environment_variables compiler="oneapi-ifxgpu">
        <env name="ONEAPI_DEVICE_SELECTOR">level_zero:gpu</env>
        <env name="ONEAPI_MPICH_GPU">NO_GPU</env>
        <env name="MPIR_CVAR_ENABLE_GPU">0</env>
        <env name="romio_cb_read">disable</env>
        <env name="romio_cb_write">disable</env>
        <env name="SYCL_CACHE_PERSISTENT">1</env>
        <env name="GATOR_INITIAL_MB">4000MB</env>
        <env name="GATOR_DISABLE">0</env>
        <env name="GPU_TILE_COMPACT">/soft/tools/mpi_wrapper_utils/gpu_tile_compact.sh</env>
        <env name="FI_CXI_DEFAULT_CQ_SIZE">131072</env>
        <env name="FI_CXI_CQ_FILL_PERCENT">20</env>
    </environment_variables>
    <environment_variables compiler="oneapi-ifx">
        <env name="LIBOMPTARGET_DEBUG">0</env><!--default 0, max 5 -->
        <env name="OMP_TARGET_OFFLOAD">DISABLED</env><!--default OMP_TARGET_OFFLOAD=MANDATORY-->
        <env name="FI_CXI_DEFAULT_CQ_SIZE">131072</env>
        <env name="FI_CXI_CQ_FILL_PERCENT">20</env>
        <env name="MPIR_CVAR_ENABLE_GPU">0</env>
        <env name="GPU_TILE_COMPACT"> </env>
    </environment_variables>
    <environment_variables BUILD_THREADED="TRUE" compiler="!gnu">
        <env name="KMP_AFFINITY">verbose,granularity=thread,balanced</env>
        <env name="OMP_STACKSIZE">128M</env>
    </environment_variables>
    <environment_variables BUILD_THREADED="TRUE" compiler="gnu">
        <env name="OMP_PLACES">threads</env>
        <env name="OMP_STACKSIZE">128M</env>
    </environment_variables>
    <resource_limits>
        <resource name="RLIMIT_STACK">-1</resource>
    </resource_limits>
  </machine>

  <machine MACH="aurora">
    <DESC>ALCF Aurora, 10624 nodes, 2x52c SPR, 6x2s PVC, 2x512GB DDR5, 2x64GB CPU-HBM, 6x128GB GPU-HBM, Slingshot 11, PBSPro</DESC>
    <NODENAME_REGEX>aurora-uan-.*</NODENAME_REGEX>
    <OS>LINUX</OS>
    <COMPILERS>oneapi-ifx,oneapi-ifxgpu,gnu</COMPILERS>
    <MPILIBS>mpich</MPILIBS>
    <CHARGE_ACCOUNT>CSC249ADSE15_CNDA</CHARGE_ACCOUNT>
    <SAVE_TIMING_DIR>/lus/gecko/projects/CSC249ADSE15_CNDA/performance_archive</SAVE_TIMING_DIR>
    <SAVE_TIMING_DIR_PROJECTS>.*</SAVE_TIMING_DIR_PROJECTS>
    <CIME_OUTPUT_ROOT>/lus/gecko/projects/CSC249ADSE15_CNDA/$USER/scratch</CIME_OUTPUT_ROOT>
    <DIN_LOC_ROOT>/lus/gecko/projects/CSC249ADSE15_CNDA/inputdata</DIN_LOC_ROOT>
    <DIN_LOC_ROOT_CLMFORC>/lus/gecko/projects/CSC249ADSE15_CNDA/inputdata/atm/datm7</DIN_LOC_ROOT_CLMFORC>
    <DOUT_S_ROOT>$CIME_OUTPUT_ROOT/archive/$CASE</DOUT_S_ROOT>
    <BASELINE_ROOT>/lus/gecko/projects/CSC249ADSE15_CNDA/baselines/$COMPILER</BASELINE_ROOT>
    <CCSM_CPRNC>/lus/gecko/projects/CSC249ADSE15_CNDA/tools/cprnc/cprnc</CCSM_CPRNC>
    <GMAKE_J>16</GMAKE_J>
    <TESTS>e3sm_developer</TESTS>
    <NTEST_PARALLEL_JOBS>4</NTEST_PARALLEL_JOBS>
    <BATCH_SYSTEM>pbspro</BATCH_SYSTEM>
    <SUPPORTED_BY>e3sm</SUPPORTED_BY>
    <MAX_TASKS_PER_NODE>208</MAX_TASKS_PER_NODE>
    <MAX_TASKS_PER_NODE compiler="oneapi-ifxgpu">104</MAX_TASKS_PER_NODE>
    <MAX_MPITASKS_PER_NODE>104</MAX_MPITASKS_PER_NODE>
    <MAX_MPITASKS_PER_NODE compiler="oneapi-ifxgpu">12</MAX_MPITASKS_PER_NODE>
    <PROJECT_REQUIRED>FALSE</PROJECT_REQUIRED> 
    <mpirun mpilib="default">
       <executable>mpiexec</executable>
       <!--executable>numactl -m 2-3 mpiexec</executable--><!--for HBM runs-->
       <arguments>
          <arg name="total_num_tasks">-np {{ total_tasks }} --label</arg>
          <arg name="ranks_per_node">-ppn {{ tasks_per_node }}</arg>
          <arg name="ranks_bind">--cpu-bind $ENV{RANKS_BIND} -envall</arg>
          <arg name="threads_per_rank">-d $ENV{OMP_NUM_THREADS}</arg>
          <arg name="gpu_maps">$ENV{GPU_TILE_COMPACT}</arg>
       </arguments>
    </mpirun>
    <module_system type="module" allow_error="true">
       <init_path lang="sh">/lus/gecko/projects/CSC249ADSE15_CNDA/modules/lmod.sh</init_path>
       <init_path lang="csh">/soft/sunspot_migrate/soft/packaging/lmod/lmod/init/csh</init_path>
       <init_path lang="python">/soft/sunspot_migrate/soft/packaging/lmod/lmod/init/env_modules_python.py</init_path>
       <cmd_path lang="sh">module</cmd_path>
       <cmd_path lang="csh">module</cmd_path>
       <cmd_path lang="python">/soft/sunspot_migrate/soft/packaging/lmod/lmod/libexec/lmod python</cmd_path>
       <modules>
          <command name="purge"></command>
          <command name="use">/soft/modulefiles</command>
          <command name="use">/soft/restricted/CNDA/updates/modulefiles</command>
          <command name="load">spack-pe-gcc cmake</command>
        </modules>
        <modules compiler="!gnu">
          <command name="load">oneapi/eng-compiler/2023.05.15.007</command>
        </modules>
        <modules compiler="gnu">
           <command name="unload">spack-pe-gcc cmake</command>
           <command name="load">gcc/10.3.0</command>
        </modules>
        <modules>
          <command name="load">cray-pals</command>
          <command name="load">libfabric/1.15.2.0</command>
          <command name="load">cray-libpals/1.3.2</command>
        </modules>
     </module_system>
     <RUNDIR>$CIME_OUTPUT_ROOT/$CASE/run</RUNDIR>
     <EXEROOT>$CIME_OUTPUT_ROOT/$CASE/bld</EXEROOT>
     <environment_variables>
        <env name="NETCDF_C_PATH">/lus/gecko/projects/CSC249ADSE15_CNDA/software/netcdf-c/4.9.2/oneapi.eng.2023.05.15.007</env>
        <env name="NETCDF_FORTRAN_PATH">/lus/gecko/projects/CSC249ADSE15_CNDA/software/netcdf-fortran/4.6.1/oneapi.eng.2023.05.15.007</env>
        <env name="PNETCDF_PATH">/lus/gecko/projects/CSC249ADSE15_CNDA/software/pnetcdf/1.12.3/oneapi.eng.2023.05.15.007</env>
        <env name="LD_LIBRARY_PATH">/lus/gecko/projects/CSC249ADSE15_CNDA/software/pnetcdf/1.12.3/oneapi.eng.2023.05.15.007/lib:/lus/gecko/projects/CSC249ADSE15_CNDA/software/netcdf-fortran/4.6.1/oneapi.eng.2023.05.15.007/lib:/lus/gecko/projects/CSC249ADSE15_CNDA/software/netcdf-c/4.9.2/oneapi.eng.2023.05.15.007/lib:$ENV{LD_LIBRARY_PATH}</env>
        <env name="PATH">/lus/gecko/projects/CSC249ADSE15_CNDA/software/pnetcdf/1.12.3/oneapi.eng.2023.05.15.007/bin:/lus/gecko/projects/CSC249ADSE15_CNDA/software/netcdf-fortran/4.6.1/oneapi.eng.2023.05.15.007/bin:/lus/gecko/projects/CSC249ADSE15_CNDA/software/netcdf-c/4.9.2/oneapi.eng.2023.05.15.007/bin:$ENV{PATH}</env>
        <env name="RANKS_BIND">list:0-7,104-111:8-15,112-119:16-23,120-127:24-31,128-135:32-39,136-143:40-47,144-151:52-59,156-163:60-67,164-171:68-75,172-179:76-83,180-187:84-91,188-195:92-99,196-203</env>
     </environment_variables>
     <environment_variables DEBUG="TRUE">
        <env name="HYDRA_TOPO_DEBUG">1</env>
     </environment_variables>
     <environment_variables compiler="oneapi-ifxgpu">
        <env name="ONEAPI_DEVICE_SELECTOR">level_zero:gpu</env>
        <env name="ONEAPI_MPICH_GPU">NO_GPU</env>
        <env name="MPIR_CVAR_ENABLE_GPU">0</env>
        <env name="romio_cb_read">disable</env>
        <env name="romio_cb_write">disable</env>
        <env name="SYCL_CACHE_PERSISTENT">1</env>
        <env name="GATOR_INITIAL_MB">4000MB</env>
        <env name="GATOR_DISABLE">0</env>
        <env name="GPU_TILE_COMPACT">/soft/tools/mpi_wrapper_utils/gpu_tile_compact.sh</env>
        <env name="FI_CXI_DEFAULT_CQ_SIZE">131072</env>
        <env name="FI_CXI_CQ_FILL_PERCENT">20</env>
    </environment_variables>
    <environment_variables compiler="oneapi-ifx">
        <env name="LIBOMPTARGET_DEBUG">0</env><!--default 0, max 5 -->
        <env name="OMP_TARGET_OFFLOAD">DISABLED</env><!--default OMP_TARGET_OFFLOAD=MANDATORY-->
        <env name="FI_CXI_DEFAULT_CQ_SIZE">131072</env>
        <env name="FI_CXI_CQ_FILL_PERCENT">20</env>
        <env name="MPIR_CVAR_ENABLE_GPU">0</env>
        <env name="GPU_TILE_COMPACT"> </env>
    </environment_variables>
    <environment_variables BUILD_THREADED="TRUE" compiler="!gnu">
        <env name="KMP_AFFINITY">verbose,granularity=thread,balanced</env>
        <env name="OMP_STACKSIZE">128M</env>
    </environment_variables>
    <environment_variables BUILD_THREADED="TRUE" compiler="gnu">
        <env name="OMP_PLACES">threads</env>
        <env name="OMP_STACKSIZE">128M</env>
    </environment_variables>
    <resource_limits>
        <resource name="RLIMIT_STACK">-1</resource>
    </resource_limits>
  </machine>

  <machine MACH="sooty">
    <DESC>PNL cluster, OS is Linux, batch system is SLURM</DESC>
    <NODENAME_REGEX>sooty</NODENAME_REGEX>
    <OS>LINUX</OS>
    <COMPILERS>intel,pgi</COMPILERS>
    <MPILIBS>mvapich2</MPILIBS>
    <CIME_OUTPUT_ROOT>/lustre/$USER/cime_output_root</CIME_OUTPUT_ROOT>
    <!--
    <DIN_LOC_ROOT>/lustre/climate/csmdata/</DIN_LOC_ROOT>
    <DIN_LOC_ROOT_CLMFORC>/lustre/climate/csmdata/atm/datm7</DIN_LOC_ROOT_CLMFORC>
    -->
    <DIN_LOC_ROOT>/pic/projects/sooty2/$ENV{USER}/e3sm_inputdata</DIN_LOC_ROOT>
    <DIN_LOC_ROOT_CLMFORC>/pic/projects/sooty2/$ENV{USER}/e3sm_inputdata/atm/datm7</DIN_LOC_ROOT_CLMFORC>
    <DOUT_S_ROOT>/lustre/$USER/archive/$CASE</DOUT_S_ROOT>
    <BASELINE_ROOT>/lustre/climate/acme_baselines/$COMPILER</BASELINE_ROOT>
    <CCSM_CPRNC>/lustre/climate/acme_baselines/cprnc/cprnc</CCSM_CPRNC>
    <GMAKE_J>8</GMAKE_J>
    <BATCH_SYSTEM>slurm</BATCH_SYSTEM>
    <SUPPORTED_BY>balwinder.singh -at- pnnl.gov</SUPPORTED_BY>
    <MAX_TASKS_PER_NODE>8</MAX_TASKS_PER_NODE>
    <MAX_MPITASKS_PER_NODE>8</MAX_MPITASKS_PER_NODE>
    <PROJECT_REQUIRED>FALSE</PROJECT_REQUIRED>
    <mpirun mpilib="mpi-serial">
      <executable/>
    </mpirun>
    <mpirun mpilib="mvapich2">
      <executable>srun</executable>
      <arguments>
        <arg name="mpi">--mpi=none</arg>
        <arg name="num_tasks">--ntasks={{ total_tasks }}</arg>
        <arg name="cpu_bind">--cpu_bind=sockets --cpu_bind=verbose</arg>
        <arg name="kill-on-bad-exit">--kill-on-bad-exit</arg>
      </arguments>
    </mpirun>
    <module_system type="module">
      <init_path lang="perl">/share/apps/modules/Modules/3.2.10/init/perl.pm</init_path>
      <init_path lang="python">/share/apps/modules/Modules/3.2.10/init/python.py</init_path>
      <init_path lang="csh">/etc/profile.d/modules.csh</init_path>
      <init_path lang="sh">/etc/profile.d/modules.sh</init_path>
      <cmd_path lang="perl">/share/apps/modules/Modules/3.2.10/bin/modulecmd perl</cmd_path>
      <cmd_path lang="python">/share/apps/modules/Modules/3.2.10/bin/modulecmd python</cmd_path>
      <cmd_path lang="sh">module</cmd_path>
      <cmd_path lang="csh">module</cmd_path>
      <modules>
        <command name="purge"/>
      </modules>
      <modules>
        <command name="load">perl/5.20.0</command>
        <command name="load">cmake/3.17.1</command>
        <command name="load">svn/1.8.13</command>
      </modules>
      <modules compiler="intel">
        <command name="load">intel/19.0.5</command>
        <command name="load">mkl/2019u5</command>
      </modules>
      <modules compiler="pgi">
        <command name="load">pgi/14.10</command>
      </modules>
      <modules mpilib="mvapich2">
        <command name="load">mvapich2/2.3.1</command>
      </modules>
      <modules>
        <command name="load">netcdf/4.6.3</command>
      </modules>
    </module_system>
    <RUNDIR>/lustre/$USER/csmruns/$CASE/run</RUNDIR>
    <EXEROOT>/lustre/$USER/csmruns/$CASE/bld</EXEROOT>
    <environment_variables>
      <env name="MKL_PATH">$ENV{MKLROOT} </env>
      <env name="NETCDF_PATH">$ENV{NETCDF_LIB}/../</env>
      <env name="OMP_STACKSIZE">64M</env>
      <!-- PJR next lines force a modern python from python/3.7.2
      module first and supply some gcc libraries last -->
      <env name="LD_LIBRARY_PATH">/share/apps/python/3.7.2/lib/:/share/apps/openssl/1.0.2r/lib:$ENV{LD_LIBRARY_PATH}:/share/apps/gcc/8.1.0/lib:/share/apps/gcc/8.1.0/lib64:</env>
      <env name="PATH">/share/apps/python/3.7.2/bin:$ENV{PATH}</env>
    </environment_variables>
  </machine>

  <machine MACH="cascade">
    <DESC>PNNL Intel KNC cluster, OS is Linux, batch system is SLURM</DESC>
    <NODENAME_REGEX>glogin</NODENAME_REGEX>
    <OS>LINUX</OS>
    <COMPILERS>intel</COMPILERS>
    <MPILIBS>impi,mvapich2</MPILIBS>
    <CIME_OUTPUT_ROOT>/dtemp/$PROJECT/$USER</CIME_OUTPUT_ROOT>
    <DIN_LOC_ROOT>/dtemp/st49401/sing201/acme/inputdata/</DIN_LOC_ROOT>
    <DIN_LOC_ROOT_CLMFORC>/dtemp/st49401/sing201/acme/inputdata/atm/datm7</DIN_LOC_ROOT_CLMFORC>
    <DOUT_S_ROOT>$CIME_OUTPUT_ROOT/archive/$CASE</DOUT_S_ROOT>
    <BASELINE_ROOT>$CIME_OUTPUT_ROOT/acme/acme_baselines</BASELINE_ROOT>
    <CCSM_CPRNC>$CIME_OUTPUT_ROOT/acme/acme_baselines/cprnc/cprnc</CCSM_CPRNC>
    <GMAKE_J>8</GMAKE_J>
    <BATCH_SYSTEM>slurm</BATCH_SYSTEM>
    <SUPPORTED_BY>balwinder.singh -at- pnnl.gov</SUPPORTED_BY>
    <MAX_TASKS_PER_NODE>16</MAX_TASKS_PER_NODE>
    <MAX_MPITASKS_PER_NODE>16</MAX_MPITASKS_PER_NODE>
    <PROJECT_REQUIRED>TRUE</PROJECT_REQUIRED>
    <mpirun mpilib="mpi-serial">
      <executable/>
    </mpirun>
    <mpirun mpilib="impi">
      <executable>mpirun</executable>
      <arguments>
        <arg name="num_tasks"> -np {{ total_tasks }}</arg>
      </arguments>
    </mpirun>
    <mpirun mpilib="mvapich2">
      <executable>srun</executable>
      <arguments>
        <arg name="mpi">--mpi=none</arg>
        <arg name="num_tasks">--ntasks={{ total_tasks }}</arg>
        <arg name="cpu_bind">--cpu_bind=sockets --cpu_bind=verbose</arg>
        <arg name="kill-on-bad-exit">--kill-on-bad-exit</arg>
      </arguments>
    </mpirun>
    <module_system type="module">
      <init_path lang="python">/opt/lmod/7.8.4/init/env_modules_python.py</init_path>
      <init_path lang="csh">/etc/profile.d/modules.csh</init_path>
      <init_path lang="sh">/etc/profile.d/modules.sh</init_path>
      <cmd_path lang="python">/opt/lmod/7.8.4/libexec/lmod python</cmd_path>
      <cmd_path lang="sh">module</cmd_path>
      <cmd_path lang="csh">module</cmd_path>
      <modules>
        <command name="purge"/>
      </modules>
      <modules>
        <command name="load">python/2.7.9</command>
      </modules>
      <modules compiler="intel">
        <command name="load">intel/ips_18</command>
        <command name="load">mkl/14.0</command>
      </modules>
      <modules mpilib="impi">
        <command name="load">impi/4.1.2.040</command>
      </modules>
      <modules mpilib="mvapich2">
        <command name="load">mvapich2/1.9</command>
      </modules>
      <modules>
        <command name="load">netcdf/4.3.0</command>
      </modules>
    </module_system>
    <RUNDIR>$CIME_OUTPUT_ROOT/csmruns/$CASE/run</RUNDIR>
    <EXEROOT>$CIME_OUTPUT_ROOT/csmruns/$CASE/bld</EXEROOT>
    <environment_variables>
      <env name="OMP_STACKSIZE">64M</env>
      <env name="NETCDF_PATH">$ENV{NETCDF_ROOT}</env>
    </environment_variables>
    <environment_variables compiler="intel">
      <env name="MKL_PATH">$ENV{MLIBHOME}</env>
      <env name="COMPILER">intel</env>
    </environment_variables>
  </machine>

  <machine MACH="constance">
    <DESC>PNL Haswell cluster, OS is Linux, batch system is SLURM</DESC>
    <NODENAME_REGEX>constance</NODENAME_REGEX>
    <OS>LINUX</OS>
    <COMPILERS>intel,pgi,nag</COMPILERS>
    <MPILIBS>mvapich2,openmpi,intelmpi,mvapich</MPILIBS>
    <CIME_OUTPUT_ROOT>/pic/scratch/$USER</CIME_OUTPUT_ROOT>
    <DIN_LOC_ROOT>/pic/projects/climate/csmdata/</DIN_LOC_ROOT>
    <DIN_LOC_ROOT_CLMFORC>/pic/projects/climate/csmdata/atm/datm7</DIN_LOC_ROOT_CLMFORC>
    <DOUT_S_ROOT>/pic/scratch/$USER/archive/$CASE</DOUT_S_ROOT>
    <BASELINE_ROOT>/pic/projects/climate/acme_baselines/$COMPILER</BASELINE_ROOT>
    <CCSM_CPRNC>/pic/projects/climate/acme_baselines/cprnc/cprnc</CCSM_CPRNC>
    <GMAKE_J>8</GMAKE_J>
    <BATCH_SYSTEM>slurm</BATCH_SYSTEM>
    <SUPPORTED_BY>balwinder.singh -at- pnnl.gov</SUPPORTED_BY>
    <MAX_TASKS_PER_NODE>24</MAX_TASKS_PER_NODE>
    <MAX_MPITASKS_PER_NODE>24</MAX_MPITASKS_PER_NODE>
    <PROJECT_REQUIRED>FALSE</PROJECT_REQUIRED>
    <mpirun mpilib="mpi-serial">
      <executable/>
    </mpirun>
    <mpirun mpilib="mvapich2">
      <executable>srun</executable>
      <arguments>
        <arg name="mpi">--mpi=none</arg>
        <arg name="num_tasks">--ntasks={{ total_tasks }}</arg>
        <arg name="cpu_bind">--cpu_bind=sockets --cpu_bind=verbose</arg>
        <arg name="kill-on-bad-exit">--kill-on-bad-exit</arg>
      </arguments>
    </mpirun>
    <mpirun mpilib="mvapich">
      <executable>srun</executable>
      <arguments>
        <arg name="num_tasks">--ntasks={{ total_tasks }}</arg>
        <arg name="cpu_bind">--cpu_bind=sockets --cpu_bind=verbose</arg>
        <arg name="kill-on-bad-exit">--kill-on-bad-exit</arg>
      </arguments>
    </mpirun>
    <mpirun mpilib="intelmpi">
      <executable>mpirun</executable>
      <arguments>
        <arg name="num_tasks">-n {{ total_tasks }}</arg>
      </arguments>
    </mpirun>
    <mpirun mpilib="openmpi">
      <executable>mpirun</executable>
      <arguments>
        <arg name="num_tasks">-n {{ total_tasks }}</arg>
      </arguments>
    </mpirun>
    <module_system type="module">
      <init_path lang="perl">/share/apps/modules/Modules/3.2.10/init/perl.pm</init_path>
      <init_path lang="python">/share/apps/modules/Modules/3.2.10/init/python.py</init_path>
      <init_path lang="csh">/etc/profile.d/modules.csh</init_path>
      <init_path lang="sh">/etc/profile.d/modules.sh</init_path>
      <cmd_path lang="perl">/share/apps/modules/Modules/3.2.10/bin/modulecmd perl</cmd_path>
      <cmd_path lang="python">/share/apps/modules/Modules/3.2.10/bin/modulecmd python</cmd_path>
      <cmd_path lang="sh">module</cmd_path>
      <cmd_path lang="csh">module</cmd_path>
      <modules>
        <command name="purge"/>
      </modules>
      <modules>
        <command name="load">perl/5.20.0</command>
        <!--command name="load">cmake/3.3.0</command-->
        <command name="load">cmake/3.17.1</command>
      </modules>
      <modules compiler="intel">
        <command name="load">gcc/8.1.0</command>
        <command name="load">intel/19.0.5</command>
        <command name="load">mkl/2019u5</command>
      </modules>
      <modules compiler="pgi">
        <command name="load">pgi/14.10</command>
      </modules>
      <modules compiler="nag">
        <command name="load">nag/6.0</command>
        <command name="load">mkl/15.0.1</command>
      </modules>
      <modules mpilib="mvapich">
        <command name="load">mvapich2/2.1</command>
      </modules>
      <modules mpilib="mvapich2" compiler="intel">
        <command name="load">mvapich2/2.3.1</command>
      </modules>
      <modules mpilib="mvapich2" compiler="pgi">
        <command name="load">mvapich2/2.1</command>
      </modules>
      <modules mpilib="mvapich2" compiler="nag">
        <command name="load">mvapich2/2.3b</command>
      </modules>
      <modules mpilib="intelmpi">
        <command name="load">intelmpi/5.0.1.035</command>
      </modules>
      <modules mpilib="openmpi">
        <command name="load">openmpi/1.8.3</command>
      </modules>
      <modules compiler="intel">
        <command name="load">netcdf/4.6.3</command>
      </modules>
      <modules compiler="pgi">
        <command name="load">netcdf/4.3.2</command>
      </modules>
      <modules compiler="nag">
        <command name="load">netcdf/4.4.1.1</command>
      </modules>
    </module_system>
    <RUNDIR>$CIME_OUTPUT_ROOT/$CASE/run</RUNDIR>
    <EXEROOT>$CIME_OUTPUT_ROOT/$CASE/bld</EXEROOT>
    <environment_variables compiler="intel">
      <env name="LD_LIBRARY_PATH">/share/apps/gcc/8.1.0/lib:/share/apps/gcc/8.1.0/lib64:$ENV{LD_LIBRARY_PATH}</env>
    </environment_variables>
    <environment_variables>
      <env name="OMP_STACKSIZE">64M</env>
      <env name="NETCDF_PATH">$ENV{NETCDF_LIB}/../</env>
    </environment_variables>
    <environment_variables compiler="intel">
      <env name="MKL_PATH">$ENV{MKLROOT}</env>
    </environment_variables>
    <environment_variables compiler="nag">
      <env name="MKL_PATH">$ENV{MKLROOT}</env>
    </environment_variables>
  </machine>

  <machine MACH="compy">
    <DESC>PNL E3SM Intel Xeon Gold 6148(Skylake) nodes, OS is Linux, SLURM</DESC>
    <NODENAME_REGEX>compy</NODENAME_REGEX>
    <OS>LINUX</OS>
    <COMPILERS>intel,pgi</COMPILERS>
    <MPILIBS>impi,mvapich2</MPILIBS>
    <SAVE_TIMING_DIR>/compyfs</SAVE_TIMING_DIR>
    <SAVE_TIMING_DIR_PROJECTS>.*</SAVE_TIMING_DIR_PROJECTS>
    <CIME_OUTPUT_ROOT>/compyfs/$USER/e3sm_scratch</CIME_OUTPUT_ROOT>
    <DIN_LOC_ROOT>/compyfs/inputdata</DIN_LOC_ROOT>
    <DIN_LOC_ROOT_CLMFORC>/compyfs/inputdata/atm/datm7</DIN_LOC_ROOT_CLMFORC>
    <DOUT_S_ROOT>/compyfs/$USER/e3sm_scratch/archive/$CASE</DOUT_S_ROOT>
    <BASELINE_ROOT>/compyfs/e3sm_baselines/$COMPILER</BASELINE_ROOT>
    <CCSM_CPRNC>/compyfs/e3sm_baselines/cprnc/cprnc</CCSM_CPRNC>
    <GMAKE_J>8</GMAKE_J>
    <TESTS>e3sm_integration</TESTS>
    <NTEST_PARALLEL_JOBS>4</NTEST_PARALLEL_JOBS>
    <BATCH_SYSTEM>slurm</BATCH_SYSTEM>
    <SUPPORTED_BY>bibi.mathew -at- pnnl.gov</SUPPORTED_BY>
    <MAX_TASKS_PER_NODE>40</MAX_TASKS_PER_NODE>
    <MAX_MPITASKS_PER_NODE>40</MAX_MPITASKS_PER_NODE>
    <PROJECT_REQUIRED>TRUE</PROJECT_REQUIRED>
    <mpirun mpilib="mpi-serial">
      <executable/>
    </mpirun>
    <mpirun mpilib="mvapich2">
      <executable>srun</executable>
      <arguments>
        <arg name="mpi">--mpi=none</arg>
        <arg name="num_tasks">--ntasks={{ total_tasks }} --nodes={{ num_nodes }}</arg>
        <arg name="kill-on-bad-exit">--kill-on-bad-exit</arg>
        <arg name="cpu_bind">-l --cpu_bind=cores -c $ENV{OMP_NUM_THREADS} -m plane=$SHELL{echo 40/$OMP_NUM_THREADS|bc}</arg>
      </arguments>
    </mpirun>
    <mpirun mpilib="impi">
      <executable>srun</executable>
      <arguments>
        <arg name="mpi">--mpi=pmi2</arg>
        <arg name="num_tasks">--ntasks={{ total_tasks }} --nodes={{ num_nodes }}</arg>
        <arg name="kill-on-bad-exit">--kill-on-bad-exit</arg>
        <arg name="cpu_bind">-l --cpu_bind=cores -c $ENV{OMP_NUM_THREADS} -m plane=$SHELL{echo 40/$OMP_NUM_THREADS|bc}</arg>
      </arguments>
    </mpirun>
    <module_system type="module">
      <init_path lang="perl">/share/apps/modules/init/perl.pm</init_path>
      <init_path lang="python">/share/apps/modules/init/python.py</init_path>
      <init_path lang="csh">/etc/profile.d/modules.csh</init_path>
      <init_path lang="sh">/etc/profile.d/modules.sh</init_path>
      <cmd_path lang="perl"> /share/apps/modules/bin/modulecmd  perl</cmd_path>
      <cmd_path lang="python">/share/apps/modules/bin/modulecmd python</cmd_path>
      <cmd_path lang="sh">module</cmd_path>
      <cmd_path lang="csh">module</cmd_path>
      <modules>
        <command name="purge"/>
      </modules>
      <modules>
        <command name="load">cmake/3.19.6</command>
      </modules>
      <modules compiler="intel">
        <command name="load">gcc/8.1.0</command>
        <command name="load">intel/19.0.5</command>
      </modules>
      <modules compiler="pgi">
        <command name="load">pgi/19.10</command>
      </modules>
      <modules mpilib="mvapich2">
        <command name="load">mvapich2/2.3.1</command>
      </modules>
      <modules mpilib="impi" compiler="intel">
	<command name="load">intelmpi/2019u4</command>
      </modules>
      <modules mpilib="impi" compiler="pgi">
	<command name="load">intelmpi/2019u3</command>
      </modules>
      <modules>
        <command name="load">netcdf/4.6.3</command>
        <command name="load">pnetcdf/1.9.0</command>
        <command name="load">mkl/2019u5</command>
      </modules>
    </module_system>
    <RUNDIR>$CIME_OUTPUT_ROOT/$CASE/run</RUNDIR>
    <EXEROOT>$CIME_OUTPUT_ROOT/$CASE/bld</EXEROOT>
    <TEST_TPUT_TOLERANCE>0.05</TEST_TPUT_TOLERANCE>
    <MAX_GB_OLD_TEST_DATA>0</MAX_GB_OLD_TEST_DATA>
    <environment_variables>
      <env name="NETCDF_PATH">$ENV{NETCDF_ROOT}/</env>
      <env name="PNETCDF_PATH">$ENV{PNETCDF_ROOT}/</env>
      <env name="MKL_PATH">$ENV{MKLROOT}</env>
    </environment_variables>
    <environment_variables compiler="intel">
      <env name="LD_LIBRARY_PATH">/share/apps/gcc/8.1.0/lib:/share/apps/gcc/8.1.0/lib64:$ENV{LD_LIBRARY_PATH}</env>
    </environment_variables>
    <environment_variables mpilib="mvapich2">
      <env name="MV2_ENABLE_AFFINITY">0</env>
      <env name="MV2_SHOW_CPU_BINDING">1</env>
    </environment_variables>
    <environment_variables mpilib="impi">
      <env name="I_MPI_ADJUST_ALLREDUCE">1</env>
    </environment_variables>
    <environment_variables mpilib="impi" DEBUG="TRUE">
      <env name="I_MPI_DEBUG">10</env>
    </environment_variables>
    <environment_variables BUILD_THREADED="TRUE">
      <env name="OMP_STACKSIZE">64M</env>
      <env name="OMP_PLACES">cores</env>
    </environment_variables>
  </machine>

  <machine MACH="tahoma">
    <DESC>EMSL, OS is Linux, SLURM</DESC>
    <NODENAME_REGEX>tlogin</NODENAME_REGEX>
    <OS>LINUX</OS>
    <COMPILERS>intel</COMPILERS>
    <MPILIBS>impi,mvapich2</MPILIBS>
    <SAVE_TIMING_DIR>/tahoma/emsls60153</SAVE_TIMING_DIR>
    <SAVE_TIMING_DIR_PROJECTS>.*</SAVE_TIMING_DIR_PROJECTS>
    <CIME_OUTPUT_ROOT>/tahoma/emsls60153/$USER/e3sm_scratch</CIME_OUTPUT_ROOT>
    <DIN_LOC_ROOT>/tahoma/emsls60153/inputdata</DIN_LOC_ROOT>
    <DIN_LOC_ROOT_CLMFORC>/tahoma/emsls60153/inputdata/atm/datm7</DIN_LOC_ROOT_CLMFORC>
    <DOUT_S_ROOT>/tahoma/emsls60153/$USER/e3sm_scratch/archive/$CASE</DOUT_S_ROOT>
    <BASELINE_ROOT>/tahoma/emsls60153/e3sm_baselines/$COMPILER</BASELINE_ROOT>
    <CCSM_CPRNC>/tahoma/emsls60153/e3sm_baselines/cprnc/cprnc</CCSM_CPRNC>
    <GMAKE_J>8</GMAKE_J>
    <TESTS>e3sm_integration</TESTS>
    <NTEST_PARALLEL_JOBS>4</NTEST_PARALLEL_JOBS>
    <BATCH_SYSTEM>slurm</BATCH_SYSTEM>
    <SUPPORTED_BY>balwinder.singh -at- pnnl.gov</SUPPORTED_BY>
    <MAX_TASKS_PER_NODE>36</MAX_TASKS_PER_NODE>
    <MAX_MPITASKS_PER_NODE>36</MAX_MPITASKS_PER_NODE>
    <PROJECT_REQUIRED>TRUE</PROJECT_REQUIRED>
    <mpirun mpilib="mpi-serial">
      <executable/>
    </mpirun>
    <mpirun mpilib="mvapich2">
      <executable>srun</executable>
      <arguments>
        <arg name="mpi">--mpi=none</arg>
        <arg name="num_tasks">--ntasks={{ total_tasks }} --nodes={{ num_nodes }}</arg>
        <arg name="kill-on-bad-exit">--kill-on-bad-exit</arg>
        <arg name="cpu_bind">-l --cpu_bind=cores -c $ENV{OMP_NUM_THREADS} -m plane=$SHELL{echo 40/$OMP_NUM_THREADS|bc}</arg>
      </arguments>
    </mpirun>
    <mpirun mpilib="impi">
      <executable>srun</executable>
      <arguments>
        <arg name="mpi">--mpi=pmi2</arg>
        <arg name="num_tasks">--ntasks={{ total_tasks }} --nodes={{ num_nodes }}</arg>
        <arg name="kill-on-bad-exit">--kill-on-bad-exit</arg>
        <arg name="cpu_bind">-l --cpu_bind=cores -c $ENV{OMP_NUM_THREADS} -m plane=$SHELL{echo 40/$OMP_NUM_THREADS|bc}</arg>
      </arguments>
    </mpirun>
    <module_system type="module">
      <init_path lang="python">/opt/lmod/7.8.4/init/env_modules_python.py</init_path>
      <init_path lang="csh">/etc/profile.d/modules.csh</init_path>
      <init_path lang="sh">/etc/profile.d/modules.sh</init_path>
      <cmd_path lang="python">/opt/lmod/7.8.4/libexec/lmod python</cmd_path>
      <cmd_path lang="sh">module</cmd_path>
      <cmd_path lang="csh">module</cmd_path>
      <modules>
        <command name="purge"/>
      </modules>
      <modules>
        <command name="load">cmake/3.19.5-intel</command>
      </modules>
      <modules compiler="intel">
        <command name="load">gcc/10.2.0</command>
        <command name="load">intel/ips_20_u2</command>
      </modules>
      <modules mpilib="mvapich2">
        <command name="load">mvapich2~cuda/2.3.5-intel</command>
      </modules>
      <modules mpilib="impi" compiler="intel">
	<command name="load">impi/ips_20_u2</command>
      </modules>
      <modules>
	<command name="load">netcdf-c/4.7.4-intel-intel-mpi-2019.10.317</command>
        <command name="load">netcdf-fortran/4.5.3-intel-intel-mpi-2019.10.317</command>
        <command name="load">mkl/scalapack</command>
      </modules>
    </module_system>
    <RUNDIR>$CIME_OUTPUT_ROOT/$CASE/run</RUNDIR>
    <EXEROOT>$CIME_OUTPUT_ROOT/$CASE/bld</EXEROOT>
    <TEST_TPUT_TOLERANCE>0.05</TEST_TPUT_TOLERANCE>
    <MAX_GB_OLD_TEST_DATA>0</MAX_GB_OLD_TEST_DATA>
    <environment_variables>
      <env name="HDF5_ROOT">$SHELL{dirname $(dirname $(which h5diff))}</env>
      <env name="NETCDF_C_PATH">$SHELL{dirname $(dirname $(which nc-config))}</env>
      <env name="NETCDF_FORTRAN_PATH">$SHELL{dirname $(dirname $(which nf-config))}</env>
      <env name="MKL_PATH">$ENV{MKLROOT}</env>
    </environment_variables>
    <environment_variables mpilib="mvapich2">
      <env name="MV2_ENABLE_AFFINITY">0</env>
      <env name="MV2_SHOW_CPU_BINDING">1</env>
    </environment_variables>
    <environment_variables mpilib="impi">
      <env name="I_MPI_ADJUST_ALLREDUCE">1</env>
      <env name="I_MPI_PMI_LIBRARY">$SHELL{which libpmi2.so}</env>
    </environment_variables>
    <environment_variables mpilib="impi" DEBUG="TRUE">
      <env name="I_MPI_DEBUG">10</env>
    </environment_variables>
    <environment_variables BUILD_THREADED="TRUE">
      <env name="OMP_STACKSIZE">64M</env>
      <env name="OMP_PLACES">cores</env>
    </environment_variables>
  </machine>

  <machine MACH="oic5">
    <DESC>ORNL XK6, os is Linux, 32 pes/node, batch system is PBS</DESC>
    <NODENAME_REGEX>oic5</NODENAME_REGEX>
    <OS>LINUX</OS>
    <COMPILERS>gnu</COMPILERS>
    <MPILIBS>mpich,openmpi</MPILIBS>
    <CIME_OUTPUT_ROOT>/home/$USER/models/ACME</CIME_OUTPUT_ROOT>
    <DIN_LOC_ROOT>/home/zdr/models/ccsm_inputdata</DIN_LOC_ROOT>
    <DIN_LOC_ROOT_CLMFORC>/home/zdr/models/ccsm_inputdata/atm/datm7</DIN_LOC_ROOT_CLMFORC>
    <DOUT_S_ROOT>/home/$USER/models/ACME/run/archive/$CASE</DOUT_S_ROOT>
    <GMAKE_J>32</GMAKE_J>
    <TESTS>e3sm_developer</TESTS>
    <BATCH_SYSTEM>pbs</BATCH_SYSTEM>
    <SUPPORTED_BY>dmricciuto</SUPPORTED_BY>
    <MAX_TASKS_PER_NODE>32</MAX_TASKS_PER_NODE>
    <MAX_MPITASKS_PER_NODE>32</MAX_MPITASKS_PER_NODE>
    <mpirun mpilib="mpich">
      <executable>/projects/cesm/devtools/mpich-3.0.4-gcc4.8.1/bin/mpirun</executable>
      <arguments>
        <arg name="num_tasks"> -np {{ total_tasks }}</arg>
        <arg name="machine_file">--hostfile $ENV{PBS_NODEFILE}</arg>
      </arguments>
    </mpirun>
    <mpirun mpilib="mpi-serial">
      <executable> </executable>
    </mpirun>
    <module_system type="none" />
    <RUNDIR>/home/$USER/models/ACME/run/$CASE/run</RUNDIR>
    <EXEROOT>/home/$USER/models/ACME/run/$CASE/bld</EXEROOT>
  </machine>

  <machine MACH="cades">
    <DESC>OR-CONDO, CADES-CCSI, os is Linux, 16 pes/nodes, batch system is PBS</DESC>
    <NODENAME_REGEX>or-condo</NODENAME_REGEX>
    <OS>LINUX</OS>
    <COMPILERS>gnu,intel</COMPILERS>
    <MPILIBS>openmpi</MPILIBS>
    <CIME_OUTPUT_ROOT>/lustre/or-hydra/cades-ccsi/scratch/$USER</CIME_OUTPUT_ROOT>
    <DIN_LOC_ROOT>/lustre/or-hydra/cades-ccsi/proj-shared/project_acme/ACME_inputdata</DIN_LOC_ROOT>
    <DIN_LOC_ROOT_CLMFORC>/lustre/or-hydra/cades-ccsi/proj-shared/project_acme/ACME_inputdata/atm/datm7</DIN_LOC_ROOT_CLMFORC>
    <DOUT_S_ROOT>$CIME_OUTPUT_ROOT/archive/$CASE</DOUT_S_ROOT>
    <BASELINE_ROOT>/lustre/or-hydra/cades-ccsi/proj-shared/project_acme/baselines/$COMPILER</BASELINE_ROOT>
    <CCSM_CPRNC>/lustre/or-hydra/cades-ccsi/proj-shared/tools/cprnc.orcondo</CCSM_CPRNC>
    <GMAKE_J>4</GMAKE_J>
    <TESTS>e3sm_developer</TESTS>
    <BATCH_SYSTEM>slurm</BATCH_SYSTEM>
    <SUPPORTED_BY>yinj -at- ornl.gov</SUPPORTED_BY>
    <MAX_TASKS_PER_NODE>32</MAX_TASKS_PER_NODE>
    <MAX_MPITASKS_PER_NODE>32</MAX_MPITASKS_PER_NODE>
    <PROJECT_REQUIRED>FALSE</PROJECT_REQUIRED>
    <mpirun mpilib="openmpi" compiler="gnu">
      <executable>mpirun</executable>
      <arguments>
        <arg name="num_tasks"> -np {{ total_tasks }}</arg>
      </arguments>
    </mpirun>
    <mpirun mpilib="mpi-serial">
      <executable> </executable>
    </mpirun>
    <module_system type="module">
      <init_path lang="sh">/usr/share/Modules/init/sh</init_path>
      <init_path lang="csh">/usr/share/Modules/init/csh</init_path>
      <init_path lang="perl">/usr/share/Modules/init/perl.pm</init_path>
      <init_path lang="python">/usr/share/Modules/init/python.py</init_path>
      <cmd_path lang="sh">module</cmd_path>
      <cmd_path lang="csh">module</cmd_path>
      <cmd_path lang="perl">/usr/bin/modulecmd perl</cmd_path>
      <cmd_path lang="python">/usr/bin/modulecmd python</cmd_path>
      <modules>
        <command name="purge"/>
      </modules>
      <modules compiler="gnu">
        <command name="load">PE-gnu</command>
      </modules>
      <modules>
        <command name="load">mkl/2017</command>
        <command name="load">cmake/3.12.0</command>
        <command name="load">python/2.7.12</command>
        <command name="load">nco/4.6.9</command>
        <command name="load">hdf5-parallel/1.8.17</command>
        <command name="load">netcdf-hdf5parallel/4.3.3.1</command>
        <command name="load">pnetcdf/1.9.0</command>
      </modules>
    </module_system>

    <!-- customize these fields as appropriate for your system (max tasks) and
                            desired layout (change '${group}/${USER}' to your
      prefered location). -->
    <RUNDIR>$CIME_OUTPUT_ROOT/$CASE/run</RUNDIR>
    <EXEROOT>$CIME_OUTPUT_ROOT/$CASE/bld</EXEROOT>
    <!-- for CLM-PFLOTRAN coupling, the PETSC_PATH must be defined specifically upon machines -->
    <environment_variables compiler="gnu" mpilib="openmpi">
      <env name="PETSC_PATH">/software/user_tools/current/cades-ccsi/petsc4pf/openmpi-1.10-gcc-5.3</env>
    </environment_variables>
    <environment_variables>
      <env name="PERL5LIB">/software/user_tools/current/cades-ccsi/perl5/lib/perl5/</env>
      <env name="NETCDF_PATH">/software/dev_tools/swtree/cs400_centos7.2_pe2016-08/netcdf-hdf5parallel/4.3.3.1/centos7.2_gnu5.3.0</env>
      <env name="PNETCDF_PATH">/software/dev_tools/swtree/cs400_centos7.2_pe2016-08/pnetcdf/1.9.0/centos7.2_gnu5.3.0</env>
      <env name="LAPACK_ROOT">/software/tools/compilers/intel_2017/mkl/lib/intel64</env>
    </environment_variables>

  </machine>

  <machine MACH="chicoma-cpu">
    <DESC>Chicoma CPU-only nodes at LANL IC. Each node has 2 AMD EPYC 7H12 64-Core (Milan) 512GB</DESC>
    <NODENAME_REGEX>ch-fe*</NODENAME_REGEX>
    <OS>Linux</OS>
    <COMPILERS>gnu,intel,nvidia,amdclang</COMPILERS>
    <MPILIBS>mpich</MPILIBS>
    <CIME_OUTPUT_ROOT>/lustre/scratch5/$ENV{USER}/E3SM/scratch/chicoma-cpu</CIME_OUTPUT_ROOT>
    <DIN_LOC_ROOT>/usr/projects/e3sm/inputdata</DIN_LOC_ROOT>
    <DIN_LOC_ROOT_CLMFORC>/usr/projects/e3sm/inputdata/atm/datm7</DIN_LOC_ROOT_CLMFORC>
    <DOUT_S_ROOT>/lustre/scratch5/$ENV{USER}/E3SM/archive/$CASE</DOUT_S_ROOT>
    <BASELINE_ROOT>/lustre/scratch5/$ENV{USER}/E3SM/input_data/ccsm_baselines/$COMPILER</BASELINE_ROOT>
    <CCSM_CPRNC>/usr/projects/climate/SHARED_CLIMATE/software/badger/cprnc</CCSM_CPRNC>
    <GMAKE_J>10</GMAKE_J>
    <TESTS>e3sm_developer</TESTS>
    <NTEST_PARALLEL_JOBS>4</NTEST_PARALLEL_JOBS>
    <BATCH_SYSTEM>slurm</BATCH_SYSTEM>
    <SUPPORTED_BY>e3sm</SUPPORTED_BY>
    <MAX_TASKS_PER_NODE>256</MAX_TASKS_PER_NODE>
    <MAX_MPITASKS_PER_NODE>128</MAX_MPITASKS_PER_NODE>
    <PROJECT_REQUIRED>TRUE</PROJECT_REQUIRED>
    <mpirun mpilib="default">
      <executable>srun</executable>
      <arguments>
        <arg name="label"> --label</arg>
        <arg name="num_tasks"> -n {{ total_tasks }} -N {{ num_nodes }}</arg>
        <arg name="thread_count">-c $SHELL{echo 256/`./xmlquery --value MAX_MPITASKS_PER_NODE`|bc}</arg>
        <arg name="binding"> $SHELL{if [ 128 -ge `./xmlquery --value MAX_MPITASKS_PER_NODE` ]; then echo "--cpu_bind=cores"; else echo "--cpu_bind=threads";fi;}</arg>
        <arg name="placement"> -m plane=$SHELL{echo `./xmlquery --value MAX_MPITASKS_PER_NODE`}</arg>
    </arguments>
    </mpirun>
    <module_system type="module" allow_error="true">
      <init_path lang="perl">/usr/share/lmod/8.3.1/init/perl</init_path>
      <!-- does not exist -->
      <init_path lang="python">/usr/share/lmod/8.3.1/init/python</init_path>
      <init_path lang="sh">/usr/share/lmod/8.3.1/init/sh</init_path>
      <init_path lang="csh">/usr/share/lmod/8.3.1/init/csh</init_path>
      <cmd_path lang="perl">/usr/share/lmod/lmod/libexec/lmod perl</cmd_path>
      <cmd_path lang="python">/usr/share/lmod/lmod/libexec/lmod python</cmd_path>
      <cmd_path lang="sh">module</cmd_path>
      <cmd_path lang="csh">module</cmd_path>

      <modules>
        <command name="unload">cray-hdf5-parallel</command>
        <command name="unload">cray-netcdf-hdf5parallel</command>
        <command name="unload">cray-parallel-netcdf</command>
        <command name="unload">cray-netcdf</command>
        <command name="unload">cray-hdf5</command>
        <command name="unload">PrgEnv-gnu</command>
        <command name="unload">PrgEnv-intel</command>
        <command name="unload">PrgEnv-nvidia</command>
        <command name="unload">PrgEnv-cray</command>
        <command name="unload">PrgEnv-aocc</command>
        <command name="unload">intel</command>
        <command name="unload">intel-oneapi</command>
        <command name="unload">nvidia</command>
        <command name="unload">aocc</command>
        <command name="unload">cudatoolkit</command>
        <command name="unload">climate-utils</command>
        <command name="unload">craype-accel-nvidia80</command>
        <command name="unload">craype-accel-host</command>
        <command name="unload">perftools-base</command>
        <command name="unload">perftools</command>
        <command name="unload">darshan</command>
      </modules>

      <modules compiler="gnu">
        <command name="load">PrgEnv-gnu/8.4.0</command>
        <command name="load">gcc/12.2.0</command>
        <command name="load">cray-libsci/23.05.1.4</command>
      </modules>

      <modules compiler="nvidia">
        <command name="load">PrgEnv-nvidia/8.4.0</command>
        <command name="load">nvidia/22.7</command>
        <command name="load">cray-libsci/23.05.1.4</command>
      </modules>

      <modules compiler="intel">
        <command name="load">PrgEnv-intel/8.4.0</command>
        <command name="load">intel-classic/2023.2.0</command>
      </modules>

      <modules compiler="amdclang">
        <command name="load">PrgEnv-aocc/8.4.0</command>
        <command name="load">aocc/3.2.0</command>
        <command name="load">cray-libsci/23.05.1.4</command>
      </modules>

      <modules>
        <command name="load">craype-accel-host</command>
        <command name="load">craype/2.7.21</command>
        <command name="load">cray-mpich/8.1.26</command>
        <command name="load">libfabric/1.15.2.0</command>
        <command name="load">cray-hdf5-parallel/1.12.2.3</command>
        <command name="load">cray-netcdf-hdf5parallel/4.9.0.3</command>
        <command name="load">cray-parallel-netcdf/1.12.3.3</command>
        <command name="load">cmake/3.25.1</command>
      </modules>
    </module_system>

    <RUNDIR>$CIME_OUTPUT_ROOT/$CASE/run</RUNDIR>
    <EXEROOT>$CIME_OUTPUT_ROOT/$CASE/bld</EXEROOT>
    <TEST_TPUT_TOLERANCE>0.1</TEST_TPUT_TOLERANCE>

    <environment_variables>
      <env name="MPICH_ENV_DISPLAY">1</env>
      <env name="MPICH_VERSION_DISPLAY">1</env>
      <env name="OMP_STACKSIZE">128M</env>
      <env name="OMP_PROC_BIND">spread</env>
      <env name="OMP_PLACES">threads</env>
      <env name="HDF5_USE_FILE_LOCKING">FALSE</env>
      <env name="PERL5LIB">/usr/projects/climate/SHARED_CLIMATE/software/chicoma-cpu/perl5-only-switch/lib/perl5</env>
      <env name="PNETCDF_HINTS">romio_ds_write=disable;romio_ds_read=disable;romio_cb_write=enable;romio_cb_read=enable</env>
      <env name="FI_CXI_RX_MATCH_MODE">software</env>
      <env name="MPICH_COLL_SYNC">MPI_Bcast</env>
      <env name="NETCDF_PATH">$ENV{CRAY_NETCDF_HDF5PARALLEL_PREFIX}</env>
      <env name="PNETCDF_PATH">$ENV{CRAY_PARALLEL_NETCDF_PREFIX}</env>
    </environment_variables>
    <resource_limits>
      <resource name="RLIMIT_STACK">-1</resource>
    </resource_limits>
  </machine>

  <machine MACH="chicoma-gpu">
    <DESC>Chicoma GPU nodes at LANL IC. Each GPU node has single 
AMD EPYC 7713 64-Core (Milan) (256GB) and 4 nvidia A100'</DESC>
    <NODENAME_REGEX>ch-fe*</NODENAME_REGEX>
    <OS>Linux</OS>
    <COMPILERS>gnugpu,gnu,nvidiagpu,nvidia</COMPILERS>
    <MPILIBS>mpich</MPILIBS>
    <CIME_OUTPUT_ROOT>/lustre/scratch5/$ENV{USER}/E3SM/scratch/chicoma-gpu</CIME_OUTPUT_ROOT>
    <DIN_LOC_ROOT>/usr/projects/e3sm/inputdata</DIN_LOC_ROOT>
    <DIN_LOC_ROOT_CLMFORC>/usr/projects/e3sm/inputdata/atm/datm7</DIN_LOC_ROOT_CLMFORC>
    <DOUT_S_ROOT>/lustre/scratch5/$ENV{USER}/E3SM/archive/$CASE</DOUT_S_ROOT>
    <BASELINE_ROOT>/lustre/scratch5/$ENV{USER}/E3SM/input_data/ccsm_baselines/$COMPILER</BASELINE_ROOT>
    <CCSM_CPRNC>/usr/projects/climate/SHARED_CLIMATE/software/badger/cprnc</CCSM_CPRNC>
    <GMAKE_J>10</GMAKE_J>
    <TESTS>e3sm_developer</TESTS>
    <NTEST_PARALLEL_JOBS>4</NTEST_PARALLEL_JOBS>
    <BATCH_SYSTEM>slurm</BATCH_SYSTEM>
    <SUPPORTED_BY>e3sm</SUPPORTED_BY>
    <MAX_TASKS_PER_NODE>128</MAX_TASKS_PER_NODE>
    <MAX_TASKS_PER_NODE compiler="gnu">256</MAX_TASKS_PER_NODE>
    <MAX_TASKS_PER_NODE compiler="nvidia">256</MAX_TASKS_PER_NODE>
    <MAX_MPITASKS_PER_NODE>4</MAX_MPITASKS_PER_NODE>
    <MAX_MPITASKS_PER_NODE compiler="gnu">64</MAX_MPITASKS_PER_NODE>
    <MAX_MPITASKS_PER_NODE compiler="nvidia">64</MAX_MPITASKS_PER_NODE>
    <PROJECT_REQUIRED>TRUE</PROJECT_REQUIRED>
    <mpirun mpilib="default">
      <executable>srun</executable>
      <arguments>
        <arg name="label"> --label</arg>
        <arg name="num_tasks"> -n {{ total_tasks }} -N {{ num_nodes }}</arg>
        <arg name="thread_count">-c $ENV{OMP_NUM_THREADS}</arg>
        <arg name="binding"> $SHELL{if [ 128 -ge `./xmlquery --value MAX_MPITASKS_PER_NODE` ]; then echo "--cpu_bind=cores"; else echo "--cpu_bind=threads";fi;}</arg>
        <arg name="placement"> -m plane=$SHELL{echo `./xmlquery --value MAX_MPITASKS_PER_NODE`}</arg>
    </arguments>
    </mpirun>
    <module_system type="module" allow_error="true">
      <init_path lang="perl">/usr/share/lmod/8.3.1/init/perl</init_path>
      <!-- does not exist -->
      <init_path lang="python">/usr/share/lmod/8.3.1/init/python</init_path>
      <init_path lang="sh">/usr/share/lmod/8.3.1/init/sh</init_path>
      <init_path lang="csh">/usr/share/lmod/8.3.1/init/csh</init_path>
      <cmd_path lang="perl">/usr/share/lmod/lmod/libexec/lmod perl</cmd_path>
      <cmd_path lang="python">/usr/share/lmod/lmod/libexec/lmod python</cmd_path>
      <cmd_path lang="sh">module</cmd_path>
      <cmd_path lang="csh">module</cmd_path>

      <modules>
        <command name="unload">cray-hdf5-parallel</command>
        <command name="unload">cray-netcdf-hdf5parallel</command>
        <command name="unload">cray-parallel-netcdf</command>
        <command name="unload">cray-netcdf</command>
        <command name="unload">cray-hdf5</command>
        <command name="unload">PrgEnv-gnu</command>
        <command name="unload">PrgEnv-intel</command>
        <command name="unload">PrgEnv-nvidia</command>
        <command name="unload">PrgEnv-cray</command>
        <command name="unload">PrgEnv-aocc</command>
        <command name="unload">intel</command>
        <command name="unload">intel-oneapi</command>
        <command name="unload">nvidia</command>
        <command name="unload">aocc</command>
        <command name="unload">cudatoolkit</command>
        <command name="unload">climate-utils</command>
        <command name="unload">craype-accel-nvidia80</command>
        <command name="unload">craype-accel-host</command>
        <command name="unload">perftools-base</command>
        <command name="unload">perftools</command>
        <command name="unload">darshan</command>
      </modules>

      <modules compiler="gnu.*">
        <command name="load">PrgEnv-gnu/8.4.0</command>
        <command name="load">gcc/11.2.0</command>
      </modules>

      <modules compiler="nvidia.*">
        <command name="load">PrgEnv-nvidia/8.4.0</command>
        <command name="load">nvidia/22.7</command>
      </modules>

      <modules compiler="gnugpu">
        <command name="load">cudatoolkit/22.7_11.7</command>
        <command name="load">craype-accel-nvidia80</command>
      </modules>

      <modules compiler="nvidiagpu">
        <command name="load">cudatoolkit/22.7_11.7</command>
        <command name="load">craype-accel-nvidia80</command>
        <command name="load">gcc-mixed/11.2.0</command>
      </modules>

      <modules compiler="gnu">
        <command name="load">craype-accel-host</command>
      </modules>

      <modules compiler="nvidia">
        <command name="load">craype-accel-host</command>
      </modules>

      <modules>
        <command name="load">cray-libsci/23.05.1.4</command>
        <command name="load">craype/2.7.21</command>
        <command name="load">cray-mpich/8.1.26</command>
        <command name="load">libfabric/1.15.2.0</command>
        <command name="load">cray-hdf5-parallel/1.12.2.3</command>
        <command name="load">cray-netcdf-hdf5parallel/4.9.0.3</command>
        <command name="load">cray-parallel-netcdf/1.12.3.3</command>
        <command name="load">cmake/3.25.1</command>
      </modules>
    </module_system>

    <RUNDIR>$CIME_OUTPUT_ROOT/$CASE/run</RUNDIR>
    <EXEROOT>$CIME_OUTPUT_ROOT/$CASE/bld</EXEROOT>
    <TEST_TPUT_TOLERANCE>0.1</TEST_TPUT_TOLERANCE>

    <environment_variables>
      <env name="MPICH_ENV_DISPLAY">1</env>
      <env name="MPICH_VERSION_DISPLAY">1</env>
      <env name="OMP_STACKSIZE">128M</env>
      <env name="OMP_PROC_BIND">spread</env>
      <env name="OMP_PLACES">threads</env>
      <env name="HDF5_USE_FILE_LOCKING">FALSE</env>
      <env name="PERL5LIB">/usr/projects/climate/SHARED_CLIMATE/software/chicoma-cpu/perl5-only-switch/lib/perl5</env>
      <env name="PNETCDF_HINTS">romio_ds_write=disable;romio_ds_read=disable;romio_cb_write=enable;romio_cb_read=enable</env>
      <env name="FI_CXI_RX_MATCH_MODE">software</env>
      <env name="MPICH_COLL_SYNC">MPI_Bcast</env>
      <env name="NETCDF_PATH">$ENV{CRAY_NETCDF_HDF5PARALLEL_PREFIX}</env>
      <env name="PNETCDF_PATH">$ENV{CRAY_PARALLEL_NETCDF_PREFIX}</env>
      <env name="PKG_CONFIG_PATH">/usr/projects/e3sm/cudatoolkit:$ENV{PKG_CONFIG_PATH}</env>
    </environment_variables>
    <resource_limits>
      <resource name="RLIMIT_STACK">-1</resource>
    </resource_limits>
  </machine>

  <machine MACH="mesabi">
    <DESC>Mesabi batch queue</DESC>
    <OS>LINUX</OS>
    <COMPILERS>intel</COMPILERS>
    <MPILIBS>openmpi</MPILIBS>
    <CIME_OUTPUT_ROOT>/home/reichpb/scratch</CIME_OUTPUT_ROOT>
    <DIN_LOC_ROOT>/home/reichpb/shared/cesm_inputdata</DIN_LOC_ROOT>
    <DIN_LOC_ROOT_CLMFORC>/home/reichpb/shared/cesm_inputdata/atm/datm7</DIN_LOC_ROOT_CLMFORC>
    <DOUT_S_ROOT>USERDEFINED_optional_run</DOUT_S_ROOT>
    <BASELINE_ROOT>USERDEFINED_optional_run/$COMPILER</BASELINE_ROOT>
    <CCSM_CPRNC>USERDEFINED_optional_test</CCSM_CPRNC>
    <GMAKE_J>2</GMAKE_J>
    <BATCH_SYSTEM>pbs</BATCH_SYSTEM>
    <SUPPORTED_BY>chen1718 at umn dot edu</SUPPORTED_BY>
    <MAX_TASKS_PER_NODE>24</MAX_TASKS_PER_NODE>
    <MAX_MPITASKS_PER_NODE>24</MAX_MPITASKS_PER_NODE>
    <PROJECT_REQUIRED>TRUE</PROJECT_REQUIRED>
    <mpirun mpilib="default">
      <executable>aprun</executable>
      <arguments>
        <arg name="num_tasks"> -n {{ total_tasks }}</arg>
        <arg name="tasks_per_numa"> -S {{ tasks_per_numa }}</arg>
        <arg name="tasks_per_node"> -N $MAX_MPITASKS_PER_NODE</arg>
        <arg name="thread_count"> -d $ENV{OMP_NUM_THREADS}</arg>
      </arguments>
    </mpirun>
    <module_system type="none"/>
    <RUNDIR>$CASEROOT/run</RUNDIR>
    <!-- complete path to the run directory -->
    <EXEROOT>$CASEROOT/exedir</EXEROOT>
    <!-- complete path to the build directory -->
    <!-- complete path to the inputdata directory -->

    <!-- path to the optional forcing data for CLM (for CRUNCEP forcing) -->
    <!--<DOUT_S>FALSE</DOUT_S>-->
    <!-- logical for short term archiving -->
    <!-- complete path to a short term archiving directory -->
    <!-- complete path to a long term archiving directory -->
    <!-- where the cesm testing scripts write and read baseline results -->
    <!-- path to the cprnc tool used to compare netcdf history files in testing -->
  </machine>

  <machine MACH="itasca">
    <DESC>Itasca batch queue</DESC>
    <OS>LINUX</OS>
    <COMPILERS>intel</COMPILERS>
    <MPILIBS>openmpi</MPILIBS>
    <CIME_OUTPUT_ROOT>/home/reichpb/scratch</CIME_OUTPUT_ROOT>
    <DIN_LOC_ROOT>/home/reichpb/shared/cesm_inputdata</DIN_LOC_ROOT>
    <DIN_LOC_ROOT_CLMFORC>/home/reichpb/shared/cesm_inputdata/atm/datm7</DIN_LOC_ROOT_CLMFORC>
    <DOUT_S_ROOT>USERDEFINED_optional_run</DOUT_S_ROOT>
    <BASELINE_ROOT>USERDEFINED_optional_run/$COMPILER</BASELINE_ROOT>
    <CCSM_CPRNC>USERDEFINED_optional_test</CCSM_CPRNC>
    <GMAKE_J>2</GMAKE_J>
    <BATCH_SYSTEM>pbs</BATCH_SYSTEM>
    <SUPPORTED_BY>chen1718 at umn dot edu</SUPPORTED_BY>
    <MAX_TASKS_PER_NODE>8</MAX_TASKS_PER_NODE>
    <MAX_MPITASKS_PER_NODE>8</MAX_MPITASKS_PER_NODE>
    <mpirun mpilib="default">
      <executable>aprun</executable>
      <arguments>
        <arg name="num_tasks"> -n {{ total_tasks }}</arg>
        <arg name="tasks_per_numa"> -S {{ tasks_per_numa }}</arg>
        <arg name="tasks_per_node"> -N $MAX_MPITASKS_PER_NODE</arg>
        <arg name="thread_count"> -d $ENV{OMP_NUM_THREADS}</arg>
      </arguments>
    </mpirun>
    <module_system type="none"/>
    <RUNDIR>$CASEROOT/run</RUNDIR>
    <!-- complete path to the run directory -->
    <EXEROOT>$CASEROOT/exedir</EXEROOT>
    <!-- complete path to the build directory -->
    <!-- complete path to the inputdata directory -->

    <!-- path to the optional forcing data for CLM (for CRUNCEP forcing) -->
    <!--<DOUT_S>FALSE</DOUT_S>-->
    <!-- logical for short term archiving -->
    <!-- complete path to a short term archiving directory -->
    <!-- complete path to a long term archiving directory -->
    <!-- where the cesm testing scripts write and read baseline results -->
    <!-- path to the cprnc tool used to compare netcdf history files in testing -->
    <environment_variables>
      <env name="NETCDF_PATH">/soft/netcdf/fortran-4.4-intel-sp1-update3-parallel/lib</env>
    </environment_variables>
  </machine>

  <machine MACH="lawrencium-lr3">
    <DESC>Lawrencium LR3 cluster at LBL, OS is Linux (intel), batch system is SLURM</DESC>
    <NODENAME_REGEX>n000*</NODENAME_REGEX>
    <OS>LINUX</OS>
    <COMPILERS>intel,gnu</COMPILERS>
    <MPILIBS>openmpi</MPILIBS>
    <CHARGE_ACCOUNT>ac_acme</CHARGE_ACCOUNT>
    <CIME_OUTPUT_ROOT>/global/scratch/$ENV{USER}</CIME_OUTPUT_ROOT>
    <DIN_LOC_ROOT>/global/scratch/$ENV{USER}/cesm_input_datasets/</DIN_LOC_ROOT>
    <DIN_LOC_ROOT_CLMFORC>/global/scratch/$ENV{USER}/cesm_input_datasets/atm/datm7</DIN_LOC_ROOT_CLMFORC>
    <DOUT_S_ROOT>$CIME_OUTPUT_ROOT/cesm_archive/$CASE</DOUT_S_ROOT>
    <BASELINE_ROOT>$CIME_OUTPUT_ROOT/cesm_baselines/$COMPILER</BASELINE_ROOT>
    <CCSM_CPRNC>/$CIME_OUTPUT_ROOT/cesm_tools/cprnc/cprnc</CCSM_CPRNC>
    <GMAKE_J>4</GMAKE_J>
    <BATCH_SYSTEM>slurm</BATCH_SYSTEM>
    <SUPPORTED_BY>rgknox and glemieux at lbl dot gov</SUPPORTED_BY>
    <MAX_TASKS_PER_NODE>8</MAX_TASKS_PER_NODE>
    <MAX_MPITASKS_PER_NODE>8</MAX_MPITASKS_PER_NODE>
    <PROJECT_REQUIRED>TRUE</PROJECT_REQUIRED>
    <mpirun mpilib="mpi-serial">
      <executable>mpirun</executable>
      <arguments>
        <arg name="num_tasks">-np {{ total_tasks }}</arg>
        <arg name="tasks_per_node"> -npernode $MAX_MPITASKS_PER_NODE</arg>
      </arguments>
    </mpirun>
    <mpirun mpilib="default">
      <executable>mpirun</executable>
      <arguments>
        <arg name="num_tasks">-np {{ total_tasks }}</arg>
        <arg name="tasks_per_node"> -npernode $MAX_MPITASKS_PER_NODE</arg>
      </arguments>
    </mpirun>
    <module_system type="module">
      <init_path lang="sh">/etc/profile.d/modules.sh</init_path>
      <init_path lang="csh">/etc/profile.d/modules.csh</init_path>
      <init_path lang="perl">/usr/Modules/init/perl.pm</init_path>
      <init_path lang="python">/usr/Modules/python.py</init_path>
      <cmd_path lang="sh">module</cmd_path>
      <cmd_path lang="csh">module</cmd_path>
      <cmd_path lang="perl">/usr/Modules/bin/modulecmd perl</cmd_path>
      <cmd_path lang="python">/usr/Modules/bin/modulecmd python</cmd_path>
      <modules>
        <command name="purge"/>
	     <command name="load">cmake/3.15.0</command>
        <command name="load">perl</command>
	     <command name="load">xml-libxml/2.0116</command>
	     <command name="load">python/3.6</command>
      </modules>
      <modules compiler="intel">
        <command name="load">intel/2016.4.072</command>
        <command name="load">mkl</command>
      </modules>
      <modules compiler="intel" mpilib="mpi-serial">
        <command name="load">netcdf/4.4.1.1-intel-s</command>
      </modules>
      <modules compiler="intel" mpilib="!mpi-serial">
        <command name="load">openmpi</command>
        <command name="load">netcdf/4.4.1.1-intel-p</command>
      </modules>
      <modules compiler="gnu">
        <command name="load">gcc/6.3.0</command>
        <command name="load">lapack/3.8.0-gcc</command>
      </modules>
      <modules compiler="gnu" mpilib="mpi-serial">
        <command name="load">netcdf/5.4.1.1-gcc-s</command>
        <command name="unload">openmpi/2.0.2-gcc</command>
      </modules>
      <modules compiler="gnu" mpilib="!mpi-serial">
        <command name="load">openmpi/3.0.1-gcc</command>
        <command name="load">netcdf/4.4.1.1-gcc-p</command>
        <command name="unload">openmpi/2.0.2-gcc</command>
      </modules>

    </module_system>
    <RUNDIR>$CIME_OUTPUT_ROOT/$CASE/run</RUNDIR>
    <EXEROOT>$CIME_OUTPUT_ROOT/$CASE/bld</EXEROOT>

    <environment_variables>
      <env name="NETCDF_PATH">$ENV{NETCDF_DIR}</env>
      <env name="PNETCDF_PATH">$ENV{PNETCDF_DIR}</env>
      <env name="LAPACK_ROOT">/global/software/sl-6.x86_64/modules/intel/2016.1.150/lapack/3.6.0-intel</env>
    </environment_variables>
  </machine>

  <machine MACH="lawrencium-lr6">
    <DESC>Lawrencium LR6 cluster at LBL, OS is Linux (intel), batch system is SLURM</DESC>
    <NODENAME_REGEX>n000*</NODENAME_REGEX>
    <OS>LINUX</OS>
    <COMPILERS>intel,gnu</COMPILERS>
    <MPILIBS>openmpi</MPILIBS>
    <CHARGE_ACCOUNT>ac_acme</CHARGE_ACCOUNT>
    <CIME_OUTPUT_ROOT>/global/scratch/$ENV{USER}</CIME_OUTPUT_ROOT>
    <DIN_LOC_ROOT>/global/scratch/$ENV{USER}/cesm_input_datasets/</DIN_LOC_ROOT>
    <DIN_LOC_ROOT_CLMFORC>/global/scratch/$ENV{USER}/cesm_input_datasets/atm/datm7</DIN_LOC_ROOT_CLMFORC>
    <DOUT_S_ROOT>$CIME_OUTPUT_ROOT/cesm_archive/$CASE</DOUT_S_ROOT>
    <BASELINE_ROOT>$CIME_OUTPUT_ROOT/cesm_baselines/$COMPILER</BASELINE_ROOT>
    <CCSM_CPRNC>/$CIME_OUTPUT_ROOT/cesm_tools/cprnc/cprnc</CCSM_CPRNC>
    <GMAKE_J>4</GMAKE_J>
    <BATCH_SYSTEM>slurm</BATCH_SYSTEM>
    <SUPPORTED_BY>rgknox and glemieux at lbl dot gov</SUPPORTED_BY>
    <MAX_TASKS_PER_NODE>32</MAX_TASKS_PER_NODE>
    <MAX_MPITASKS_PER_NODE>32</MAX_MPITASKS_PER_NODE>
    <PROJECT_REQUIRED>TRUE</PROJECT_REQUIRED>
    <mpirun mpilib="mpi-serial">
      <executable>mpirun</executable>
      <arguments>
        <arg name="num_tasks">-np {{ total_tasks }}</arg>
      </arguments>
    </mpirun>
    <mpirun mpilib="default">
      <executable>mpirun</executable>
      <arguments>
        <arg name="num_tasks">-np {{ total_tasks }}</arg>
      </arguments>
    </mpirun>
    <module_system type="module">
      <init_path lang="sh">/etc/profile.d/modules.sh</init_path>
      <init_path lang="csh">/etc/profile.d/modules.csh</init_path>
      <init_path lang="perl">/usr/Modules/init/perl.pm</init_path>
      <init_path lang="python">/usr/Modules/python.py</init_path>
      <cmd_path lang="sh">module</cmd_path>
      <cmd_path lang="csh">module</cmd_path>
      <cmd_path lang="perl">/usr/Modules/bin/modulecmd perl</cmd_path>
      <cmd_path lang="python">/usr/Modules/bin/modulecmd python</cmd_path>
      <modules>
	<command name="purge"/>
        <command name="load">cmake/3.15.0</command>
        <command name="load">perl</command>
	<command name="load">xml-libxml/2.0116</command>
        <command name="load">python/3.6</command>
      </modules>
      <modules compiler="intel">
        <command name="load">intel/2016.4.072</command>
        <command name="load">mkl</command>
      </modules>
      <modules compiler="intel" mpilib="mpi-serial">
        <command name="load">netcdf/4.4.1.1-intel-s</command>
      </modules>
      <modules compiler="intel" mpilib="!mpi-serial">
        <command name="load">openmpi</command>
        <command name="load">netcdf/4.4.1.1-intel-p</command>
      </modules>
      <modules compiler="gnu">
        <command name="load">gcc/6.3.0</command>
        <command name="load">lapack/3.8.0-gcc</command>
      </modules>
      <modules compiler="gnu" mpilib="mpi-serial">
        <command name="load">netcdf/5.4.1.1-gcc-s</command>
        <command name="unload">openmpi/2.0.2-gcc</command>
      </modules>
      <modules compiler="gnu" mpilib="!mpi-serial">
        <command name="load">openmpi/3.0.1-gcc</command>
        <command name="load">netcdf/4.4.1.1-gcc-p</command>
        <command name="unload">openmpi/2.0.2-gcc</command>
      </modules>

    </module_system>
    <RUNDIR>$CIME_OUTPUT_ROOT/$CASE/run</RUNDIR>
    <EXEROOT>$CIME_OUTPUT_ROOT/$CASE/bld</EXEROOT>

    <environment_variables>
      <env name="NETCDF_PATH">$ENV{NETCDF_DIR}</env>
      <env name="PNETCDF_PATH">$ENV{PNETCDF_DIR}</env>
      <env name="LAPACK_ROOT">/global/software/sl-6.x86_64/modules/intel/2016.1.150/lapack/3.6.0-intel</env>
    </environment_variables>
  </machine>

  <machine MACH="lobata">
    <DESC>FATES development machine at LBNL, System76 Thelio Massive Workstation Pop!_OS 20.04</DESC>
    <NODENAME_REGEX>lobata</NODENAME_REGEX>
    <OS>LINUX</OS>
    <COMPILERS>gnu</COMPILERS>
    <MPILIBS>openmpi</MPILIBS>
    <CIME_OUTPUT_ROOT>$ENV{HOME}/scratch/</CIME_OUTPUT_ROOT>
    <DIN_LOC_ROOT>/data/cesmdataroot/inputdata</DIN_LOC_ROOT>
    <DIN_LOC_ROOT_CLMFORC>/data/cesmdataroot/inputdata/atm/datm7</DIN_LOC_ROOT_CLMFORC>
    <DOUT_S_ROOT>$CIME_OUTPUT_ROOT/archive/$CASE</DOUT_S_ROOT>
    <BASELINE_ROOT>$ENV{HOME}/scratch/ctsm-baselines</BASELINE_ROOT>
    <CCSM_CPRNC>/home/glemieux/Repos/cime/tools/cprnc/cprnc</CCSM_CPRNC>
    <GMAKE>make</GMAKE>
    <GMAKE_J>16</GMAKE_J>
    <BATCH_SYSTEM>none</BATCH_SYSTEM>
    <SUPPORTED_BY>glemieux at lbl dot gov</SUPPORTED_BY>
    <MAX_TASKS_PER_NODE>4</MAX_TASKS_PER_NODE>
    <MAX_MPITASKS_PER_NODE>4</MAX_MPITASKS_PER_NODE>
    <PROJECT_REQUIRED>FALSE</PROJECT_REQUIRED>
    <mpirun mpilib="openmpi">
      <executable>mpirun</executable>
      <arguments>
        <arg name="num_tasks"> -np {{ total_tasks }}</arg>
        <arg name="tasks_per_node"> --map-by ppr:{{ tasks_per_node }}:socket:PE=$ENV{OMP_NUM_THREADS} --bind-to hwthread</arg>
      </arguments>
    </mpirun>
    <module_system type="module">
      <init_path lang="python">/usr/share/modules/init/python.py</init_path>
      <init_path lang="perl">/usr/share/modules/init/perl.pm</init_path>
      <init_path lang="sh">/usr/share/modules/init/sh</init_path>
      <init_path lang="csh">/usr/share/modules/init/csh</init_path>
      <cmd_path lang="python">/usr/bin/modulecmd python</cmd_path>
      <cmd_path lang="perl">/usr/bin/modulecmd perl</cmd_path>
      <cmd_path lang="csh">module</cmd_path>
      <cmd_path lang="sh">module</cmd_path>
      <modules>
        <command name="purge"/>
        <command name="load">hdf5</command>
        <command name="load">netcdf-c</command>
        <command name="load">netcdf-fortran</command>
        <command name="load">esmf</command>
      </modules>
    </module_system>
</machine>

  <machine MACH="eddi">
    <DESC>small developer workhorse at lbl climate sciences</DESC>
    <OS>LINUX</OS>
    <COMPILERS>gnu</COMPILERS>
    <MPILIBS>openmpi</MPILIBS>
    <PROJECT>ngeet</PROJECT>
    <CIME_OUTPUT_ROOT>/raid1/lbleco/e3sm/</CIME_OUTPUT_ROOT>
    <DIN_LOC_ROOT>/home/rgknox/Models/InputDatasets/cesm_input_data/</DIN_LOC_ROOT>
    <DIN_LOC_ROOT_CLMFORC>/home/rgknox/Models/InputDatasets/cesm_input_data/atm/datm7/</DIN_LOC_ROOT_CLMFORC>
    <DOUT_S_ROOT>/home/rgknox/Models//cesm_archive/$CASE</DOUT_S_ROOT>
    <BASELINE_ROOT>/home/rgknox/Models//cesm_baselines/$COMPILER</BASELINE_ROOT>
    <CCSM_CPRNC>/raid1/lbleco/cesm/cesm_tools/cprnc/cprnc</CCSM_CPRNC>
    <GMAKE_J>1</GMAKE_J>
    <BATCH_SYSTEM>none</BATCH_SYSTEM>
    <SUPPORTED_BY>rgknox at lbl gov</SUPPORTED_BY>
    <MAX_TASKS_PER_NODE>16</MAX_TASKS_PER_NODE>
    <MAX_MPITASKS_PER_NODE>16</MAX_MPITASKS_PER_NODE>
    <PROJECT_REQUIRED>FALSE</PROJECT_REQUIRED>
    <mpirun mpilib="mpi-serial">
      <executable/>
    </mpirun>
    <mpirun mpilib="openmpi">
      <executable>mpirun</executable>
      <arguments>
        <arg name="num_tasks">-np {{ total_tasks }}</arg>
        <arg name="tasks_per_node"> -npernode $MAX_MPITASKS_PER_NODE</arg>
      </arguments>
    </mpirun>
    <module_system type="none"/>
    <environment_variables compiler="gnu" >
      <env name="CMAKE_ROOT">/usr/local/share/cmake-3.21/</env>
      <env name="NETCDF_PATH">$ENV{NETCDF_HOME}</env>
    </environment_variables>
  </machine>

  <machine MACH="summit">
    <DESC>ORNL Summit. Node: 2x POWER9 + 6x Volta V100, 22 cores/socket, 4 HW threads/core.</DESC>
    <NODENAME_REGEX>.*summit.*</NODENAME_REGEX>
    <OS>LINUX</OS>
    <COMPILERS>ibm,ibmgpu,pgi,pgigpu,gnu,gnugpu</COMPILERS>
    <MPILIBS>spectrum-mpi</MPILIBS>
    <PROJECT>cli115</PROJECT>
    <CHARGE_ACCOUNT>cli115</CHARGE_ACCOUNT>
    <SAVE_TIMING_DIR>/gpfs/alpine/proj-shared/cli115</SAVE_TIMING_DIR>
    <SAVE_TIMING_DIR_PROJECTS>.*</SAVE_TIMING_DIR_PROJECTS>
    <CIME_OUTPUT_ROOT>/gpfs/alpine2/$PROJECT/proj-shared/$ENV{USER}/e3sm_scratch</CIME_OUTPUT_ROOT>
    <DIN_LOC_ROOT>/gpfs/alpine2/atm146/world-shared/e3sm/inputdata</DIN_LOC_ROOT>
    <DIN_LOC_ROOT_CLMFORC>/gpfs/alpine2/atm146/world-shared/e3sm/inputdata/atm/datm7</DIN_LOC_ROOT_CLMFORC>
    <DOUT_S_ROOT>/gpfs/alpine/$PROJECT/proj-shared/$ENV{USER}/archive/$CASE</DOUT_S_ROOT>
    <BASELINE_ROOT>/gpfs/alpine2/atm146/world-shared/e3sm/baselines/$COMPILER</BASELINE_ROOT>
    <CCSM_CPRNC>/gpfs/alpine2/atm146/world-shared/e3sm/tools/cprnc.summit/cprnc</CCSM_CPRNC>
    <GMAKE_J>8</GMAKE_J>
    <TESTS>e3sm_developer</TESTS>
    <NTEST_PARALLEL_JOBS>4</NTEST_PARALLEL_JOBS>
    <BATCH_SYSTEM>lsf</BATCH_SYSTEM>
    <SUPPORTED_BY>e3sm</SUPPORTED_BY>
    <MAX_TASKS_PER_NODE>84</MAX_TASKS_PER_NODE>
    <MAX_TASKS_PER_NODE compiler="pgigpu">18</MAX_TASKS_PER_NODE>
    <MAX_TASKS_PER_NODE compiler="gnugpu">42</MAX_TASKS_PER_NODE>
    <MAX_TASKS_PER_NODE compiler="ibmgpu">42</MAX_TASKS_PER_NODE>
    <!-- Need to activate following attribute after CIME update from upstream -->
    <!-- <MAX_GPUS_PER_NODE>6</MAX_GPUS_PER_NODE> -->
    <MAX_MPITASKS_PER_NODE>84</MAX_MPITASKS_PER_NODE>
    <MAX_MPITASKS_PER_NODE compiler="pgigpu">18</MAX_MPITASKS_PER_NODE>
    <MAX_MPITASKS_PER_NODE compiler="gnugpu">42</MAX_MPITASKS_PER_NODE>
    <MAX_MPITASKS_PER_NODE compiler="ibmgpu">42</MAX_MPITASKS_PER_NODE>
    <PROJECT_REQUIRED>TRUE</PROJECT_REQUIRED>
    <mpirun mpilib="spectrum-mpi">
      <executable>jsrun</executable>
      <arguments>
        <arg name="exit_on_error">-X 1</arg>
        <arg name="num_rs">$SHELL{if [ {{ total_tasks }} -eq 1 ];then echo --nrs 1 --rs_per_host 1;else echo --nrs $NUM_RS --rs_per_host $RS_PER_NODE;fi}</arg>
        <arg name="tasks_per_rs">--tasks_per_rs $SHELL{echo "({{ tasks_per_node }} + $RS_PER_NODE - 1)/$RS_PER_NODE"|bc}</arg>
        <arg name="distribute">-d plane:$SHELL{echo "({{ tasks_per_node }} + $RS_PER_NODE - 1)/$RS_PER_NODE"|bc}</arg>
        <arg name="cpu_per_rs">--cpu_per_rs $ENV{CPU_PER_RS}</arg>
        <arg name="gpu_per_rs">--gpu_per_rs $ENV{GPU_PER_RS}</arg>
        <arg name="task_bind">--bind packed:smt:$ENV{OMP_NUM_THREADS}</arg>
        <arg name="latency_priority">--latency_priority $ENV{LTC_PRT}</arg>
        <arg name="stdio_mode">--stdio_mode prepended</arg>
        <arg name="thread_vars">$ENV{JSRUN_THREAD_VARS}</arg>
        <arg name="smpiargs">$ENV{SMPIARGS}</arg>
      </arguments>
    </mpirun>
    <module_system type="module" allow_error="true">
      <init_path lang="sh">/sw/summit/lmod/8.4/init/sh</init_path>
      <init_path lang="csh">/sw/summit/lmod/8.4/init/csh</init_path>
      <init_path lang="python">/sw/summit/lmod/8.4/init/env_modules_python.py</init_path>
      <init_path lang="perl">/sw/summit/lmod/8.4/init/perl</init_path>
      <cmd_path lang="perl">module</cmd_path>
      <cmd_path lang="python">/sw/summit/lmod/8.4/libexec/lmod python</cmd_path>
      <cmd_path lang="sh">module</cmd_path>
      <cmd_path lang="csh">module</cmd_path>
      <modules>
        <command name="purge"/>
        <command name="load">DefApps-2023</command>
        <command name="load">python/3.7-anaconda3</command>
        <command name="load">subversion/1.14.0</command>
        <command name="load">git/2.31.1</command>
        <command name="load">cmake/3.20.2</command>
        <command name="load">essl/6.3.0</command>
        <command name="load">netlib-lapack/3.8.0</command>
      </modules>
      <modules compiler="pgi.*">
        <command name="load">nvhpc/21.11</command>
      </modules>
      <modules compiler="ibm.*">
        <command name="load">xl/16.1.1-10</command>
      </modules>
      <modules compiler="gnu.*">
        <command name="load">gcc/9.1.0</command>
      </modules>
      <modules compiler="pgigpu">
        <command name="load">cuda/10.1.243</command>
      </modules>
      <modules compiler="gnugpu">
        <command name="load">cuda/11.0.3</command>
      </modules>
      <modules compiler="ibmgpu">
        <command name="load">cuda/10.1.243</command>
      </modules>
      <modules>
        <command name="load">spectrum-mpi/10.4.0.3-20210112</command>
        <command name="load">hdf5/1.10.7</command>
        <command name="load">netcdf-c/4.8.0</command>
        <command name="load">netcdf-fortran/4.4.5</command>
        <command name="load">parallel-netcdf/1.12.2</command>
      </modules>
    </module_system>
    <RUNDIR>$CIME_OUTPUT_ROOT/$CASE/run</RUNDIR>
    <EXEROOT>$CIME_OUTPUT_ROOT/$CASE/bld</EXEROOT>
    <TEST_TPUT_TOLERANCE>0.1</TEST_TPUT_TOLERANCE>
    <environment_variables>
      <env name="NETCDF_C_PATH">$ENV{OLCF_NETCDF_C_ROOT}</env>
      <env name="NETCDF_FORTRAN_PATH">$ENV{OLCF_NETCDF_FORTRAN_ROOT}</env>
      <env name="LAPACK_ROOT">$ENV{OLCF_NETLIB_LAPACK_ROOT}</env>
      <env name="BLA_VENDOR">Generic</env>
      <env name="ESSL_PATH">$ENV{OLCF_ESSL_ROOT}</env>
      <env name="HDF5_ROOT">$ENV{OLCF_HDF5_ROOT}</env>
      <env name="HDF5_USE_STATIC_LIBRARIES">True</env>
      <env name="PNETCDF_PATH">$ENV{OLCF_PARALLEL_NETCDF_ROOT}</env>
      <env name="PGI_ACC_POOL_ALLOC">0</env>
      <env name="SMPIARGS"> </env>
      <env name="CRAYPE_VERSION">True</env>
    </environment_variables>
    <environment_variables BUILD_THREADED="FALSE">
      <env name="JSRUN_THREAD_VARS"> </env>
    </environment_variables>
    <environment_variables BUILD_THREADED="TRUE">
      <env name="JSRUN_THREAD_VARS">-E OMP_NUM_THREADS=$ENV{OMP_NUM_THREADS} -E OMP_PROC_BIND=spread -E OMP_PLACES=threads -E OMP_STACKSIZE=256M</env>
    </environment_variables>
    <environment_variables compiler=".*gpu.*">
      <env name="SMPIARGS">--smpiargs="-gpu"</env>
    </environment_variables>
    <environment_variables compiler="ibm">
      <env name="RS_PER_NODE">2</env>
      <env name="CPU_PER_RS">21</env>
      <env name="GPU_PER_RS">0</env>
      <env name="LTC_PRT">cpu-cpu</env>
      <env name="NUM_RS">$SHELL{echo "2*((`./xmlquery --value TOTAL_TASKS` + `./xmlquery --value TASKS_PER_NODE` - 1)/`./xmlquery --value TASKS_PER_NODE`)"|bc}</env>
      <env name="SMT_MODE">$SHELL{echo "(`./xmlquery --value MAX_TASKS_PER_NODE`+41)/42"|bc}</env>
    </environment_variables>
    <environment_variables compiler="gnu">
      <env name="RS_PER_NODE">2</env>
      <env name="CPU_PER_RS">21</env>
      <env name="GPU_PER_RS">0</env>
      <env name="LTC_PRT">cpu-cpu</env>
      <env name="NUM_RS">$SHELL{echo "2*((`./xmlquery --value TOTAL_TASKS` + `./xmlquery --value TASKS_PER_NODE` - 1)/`./xmlquery --value TASKS_PER_NODE`)"|bc}</env>
      <env name="SMT_MODE">$SHELL{echo "(`./xmlquery --value MAX_TASKS_PER_NODE`+41)/42"|bc}</env>
      <env name="PAMI_ENABLE_STRIPING">1</env>
      <env name="PAMI_IBV_ADAPTER_AFFINITY">1</env>
      <env name="PAMI_IBV_DEVICE_NAME_1">mlx5_3:1,mlx5_0:1</env>
      <env name="PAMI_IBV_DEVICE_NAME">mlx5_0:1,mlx5_3:1</env>
    </environment_variables>
    <environment_variables compiler="pgi">
      <env name="RS_PER_NODE">2</env>
      <env name="CPU_PER_RS">21</env>
      <env name="GPU_PER_RS">0</env>
      <env name="LTC_PRT">cpu-cpu</env>
      <env name="NUM_RS">$SHELL{echo "2*((`./xmlquery --value TOTAL_TASKS` + `./xmlquery --value TASKS_PER_NODE` - 1)/`./xmlquery --value TASKS_PER_NODE`)"|bc}</env>
      <env name="SMT_MODE">$SHELL{echo "(`./xmlquery --value MAX_TASKS_PER_NODE`+41)/42"|bc}</env>
    </environment_variables>
    <environment_variables compiler="ibmgpu">
      <env name="RS_PER_NODE">6</env>
      <env name="CPU_PER_RS">7</env>
      <env name="GPU_PER_RS">1</env>
      <env name="LTC_PRT">gpu-cpu</env>
      <env name="NUM_RS">$SHELL{echo "6*((`./xmlquery --value TOTAL_TASKS` + `./xmlquery --value TASKS_PER_NODE` - 1)/`./xmlquery --value TASKS_PER_NODE`)"|bc}</env>
    </environment_variables>
    <environment_variables compiler="pgigpu">
      <env name="RS_PER_NODE">6</env>
      <env name="CPU_PER_RS">3</env>
      <env name="GPU_PER_RS">1</env>
      <env name="LTC_PRT">gpu-cpu</env>
      <env name="NUM_RS">$SHELL{echo "6*((`./xmlquery --value TOTAL_TASKS` + `./xmlquery --value TASKS_PER_NODE` - 1)/`./xmlquery --value TASKS_PER_NODE`)"|bc}</env>
    </environment_variables>
    <environment_variables compiler="gnugpu">
      <env name="RS_PER_NODE">6</env>
      <env name="CPU_PER_RS">7</env>
      <env name="GPU_PER_RS">1</env>
      <env name="LTC_PRT">gpu-cpu</env>
      <env name="NUM_RS">$SHELL{echo "6*((`./xmlquery --value TOTAL_TASKS` + `./xmlquery --value TASKS_PER_NODE` - 1)/`./xmlquery --value TASKS_PER_NODE`)"|bc}</env>
      <env name="PAMI_ENABLE_STRIPING">1</env>
      <env name="PAMI_IBV_ADAPTER_AFFINITY">1</env>
      <env name="PAMI_IBV_DEVICE_NAME_1">mlx5_3:1,mlx5_0:1</env>
      <env name="PAMI_IBV_DEVICE_NAME">mlx5_0:1,mlx5_3:1</env>
    </environment_variables>
  </machine>

  <machine MACH="ascent">
    <DESC>ORNL Ascent. Node: 2x POWER9 + 6x Volta V100, 22 cores/socket, 4 HW threads/core.</DESC>
    <NODENAME_REGEX>.*ascent.*</NODENAME_REGEX>
    <OS>LINUX</OS>
    <COMPILERS>ibm,ibmgpu,pgi,pgigpu,gnu,gnugpu</COMPILERS>
    <MPILIBS>spectrum-mpi</MPILIBS>
    <PROJECT>cli115</PROJECT>
    <CHARGE_ACCOUNT>cli115</CHARGE_ACCOUNT>
    <SAVE_TIMING_DIR>/gpfs/wolf/proj-shared/$PROJECT</SAVE_TIMING_DIR>
    <SAVE_TIMING_DIR_PROJECTS>cli115</SAVE_TIMING_DIR_PROJECTS>
    <CIME_OUTPUT_ROOT>/gpfs/wolf/$PROJECT/proj-shared/$ENV{USER}/e3sm_scratch</CIME_OUTPUT_ROOT>
    <DIN_LOC_ROOT>/gpfs/wolf/cli115/world-shared/e3sm/inputdata</DIN_LOC_ROOT>
    <DIN_LOC_ROOT_CLMFORC>/gpfs/wolf/cli115/world-shared/e3sm/inputdata/atm/datm7</DIN_LOC_ROOT_CLMFORC>
    <DOUT_S_ROOT>/gpfs/wolf/$PROJECT/proj-shared/$ENV{USER}/archive/$CASE</DOUT_S_ROOT>
    <BASELINE_ROOT>/gpfs/wolf/cli115/world-shared/e3sm/baselines/$COMPILER</BASELINE_ROOT>
    <CCSM_CPRNC>/gpfs/wolf/cli115/world-shared/e3sm/tools/cprnc/cprnc</CCSM_CPRNC>
    <GMAKE_J>8</GMAKE_J>
    <TESTS>e3sm_integration</TESTS>
    <NTEST_PARALLEL_JOBS>4</NTEST_PARALLEL_JOBS>
    <BATCH_SYSTEM>lsf</BATCH_SYSTEM>
    <SUPPORTED_BY>e3sm</SUPPORTED_BY>
    <MAX_TASKS_PER_NODE>84</MAX_TASKS_PER_NODE>
    <MAX_TASKS_PER_NODE compiler="pgigpu">18</MAX_TASKS_PER_NODE>
    <MAX_TASKS_PER_NODE compiler="gnugpu">42</MAX_TASKS_PER_NODE>
    <MAX_TASKS_PER_NODE compiler="ibmgpu">42</MAX_TASKS_PER_NODE>
    <MAX_MPITASKS_PER_NODE>84</MAX_MPITASKS_PER_NODE>
    <MAX_MPITASKS_PER_NODE compiler="pgigpu">18</MAX_MPITASKS_PER_NODE>
    <MAX_MPITASKS_PER_NODE compiler="gnugpu">42</MAX_MPITASKS_PER_NODE>
    <MAX_MPITASKS_PER_NODE compiler="ibmgpu">42</MAX_MPITASKS_PER_NODE>
    <PROJECT_REQUIRED>TRUE</PROJECT_REQUIRED>
    <mpirun mpilib="spectrum-mpi">
      <executable>jsrun</executable>
      <arguments>
        <arg name="exit_on_error">-X 1</arg>
        <arg name="num_rs">$SHELL{if [ {{ total_tasks }} -eq 1 ];then echo --nrs 1 --rs_per_host 1;else echo --nrs $NUM_RS --rs_per_host $RS_PER_NODE;fi}</arg>
        <arg name="tasks_per_rs">--tasks_per_rs $SHELL{echo "({{ tasks_per_node }} + $RS_PER_NODE - 1)/$RS_PER_NODE"|bc}</arg>
        <arg name="distribute">-d plane:$SHELL{echo "({{ tasks_per_node }} + $RS_PER_NODE - 1)/$RS_PER_NODE"|bc}</arg>
        <arg name="cpu_per_rs">--cpu_per_rs $ENV{CPU_PER_RS}</arg>
        <arg name="gpu_per_rs">--gpu_per_rs $ENV{GPU_PER_RS}</arg>
        <arg name="task_bind">--bind packed:smt:$ENV{OMP_NUM_THREADS}</arg>
        <arg name="latency_priority">--latency_priority $ENV{LTC_PRT}</arg>
        <arg name="stdio_mode">--stdio_mode prepended</arg>
        <arg name="thread_vars">$ENV{JSRUN_THREAD_VARS}</arg>
        <arg name="smpiargs">$ENV{SMPIARGS}</arg>
      </arguments>
    </mpirun>
    <module_system type="module" allow_error="true">
      <init_path lang="sh">/sw/ascent/lmod/lmod/init/sh</init_path>
      <init_path lang="csh">/sw/ascent/lmod/lmod/init/csh</init_path>
      <init_path lang="python">/sw/ascent/lmod/init/env_modules_python.py</init_path>
      <cmd_path lang="python">/sw/ascent/lmod/lmod/libexec/lmod python</cmd_path>
      <cmd_path lang="sh">module</cmd_path>
      <cmd_path lang="csh">module</cmd_path>
      <modules>
        <command name="purge"/>
        <command name="load">DefApps</command>
        <command name="load">python/3.8-anaconda3</command>
        <command name="load">git/2.31.1</command>
        <command name="load">subversion</command>
        <command name="load">cmake/3.22.2</command>
        <command name="load">essl/6.3.0</command>
        <command name="load">netlib-lapack/3.9.1</command>
      </modules>
      <modules compiler="pgi.*">
        <command name="load">nvhpc/21.11</command>
      </modules>
      <modules compiler="ibmgpu">
        <command name="load">cuda/10.1.243</command>
      </modules>
      <modules compiler="ibm.*">
        <command name="load">xl/16.1.1-10</command>
      </modules>
      <modules compiler="gnugpu">
        <command name="load">cuda/11.0.3</command>
      </modules>
      <modules compiler="gnu.*">
        <command name="load">gcc/9.1.0</command>
      </modules>
      <modules>
        <command name="load">spectrum-mpi/10.4.0.3-20210112</command>
        <command name="load">hdf5/1.10.7</command>
        <command name="load">netcdf-c/4.8.1</command>
        <command name="load">netcdf-fortran/4.4.5</command>
        <command name="load">parallel-netcdf/1.12.2</command>
      </modules>
    </module_system>
    <RUNDIR>$CIME_OUTPUT_ROOT/$CASE/run</RUNDIR>
    <EXEROOT>$CIME_OUTPUT_ROOT/$CASE/bld</EXEROOT>
    <TEST_TPUT_TOLERANCE>0.1</TEST_TPUT_TOLERANCE>
    <MAX_GB_OLD_TEST_DATA>9000</MAX_GB_OLD_TEST_DATA>
    <environment_variables>
      <env name="PATH">/gpfs/wolf/cli115/world-shared/e3sm/soft/perl/5.26.0/bin:$ENV{PATH}</env>
      <env name="NETCDF_C_PATH">$SHELL{dirname $(dirname $(which nc-config))}</env>
      <env name="NETCDF_FORTRAN_PATH">$SHELL{dirname $(dirname $(which nf-config))}</env>
      <env name="PNETCDF_PATH">$SHELL{dirname $(dirname $(which pnetcdf_version))}</env>
      <env name="LAPACK_ROOT">$ENV{OLCF_NETLIB_LAPACK_ROOT}</env>
      <env name="BLA_VENDOR">Generic</env>
      <env name="ESSL_PATH">$ENV{OLCF_ESSL_ROOT}</env>
      <env name="HDF5_ROOT">$ENV{OLCF_HDF5_ROOT}</env>
      <env name="HDF5_USE_STATIC_LIBRARIES">True</env>
      <env name="PGI_ACC_POOL_ALLOC">0</env>
      <env name="SMPIARGS"> </env>
    </environment_variables>
    <environment_variables BUILD_THREADED="FALSE">
      <env name="JSRUN_THREAD_VARS"> </env>
    </environment_variables>
    <environment_variables BUILD_THREADED="TRUE">
      <env name="JSRUN_THREAD_VARS">-E OMP_NUM_THREADS=$ENV{OMP_NUM_THREADS} -E OMP_PROC_BIND=spread -E OMP_PLACES=threads -E OMP_STACKSIZE=256M</env>
    </environment_variables>
    <environment_variables compiler=".*gpu.*">
      <env name="SMPIARGS">--smpiargs="-gpu"</env>
    </environment_variables>
    <environment_variables>
      <env name="RS_PER_NODE">2</env>
      <env name="CPU_PER_RS">21</env>
      <env name="GPU_PER_RS">0</env>
      <env name="LTC_PRT">cpu-cpu</env>
      <env name="NUM_RS">$SHELL{echo "2*((`./xmlquery --value TOTAL_TASKS` + `./xmlquery --value TASKS_PER_NODE` - 1)/`./xmlquery --value TASKS_PER_NODE`)"|bc}</env>
      <env name="SMT_MODE">$SHELL{echo "(`./xmlquery --value MAX_TASKS_PER_NODE`+41)/42"|bc}</env>
    </environment_variables>
    <environment_variables compiler="ibmgpu">
      <env name="RS_PER_NODE">6</env>
      <env name="CPU_PER_RS">7</env>
      <env name="GPU_PER_RS">1</env>
      <env name="LTC_PRT">gpu-cpu</env>
      <env name="NUM_RS">$SHELL{echo "6*((`./xmlquery --value TOTAL_TASKS` + `./xmlquery --value TASKS_PER_NODE` - 1)/`./xmlquery --value TASKS_PER_NODE`)"|bc}</env>
    </environment_variables>
    <environment_variables compiler="pgigpu">
      <env name="RS_PER_NODE">6</env>
      <env name="CPU_PER_RS">3</env>
      <env name="GPU_PER_RS">1</env>
      <env name="LTC_PRT">gpu-cpu</env>
      <env name="NUM_RS">$SHELL{echo "6*((`./xmlquery --value TOTAL_TASKS` + `./xmlquery --value TASKS_PER_NODE` - 1)/`./xmlquery --value TASKS_PER_NODE`)"|bc}</env>
      <env name="NVCC_WRAPPER_DEFAULT_COMPILER">pgc++</env>
    </environment_variables>
    <environment_variables compiler="gnugpu">
      <env name="RS_PER_NODE">6</env>
      <env name="CPU_PER_RS">7</env>
      <env name="GPU_PER_RS">1</env>
      <env name="LTC_PRT">gpu-cpu</env>
      <env name="NUM_RS">$SHELL{echo "6*((`./xmlquery --value TOTAL_TASKS` + `./xmlquery --value TASKS_PER_NODE` - 1)/`./xmlquery --value TASKS_PER_NODE`)"|bc}</env>
    </environment_variables>
  </machine>

  <machine MACH="modex">
      <DESC>Medium sized linux cluster at BNL, torque scheduler.</DESC>
      <OS>LINUX</OS>
      <COMPILERS>gnu</COMPILERS>
      <MPILIBS>openmpi,mpi-serial</MPILIBS>
      <CIME_OUTPUT_ROOT>/data/$ENV{USER}</CIME_OUTPUT_ROOT>
      <DIN_LOC_ROOT>/data/Model_Data/cesm_input_datasets/</DIN_LOC_ROOT>
      <DIN_LOC_ROOT_CLMFORC>/data/Model_Data/cesm_input_datasets/atm/datm7</DIN_LOC_ROOT_CLMFORC>
      <DOUT_S_ROOT>$CIME_OUTPUT_ROOT/cesm_archive/$CASE</DOUT_S_ROOT>
      <BASELINE_ROOT>$CIME_OUTPUT_ROOT/cesm_baselines</BASELINE_ROOT>
      <CCSM_CPRNC>/data/software/cesm_tools/cprnc/cprnc</CCSM_CPRNC>
      <GMAKE_J>4</GMAKE_J>
      <BATCH_SYSTEM>pbs</BATCH_SYSTEM>
      <SUPPORTED_BY>sserbin@bnl.gov</SUPPORTED_BY>
      <MAX_TASKS_PER_NODE>12</MAX_TASKS_PER_NODE>
      <MAX_MPITASKS_PER_NODE>12</MAX_MPITASKS_PER_NODE>
      <COSTPES_PER_NODE>12</COSTPES_PER_NODE>
      <PROJECT_REQUIRED>FALSE</PROJECT_REQUIRED>
      <mpirun mpilib="mpi-serial">
      		<executable></executable>
      </mpirun>
      <mpirun mpilib="default">
          <executable>mpirun</executable>
          <arguments>
              <arg name="num_tasks">-np {{ total_tasks }}</arg>
              <arg name="tasks_per_node">-npernode $MAX_TASKS_PER_NODE</arg>
          </arguments>
      </mpirun>
      <module_system type="module">
          <init_path lang="sh">/etc/profile.d/modules.sh</init_path>
          <init_path lang="csh">/etc/profile.d/modules.csh</init_path>
          <init_path lang="perl">/usr/share/Modules/init/perl.pm</init_path>
          <init_path lang="python">/usr/share/Modules/init/python.py</init_path>
          <cmd_path lang="sh">module</cmd_path>
          <cmd_path lang="csh">module</cmd_path>
          <cmd_path lang="perl">/usr/bin/modulecmd perl</cmd_path>
          <cmd_path lang="python">/usr/bin/modulecmd python</cmd_path>
          <modules>
              <command name="purge"/>
              <command name="load">perl/5.22.1</command>
              <command name="load">libxml2/2.9.2</command>
              <command name="load">maui/3.3.1</command>
              <command name="load">python/2.7.15</command>
              <command name="load">python/3.6.2</command>
          </modules>
          <modules compiler="gnu">
              <command name="load">gcc/5.4.0</command>
              <command name="load">gfortran/5.4.0</command>
              <command name="load">hdf5/1.8.19fates</command>
              <command name="load">netcdf/4.4.1.1-gnu540-fates</command>
              <command name="load">openmpi/2.1.1-gnu540</command>
          </modules>
          <modules compiler="gnu" mpilib="!mpi-serial">
              <command name="load">openmpi/2.1.1-gnu540</command>
          </modules>
       </module_system>
       <environment_variables>
         <env name="HDF5_HOME">/data/software/hdf5/1.8.19fates</env>
         <env name="NETCDF_PATH">/data/software/netcdf/4.4.1.1-gnu540-fates</env>
       </environment_variables>
  </machine>

  <machine MACH="tulip">
    <DESC>ORNL experimental/evaluation cluster</DESC>
    <NODENAME_REGEX>tulip.*</NODENAME_REGEX>
    <OS>LINUX</OS>
    <COMPILERS>gnu</COMPILERS>
    <MPILIBS>openmpi</MPILIBS>
    <CIME_OUTPUT_ROOT>/home/groups/coegroup/e3sm/scratch/$USER</CIME_OUTPUT_ROOT>
    <DIN_LOC_ROOT>/home/groups/coegroup/e3sm/inputdata2</DIN_LOC_ROOT>
    <DIN_LOC_ROOT_CLMFORC>/home/groups/coegroup/e3sm/inputdata2/atm/datm7</DIN_LOC_ROOT_CLMFORC>
    <DOUT_S_ROOT>$CIME_OUTPUT_ROOT/archive/$CASE</DOUT_S_ROOT>
    <BASELINE_ROOT>/home/groups/coegroup/e3sm/baselines/$COMPILER</BASELINE_ROOT>
    <CCSM_CPRNC>/home/groups/coegroup/e3sm/tools/cprnc/cprnc</CCSM_CPRNC>
    <GMAKE_J>16</GMAKE_J>
    <TESTS>e3sm_developer</TESTS>
    <NTEST_PARALLEL_JOBS>4</NTEST_PARALLEL_JOBS>
    <BATCH_SYSTEM>slurm</BATCH_SYSTEM>
    <SUPPORTED_BY>e3sm</SUPPORTED_BY>
    <MAX_TASKS_PER_NODE>64</MAX_TASKS_PER_NODE>
    <MAX_MPITASKS_PER_NODE>32</MAX_MPITASKS_PER_NODE>
    <PROJECT_REQUIRED>FALSE</PROJECT_REQUIRED>
    <mpirun mpilib="openmpi">
      <executable>mpirun</executable>
      <arguments>
        <arg name="num_tasks">--tag-output -n {{ total_tasks }} </arg>
        <arg name="tasks_per_node"> --map-by ppr:1:core:PE=$ENV{OMP_NUM_THREADS} --bind-to core </arg>
      </arguments>
    </mpirun>
    <module_system type="module">
      <init_path lang="python">/cm/local/apps/environment-modules/current/init/python</init_path>
      <init_path lang="sh">/cm/local/apps/environment-modules/current/init/sh</init_path>
      <init_path lang="csh">/cm/local/apps/environment-modules/current/init/csh</init_path>
      <cmd_path lang="python">/cm/local/apps/environment-modules/current/bin/modulecmd python</cmd_path>
      <cmd_path lang="sh">module</cmd_path>
      <cmd_path lang="csh">module</cmd_path>
      <modules>
        <command name="rm">gcc</command>
        <command name="rm">cce</command>
        <command name="rm">PrgEnv-cray</command>
        <command name="rm">cray-mvapich2</command>
        <command name="load">cmake/3.17.0</command>
        <command name="use">/home/users/twhite/share/modulefiles</command>
        <command name="load">svn/1.10.6</command>
      </modules>
      <modules compiler="gnu">
        <command name="load">gcc/8.1.0</command>
        <command name="load">blas/gcc/64/3.8.0</command>
        <command name="load">lapack/gcc/64/3.8.0</command>
      </modules>
    </module_system>
    <RUNDIR>$CIME_OUTPUT_ROOT/$CASE/run</RUNDIR>
    <EXEROOT>$CIME_OUTPUT_ROOT/$CASE/bld</EXEROOT>
    <environment_variables>
      <env name="PERL5LIB">/home/groups/coegroup/e3sm/soft/perl5/lib/perl5</env>
    </environment_variables>
    <environment_variables compiler="gnu">
      <env name="NETCDF_PATH">/home/groups/coegroup/e3sm/soft/netcdf/4.4.1c-4.2cxx-4.4.4f/gcc/8.2.0</env>
    </environment_variables>
    <environment_variables compiler="gnu" mpilib="openmpi">
      <env name="OMPI_CC">gcc</env>
      <env name="OMPI_CXX">g++</env>
      <env name="OMPI_FC">gfortran</env>
      <env name="PATH">/home/groups/coegroup/e3sm/soft/openmpi/2.1.6/gcc/8.2.0/bin:$ENV{PATH}</env>
      <env name="LD_LIBRARY_PATH">/home/groups/coegroup/e3sm/soft/openmpi/2.1.6/gcc/8.2.0/lib:/home/groups/coegroup/e3sm/soft/netcdf/4.4.1c-4.2cxx-4.4.4f/gcc/8.2.0/lib:$ENV{LD_LIBRARY_PATH}</env>
      <env name="PNETCDF_PATH">/home/groups/coegroup/e3sm/soft/pnetcdf/1.12.1/gcc/8.2.0/openmpi/2.1.6</env>
    </environment_variables>
    <environment_variables BUILD_THREADED="TRUE">
      <env name="OMP_STACKSIZE">128M</env>
      <env name="OMP_PLACES">threads</env>
    </environment_variables>
  </machine>

  <machine MACH="gcp12">
    <DESC>Google Cloud cluster using compute nodes c2d-compute-112's gcpe3sm12</DESC>
    <NODENAME_REGEX>gcpe3sm12*</NODENAME_REGEX>
    <OS>LINUX</OS>
    <COMPILERS>gnu</COMPILERS>
    <MPILIBS>openmpi</MPILIBS>
    <CIME_OUTPUT_ROOT>/home/$USER/e3sm/scratch</CIME_OUTPUT_ROOT>
    <DIN_LOC_ROOT>/home/inputdata</DIN_LOC_ROOT>
    <DIN_LOC_ROOT_CLMFORC>/home/inputdata/atm/datm7</DIN_LOC_ROOT_CLMFORC>
    <DOUT_S_ROOT>$CIME_OUTPUT_ROOT/archive/$CASE</DOUT_S_ROOT>
    <BASELINE_ROOT>/home/baselines/$COMPILER</BASELINE_ROOT>
    <CCSM_CPRNC>/home/tools/cprnc/cprnc</CCSM_CPRNC>
    <GMAKE_J>20</GMAKE_J>
    <TESTS>e3sm_developer</TESTS>
    <NTEST_PARALLEL_JOBS>8</NTEST_PARALLEL_JOBS>
    <BATCH_SYSTEM>slurm</BATCH_SYSTEM>
    <SUPPORTED_BY>e3sm</SUPPORTED_BY>
    <MAX_TASKS_PER_NODE>112</MAX_TASKS_PER_NODE>
    <MAX_MPITASKS_PER_NODE>56</MAX_MPITASKS_PER_NODE>
    <PROJECT_REQUIRED>FALSE</PROJECT_REQUIRED>
    <mpirun mpilib="openmpi">
      <executable>srun</executable>
      <arguments>
	<arg name="pmi_layer"> --mpi=pmi2</arg>
	<arg name="label"> --label</arg>
	<arg name="num_tasks"> -n {{ total_tasks }} -N {{ num_nodes }} --kill-on-bad-exit</arg>
	<arg name="thread_count">-c $SHELL{echo `./xmlquery --value MAX_TASKS_PER_NODE`/ {{ tasks_per_node }} |bc}</arg>
	<arg name="binding"> $SHELL{if [ `./xmlquery --value MAX_TASKS_PER_NODE` -ge `./xmlquery --value MAX_MPITASKS_PER_NODE` ]; then echo "--cpu_bind=cores"; else echo "--cpu_bind=threads";fi;} </arg>
	<arg name="placement">-m plane={{ tasks_per_node }}</arg>
      </arguments>
    </mpirun>

    <module_system type="module" allow_error="true">
      <init_path lang="python">/usr/share/lmod/lmod/init/env_modules_python.py</init_path>
      <init_path lang="sh">/usr/share/lmod/lmod/init/sh</init_path>
      <init_path lang="csh">/usr/share/lmod/lmod/init/csh</init_path>

      <cmd_path lang="python">/usr/share/lmod/lmod/libexec/lmod python</cmd_path>
      <cmd_path lang="sh">module</cmd_path>
      <cmd_path lang="csh">module</cmd_path>

      <modules>
	<command name="use">/opt/apps/spack/share/spack/modules/linux-centos7-zen2</command>
	<command name="use">/opt/apps/spack/share/spack/modules/linux-centos7-x86_64_v3</command>
	<command name="unload">gcc</command>
	<command name="unload">openmpi</command>
	<command name="unload">binutils</command>
	<command name="unload">netlib-lapack</command>
	<command name="unload">openblas</command>
	<command name="unload">hdf5</command>
	<command name="unload">netcdf-c</command>
	<command name="unload">parallel-netcdf</command>
      </modules>

      <modules compiler="gnu">
	<command name="load">gcc/12.2.0</command>
      </modules>

      <modules mpilib="openmpi">
	<command name="load">openmpi/4.1.4</command>
      </modules>

      <modules compiler="gnu">
	<command name="load">cmake</command>
	<command name="load">perl</command>
	<command name="load">perl-xml-libxml</command>
	<command name="load">netcdf-c</command>
	<command name="load">netcdf-cxx</command>
	<command name="load">netcdf-fortran</command>
	<command name="load">parallel-netcdf</command>
	<command name="load">hdf5</command>
	<command name="load">netlib-lapack</command>
	<command name="load">openblas</command>
      </modules>

    </module_system>
    <RUNDIR>$CIME_OUTPUT_ROOT/$CASE/run</RUNDIR>
    <EXEROOT>$CIME_OUTPUT_ROOT/$CASE/bld</EXEROOT>
    <TEST_TPUT_TOLERANCE>0.2</TEST_TPUT_TOLERANCE>
    <TEST_MEMLEAK_TOLERANCE>0.20</TEST_MEMLEAK_TOLERANCE>
    <environment_variables compiler="gnu">
      <env name="HDF5_ROOT">$SHELL{dirname $(dirname $(which h5diff))}</env>
      <env name="NETCDF_C_PATH">$SHELL{dirname $(dirname $(which nc-config))}</env>
      <env name="NETCDF_FORTRAN_PATH">$SHELL{dirname $(dirname $(which nf-config))}</env>
      <env name="PNETCDF_PATH">$SHELL{dirname $(dirname $(which pnetcdf-config))}</env>
      <env name="OPENBLAS_PATH">/opt/apps/spack/opt/spack/linux-centos7-zen2/gcc-12.2.0/openblas-0.3.21-z66r7lyxwkhsshgreexm4cedffp73scp</env>
      <env name="LAPACK_ROOT">/opt/apps/spack/opt/spack/linux-centos7-zen2/gcc-12.2.0/netlib-lapack-3.10.1-lkhddpuidlw2z74g5ui6eq5iattsfjxp</env>
      <env name="PERL5LIB">$ENV{PERL5LIB}:/opt/apps/spack/opt/spack/linux-centos7-zen2/gcc-12.2.0/perl-5.36.0-sly2pft2edg2p3iyijfyy6dzntusokno/lib/site_perl/5.36.0</env>
      <env name="HDF5_USE_FILE_LOCKING">FALSE</env>
    </environment_variables>

    <environment_variables BUILD_THREADED="TRUE">
      <env name="OMP_STACKSIZE">128M</env>
      <env name="OMP_PLACES">threads</env>
    </environment_variables>
  </machine>

  <machine MACH="gcp10">
    <DESC>Google Cloud cluster with c2-compute-60's gcp-e3sm10</DESC>
    <NODENAME_REGEX>gcp-e3sm10*</NODENAME_REGEX>
    <OS>LINUX</OS>
    <COMPILERS>gnu</COMPILERS>
    <MPILIBS>openmpi</MPILIBS>
    <CIME_OUTPUT_ROOT>/home/$USER/e3sm/scratch</CIME_OUTPUT_ROOT>
    <DIN_LOC_ROOT>/home/inputdata</DIN_LOC_ROOT>
    <DIN_LOC_ROOT_CLMFORC>/home/inputdata/atm/datm7</DIN_LOC_ROOT_CLMFORC>
    <DOUT_S_ROOT>$CIME_OUTPUT_ROOT/archive/$CASE</DOUT_S_ROOT>
    <BASELINE_ROOT>/home/baselines/$COMPILER</BASELINE_ROOT>
    <CCSM_CPRNC>/home/tools/cprnc/cprnc</CCSM_CPRNC>
    <GMAKE_J>16</GMAKE_J>
    <TESTS>e3sm_developer</TESTS>
    <NTEST_PARALLEL_JOBS>4</NTEST_PARALLEL_JOBS>
    <BATCH_SYSTEM>slurm</BATCH_SYSTEM>
    <SUPPORTED_BY>e3sm</SUPPORTED_BY>
    <MAX_TASKS_PER_NODE>60</MAX_TASKS_PER_NODE>
    <MAX_MPITASKS_PER_NODE>30</MAX_MPITASKS_PER_NODE>
    <PROJECT_REQUIRED>FALSE</PROJECT_REQUIRED>
    <mpirun mpilib="openmpi">
      <executable>srun</executable>
      <arguments>
	<arg name="pmi_layer"> --mpi=pmi2</arg>
	<arg name="label"> --label</arg>
	<arg name="num_tasks"> -n {{ total_tasks }} -N {{ num_nodes }} --kill-on-bad-exit</arg>
	<arg name="thread_count">-c $SHELL{echo `./xmlquery --value MAX_TASKS_PER_NODE`/ {{ tasks_per_node }} |bc}</arg>
	<arg name="binding"> $SHELL{if [ `./xmlquery --value MAX_TASKS_PER_NODE` -ge `./xmlquery --value MAX_MPITASKS_PER_NODE` ]; then echo "--cpu_bind=cores"; else echo "--cpu_bind=threads";fi;} </arg>
	<arg name="placement">-m plane={{ tasks_per_node }}</arg>
      </arguments>
    </mpirun>

    <module_system type="module">
      <init_path lang="python">/usr/share/lmod/lmod/init/env_modules_python.py</init_path>
      <init_path lang="sh">/usr/share/lmod/lmod/init/sh</init_path>
      <init_path lang="csh">/usr/share/lmod/lmod/init/csh</init_path>

      <cmd_path lang="python">/usr/share/lmod/lmod/libexec/lmod python</cmd_path>
      <cmd_path lang="sh">module</cmd_path>
      <cmd_path lang="csh">module</cmd_path>

      <modules>
	<command name="use">/apps/spack/share/spack/modules/linux-centos7-cascadelake</command>
	<command name="unload">gcc</command>
	<command name="unload">openmpi</command>
      </modules>

      <modules compiler="gnu">
	<command name="load">gcc/12.2.0</command>
      </modules>

      <modules mpilib="openmpi">
	<command name="load">openmpi-gcc@12.2.0</command>
      </modules>

      <modules compiler="gnu">
	<command name="load">cmake</command>
	<command name="load">perl</command>
	<command name="load">perl-xml-libxml</command>
	<command name="load">netcdf-c-gcc@12.2.0</command>
	<command name="load">netcdf-cxx-gcc@12.2.0</command>
	<command name="load">netcdf-fortran-gcc@12.2.0</command>
	<command name="load">parallel-netcdf-gcc@12.2.0</command>
	<command name="load">hdf5-gcc@12.2.0</command>
	<command name="load">netlib-lapack-gcc@12.2.0</command>
	<command name="load">openblas-gcc@12.2.0</command>
      </modules>

    </module_system>
    <RUNDIR>$CIME_OUTPUT_ROOT/$CASE/run</RUNDIR>
    <EXEROOT>$CIME_OUTPUT_ROOT/$CASE/bld</EXEROOT>
    <TEST_TPUT_TOLERANCE>0.2</TEST_TPUT_TOLERANCE>
    <TEST_MEMLEAK_TOLERANCE>0.20</TEST_MEMLEAK_TOLERANCE>
    <environment_variables compiler="gnu">
      <env name="HDF5_ROOT">$SHELL{dirname $(dirname $(which h5diff))}</env>
      <env name="NETCDF_C_PATH">$SHELL{dirname $(dirname $(which nc-config))}</env>
      <env name="NETCDF_FORTRAN_PATH">$SHELL{dirname $(dirname $(which nf-config))}</env>
      <env name="PNETCDF_PATH">$SHELL{dirname $(dirname $(which pnetcdf-config))}</env>
      <env name="OPENBLAS_PATH">/apps/spack/opt/spack/linux-centos7-cascadelake/gcc-12.2.0/openblas-0.3.20-nxcsxdi56nj2gxyo65iyuaecp3cbd4xd</env>
      <env name="LAPACK_ROOT">/apps/spack/opt/spack/linux-centos7-cascadelake/gcc-12.2.0/netlib-lapack-3.10.1-xjw3q4abrpdihbyvx72em7l4wrzxm3zp</env>
      <env name="HDF5_USE_FILE_LOCKING">FALSE</env>
    </environment_variables>

    <environment_variables BUILD_THREADED="TRUE">
      <env name="OMP_STACKSIZE">128M</env>
      <env name="OMP_PLACES">threads</env>
    </environment_variables>
  </machine>

  <machine MACH="fugaku">
    <DESC>RIKEN-CCS Fugaku: Fujitsu A64FX 48 cores/node.</DESC>
    <NODENAME_REGEX>fn01sv.*</NODENAME_REGEX>
    <OS>LINUX</OS>
    <COMPILERS>gnu,fj</COMPILERS>
    <MPILIBS>fujitsu</MPILIBS>
    <PROJECT>hp210190</PROJECT>
    <SAVE_TIMING_DIR>/data/hp210190/</SAVE_TIMING_DIR>
    <SAVE_TIMING_DIR_PROJECTS>.*</SAVE_TIMING_DIR_PROJECTS>
    <CIME_OUTPUT_ROOT>/data/hp210190/$USER/scratch</CIME_OUTPUT_ROOT>
    <DIN_LOC_ROOT>/data/hp210190/inputdata</DIN_LOC_ROOT>
    <DIN_LOC_ROOT_CLMFORC>/data/hp210190/inputdata/atm/datm7</DIN_LOC_ROOT_CLMFORC>
    <DOUT_S_ROOT>/data/hp210190/$USER/scratch/archive/$CASE</DOUT_S_ROOT>
    <BASELINE_ROOT>/data/hp210190/baselines/$COMPILER</BASELINE_ROOT>
    <CCSM_CPRNC>/data/hp210190/tools/cprnc/cprnc</CCSM_CPRNC>
    <GMAKE_J>8</GMAKE_J>
    <TESTS>e3sm_integration</TESTS>
    <NTEST_PARALLEL_JOBS>4</NTEST_PARALLEL_JOBS>
    <BATCH_SYSTEM>moab</BATCH_SYSTEM>
    <SUPPORTED_BY>E3SM</SUPPORTED_BY>
    <MAX_TASKS_PER_NODE>48</MAX_TASKS_PER_NODE>
    <MAX_MPITASKS_PER_NODE>48</MAX_MPITASKS_PER_NODE>
    <PROJECT_REQUIRED>FALSE</PROJECT_REQUIRED>
    <mpirun mpilib="default">
      <executable>mpirun</executable>
      <arguments>
        <arg name="num_tasks">-n {{ total_tasks }} -std e3sm.log.$LID </arg>
      </arguments>
    </mpirun>
    <module_system type="soft">
      <init_path lang="sh">/vol0003/hp210190/data/soft/spack-v0.17.0/share/spack/setup-env.sh</init_path>
      <init_path lang="csh">/vol0003/hp210190/data/soft/spack-v0.17.0/share/spack/setup-env.csh</init_path>
      <cmd_path lang="csh">spack</cmd_path>
      <cmd_path lang="sh">spack</cmd_path>
      <modules compiler="gnu">
        <command name="unload">--all</command>
        <command name="load">gcc @11.2.0%gcc@8.4.1  arch=linux-rhel8-a64fx</command>
        <command name="load">fujitsu-mpi @head%gcc@11.2.0  arch=linux-rhel8-a64fx</command>
        <command name="find">--loaded;ln -sf /lib64/libhwloc.so.15 /tmp/libhwloc.so.5</command>
      </modules>
      <modules compiler="fj">
        <command name="unload">--all</command>
        <command name="load">netcdf-c       @4.8.1 %fj@4.7.0 arch=linux-rhel8-a64fx</command>
        <command name="load">netcdf-cxx     @4.2   %fj@4.7.0 arch=linux-rhel8-a64fx</command>
        <command name="load">netcdf-fortran @4.5.3 %fj@4.7.0 arch=linux-rhel8-a64fx</command>
        <command name="load">parallel-netcdf@1.12.2%fj@4.7.0 arch=linux-rhel8-a64fx</command>
        <command name="load">netlib-lapack  @3.9.1 %fj@4.7.0 arch=linux-rhel8-a64fx</command>
        <command name="find">--loaded</command>
      </modules>
    </module_system>
    <RUNDIR>$CIME_OUTPUT_ROOT/$CASE/run</RUNDIR>
    <EXEROOT>$CIME_OUTPUT_ROOT/$CASE/bld</EXEROOT>
    <TEST_TPUT_TOLERANCE>0.1</TEST_TPUT_TOLERANCE>
    <MAX_GB_OLD_TEST_DATA>1000</MAX_GB_OLD_TEST_DATA>
    <environment_variables>
      <env name="PERL5LIB">/data/hp210190/soft/perl5/lib/perl5:/home/hp210190/u02380/perl5/lib/perl5</env>
      <env name="OMPI_MCA_plm_ple_numanode_assign_policy">share_band</env>
    </environment_variables>
    <environment_variables compiler="gnu">
      <env name="NETCDF_PATH">/data/hp210190/soft/netcdf/4.4.1c-4.2cxx-4.4.4f/gcc8.3.1</env>
      <env name="LAPACK_PATH">/data/hp210190/soft/spack-v0.16/opt/spack/linux-rhel8-a64fx/gcc-8.3.1/netlib-lapack-3.8.0-jhmofiqoky6ajxmda5caawfhqnrirmm5</env>
      <env name="LD_LIBRARY_PATH">/tmp:/data/hp210190/soft/spack-v0.16/opt/spack/linux-rhel8-a64fx/gcc-8.3.1/netlib-lapack-3.8.0-jhmofiqoky6ajxmda5caawfhqnrirmm5/lib64:$ENV{LD_LIBRARY_PATH}</env>
    </environment_variables>
    <environment_variables compiler="fj">
      <env name="NETCDF_C_PATH">$SHELL{dirname $(dirname $(which nc-config))}</env>
      <env name="NETCDF_FORTRAN_PATH">$SHELL{dirname $(dirname $(which nf-config))}</env>
      <env name="PNETCDF_PATH">$SHELL{dirname $(dirname $(which pnetcdf_version))}</env>
    </environment_variables>
    <environment_variables BUILD_THREADED="TRUE">
      <env name="OMP_STACKSIZE">128M</env>
    </environment_variables>
    <environment_variables BUILD_THREADED="TRUE" compiler="gnu">
      <env name="OMP_PLACES">cores</env>
    </environment_variables>
  </machine>

  <machine MACH="onyx">
    <DESC>ERDC XC40, os is CNL, 44 pes/node, batch system is PBS</DESC>
    <NODENAME_REGEX>onyx</NODENAME_REGEX>
    <OS>CNL</OS>
    <COMPILERS>intel</COMPILERS>
    <MPILIBS>mpich</MPILIBS>
    <CHARGE_ACCOUNT>NPSCA07935242</CHARGE_ACCOUNT>
    <SAVE_TIMING_DIR>/p/app/unsupported/RASM/acme</SAVE_TIMING_DIR>
    <SAVE_TIMING_DIR_PROJECTS>.*</SAVE_TIMING_DIR_PROJECTS>
    <CIME_OUTPUT_ROOT>$ENV{WORKDIR}</CIME_OUTPUT_ROOT>
    <DIN_LOC_ROOT>/p/app/unsupported/RASM/acme/inputdata</DIN_LOC_ROOT>
    <DIN_LOC_ROOT_CLMFORC>/p/app/unsupported/RASM/acme/inputdata/atm/datm7</DIN_LOC_ROOT_CLMFORC>
    <DOUT_S_ROOT>$CIME_OUTPUT_ROOT/archive/$CASE</DOUT_S_ROOT>
    <BASELINE_ROOT>/p/app/unsupported/RASM/acme/baselines/$COMPILER</BASELINE_ROOT>
    <CCSM_CPRNC>/p/app/unsupported/RASM/tools/cprnc/cprnc</CCSM_CPRNC>
    <GMAKE_J>8</GMAKE_J>
    <TESTS>e3sm_developer</TESTS>
    <BATCH_SYSTEM>pbs</BATCH_SYSTEM>
    <SUPPORTED_BY>rasm</SUPPORTED_BY>
    <MAX_TASKS_PER_NODE>44</MAX_TASKS_PER_NODE>
    <MAX_MPITASKS_PER_NODE>44</MAX_MPITASKS_PER_NODE>
    <mpirun mpilib="default">
      <executable>aprun</executable>
      <arguments>
        <arg name="num_tasks">-n {{ total_tasks }}</arg>
        <arg name="tasks_per_node">-N $SHELL{if [ `./xmlquery --value MAX_MPITASKS_PER_NODE` -gt `./xmlquery --value TOTAL_TASKS` ];then echo `./xmlquery --value TOTAL_TASKS`;else echo `./xmlquery --value MAX_MPITASKS_PER_NODE`;fi;}</arg>
        <arg name="hyperthreading">--cc depth -d $SHELL{echo `./xmlquery --value MAX_TASKS_PER_NODE`/`./xmlquery --value MAX_MPITASKS_PER_NODE`|bc} -j $SHELL{if [ 64 -ge `./xmlquery --value MAX_TASKS_PER_NODE` ];then echo 1;else echo `./xmlquery --value MAX_TASKS_PER_NODE`/64|bc;fi;}</arg>
      </arguments>
    </mpirun>
    <module_system type="module">
      <init_path lang="perl">/opt/modules/default/init/perl.pm</init_path>
      <init_path lang="python">/opt/modules/default/init/python.py</init_path>
      <init_path lang="sh">/opt/modules/default/init/sh</init_path>
      <init_path lang="csh">/opt/modules/default/init/csh</init_path>
      <cmd_path lang="perl">/opt/modules/default/bin/modulecmd perl</cmd_path>
      <cmd_path lang="python">/opt/modules/default/bin/modulecmd python</cmd_path>
      <cmd_path lang="sh">module</cmd_path>
      <cmd_path lang="csh">module</cmd_path>
      <modules>
        <command name="rm">PrgEnv-intel</command>
        <command name="rm">PrgEnv-cray</command>
        <command name="rm">PrgEnv-gnu</command>
        <command name="rm">PrgEnv-pgi</command>
        <command name="rm">intel</command>
        <command name="rm">cce</command>
        <command name="rm">gcc</command>
        <command name="rm">cray-parallel-netcdf</command>
        <command name="rm">cray-parallel-hdf5</command>
        <command name="rm">pmi</command>
        <command name="rm">cray-libsci</command>
        <command name="rm">cray-mpich2</command>
        <command name="rm">cray-mpich</command>
        <command name="rm">cray-netcdf</command>
        <command name="rm">cray-hdf5</command>
        <command name="rm">cray-netcdf-hdf5parallel</command>
        <command name="rm">craype-mic-knl</command>
        <command name="rm">craype-sandybridge</command>
        <command name="rm">craype-ivybridge</command>
        <command name="rm">craype</command>
        <command name="rm">papi</command>
        <command name="rm">cray-petsc</command>
        <command name="rm">cray-libsci</command>
        <command name="rm">esmf</command>
        <command name="rm">craype</command>
      </modules>

      <modules compiler="intel">
        <command name="load">PrgEnv-intel/6.0.9</command>
        <command name="rm">intel</command>
        <command name="load">intel/19.1.3.304</command>
        <command name="rm">cray-mpich</command>
        <command name="load">cray-mpich/7.7.16</command>
        <command name="rm">cray-hdf5</command>
        <command name="rm">cray-hdf5-parallel</command>
        <command name="rm">cray-netcdf-hdf5parallel</command>
        <command name="rm">cray-parallel-netcdf</command>
        <command name="rm">netcdf</command>
        <command name="load">cray-netcdf/4.7.4.0</command>
        <command name="load">cray-hdf5/1.12.0.0</command>
        <command name="load">cray-parallel-netcdf/1.12.1.0</command>
        <command name="rm">cray-libsci</command>
        <command name="load">cmake/intel-19.1.3.304/3.21.0</command>
        <command name="load">cray-libsci/20.09.1</command>
      </modules>
    </module_system>
    <RUNDIR>$CIME_OUTPUT_ROOT/$CASE/run</RUNDIR>
    <EXEROOT>$CIME_OUTPUT_ROOT/$CASE/bld</EXEROOT>
    <TEST_TPUT_TOLERANCE>0.1</TEST_TPUT_TOLERANCE>
    <environment_variables>
      <env name="MPICH_ENV_DISPLAY">1</env>
      <env name="MPICH_VERSION_DISPLAY">1</env>
      <env name="NETCDF_DIR">/opt/cray/pe/netcdf/4.7.4.0/intel/19.1</env>
      <!--env name="MPICH_CPUMASK_DISPLAY">1</env-->

      <env name="OMP_STACKSIZE">64M</env>
      <env name="OMP_PROC_BIND">spread</env>
      <env name="OMP_PLACES">threads</env>

      <!--env name="HDF5_DISABLE_VERSION_CHECK">2</env-->
      <env name="HDF5_USE_FILE_LOCKING">FALSE</env>
      <env name="NETCDF_PATH">$ENV{NETCDF_DIR}</env>
    </environment_variables>
    <environment_variables compiler="intel">
      <env name="FORT_BUFFERED">yes</env>
    </environment_variables>
    <environment_variables compiler="intel18">
      <env name="FORT_BUFFERED">yes</env>
    </environment_variables>
  </machine>

  <machine MACH="narwhal">
    <DESC>NavyDSRC Cray EX, os is CNL, 128 pes/node, batch system is PBS</DESC>
    <NODENAME_REGEX>narwhal</NODENAME_REGEX>
    <OS>CNL</OS>
    <COMPILERS>intel</COMPILERS>
    <MPILIBS>mpich</MPILIBS>
    <PROJECT>NPSCA07935242</PROJECT>
    <SAVE_TIMING_DIR>/p/work1/projects/RASM/acme</SAVE_TIMING_DIR>
    <SAVE_TIMING_DIR_PROJECTS>.*</SAVE_TIMING_DIR_PROJECTS>
    <CIME_OUTPUT_ROOT>$ENV{WORKDIR}</CIME_OUTPUT_ROOT>
    <DIN_LOC_ROOT>/p/work1/projects/RASM/acme/inputdata</DIN_LOC_ROOT>
    <DIN_LOC_ROOT_CLMFORC>/p/work1/projects/RASM/acme/inputdata/atm/datm7</DIN_LOC_ROOT_CLMFORC>
    <DOUT_S_ROOT>$CIME_OUTPUT_ROOT/archive/$CASE</DOUT_S_ROOT>
    <BASELINE_ROOT>/p/work1/projects/RASM/acme/baselines/$COMPILER</BASELINE_ROOT>
    <CCSM_CPRNC>/p/work1/projects/RASM/tools/cprnc/cprnc</CCSM_CPRNC>
    <GMAKE_J>8</GMAKE_J>
    <TESTS>e3sm_developer</TESTS>
    <BATCH_SYSTEM>pbs</BATCH_SYSTEM>
    <SUPPORTED_BY>e3sm</SUPPORTED_BY>
    <MAX_TASKS_PER_NODE>128</MAX_TASKS_PER_NODE>
    <MAX_MPITASKS_PER_NODE>128</MAX_MPITASKS_PER_NODE>
    <PROJECT_REQUIRED>TRUE</PROJECT_REQUIRED>
    <mpirun mpilib="default">
      <executable>aprun</executable>
      <arguments>
        <arg name="num_tasks">-n {{ total_tasks }}</arg>
        <arg name="tasks_per_node">-N $SHELL{if [ `./xmlquery --value MAX_MPITASKS_PER_NODE` -gt `./xmlquery --value TOTAL_TASKS` ];then echo `./xmlquery --value TOTAL_TASKS`;else echo `./xmlquery --value MAX_MPITASKS_PER_NODE`;fi;}</arg>
        <arg name="hyperthreading">--cc depth -d $SHELL{echo `./xmlquery --value MAX_TASKS_PER_NODE`/`./xmlquery --value MAX_MPITASKS_PER_NODE`|bc} -j $SHELL{if [ 64 -ge `./xmlquery --value MAX_TASKS_PER_NODE` ];then echo 1;else echo `./xmlquery --value MAX_TASKS_PER_NODE`/64|bc;fi;}</arg>
      </arguments>
    </mpirun>
    <module_system type="module">
      <init_path lang="perl">/opt/cray/pe/modules/3.2.11.5/init/perl.pm</init_path>
      <init_path lang="python">/opt/cray/pe/modules/3.2.11.5/init/python.py</init_path>
      <init_path lang="sh">/opt/cray/pe/modules/3.2.11.5/init/sh</init_path>
      <init_path lang="csh">/opt/cray/pe/modules/3.2.11.5/init/csh</init_path>
      <cmd_path lang="perl">/opt/cray/pe/modules/3.2.11.5/bin/modulecmd perl</cmd_path>
      <cmd_path lang="python">/opt/cray/pe/modules/3.2.11.5/bin/modulecmd python</cmd_path>
      <cmd_path lang="sh">module</cmd_path>
      <cmd_path lang="csh">module</cmd_path>
      <modules>
        <command name="rm">PrgEnv-intel</command>
        <command name="rm">PrgEnv-cray</command>
        <command name="rm">PrgEnv-gnu</command>
        <command name="rm">PrgEnv-nvidia</command>
        <command name="rm">PrgEnv-aocc</command>
        <command name="rm">intel</command>
        <command name="rm">cray-mpich</command>
        <command name="rm">cray-hdf5</command>
        <command name="rm">cray-hdf5-parallel</command>
        <command name="rm">cray-netcdf</command>
        <command name="rm">cray-netcdf-hdf5parallel</command>
        <command name="rm">cray-parallel-netcdf</command>
      </modules>

      <modules compiler="intel">
        <command name="load">PrgEnv-intel/8.0.0</command>
        <command name="rm">intel</command>
        <command name="rm">intel-classic</command>
        <command name="load">intel-classic/2021.3.0</command>
        <command name="rm">cray-mpich</command>
        <command name="load">cray-mpich/8.1.14</command>
        <command name="load">cray-netcdf/4.7.4.7</command>
        <command name="load">cray-hdf5/1.12.0.7</command>
        <command name="load">cray-parallel-netcdf/1.12.1.7</command>
        <command name="rm">cray-libsci</command>
        <command name="load">cray-libsci/21.08.1.2</command>
      </modules>
    </module_system>
    <RUNDIR>$CIME_OUTPUT_ROOT/$CASE/run</RUNDIR>
    <EXEROOT>$CIME_OUTPUT_ROOT/$CASE/bld</EXEROOT>
    <TEST_TPUT_TOLERANCE>0.1</TEST_TPUT_TOLERANCE>
    <environment_variables>
      <env name="MPICH_ENV_DISPLAY">1</env>
      <env name="MPICH_VERSION_DISPLAY">1</env>
      <!--env name="NETCDF_DIR">/opt/cray/pe/netcdf/4.7.4.0/intel/19.1</env-->
      <!--env name="MPICH_CPUMASK_DISPLAY">1</env-->

      <env name="OMP_STACKSIZE">64M</env>
      <env name="OMP_PROC_BIND">spread</env>
      <env name="OMP_PLACES">threads</env>

      <!--env name="HDF5_DISABLE_VERSION_CHECK">2</env-->
      <env name="HDF5_USE_FILE_LOCKING">FALSE</env>
    </environment_variables>
    <environment_variables compiler="intel">
      <env name="FORT_BUFFERED">yes</env>
    </environment_variables>
    <environment_variables compiler="intel18">
      <env name="FORT_BUFFERED">yes</env>
    </environment_variables>
  </machine>

  <machine MACH="warhawk">
    <DESC>AFRL Cray EX, os is CNL, 128 pes/node, batch system is PBS</DESC>
    <NODENAME_REGEX>warhawk</NODENAME_REGEX>
    <OS>CNL</OS>
    <COMPILERS>intel</COMPILERS>
    <MPILIBS>mpich</MPILIBS>
    <CHARGE_ACCOUNT>NPSCA07935242</CHARGE_ACCOUNT>
    <SAVE_TIMING_DIR>/p/work1/projects/RASM/acme</SAVE_TIMING_DIR>
    <SAVE_TIMING_DIR_PROJECTS>.*</SAVE_TIMING_DIR_PROJECTS>
    <CIME_OUTPUT_ROOT>$ENV{WORKDIR}</CIME_OUTPUT_ROOT>
    <DIN_LOC_ROOT>/p/work1/projects/RASM/acme/inputdata</DIN_LOC_ROOT>
    <DIN_LOC_ROOT_CLMFORC>/p/work1/projects/RASM/acme/inputdata/atm/datm7</DIN_LOC_ROOT_CLMFORC>
    <DOUT_S_ROOT>$CIME_OUTPUT_ROOT/archive/$CASE</DOUT_S_ROOT>
    <BASELINE_ROOT>/p/work1/projects/RASM/acme/baselines/$COMPILER</BASELINE_ROOT>
    <CCSM_CPRNC>/p/work1/projects/RASM/tools/cprnc/cprnc</CCSM_CPRNC>
    <GMAKE_J>8</GMAKE_J>
    <TESTS>e3sm_developer</TESTS>
    <BATCH_SYSTEM>pbs</BATCH_SYSTEM>
    <SUPPORTED_BY>rasm</SUPPORTED_BY>
    <MAX_TASKS_PER_NODE>128</MAX_TASKS_PER_NODE>
    <MAX_MPITASKS_PER_NODE>128</MAX_MPITASKS_PER_NODE>
    <mpirun mpilib="default">
      <executable>aprun</executable>
      <arguments>
        <arg name="num_tasks">-n {{ total_tasks }}</arg>
        <arg name="tasks_per_node">-N $SHELL{if [ `./xmlquery --value MAX_MPITASKS_PER_NODE` -gt `./xmlquery --value TOTAL_TASKS` ];then echo `./xmlquery --value TOTAL_TASKS`;else echo `./xmlquery --value MAX_MPITASKS_PER_NODE`;fi;}</arg>
        <arg name="hyperthreading">--cc depth -d $SHELL{echo `./xmlquery --value MAX_TASKS_PER_NODE`/`./xmlquery --value MAX_MPITASKS_PER_NODE`|bc} -j $SHELL{if [ 64 -ge `./xmlquery --value MAX_TASKS_PER_NODE` ];then echo 1;else echo `./xmlquery --value MAX_TASKS_PER_NODE`/64|bc;fi;}</arg>
      </arguments>
    </mpirun>
    <module_system type="module">
      <init_path lang="perl">/p/app/Modules/4.7.1/init/perl.pm</init_path>
      <init_path lang="python">/p/app/Modules/4.7.1/init/python.py</init_path>
      <init_path lang="sh">/p/app/Modules/4.7.1/init/sh</init_path>
      <init_path lang="csh">/p/app/Modules/4.7.1/init/csh</init_path>
      <cmd_path lang="perl">/p/app/Modules/4.7.1/bin/modulecmd perl</cmd_path>
      <cmd_path lang="python">/p/app/Modules/4.7.1/bin/modulecmd python</cmd_path>
      <cmd_path lang="sh">module</cmd_path>
      <cmd_path lang="csh">module</cmd_path>
      <modules>
        <command name="rm">PrgEnv-intel</command>
        <command name="rm">PrgEnv-cray</command>
        <command name="rm">PrgEnv-gnu</command>
        <command name="rm">PrgEnv-nvidia</command>
        <command name="rm">craype-x86-rome</command>
        <command name="rm">craype-network-ofi</command>
        <command name="rm">cray-dsmml</command>
        <command name="rm">perftools-base</command>
        <command name="rm">cray-libsci</command>
        <command name="rm">cce</command>
        <command name="rm">intel</command>
        <command name="rm">gcc</command>
        <command name="rm">cray-mpich</command>
        <command name="rm">cray-hdf5</command>
        <command name="rm">cray-hdf5-parallel</command>
        <command name="rm">cray-netcdf</command>
        <command name="rm">cray-netcdf-hdf5parallel</command>
        <command name="rm">cray-parallel-netcdf</command>
      </modules>

      <modules compiler="intel">
        <command name="load">PrgEnv-intel/8.0.0</command>
        <command name="rm">intel</command>
        <command name="load">intel-classic/2021.3.0</command>
        <command name="rm">cray-mpich</command>
        <command name="load">cray-mpich/8.1.9</command>
        <command name="load">cray-pals/1.0.17</command>
        <command name="load">cray-netcdf/4.7.4.4</command>
        <command name="load">cray-hdf5/1.12.0.4</command>
        <command name="load">cray-parallel-netcdf/1.12.1.4</command>
        <command name="rm">cray-libsci</command>
        <command name="load">cmake/3.21.4</command>
        <command name="load">cray-libsci/21.08.1.2</command>
      </modules>
    </module_system>
    <RUNDIR>$CIME_OUTPUT_ROOT/$CASE/run</RUNDIR>
    <EXEROOT>$CIME_OUTPUT_ROOT/$CASE/bld</EXEROOT>
    <TEST_TPUT_TOLERANCE>0.1</TEST_TPUT_TOLERANCE>
    <environment_variables>
      <env name="MPICH_ENV_DISPLAY">1</env>
      <env name="MPICH_VERSION_DISPLAY">1</env>
      <!--env name="NETCDF_DIR">/opt/cray/pe/netcdf/4.7.4.0/intel/19.1</env-->
      <!--env name="MPICH_CPUMASK_DISPLAY">1</env-->

      <env name="OMP_STACKSIZE">64M</env>
      <env name="OMP_PROC_BIND">spread</env>
      <env name="OMP_PLACES">threads</env>

      <!--env name="HDF5_DISABLE_VERSION_CHECK">2</env-->
      <env name="HDF5_USE_FILE_LOCKING">FALSE</env>
    </environment_variables>
    <environment_variables compiler="intel">
      <env name="FORT_BUFFERED">yes</env>
    </environment_variables>
    <environment_variables compiler="intel18">
      <env name="FORT_BUFFERED">yes</env>
    </environment_variables>
  </machine>

  <machine MACH="docker-scream">
    <DESC>Docker</DESC>
    <NODENAME_REGEX>docker</NODENAME_REGEX>
    <OS>LINUX</OS>
    <PROXY />
    <COMPILERS>gnu,gnuX</COMPILERS>
    <MPILIBS>openmpi</MPILIBS>
    <PROJECT>CIME</PROJECT>
    <SAVE_TIMING_DIR>/storage/timings</SAVE_TIMING_DIR>
    <SAVE_TIMING_DIR_PROJECTS>CIME</SAVE_TIMING_DIR_PROJECTS>
    <CIME_OUTPUT_ROOT>/storage/cases</CIME_OUTPUT_ROOT>
    <DIN_LOC_ROOT>/storage/inputdata</DIN_LOC_ROOT>
    <DIN_LOC_ROOT_CLMFORC>/storage/inputdata-clmforc</DIN_LOC_ROOT_CLMFORC>
    <DOUT_S_ROOT>/storage/archive/$CASE</DOUT_S_ROOT>
    <BASELINE_ROOT>/storage/baselines/$COMPILER</BASELINE_ROOT>
    <CCSM_CPRNC>/storage/tools/cprnc</CCSM_CPRNC>
    <GMAKE>make</GMAKE>
    <GMAKE_J>8</GMAKE_J>
    <TESTS>e3sm_developer</TESTS>
    <BATCH_SYSTEM>none</BATCH_SYSTEM>
    <SUPPORTED_BY>scream</SUPPORTED_BY>
    <MAX_TASKS_PER_NODE>8</MAX_TASKS_PER_NODE>
    <MAX_MPITASKS_PER_NODE>8</MAX_MPITASKS_PER_NODE>
    <mpirun mpilib="openmpi">
      <executable>mpiexec</executable>
      <arguments>
        <arg name="ntasks">-n {{ total_tasks }}</arg>
        <arg name="oversubscribe">--oversubscribe</arg>
      </arguments>
    </mpirun>
    <module_system type="none" />
    <RUNDIR>$CASEROOT/run</RUNDIR>
    <EXEROOT>$CASEROOT/bld</EXEROOT>
    <environment_variables>
      <env name="OMPI_ALLOW_RUN_AS_ROOT">1</env>
      <env name="OMPI_ALLOW_RUN_AS_ROOT_CONFIRM">1</env>
      <env name="NETCDF_PATH">/opt/conda</env>
      <env name="PNETCDF_PATH">/opt/conda</env>
    </environment_variables>
  </machine>

  <default_run_suffix>
    <default_run_exe>${EXEROOT}/e3sm.exe </default_run_exe>
    <default_run_misc_suffix> &gt;&gt; e3sm.log.$LID 2&gt;&amp;1 </default_run_misc_suffix>
  </default_run_suffix>

</config_machines><|MERGE_RESOLUTION|>--- conflicted
+++ resolved
@@ -396,12 +396,7 @@
       <modules compiler="nvidiagpu">
         <command name="load">cudatoolkit/12.2</command>
         <command name="load">craype-accel-nvidia80</command>
-<<<<<<< HEAD
-        <command name="load">gcc-mixed/11.2.0</command>
-        <command name="load">cudnn/8.9.1_cuda11</command>
-=======
         <command name="load">gcc-native-mixed/12.3</command>
->>>>>>> 17dda187
       </modules>
 
       <modules compiler="gnu">
@@ -724,18 +719,7 @@
       </modules>
 
       <modules>
-<<<<<<< HEAD
-        <command name="load">cray-libsci/23.02.1.1</command>
-        <command name="load">craype/2.7.20</command>
-        <command name="load">cray-mpich/8.1.25</command>
-        <command name="load">cray-hdf5-parallel/1.12.2.3</command>
-        <command name="load">cray-netcdf-hdf5parallel/4.9.0.3</command>
-        <command name="load">cray-parallel-netcdf/1.12.3.3</command>
-        <command name="load">cudnn</command>
-        <!--command name="load">cray-libsci/23.12.5</command>
-=======
         <command name="load">cray-libsci/23.12.5</command>
->>>>>>> 17dda187
         <command name="load">craype/2.7.30</command>
         <command name="load">cray-mpich/8.1.28</command>
         <command name="load">cray-hdf5-parallel/1.12.2.9</command>
