--- conflicted
+++ resolved
@@ -727,7 +727,6 @@
   SHOC_NO_SCALAR(SHOCSecondMomentUbycondData, 1);
 };
 
-<<<<<<< HEAD
 struct SHOCPblintdCldCheckData : public PhysicsTestData {
   // inputs
   Real *zi, *cldn;
@@ -744,11 +743,9 @@
 //
 // Glue functions to call fortran from from C++ with the Data struct
 //
-=======
 struct SHOCPblintdInitPotData : public PhysicsTestData {
   // inputs
   Real *thl, *ql, *q;
->>>>>>> 94b3e04a
 
   // outputs
   Real *thv;
@@ -812,11 +809,8 @@
 void shoc_assumed_pdf_compute_liquid_water_flux     (SHOCPDFcompliqfluxData &d);
 void shoc_assumed_pdf_compute_buoyancy_flux         (SHOCPDFcompbuoyfluxData &d);
 void shoc_diag_second_moments_ubycond               (SHOCSecondMomentUbycondData& d);
-<<<<<<< HEAD
 void shoc_pblintd_cldcheck                          (SHOCPblintdCldCheckData& d);
-=======
 void shoc_pblintd_init_pot                          (SHOCPblintdInitPotData &d);
->>>>>>> 94b3e04a
 
 extern "C" { // _f function decls
 
@@ -831,15 +825,12 @@
                           Real* wqw, Real* qwthl, Real* uw, Real* vw, Real* wtke);
 void update_host_dse_f(Int shcol, Int nlev, Real* thlm, Real* shoc_ql, Real* exner, Real* zt_grid,
                        Real* phis, Real* host_dse);
-<<<<<<< HEAD
 void shoc_pblintd_cldcheck_f(Int shcol, Int nlev, Int nlevi, Real* zi, Real* cldn, Real* pblh);
-=======
 void shoc_pblintd_init_pot_f(Int shcol, Int nlev, Real* thl, Real* ql, Real* q, Real* thv);
 void compute_shoc_mix_shoc_length_f(Int nlev, Int shcol, Real* tke, Real* brunt,
                                     Real* tscale, Real* zt_grid, Real* l_inf, Real* shoc_mix);
 void check_tke_f(Int shcol, Int nlev, Real* tke);
 void linear_interp_f(Real* x1, Real* x2, Real* y1, Real* y2, Int km1, Int km2, Int ncol, Real minthresh);
->>>>>>> 94b3e04a
 
 } // end _f function decls
 
