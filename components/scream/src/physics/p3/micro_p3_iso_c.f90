--- conflicted
+++ resolved
@@ -159,7 +159,7 @@
 
   subroutine micro_p3_utils_init_c(Cpair, Rair, RH2O, RhoH2O, &
                  MWH2O, MWdry, gravit, LatVap, LatIce,        &
-                 CpLiq, Tmelt, Pi, iulog_in, masterproc) bind(C)
+                 CpLiq, Tmelt, Pi, iulog_in, proc) bind(C)
 
     use micro_p3_utils, only: micro_p3_utils_init
     real(kind=c_real), value, intent(in) :: Cpair
@@ -742,7 +742,6 @@
                         log_predictNc, qinuc, ninuc)
  end subroutine ice_nucleation_c
 
-<<<<<<< HEAD
  subroutine ice_melting_c(rho,t,pres,rhofaci,f1pr05,f1pr14,xxlv,xlf,dv,sc,mu,kap,qv,qitot_incld,nitot_incld,qimlt,nimlt) bind(C)
     use micro_p3, only: ice_melting
 
@@ -753,7 +752,7 @@
     call ice_melting(rho,t,pres,rhofaci,f1pr05,f1pr14,xxlv,xlf,dv,sc,mu,kap,qv,qitot_incld,nitot_incld,qimlt,nimlt)
     
   end subroutine ice_melting_c
-=======
+  
  subroutine ice_cldliq_wet_growth_c(rho, temp, pres, rhofaci, f1pr05, &
                                     f1pr14, xxlv, xlf, dv, kap, mu, sc, qv, qc_incld,  &
                                     qitot_incld, nitot_incld, qr_incld, &
@@ -771,6 +770,5 @@
                               qitot_incld, nitot_incld, qr_incld, &
                               log_wetgrowth, qrcol, qccol, qwgrth, nrshdr, qcshd)
  end subroutine ice_cldliq_wet_growth_c
->>>>>>> 84d7afd7
 
 end module micro_p3_iso_c