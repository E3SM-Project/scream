#include <catch2/catch.hpp>

#include "control/atmosphere_driver.hpp"
#include "control/atmosphere_surface_coupling_importer.hpp"
#include "control/atmosphere_surface_coupling_exporter.hpp"
#include "diagnostics/register_diagnostics.hpp"
#include "share/grid/mesh_free_grids_manager.hpp"
#include "share/field/field_manager.hpp"
#include "share/atm_process/atmosphere_process.hpp"
#include "share/scream_types.hpp"
#include "share/util/scream_setup_random_test.hpp"

#include "ekat/ekat_parse_yaml_file.hpp"
#include <ekat/util/ekat_test_utils.hpp>

#include <iomanip>

namespace scream {

using vos_type = std::vector<std::string>;
using vor_type = std::vector<Real>;
constexpr Real test_tol = std::numeric_limits<Real>::epsilon()*1e4;
constexpr Real FillValue = -99999.0;

// Test function for prescribed values
Real test_func(const int col, const int t) {
  return (col + 1 + t);
}

// Wrapper for output manager that also extracts the list of files
class OutputManager4Test : public scream::OutputManager
{
public:
  OutputManager4Test() = default;

  void runme(const util::TimeStamp& ts) {
    run(ts);
    update_file_list();
  }

  std::vector<std::string> get_list_of_files() { return m_list_of_files; }
private:
  void update_file_list() {
    if (std::find(m_list_of_files.begin(),m_list_of_files.end(), m_output_file_specs.filename) == m_list_of_files.end()) {
      m_list_of_files.push_back(m_output_file_specs.filename);
    }
  }
  std::vector<std::string> m_list_of_files;
};

std::vector<std::string> create_from_file_test_data(const ekat::Comm& comm, const util::TimeStamp& t0, const int ncols )
{ 
  // Create a grids manager on the fly
  ekat::ParameterList gm_params;
  gm_params.set("grids_names",vos_type{"Point Grid"});
  auto& pl = gm_params.sublist("Point Grid");
  pl.set<std::string>("type","point_grid");
  pl.set("aliases",vos_type{"Physics"});
  pl.set("number_of_global_columns",ncols);
  pl.set("number_of_vertical_levels",1); // We don't care about levels for a surface only file
  auto gm = create_mesh_free_grids_manager(comm,gm_params);
  gm->build_grids();
  // Create a fields manager on the fly with the appropriate fields and grid.
  using namespace ekat::units;
  using namespace ShortFieldTagsNames;
  const auto grid = gm->get_grid("Physics");
  const int nlcols = grid->get_num_local_dofs();
  const auto dofs_gids = grid->get_dofs_gids().get_view<const int*,Host>();
  std::vector<std::string> fnames = {"lwdn"};
  FieldLayout layout({COL},{nlcols});
  auto fm = std::make_shared<FieldManager>(grid);
  fm->registration_begins();
  fm->registration_ends();
  auto nondim = Units::nondimensional();
  for (auto name : fnames) {
    FieldIdentifier fid(name,layout,nondim,grid->name());
    Field f(fid);
    f.allocate_view();
    // Initialize data
    auto f_view_h = f.get_view<Real*,Host>();
    for (int ii=0; ii<nlcols; ii++) {
      f_view_h(ii) = test_func(ii,0);
    }
    f.sync_to_dev();
    // Update timestamp
    f.get_header().get_tracking().update_time_stamp(t0);
    fm->add_field(f);
  }

  // Create output manager to handle the data
  scorpio::eam_init_pio_subsystem(comm);
  ekat::ParameterList om_pl;
  om_pl.set("MPI Ranks in Filename",true);
  om_pl.set("filename_prefix",std::string("surface_coupling_forcing"));
  om_pl.set("Field Names",fnames);
  om_pl.set("Averaging Type", std::string("INSTANT"));
  om_pl.set("Max Snapshots Per File",2);
  om_pl.set("fill_value",FillValue);
  auto& ctrl_pl = om_pl.sublist("output_control");
  ctrl_pl.set("frequency_units",std::string("nsteps"));
  ctrl_pl.set("Frequency",1);
  ctrl_pl.set("MPI Ranks in Filename",true);
  ctrl_pl.set("save_grid_data",false);
  OutputManager4Test om;
  om.setup(comm,om_pl,fm,gm,t0,false);
  // Create output data:
  // T=3600, well above the max timestep for the test.
  auto tw = t0;
  const int dt = 3600;
  for (auto name : fnames) {
    auto field = fm->get_field(name);
    // Note we only care about surface values so we only need to generate data over nlcols.
    auto f_view_h = field.get_view<Real*,Host>();
    for (int ii=0; ii<nlcols; ii++) {
      f_view_h(ii) = test_func(ii,dt);
    }
    field.sync_to_dev();
  }
  tw+=dt;
  om.runme(tw);

  // Done, finalize
  om.finalize();
  scorpio::eam_pio_finalize();
  return om.get_list_of_files();
}

void setup_import_and_export_data(
        std::mt19937_64& engine,
  const ekat::Comm& comm,
  // Imports
  const int num_cpl_imports, const int num_scream_imports,
  const KokkosTypes<HostDevice>::view_1d<int >& import_cpl_indices_view,
  const KokkosTypes<HostDevice>::view_1d<int >& import_vec_comps_view,
  const KokkosTypes<HostDevice>::view_1d<Real>& import_constant_multiple_view,
  const KokkosTypes<HostDevice>::view_1d<bool>& do_import_during_init_view,
  // Export data
  const int num_cpl_exports, const int num_scream_exports,
  const KokkosTypes<HostDevice>::view_1d<int >& export_cpl_indices_view,
  const KokkosTypes<HostDevice>::view_1d<int >& export_vec_comps_view,
  const KokkosTypes<HostDevice>::view_1d<Real>& export_constant_multiple_view,
  const KokkosTypes<HostDevice>::view_1d<bool>& do_export_during_init_view)
{
  // IMPORTS

  // Default values
  Kokkos::deep_copy(import_vec_comps_view,         -1);
  Kokkos::deep_copy(import_constant_multiple_view,  1);
  Kokkos::deep_copy(do_import_during_init_view,     false);

  // Set cpl indices. We do a random shuffle of [0, num_cpl_imports),
  // then assign the scream imports to the first num_scream_imports
  // in the shuffled indices.
  {
    std::vector<int> import_order(num_cpl_imports);
    for (int f=0; f<num_cpl_imports; ++f) { import_order[f] = f; }
    std::shuffle(import_order.begin(), import_order.end(),engine);

    comm.broadcast(import_order.data(),num_cpl_imports,0);
    for (int f=0; f<num_scream_imports; ++f) {
      import_cpl_indices_view(f) = import_order[f];
    }
  }

  // Set vector components
  import_vec_comps_view(10) = 0;
  import_vec_comps_view(11) = 1;

  // Set constant multiples
  import_constant_multiple_view(9)  = -1;
  import_constant_multiple_view(10) = -1;
  import_constant_multiple_view(11) = -1;
  import_constant_multiple_view(12) = -1;
  import_constant_multiple_view(13) = -1;

  // Set boolean for importing during intialization
  do_import_during_init_view(10) = true;
  do_import_during_init_view(11) = true;
  do_import_during_init_view(12) = true;
  do_import_during_init_view(13) = true;

  // EXPORTS

  // Default values
  Kokkos::deep_copy(export_vec_comps_view,         -1);
  Kokkos::deep_copy(export_constant_multiple_view,  1);
  Kokkos::deep_copy(do_export_during_init_view,     false);

  // Set cpl indices. We do a random shuffle of [0, num_cpl_exports),
  // then assign the scream exports to the first num_scream_exports
  // in the shuffled indices.
  {
    std::vector<int> export_order(num_cpl_exports);
    for (int f=0; f<num_cpl_exports; ++f) { export_order[f] = f; }
    std::shuffle(export_order.begin(), export_order.end(),engine);
    comm.broadcast(export_order.data(),num_cpl_exports,0);
    for (int f=0; f<num_scream_exports; ++f) {
      export_cpl_indices_view(f) = export_order[f];
    }
  }

  // Set boolean for exporting during intialization
  do_export_during_init_view(0) = true;
  do_export_during_init_view(1) = true;
  do_export_during_init_view(2) = true;
  do_export_during_init_view(3) = true;
  do_export_during_init_view(4) = true;
  do_export_during_init_view(5) = true;
  do_export_during_init_view(6) = true;
  do_export_during_init_view(7) = true;
  do_export_during_init_view(8) = true;
}

void test_imports(const FieldManager& fm,
                  const KokkosTypes<HostDevice>::view_2d<Real> import_data_view,
                  const KokkosTypes<HostDevice>::view_1d<int>  import_cpl_indices_view,
                  const KokkosTypes<HostDevice>::view_1d<Real> import_constant_multiple_view,
                  const bool called_directly_after_init = false)
{
  // Sync to host for comparing to import data
  fm.get_field("sfc_alb_dir_vis" ).sync_to_host();
  fm.get_field("sfc_alb_dir_nir" ).sync_to_host();
  fm.get_field("sfc_alb_dif_vis" ).sync_to_host();
  fm.get_field("sfc_alb_dif_nir" ).sync_to_host();
  fm.get_field("surf_radiative_T").sync_to_host();
  fm.get_field("T_2m"            ).sync_to_host();
  fm.get_field("qv_2m"           ).sync_to_host();
  fm.get_field("wind_speed_10m"  ).sync_to_host();
  fm.get_field("snow_depth_land" ).sync_to_host();
  fm.get_field("surf_lw_flux_up" ).sync_to_host();
  fm.get_field("surf_mom_flux"   ).sync_to_host();
  fm.get_field("surf_sens_flux"  ).sync_to_host();
  fm.get_field("surf_evap"       ).sync_to_host();
  fm.get_field("ocnfrac"         ).sync_to_host();
  fm.get_field("landfrac"        ).sync_to_host();
  const auto sfc_alb_dir_vis  = fm.get_field("sfc_alb_dir_vis" ).get_view<const Real*,  Host>();
  const auto sfc_alb_dir_nir  = fm.get_field("sfc_alb_dir_nir" ).get_view<const Real*,  Host>();
  const auto sfc_alb_dif_vis  = fm.get_field("sfc_alb_dif_vis" ).get_view<const Real*,  Host>();
  const auto sfc_alb_dif_nir  = fm.get_field("sfc_alb_dif_nir" ).get_view<const Real*,  Host>();
  const auto surf_radiative_T = fm.get_field("surf_radiative_T").get_view<const Real*,  Host>();
  const auto T_2m             = fm.get_field("T_2m"            ).get_view<const Real*,  Host>();
  const auto qv_2m            = fm.get_field("qv_2m"           ).get_view<const Real*,  Host>();
  const auto wind_speed_10m   = fm.get_field("wind_speed_10m"  ).get_view<const Real*,  Host>();
  const auto snow_depth_land  = fm.get_field("snow_depth_land" ).get_view<const Real*,  Host>();
  const auto surf_lw_flux_up  = fm.get_field("surf_lw_flux_up" ).get_view<const Real*,  Host>();
  const auto surf_mom_flux    = fm.get_field("surf_mom_flux"   ).get_view<const Real**, Host>();
  const auto surf_sens_flux   = fm.get_field("surf_sens_flux"  ).get_view<const Real*,  Host>();
  const auto surf_evap        = fm.get_field("surf_evap"       ).get_view<const Real*,  Host>();
  const auto ocnfrac          = fm.get_field("ocnfrac"         ).get_view<const Real*,  Host>();
  const auto landfrac         = fm.get_field("landfrac"        ).get_view<const Real*,  Host>();

  const int ncols = surf_evap.extent(0);

  for (int i=0; i<ncols; ++i) {

    // Check cpl data to scream fields

    // The following are imported both during initialization and run phase
    EKAT_REQUIRE(surf_mom_flux(i,0) == import_constant_multiple_view(10)*import_data_view(i, import_cpl_indices_view(10)));
    EKAT_REQUIRE(surf_mom_flux(i,1) == import_constant_multiple_view(11)*import_data_view(i, import_cpl_indices_view(11)));
    EKAT_REQUIRE(surf_sens_flux(i)  == import_constant_multiple_view(12)*import_data_view(i, import_cpl_indices_view(12)));
    EKAT_REQUIRE(surf_evap(i)       == import_constant_multiple_view(13)*import_data_view(i, import_cpl_indices_view(13)));

    // The following are only imported during run phase. If this test is called
    // during initialization, all values should be the default value.
    // TODO: Why are some of these FillValue and others are 0.0?  For the former,
    // they are gathered from output it seems, so they take the FillValue.  While
    // the few ones with 0.0 seem to take there initial value from the field initialization
    // which is 0.0 I believe.  Still, based on the comment none of these should be read in
    // yet right?
    if (called_directly_after_init) {
      EKAT_REQUIRE(sfc_alb_dir_vis(i)  == FillValue);
      EKAT_REQUIRE(sfc_alb_dir_nir(i)  == FillValue);
      EKAT_REQUIRE(sfc_alb_dif_vis(i)  == FillValue);
      EKAT_REQUIRE(sfc_alb_dif_nir(i)  == FillValue);
      EKAT_REQUIRE(surf_radiative_T(i) == 0.0);
      EKAT_REQUIRE(T_2m(i)             == 0.0);
      EKAT_REQUIRE(qv_2m(i)            == 0.0);
      EKAT_REQUIRE(wind_speed_10m(i)   == 0.0);
      EKAT_REQUIRE(snow_depth_land(i)  == 0.0);
      EKAT_REQUIRE(surf_lw_flux_up(i)  == FillValue);
      EKAT_REQUIRE(ocnfrac(i)          == FillValue);
      EKAT_REQUIRE(landfrac(i)         == FillValue);
    } else {
      EKAT_REQUIRE(sfc_alb_dir_vis(i)  == import_constant_multiple_view(0 )*import_data_view(i, import_cpl_indices_view(0)));
      EKAT_REQUIRE(sfc_alb_dir_nir(i)  == import_constant_multiple_view(1 )*import_data_view(i, import_cpl_indices_view(1)));
      EKAT_REQUIRE(sfc_alb_dif_vis(i)  == import_constant_multiple_view(2 )*import_data_view(i, import_cpl_indices_view(2)));
      EKAT_REQUIRE(sfc_alb_dif_nir(i)  == import_constant_multiple_view(3 )*import_data_view(i, import_cpl_indices_view(3)));
      EKAT_REQUIRE(surf_radiative_T(i) == import_constant_multiple_view(4 )*import_data_view(i, import_cpl_indices_view(4)));
      EKAT_REQUIRE(T_2m(i)             == import_constant_multiple_view(5 )*import_data_view(i, import_cpl_indices_view(5)));
      EKAT_REQUIRE(qv_2m(i)            == import_constant_multiple_view(6 )*import_data_view(i, import_cpl_indices_view(6)));
      EKAT_REQUIRE(wind_speed_10m(i)   == import_constant_multiple_view(7 )*import_data_view(i, import_cpl_indices_view(7)));
      EKAT_REQUIRE(snow_depth_land(i)  == import_constant_multiple_view(8 )*import_data_view(i, import_cpl_indices_view(8)));
      EKAT_REQUIRE(surf_lw_flux_up(i)  == import_constant_multiple_view(9 )*import_data_view(i, import_cpl_indices_view(9)));
      EKAT_REQUIRE(ocnfrac(i)          == import_constant_multiple_view(14)*import_data_view(i, import_cpl_indices_view(14)));
      EKAT_REQUIRE(landfrac(i)         == import_constant_multiple_view(15)*import_data_view(i, import_cpl_indices_view(15)));
    }
  }
}

void test_exports(const FieldManager& fm,
                  const KokkosTypes<HostDevice>::view_2d<Real> export_data_view,
                  const KokkosTypes<HostDevice>::view_1d<int>  export_cpl_indices_view,
                  const KokkosTypes<HostDevice>::view_1d<Real> export_constant_multiple_view,
                  const ekat::ParameterList prescribed_constants,
                  const int dt,
                  const bool called_directly_after_init = false)
{
  using PF = PhysicsFunctions<DefaultDevice>;
  using PC = physics::Constants<Real>;

  // Some computed fields rely on calculations that are done in the AD.
  // Recompute here and verify that they were exported correctly.
  const auto pseudo_density       = fm.get_field("pseudo_density").get_view<const Real**>();
  const auto p_mid                = fm.get_field("p_mid").get_view<const Real**>();
  const auto p_int                = fm.get_field("p_int").get_view<const Real**>();
  const auto T_mid                = fm.get_field("T_mid").get_view<const Real**>();
  const auto qv                   = fm.get_field("qv").get_view<const Real**>();
  const auto phis                 = fm.get_field("phis").get_view<const Real*>();
  const auto precip_liq_surf_mass = fm.get_field("precip_liq_surf_mass").get_view<const Real*>();
  const auto precip_ice_surf_mass = fm.get_field("precip_ice_surf_mass").get_view<const Real*>();

  const int ncols = fm.get_grid()->get_num_local_dofs();
  const int nlevs = fm.get_grid()->get_num_vertical_levels();

  KokkosTypes<DefaultDevice>::view_2d<Real> dz   ("dz   ", ncols, nlevs);
  KokkosTypes<DefaultDevice>::view_2d<Real> z_mid("z_mid", ncols, nlevs);
  KokkosTypes<DefaultDevice>::view_2d<Real> z_int("z_int", ncols, nlevs+1);

  KokkosTypes<DefaultDevice>::view_1d<Real> Sa_z      ("Sa_z",       ncols);
  KokkosTypes<DefaultDevice>::view_1d<Real> Sa_ptem   ("Sa_ptem",    ncols);
  KokkosTypes<DefaultDevice>::view_1d<Real> Sa_dens   ("Sa_dens",    ncols);
  KokkosTypes<DefaultDevice>::view_1d<Real> Sa_pslv   ("Sa_pslv",    ncols);
  KokkosTypes<DefaultDevice>::view_1d<Real> Faxa_rainl("Faxa_rainl", ncols);
  KokkosTypes<DefaultDevice>::view_1d<Real> Faxa_snowl("Faxa_snowl", ncols);

  const auto setup_policy =
      ekat::ExeSpaceUtils<KokkosTypes<DefaultDevice>::ExeSpace>::get_thread_range_parallel_scan_team_policy(ncols, nlevs);
  Kokkos::parallel_for(setup_policy, KOKKOS_LAMBDA(const Kokkos::TeamPolicy<KokkosTypes<DefaultDevice>::ExeSpace>::member_type& team) {
    const int i = team.league_rank();

    const auto pseudo_density_i  = ekat::subview(pseudo_density, i);
    const auto p_mid_i           = ekat::subview(p_mid,          i);
    const auto p_int_i           = ekat::subview(p_int,          i);
    const auto T_mid_i           = ekat::subview(T_mid,          i);
    const auto qv_i              = ekat::subview(qv,             i);
    const auto dz_i              = ekat::subview(dz,             i);
    const auto z_int_i           = ekat::subview(z_int,          i);
    const auto z_mid_i           = ekat::subview(z_mid,          i);

    // Compute vertical layer thickness
    PF::calculate_dz(team, pseudo_density_i, p_mid_i, T_mid_i, qv_i, dz_i);
    team.team_barrier();

    // Compute vertical layer heights (relative to ground surface rather than from sea level).
    // Use z_int(nlevs) = z_surf = 0.0.
    const Real z_surf = 0.0;
    PF::calculate_z_int(team, nlevs, dz_i, z_surf, z_int_i);
    team.team_barrier();
    PF::calculate_z_mid(team, nlevs, z_int_i, z_mid_i);
    team.team_barrier();

    // Calculate air temperature at bottom of cell closest to the ground for PSL
    const Real T_int_bot = PF::calculate_surface_air_T(T_mid_i(nlevs-1),z_mid_i(nlevs-1));

    Sa_z(i)       = z_mid_i(nlevs-1);
    Sa_ptem(i)    = PF::calculate_theta_from_T(T_mid_i(nlevs-1), p_mid_i(nlevs-1));
    Sa_dens(i)    = PF::calculate_density(pseudo_density_i(nlevs-1), dz_i(nlevs-1));
    Sa_pslv(i)    = PF::calculate_psl(T_int_bot, p_int_i(nlevs), phis(i));

    if (not called_directly_after_init) {
      Faxa_rainl(i) = precip_liq_surf_mass(i)/dt*(1000.0/PC::RHO_H2O);
      Faxa_snowl(i) = precip_ice_surf_mass(i)/dt*(1000.0/PC::RHO_H2O);
    }
  });

  // Sync to host for comparing to export data
  fm.get_field("p_mid"           ).sync_to_host();
  fm.get_field("T_mid"           ).sync_to_host();
  fm.get_field("qv"              ).sync_to_host();
  fm.get_field("horiz_winds"     ).sync_to_host();
  fm.get_field("sfc_flux_dir_nir").sync_to_host();
  fm.get_field("sfc_flux_dir_vis").sync_to_host();
  fm.get_field("sfc_flux_dif_nir").sync_to_host();
  fm.get_field("sfc_flux_dif_vis").sync_to_host();
  fm.get_field("sfc_flux_sw_net" ).sync_to_host();
  fm.get_field("sfc_flux_lw_dn"  ).sync_to_host();
  const auto p_mid_h            = fm.get_field("p_mid"           ).get_view<const Real**,  Host>();
  const auto T_mid_h            = fm.get_field("T_mid"           ).get_view<const Real**,  Host>();
  const auto qv_h               = fm.get_field("qv"              ).get_view<const Real**,  Host>();
  const auto horiz_winds_h      = fm.get_field("horiz_winds"     ).get_view<const Real***, Host>();
  const auto sfc_flux_dir_nir_h = fm.get_field("sfc_flux_dir_nir").get_view<const Real*,   Host>();
  const auto sfc_flux_dir_vis_h = fm.get_field("sfc_flux_dir_vis").get_view<const Real*,   Host>();
  const auto sfc_flux_dif_nir_h = fm.get_field("sfc_flux_dif_nir").get_view<const Real*,   Host>();
  const auto sfc_flux_dif_vis_h = fm.get_field("sfc_flux_dif_vis").get_view<const Real*,   Host>();
  const auto sfc_flux_sw_net_h  = fm.get_field("sfc_flux_sw_net" ).get_view<const Real*,   Host>();
  const auto sfc_flux_lw_dn_h   = fm.get_field("sfc_flux_lw_dn"  ).get_view<const Real*,   Host>();
  const auto Sa_z_h       = Kokkos::create_mirror_view_and_copy(HostDevice(), Sa_z);
  const auto Sa_ptem_h    = Kokkos::create_mirror_view_and_copy(HostDevice(), Sa_ptem);
  const auto Sa_dens_h    = Kokkos::create_mirror_view_and_copy(HostDevice(), Sa_dens);
  const auto Sa_pslv_h    = Kokkos::create_mirror_view_and_copy(HostDevice(), Sa_pslv);
  const auto Faxa_rainl_h = Kokkos::create_mirror_view_and_copy(HostDevice(), Faxa_rainl);
  const auto Faxa_snowl_h = Kokkos::create_mirror_view_and_copy(HostDevice(), Faxa_snowl);

  // Recall that two fields have been set to export to a constant value, so we load those constants from the parameter list here:
  using vor_type = std::vector<Real>;
  const auto prescribed_const_values = prescribed_constants.get<vor_type>("values");
  const Real Faxa_swndf_const = prescribed_const_values[0]; 
  const Real Faxa_swndv_const = prescribed_const_values[1]; 


  // Check cpl data to scream fields
  for (int i=0; i<ncols; ++i) {
    const Real Faxa_lwdn_file = test_func(i,dt); 

    // The following are exported both during initialization and run phase
    EKAT_REQUIRE(export_constant_multiple_view(0)*Sa_z_h(i)                  == export_data_view(i, export_cpl_indices_view(0)));
    EKAT_REQUIRE(export_constant_multiple_view(1)*horiz_winds_h(i,0,nlevs-1) == export_data_view(i, export_cpl_indices_view(1)));
    EKAT_REQUIRE(export_constant_multiple_view(2)*horiz_winds_h(i,1,nlevs-1) == export_data_view(i, export_cpl_indices_view(2)));
    EKAT_REQUIRE(export_constant_multiple_view(3)*T_mid_h(i,nlevs-1)         == export_data_view(i, export_cpl_indices_view(3)));
    EKAT_REQUIRE(export_constant_multiple_view(4)*Sa_ptem_h(i)               == export_data_view(i, export_cpl_indices_view(4)));
    EKAT_REQUIRE(export_constant_multiple_view(5)*p_mid_h(i,nlevs-1)         == export_data_view(i, export_cpl_indices_view(5)));
    EKAT_REQUIRE(export_constant_multiple_view(6)*qv_h(i,nlevs-1)            == export_data_view(i, export_cpl_indices_view(6)));
    EKAT_REQUIRE(export_constant_multiple_view(7)*Sa_dens_h(i)               == export_data_view(i, export_cpl_indices_view(7)));
    EKAT_REQUIRE(export_constant_multiple_view(8)*Sa_pslv_h(i)               == export_data_view(i, export_cpl_indices_view(8)));

    // The following are only exported during run phase. If this test is called
    // during initialization, all values should have been set to 0.
    if (called_directly_after_init) {
      EKAT_REQUIRE(0 == export_data_view(i, export_cpl_indices_view(9 )));
      EKAT_REQUIRE(0 == export_data_view(i, export_cpl_indices_view(10)));
      EKAT_REQUIRE(0 == export_data_view(i, export_cpl_indices_view(11)));
      EKAT_REQUIRE(0 == export_data_view(i, export_cpl_indices_view(12)));
      EKAT_REQUIRE(0 == export_data_view(i, export_cpl_indices_view(13)));
      EKAT_REQUIRE(0 == export_data_view(i, export_cpl_indices_view(14)));
      EKAT_REQUIRE(0 == export_data_view(i, export_cpl_indices_view(15)));
      EKAT_REQUIRE(0 == export_data_view(i, export_cpl_indices_view(16)));
    } else {
      EKAT_REQUIRE(export_constant_multiple_view(9 )*Faxa_rainl_h(i)       == export_data_view(i, export_cpl_indices_view(9 )));
      EKAT_REQUIRE(export_constant_multiple_view(10)*Faxa_snowl_h(i)       == export_data_view(i, export_cpl_indices_view(10)));
      EKAT_REQUIRE(export_constant_multiple_view(11)*sfc_flux_dir_nir_h(i) == export_data_view(i, export_cpl_indices_view(11)));
      EKAT_REQUIRE(export_constant_multiple_view(12)*sfc_flux_dir_vis_h(i) == export_data_view(i, export_cpl_indices_view(12)));
      EKAT_REQUIRE(Faxa_swndf_const                                        == export_data_view(i, export_cpl_indices_view(13)));
      EKAT_REQUIRE(Faxa_swndv_const                                        == export_data_view(i, export_cpl_indices_view(14)));
      EKAT_REQUIRE(export_constant_multiple_view(15)*sfc_flux_sw_net_h(i)  == export_data_view(i, export_cpl_indices_view(15)));
      EKAT_REQUIRE(std::abs(Faxa_lwdn_file - export_data_view(i, export_cpl_indices_view(16)))<test_tol);
    }
  }
}

TEST_CASE("surface-coupling", "") {
  using namespace scream;
  using namespace scream::control;

  // Create a comm
  ekat::Comm atm_comm (MPI_COMM_WORLD);
  auto engine = setup_random_test(&atm_comm);

  // Load ad parameter list
  std::string fname = "input.yaml";
  ekat::ParameterList ad_params("Atmosphere Driver");
  parse_yaml_file(fname,ad_params);

  // Parameters
  auto& ts          = ad_params.sublist("time_stepping");
  const auto t0_str = ts.get<std::string>("run_t0");
  const auto t0     = util::str_to_time_stamp(t0_str);
  const auto gmp    = ad_params.sublist("grids_manager");
  const auto grid_name = gmp.get<vos_type>("grids_names");
  const auto gdp    = gmp.sublist(grid_name[0]);
  const auto ncol_in = gdp.get<int>("number_of_global_columns");

  // Set two export fields to be randomly set to a constant
  // This requires us to add a sublist to the parsed AD params yaml list.
  std::uniform_real_distribution<Real> pdf_real_constant_data(0.0,1.0);

  auto& ap_params     = ad_params.sublist("atmosphere_processes");
  auto& sc_exp_params = ap_params.sublist("SurfaceCouplingExporter");
  // Set up forcing to a constant value
  const Real Faxa_swndf_const = pdf_real_constant_data(engine);
  const Real Faxa_swvdf_const = pdf_real_constant_data(engine);
  const vos_type exp_const_fields = {"Faxa_swndf","Faxa_swvdf"};
  vor_type exp_const_values = {Faxa_swndf_const,Faxa_swvdf_const};
  atm_comm.broadcast(exp_const_values.data(),2,0);
  auto& exp_const_params = sc_exp_params.sublist("prescribed_constants");
  exp_const_params.set<vos_type>("fields",exp_const_fields);
  exp_const_params.set<vor_type>("values",exp_const_values);
  // Set up forcing to data interpolated from file
  const auto exp_file_files = create_from_file_test_data(atm_comm, t0, ncol_in);
  const vos_type exp_file_fields = {"Faxa_lwdn"};
  // Test the use of an alternative name as stored in the data file(s).
<<<<<<< HEAD
  const vos_type exp_file_fields_alt_name = {"lwdn"};
=======
  const vos_type exp_file_fields_alt_name = {"Faxa_lwdn:lwdn"};
>>>>>>> 48385fbc
  auto& exp_file_params = sc_exp_params.sublist("prescribed_from_file");
  exp_file_params.set<vos_type>("fields",exp_file_fields);
  exp_file_params.set<vos_type>("fields_alt_name",exp_file_fields_alt_name);
  exp_file_params.set<vos_type>("files",exp_file_files);

  // Need to register products in the factory *before* we create any atm process or grids manager.
  auto& proc_factory = AtmosphereProcessFactory::instance();
  auto& gm_factory = GridsManagerFactory::instance();
  proc_factory.register_product("SurfaceCouplingImporter",&create_atmosphere_process<SurfaceCouplingImporter>);
  proc_factory.register_product("SurfaceCouplingExporter",&create_atmosphere_process<SurfaceCouplingExporter>);
  gm_factory.register_product("Mesh Free",&create_mesh_free_grids_manager);
  register_diagnostics();

  // Create the AD
  AtmosphereDriver ad;
  ad.set_comm(atm_comm);
  ad.set_params(ad_params);
  ad.init_scorpio ();
  ad.init_time_stamps (t0, t0);
  ad.create_atm_processes ();
  ad.create_grids ();
  ad.create_fields ();

  const int   ncols = ad.get_grids_manager()->get_grid("Physics")->get_num_local_dofs();

  // Create engine and pdfs for random test data
  std::uniform_int_distribution<int> pdf_int_additional_fields(0,10);
  std::uniform_int_distribution<int> pdf_int_dt(1,1800);
  std::uniform_real_distribution<Real> pdf_real_import_data(0.0,1.0);
  // Set up random value for dt
  int dt = pdf_int_dt(engine);
  atm_comm.broadcast(&dt,1,0);
  // Setup views to test import/export. For this test we consider a random number of non-imported/exported
  // cpl fields (in addition to the required scream imports/exports), then assign a random, non-repeating
  // cpl index for each field in [0, num_cpl_fields).
  const int num_scream_imports = 16;
  const int num_scream_exports = 17;
  KokkosTypes<HostDevice>::view_1d<int> additional_import_exports("additional_import_exports", 2);
  ekat::genRandArray(additional_import_exports, engine, pdf_int_additional_fields);
  atm_comm.broadcast(additional_import_exports.data(),2,0);
  const int num_additional_imports = additional_import_exports(0);
  const int num_additional_exports = additional_import_exports(1);
  const int num_cpl_imports = num_scream_imports + num_additional_imports;
  const int num_cpl_exports = num_scream_exports + num_additional_exports;
  // Import data is of size num_cpl_imports, the rest of the views are size num_scream_imports.
  KokkosTypes<HostDevice>::view_2d<Real> import_data_view             ("import_data",
                                                                       ncols, num_cpl_imports);
  KokkosTypes<HostDevice>::view_1d<int>  import_cpl_indices_view      ("import_cpl_indices",
                                                                       num_scream_imports);
  KokkosTypes<HostDevice>::view_1d<int>  import_vec_comps_view        ("import_vec_comps",
                                                                       num_scream_imports);
  KokkosTypes<HostDevice>::view_1d<Real> import_constant_multiple_view("import_constant_multiple_view", 
                                                                       num_scream_imports);
  KokkosTypes<HostDevice>::view_1d<bool> do_import_during_init_view   ("do_import_during_init_view",
                                                                       num_scream_imports);
  // Set import data to random (0,1) values
  ekat::genRandArray(import_data_view, engine, pdf_real_import_data);
  atm_comm.broadcast(import_data_view.data(), num_cpl_imports, 0);
  // Set import names
  char import_names[num_scream_imports][32];
  std::strcpy(import_names[0],  "sfc_alb_dir_vis");
  std::strcpy(import_names[1],  "sfc_alb_dir_nir");
  std::strcpy(import_names[2],  "sfc_alb_dif_vis");
  std::strcpy(import_names[3],  "sfc_alb_dif_nir");
  std::strcpy(import_names[4],  "surf_radiative_T");
  std::strcpy(import_names[5],  "T_2m");
  std::strcpy(import_names[6],  "qv_2m");
  std::strcpy(import_names[7],  "wind_speed_10m");
  std::strcpy(import_names[8],  "snow_depth_land");
  std::strcpy(import_names[9],  "surf_lw_flux_up");
  std::strcpy(import_names[10], "surf_mom_flux");
  std::strcpy(import_names[11], "surf_mom_flux");
  std::strcpy(import_names[12], "surf_sens_flux");
  std::strcpy(import_names[13], "surf_evap");
  std::strcpy(import_names[14], "ocnfrac");
  std::strcpy(import_names[15], "landfrac");

  // Export data is of size num_cpl_exports, the rest of the views are size num_scream_exports.
  KokkosTypes<HostDevice>::view_2d<Real> export_data_view             ("export_data",
                                                                       ncols, num_cpl_exports);
  KokkosTypes<HostDevice>::view_1d<int>  export_cpl_indices_view      ("export_vec_comps",
                                                                       num_scream_exports);
  KokkosTypes<HostDevice>::view_1d<int>  export_vec_comps_view        ("export_vec_comps", 
                                                                       num_scream_exports);
  KokkosTypes<HostDevice>::view_1d<Real> export_constant_multiple_view("export_constant_multiple_view", 
                                                                       num_scream_exports);
  KokkosTypes<HostDevice>::view_1d<bool> do_export_during_init_view   ("do_export_during_init_view",
                                                                       num_scream_exports);
  // Set export data to -1. All values should be overwritten after the run phase.
  Kokkos::deep_copy(export_data_view, -1.0);
  // Set names. For all non-scream exports, set to 0.
  char export_names[num_scream_exports][32];
  std::strcpy(export_names[0],  "Sa_z"       );
  std::strcpy(export_names[1],  "Sa_u"       );
  std::strcpy(export_names[2],  "Sa_v"       );
  std::strcpy(export_names[3],  "Sa_tbot"    );
  std::strcpy(export_names[4],  "Sa_ptem"    );
  std::strcpy(export_names[5],  "Sa_pbot"    );
  std::strcpy(export_names[6],  "Sa_shum"    );
  std::strcpy(export_names[7],  "Sa_dens"    );
  std::strcpy(export_names[8],  "Sa_pslv"    );
  std::strcpy(export_names[9],  "Faxa_rainl" );
  std::strcpy(export_names[10], "Faxa_snowl" );
  std::strcpy(export_names[11], "Faxa_swndr" );
  std::strcpy(export_names[12], "Faxa_swvdr" );
  std::strcpy(export_names[13], "Faxa_swndf" );
  std::strcpy(export_names[14], "Faxa_swvdf" );
  std::strcpy(export_names[15], "Faxa_swnet" );
  std::strcpy(export_names[16], "Faxa_lwdn"  );

  // Setup the import/export data. This is meant to replicate the structures coming
  // from mct_coupling/scream_cpl_indices.F90
  setup_import_and_export_data(engine, atm_comm,
                               num_cpl_imports, num_scream_imports,
                               import_cpl_indices_view, import_vec_comps_view,
                               import_constant_multiple_view, do_import_during_init_view,
                               num_cpl_exports, num_scream_exports,
                               export_cpl_indices_view, export_vec_comps_view,
                               export_constant_multiple_view, do_export_during_init_view);

  // Have the AD setup surface coupling data
  ad.setup_surface_coupling_data_manager(SurfaceCouplingTransferType::Import,
                                         num_cpl_imports, num_scream_imports, ncols, import_data_view.data(),
                                         import_names[0], import_cpl_indices_view.data(), import_vec_comps_view.data(),
                                         import_constant_multiple_view.data(), do_import_during_init_view.data());
  ad.setup_surface_coupling_data_manager(SurfaceCouplingTransferType::Export,
                                         num_cpl_exports, num_scream_exports, ncols, export_data_view.data(),
                                         export_names[0], export_cpl_indices_view.data(), export_vec_comps_view.data(),
                                         export_constant_multiple_view.data(), do_export_during_init_view.data());

  // Initialize the AD
  ad.initialize_fields ();
  ad.initialize_output_managers ();
  ad.initialize_atm_procs ();

  const auto fm = ad.get_field_mgr("Physics");

  // Verify any initial imports/exports were done as expected
  test_imports(*fm, import_data_view, import_cpl_indices_view,
               import_constant_multiple_view, true);
  test_exports(*fm, export_data_view, export_cpl_indices_view,
               export_constant_multiple_view,  exp_const_params, dt, true);

  // Run the AD
  ad.run(dt);

  // Verify all imports/exports were done as expected
  test_imports(*fm, import_data_view, import_cpl_indices_view,
               import_constant_multiple_view);
  test_exports(*fm, export_data_view, export_cpl_indices_view,
               export_constant_multiple_view, exp_const_params, dt);

  // Finalize  the AD
  ad.finalize();

  // If we got here, we were able to run surface_coupling
  REQUIRE(true);
}


} // empty namespace<|MERGE_RESOLUTION|>--- conflicted
+++ resolved
@@ -489,11 +489,7 @@
   const auto exp_file_files = create_from_file_test_data(atm_comm, t0, ncol_in);
   const vos_type exp_file_fields = {"Faxa_lwdn"};
   // Test the use of an alternative name as stored in the data file(s).
-<<<<<<< HEAD
-  const vos_type exp_file_fields_alt_name = {"lwdn"};
-=======
   const vos_type exp_file_fields_alt_name = {"Faxa_lwdn:lwdn"};
->>>>>>> 48385fbc
   auto& exp_file_params = sc_exp_params.sublist("prescribed_from_file");
   exp_file_params.set<vos_type>("fields",exp_file_fields);
   exp_file_params.set<vos_type>("fields_alt_name",exp_file_fields_alt_name);
