--- conflicted
+++ resolved
@@ -34,19 +34,11 @@
     <type>char</type>
     <default_value>UNSET</default_value>
     <values>
-<<<<<<< HEAD
-      <value compset="2000.*_DLND%SCPL.*_CISM" grid="a%0.9x1.25_l%0.9x1.25_oi%gx1v6">$DIN_LOC_ROOT/lnd/dlnd7/CPLHIST_SNO/b.e10.BG20TRCN.f09_g16.002_c121001</value>
-      <value compset="1850.*_DLND%SCPL.*_CISM" grid="a%0.9x1.25_l%0.9x1.25_oi%gx1v6">$DIN_LOC_ROOT/lnd/dlnd7/CPLHIST_SNO/b.e10.BG1850CN.f09_g16.002_c121001</value>
-      <value compset="HIST.*_DLND%SCPL.*_CISM" grid="a%0.9x1.25_l%0.9x1.25_oi%gx1v6">$DIN_LOC_ROOT/lnd/dlnd7/CPLHIST_SNO/b.e10.BG20TRCN.f09_g16.002_c121001</value>
-      <value compset="20TR.*_DLND%SCPL.*_CISM" grid="a%0.9x1.25_l%0.9x1.25_oi%gx1v6">$DIN_LOC_ROOT/lnd/dlnd7/CPLHIST_SNO/b.e10.BG20TRCN.f09_g16.002_c121001</value>
-      <value compset="RCP8.*_DLND%SCPL.*_CISM" grid="a%0.9x1.25_l%0.9x1.25_oi%gx1v6">$DIN_LOC_ROOT/lnd/dlnd7/CPLHIST_SNO/b.e10.BGRCP85CN.f09_g16.002_c121001</value>
-=======
       <value compset="2000.*_DLND%SCPL.*_CISM" grid="l%0.9x1.25">$DIN_LOC_ROOT/lnd/dlnd7/CPLHIST_SNO/b.e10.BG20TRCN.f09_g16.002_c121001</value>
       <value compset="1850.*_DLND%SCPL.*_CISM" grid="l%0.9x1.25">$DIN_LOC_ROOT/lnd/dlnd7/CPLHIST_SNO/b.e10.BG1850CN.f09_g16.002_c121001</value>
       <value compset="HIST.*_DLND%SCPL.*_CISM" grid="l%0.9x1.25">$DIN_LOC_ROOT/lnd/dlnd7/CPLHIST_SNO/b.e10.BG20TRCN.f09_g16.002_c121001</value>
       <value compset="RCP8.*_DLND%SCPL.*_CISM" grid="l%0.9x1.25">$DIN_LOC_ROOT/lnd/dlnd7/CPLHIST_SNO/b.e10.BGRCP85CN.f09_g16.002_c121001</value>
       <value compset="20TR.*_DLND%SCPL.*_CISM" grid="l%0.9x1.25">$DIN_LOC_ROOT/lnd/dlnd7/CPLHIST_SNO/b.e10.BG20TRCN.f09_g16.002_c121001</value>
->>>>>>> 215e459b
     </values>
     <group>run_component_dlnd</group>
     <file>env_run.xml</file>
@@ -57,19 +49,11 @@
     <type>char</type>
     <default_value>UNSET</default_value>
     <values>
-<<<<<<< HEAD
-      <value compset="2000.*_DLND%SCPL.*_CISM" grid="a%0.9x1.25_l%0.9x1.25_oi%gx1v6">b.e10.BG20TRCN.f09_g16.002</value>
-      <value compset="1850.*_DLND%SCPL.*_CISM" grid="a%0.9x1.25_l%0.9x1.25_oi%gx1v6">b.e10.BG1850CN.f09_g16.002</value>
-      <value compset="HIST.*_DLND%SCPL.*_CISM" grid="a%0.9x1.25_l%0.9x1.25_oi%gx1v6">b.e10.BG20TRCN.f09_g16.002</value>
-      <value compset="20TR.*_DLND%SCPL.*_CISM" grid="a%0.9x1.25_l%0.9x1.25_oi%gx1v6">b.e10.BG20TRCN.f09_g16.002</value>
-      <value compset="RCP8.*_DLND%SCPL.*_CISM" grid="a%0.9x1.25_l%0.9x1.25_oi%gx1v6">b.e10.BGRCP85CN.f09_g16.002</value>
-=======
       <value compset="2000.*_DLND%SCPL.*_CISM" grid="l%0.9x1.25">b.e10.BG20TRCN.f09_g16.002</value>
       <value compset="1850.*_DLND%SCPL.*_CISM" grid="l%0.9x1.25">b.e10.BG1850CN.f09_g16.002</value>
       <value compset="HIST.*_DLND%SCPL.*_CISM" grid="l%0.9x1.25">b.e10.BG20TRCN.f09_g16.002</value>
       <value compset="20TR.*_DLND%SCPL.*_CISM" grid="l%0.9x1.25">b.e10.BG20TRCN.f09_g16.002</value>
       <value compset="RCP8.*_DLND%SCPL.*_CISM" grid="l%0.9x1.25">b.e10.BGRCP85CN.f09_g16.002</value>
->>>>>>> 215e459b
     </values>
     <group>run_component_dlnd</group>
     <file>env_run.xml</file>
@@ -80,19 +64,11 @@
     <type>integer</type>
     <default_value>1</default_value>
     <values>
-<<<<<<< HEAD
-      <value compset="2000.*_DLND%SCPL.*_CISM" grid="a%0.9x1.25_l%0.9x1.25_oi%gx1v6">1</value>
-      <value compset="1850.*_DLND%SCPL.*_CISM" grid="a%0.9x1.25_l%0.9x1.25_oi%gx1v6">1</value>
-      <value compset="HIST.*_DLND%SCPL.*_CISM" grid="a%0.9x1.25_l%0.9x1.25_oi%gx1v6">1850</value>
-      <value compset="20TR.*_DLND%SCPL.*_CISM" grid="a%0.9x1.25_l%0.9x1.25_oi%gx1v6">1850</value>
-      <value compset="RCP8.*_DLND%SCPL.*_CISM" grid="a%0.9x1.25_l%0.9x1.25_oi%gx1v6">2006</value>
-=======
       <value compset="2000.*_DLND%SCPL.*_CISM" grid="l%0.9x1.25">1</value>
       <value compset="1850.*_DLND%SCPL.*_CISM" grid="l%0.9x1.25">1</value>
       <value compset="HIST.*_DLND%SCPL.*_CISM" grid="l%0.9x1.25">1850</value>
       <value compset="20TR.*_DLND%SCPL.*_CISM" grid="l%0.9x1.25">1850</value>
       <value compset="RCP8.*_DLND%SCPL.*_CISM" grid="l%0.9x1.25">2006</value>
->>>>>>> 215e459b
     </values>
     <group>run_component_dlnd</group>
     <file>env_run.xml</file>
@@ -103,19 +79,11 @@
     <type>integer</type>
     <default_value>1</default_value>
     <values>
-<<<<<<< HEAD
-      <value compset="2000.*_DLND%SCPL.*_CISM" grid="a%0.9x1.25_l%0.9x1.25_oi%gx1v6">1976</value>
-      <value compset="1850.*_DLND%SCPL.*_CISM" grid="a%0.9x1.25_l%0.9x1.25_oi%gx1v6">26</value>
-      <value compset="HIST.*_DLND%SCPL.*_CISM" grid="a%0.9x1.25_l%0.9x1.25_oi%gx1v6">1850</value>
-      <value compset="20TR.*_DLND%SCPL.*_CISM" grid="a%0.9x1.25_l%0.9x1.25_oi%gx1v6">1850</value>
-      <value compset="RCP8.*_DLND%SCPL.*_CISM" grid="a%0.9x1.25_l%0.9x1.25_oi%gx1v6">2006</value>
-=======
       <value compset="2000.*_DLND%SCPL.*_CISM" grid="l%0.9x1.25">1976</value>
       <value compset="1850.*_DLND%SCPL.*_CISM" grid="l%0.9x1.25">26</value>
       <value compset="HIST.*_DLND%SCPL.*_CISM" grid="l%0.9x1.25">1850</value>
       <value compset="20TR.*_DLND%SCPL.*_CISM" grid="l%0.9x1.25">1850</value>
       <value compset="RCP8.*_DLND%SCPL.*_CISM" grid="l%0.9x1.25">2006</value>
->>>>>>> 215e459b
     </values>
     <group>run_component_dlnd</group>
     <file>env_run.xml</file>
@@ -126,19 +94,11 @@
     <type>integer</type>
     <default_value>1</default_value>
     <values>
-<<<<<<< HEAD
-      <value compset="2000.*_DLND%SCPL.*_CISM" grid="a%0.9x1.25_l%0.9x1.25_oi%gx1v6">2005</value>
-      <value compset="1850.*_DLND%SCPL.*_CISM" grid="a%0.9x1.25_l%0.9x1.25_oi%gx1v6">100</value>
-      <value compset="HIST.*_DLND%SCPL.*_CISM" grid="a%0.9x1.25_l%0.9x1.25_oi%gx1v6">2005</value>
-      <value compset="20TR.*_DLND%SCPL.*_CISM" grid="a%0.9x1.25_l%0.9x1.25_oi%gx1v6">2005</value>
-      <value compset="RCP8.*_DLND%SCPL.*_CISM" grid="a%0.9x1.25_l%0.9x1.25_oi%gx1v6">2100</value>
-=======
       <value compset="2000.*_DLND%SCPL.*_CISM" grid="l%0.9x1.25">2005</value>
       <value compset="1850.*_DLND%SCPL.*_CISM" grid="l%0.9x1.25">100</value>
       <value compset="HIST.*_DLND%SCPL.*_CISM" grid="l%0.9x1.25">2005</value>
       <value compset="20TR.*_DLND%SCPL.*_CISM" grid="l%0.9x1.25">2005</value>
       <value compset="RCP8.*_DLND%SCPL.*_CISM" grid="l%0.9x1.25">2100</value>
->>>>>>> 215e459b
     </values>
     <group>run_component_dlnd</group>
     <file>env_run.xml</file>
