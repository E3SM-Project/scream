--- conflicted
+++ resolved
@@ -1160,13 +1160,10 @@
     call outfld('LIQ_CLOUD_FRAC',liq_cloud_frac,pcols,lchnk)
     call outfld('TOT_CLOUD_FRAC',tot_cloud_frac,pcols,lchnk)
     call outfld('PBLH',pblh,pcols,lchnk)
-<<<<<<< HEAD
-=======
 
 #endif
     return
   end subroutine shoc_tend_e3sm
->>>>>>> 9b1b4c7c
 
   subroutine grid_size(state, grid_dx, grid_dy)
   ! Determine the size of the grid for each of the columns in state
