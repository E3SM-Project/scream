--- conflicted
+++ resolved
@@ -185,13 +185,13 @@
     Scalar&                      wl_int);
 
   KOKKOS_FUNCTION
-<<<<<<< HEAD
   static void shoc_diag_second_moments_lbycond(
     const Scalar& wthl_sfc, const Scalar& wqw_sfc, const Scalar& uw_sfc, const Scalar& vw_sfc,
     const Scalar& ustar2, const Scalar& wstar,
     Scalar& wthl_sec, Scalar& wqw_sec, Scalar& uw_sec, Scalar& vw_sec,
     Scalar& wtke_sec, Scalar& thl_sec, Scalar& qw_sec, Scalar& qwthl_sec);
-=======
+   
+  KOKKOS_FUNCTION
   static void compute_brunt_shoc_length(
     const MemberType&            team,
     const Int&                   nlev,
@@ -219,7 +219,6 @@
     const uview_1d<const Spack>& thv,
     const uview_1d<const Spack>& wthv_sec,
     Scalar&                      conv_vel);
->>>>>>> 2d6c147e
 
 }; // struct Functions
 
@@ -241,13 +240,10 @@
 # include "shoc_linear_interp_impl.hpp"
 # include "shoc_clipping_diag_third_shoc_moments_impl.hpp"
 # include "shoc_energy_integrals_impl.hpp"
-<<<<<<< HEAD
 # include "shoc_diag_second_moments_lbycond_impl.hpp"
-=======
 # include "shoc_compute_brunt_shoc_length_impl.hpp"
 # include "shoc_check_length_scale_shoc_length_impl.hpp"
 # include "shoc_compute_conv_vel_shoc_length_impl.hpp"
->>>>>>> 2d6c147e
 #endif // KOKKOS_ENABLE_CUDA
 
 #endif