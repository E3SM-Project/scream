--- conflicted
+++ resolved
@@ -481,8 +481,6 @@
     real(kind=c_real) , intent(inout), dimension(shcol, nlev) :: var
   end subroutine vd_shoc_decomp_and_solve_f
 
-<<<<<<< HEAD
-=======
   subroutine pblintd_init_f(shcol, nlev, z, check, rino, pblh) bind(C)
     use iso_c_binding
 
@@ -492,6 +490,7 @@
     real(kind=c_real) , intent(out), dimension(shcol, nlev) :: rino
     real(kind=c_real) , intent(out), dimension(shcol) :: pblh
   end subroutine pblintd_init_f
+  
   subroutine pblintd_surf_temp_f(shcol, nlev, nlevi, z, ustar, obklen, kbfs, thv, tlv, pblh, check, rino) bind(C)
     use iso_c_binding
 
@@ -503,7 +502,7 @@
     logical(kind=c_bool) , intent(inout), dimension(shcol) :: check
     real(kind=c_real) , intent(inout), dimension(shcol, nlev) :: rino
   end subroutine pblintd_surf_temp_f
->>>>>>> e526a095
+  
   subroutine pblintd_check_pblh_f(shcol, nlev, nlevi, z, ustar, check, pblh) bind(C)
     use iso_c_binding
 
@@ -513,8 +512,7 @@
     logical(kind=c_bool) , intent(in), dimension(shcol) :: check
     real(kind=c_real) , intent(out), dimension(shcol) :: pblh
   end subroutine pblintd_check_pblh_f
-<<<<<<< HEAD
-=======
+
   subroutine pblintd_f(shcol, nlev, nlevi, z, zi, thl, ql, q, u, v, ustar, obklen, kbfs, cldn, pblh) bind(C)
     use iso_c_binding
 
@@ -544,7 +542,6 @@
     real(kind=c_real) , intent(out), dimension(shcol, nlev) :: tkh, tk
   end subroutine eddy_diffusivities_f
 
->>>>>>> e526a095
 end interface
 
 end module shoc_iso_f