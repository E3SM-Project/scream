--- conflicted
+++ resolved
@@ -1,12 +1,6 @@
 site_name: E3SM
 
 nav:
-<<<<<<< HEAD
-  - Introduction: 'index.md'
-  - 'Developing Docs': 'https://acme-climate.atlassian.net/wiki/spaces/DOC/pages/3924787306/Developing+Documentation'
-  - Components: '*include ./components/*/mkdocs.yml'
-  - Tools:      '*include ./tools/*/mkdocs.yml'
-=======
   - Home: 'index.md'
   - E3SM Basics:
     - 'index.md'
@@ -18,7 +12,6 @@
   - More Information:
     - 'E3SM-Project' : 'http://docs.e3sm.org'
     - 'e3sm.org' : 'http://e3sm.org'
->>>>>>> 1eb1aa51
 
 repo_name: E3SM-Project/E3SM
 repo_url: https://github.com/E3SM-Project/E3SM
@@ -52,10 +45,6 @@
     - search.share
     - content.code.select
     - content.code.copy
-<<<<<<< HEAD
-    - content.action.edit
-=======
->>>>>>> 1eb1aa51
     - content.action.view
     - content.tooltips
 
@@ -77,12 +66,7 @@
   - monorepo
   - search
   - bibtex:
-<<<<<<< HEAD
-      bib_file: components/elm/docs/refs.bib
-  - search
-=======
       bib_dir: docs/refs
->>>>>>> 1eb1aa51
 
 extra_javascript:
   - javascript/mathjax.js
