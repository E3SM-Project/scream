#!/usr/bin/env python

"""Namelist creator for CIME's driver.
"""

# Typically ignore this.
# pylint: disable=invalid-name

# Disable these because this is our standard setup
# pylint: disable=wildcard-import,unused-wildcard-import,wrong-import-position

import os
import shutil
import sys
import glob

CIMEROOT = os.environ.get("CIMEROOT")
if CIMEROOT is None:
    raise SystemExit("ERROR: must set CIMEROOT environment variable")
sys.path.append(os.path.join(CIMEROOT, "scripts", "Tools"))

from standard_script_setup import *
from CIME.case import Case
from CIME.nmlgen import NamelistGenerator
<<<<<<< HEAD
from CIME.utils import expect, handle_standard_logging_options, setup_standard_logging_options 
=======
from CIME.utils import expect, handle_standard_logging_options, setup_standard_logging_options
>>>>>>> e58f0ea8
from CIME.utils import run_cmd_no_fail, convert_to_string, get_model
from CIME.buildnml import create_namelist_infile

logger = logging.getLogger(__name__)

###############################################################################
def _parse_input(argv):
###############################################################################

    if "--test" in argv:
        test_results = doctest.testmod(verbose=True)
        sys.exit(1 if test_results.failed > 0 else 0)

    parser = argparse.ArgumentParser()

    setup_standard_logging_options(parser)

    parser.add_argument("caseroot",
                        help="Case diretory")

    args = parser.parse_args()

    handle_standard_logging_options(args)

    return args.caseroot

###############################################################################
def _create_drv_namelists(case, infiles, definition_file, confdir):
###############################################################################

    #--------------------------------
    # Set up config dictionary
    #--------------------------------
    config = {}
    config['cime_model'] = get_model()
    config['BGC_MODE'] = case.get_value("CCSM_BGC")
    config['CPL_I2O_PER_CAT'] = case.get_value('CPL_I2O_PER_CAT')
    config['COMP_RUN_BARRIERS'] = case.get_value('COMP_RUN_BARRIERS')
    config['DRV_THREADING'] = case.get_value('DRV_THREADING')
    config['CPL_ALBAV'] = case.get_value('CPL_ALBAV')
    config['CPL_EPBAL'] = case.get_value('CPL_EPBAL')
    config['FLDS_WISO'] = case.get_value('FLDS_WISO')
    config['BUDGETS'] = case.get_value('BUDGETS')
    config['MACH'] = case.get_value('MACH')
    config['MPILIB'] = case.get_value('MPILIB')
    config['OS'] = case.get_value('OS')
    config['glc_nec'] = 0 if case.get_value('GLC_NEC') == 0 else case.get_value('GLC_NEC')
    config['single_column'] = '.true.' if case.get_value('PTS_MODE') else '.false.'
    config['timer_level'] = 'pos' if case.get_value('TIMER_LEVEL') >= 1 else 'neg'
    config['bfbflag'] = 'on' if case.get_value('BFBFLAG') else 'off'
    config['continue_run'] = '.true.' if case.get_value('CONTINUE_RUN') else '.false.'
    if case.get_value('RUN_TYPE') == 'startup':
<<<<<<< HEAD
        config['run_type'] = 'startup' 
    elif case.get_value('RUN_TYPE') == 'hybrid': 
        config['run_type'] = 'startup' 
    elif case.get_value('RUN_TYPE') == 'branch':
        config['run_type'] = 'branch'  
=======
        config['run_type'] = 'startup'
    elif case.get_value('RUN_TYPE') == 'hybrid':
        config['run_type'] = 'startup'
    elif case.get_value('RUN_TYPE') == 'branch':
        config['run_type'] = 'branch'
>>>>>>> e58f0ea8

    #--------------------------------
    # Create nmlgen object - using config dictionary
    #--------------------------------
    nmlgen = NamelistGenerator(case, infiles, definition_file, definition_file,  config)
    entries = nmlgen.get_definition_entries()

    #--------------------------------
<<<<<<< HEAD
    # Add default values for all entries in namelist_definition_drv.xml 
=======
    # Add default values for all entries in namelist_definition_drv.xml
>>>>>>> e58f0ea8
    #--------------------------------
    for entry in entries:
        nmlgen.add_default(entry)

    #--------------------------------
    # Overwrite: set brnch_retain_casename
    #--------------------------------
    start_type = nmlgen.get_value('start_type')
    if start_type != 'startup':
        if case.get_value('CASE') == case.get_value('RUN_REFCASE'):
            nmlgen.set_value('brnch_retain_casename' , value='.true.')

    #--------------------------------
    # Overwrite: set component coupling frequencies
    #--------------------------------
    ncpl_base_period  = case.get_value('NCPL_BASE_PERIOD')
    if ncpl_base_period == 'hour':
        basedt = 3600
    elif ncpl_base_period == 'day':
        basedt = 3600 * 24
    elif ncpl_base_period == 'year':
        if case.get_value('CALENDAR') == 'NO_LEAP':
            basedt = 3600 * 24 * 365
        else:
<<<<<<< HEAD
            expect(False, "Invalid CALENDAR for NCPL_BASE_PERIOD %s " %ncpl_base_period) 
=======
            expect(False, "Invalid CALENDAR for NCPL_BASE_PERIOD %s " %ncpl_base_period)
>>>>>>> e58f0ea8
    elif ncpl_base_period == 'decade':
        if case.get_value('CALENDAR') == 'NO_LEAP':
            basedt = 3600 * 24 * 365 * 10
        else:
            expect(False, "invalid NCPL_BASE_PERIOD NCPL_BASE_PERIOD %s " %NCPL_BASE_PERIOD)
    else:
        expect(False, "invalid NCPL_BASE_PERIOD NCPL_BASE_PERIOD %s " %NCPL_BASE_PERIOD)

    if basedt < 0:
        expect(False, "basedt invalid overflow for NCPL_BASE_PERIOD %s " %NCPL_BASE_PERIOD)

    comps = ["atm", "lnd", "ice", "ocn", "glc", "rof", "wav"]
    for comp in comps:
        ncpl = case.get_value(comp.upper() + '_NCPL')
        cpl_dt = basedt / int(ncpl)
        totaldt = cpl_dt * int(ncpl)
        if totaldt != basedt:
            expect(false, " %s ncpl doesn't divide base dt evenly" %comp)
        nmlgen.set_value(comp + '_cpl_dt', value=cpl_dt)

    #--------------------------------
    # Overwrite: set start_ymd
    #--------------------------------
    run_startdate = "".join(str(x) for x in case.get_value('RUN_STARTDATE').split('-'))
    nmlgen.set_value('start_ymd', value=run_startdate)

    #--------------------------------
    # Overwrite: set tprof_option and tprof_n - if tprof_total is > 0
    #--------------------------------
    # This would be better handled inside the alarm logic in the driver routines.
    # Here supporting only nday(s), nmonth(s), and nyear(s).

    stop_option = case.get_value('STOP_OPTION')
    if 'nyear' in stop_option:
        tprofoption = 'ndays'
        tprofmult = 365
    elif 'nmonth' in stop_option:
        tprofoption = 'ndays'
        tprofmult = 30
    elif 'nday' in stop_option:
        tprofoption = 'ndays'
        tprofmult = 1
    else:
        tprofmult = 1
        tprofoption = 'never'

    tprof_total = case.get_value('TPROF_TOTAL')
    if ((tprof_total > 0) and (case.get_value('STOP_DATE') < 0) and ('ndays' in tprofoption)):
        stop_n = case.get_value('STOP_N')
        stopn = tprofmult * stop_N
        tprofn = int(stopn / tprof_total)
<<<<<<< HEAD
        if tprofn < 1: 
=======
        if tprofn < 1:
>>>>>>> e58f0ea8
            tprofn = 1
        nmlgen.set_value('tprof_option', value="tprofoption")
        nmlgen.set_value('tprof_n'     , value="tprofn")

    #--------------------------------
    # Write output files
    #--------------------------------
    # (1) Write output namelist file drv_in and  input dataset list.
    data_list_path = os.path.join(case.get_case_root(), "Buildconf", "cpl.input_data_list")
    if os.path.exists(data_list_path):
        os.remove(data_list_path)
    namelist_file = os.path.join(confdir, "drv_in")
    nmlgen.write_output_file(namelist_file, data_list_path )

    # (2) Write out seq_map.rc file
    seq_maps_file = os.path.join(confdir, "seq_maps.rc")
    nmlgen.write_seq_maps(seq_maps_file)

    # (3) Construct and write out drv_flds_in
    # In thte following, all values come simply from the infiles - no default values need to be added
    # FIXME - do want to add the possibility that will use a user definition file for drv_flds_in

    cimeroot = case.get_value('CIMEROOT')
    caseroot = case.get_value('CASEROOT')

    namelist_file = os.path.join(confdir, "drv_flds_in")
    nmlgen.add_default('drv_flds_in_files')
    drvflds_files = nmlgen.get_default('drv_flds_in_files')
    infiles = []
    for drvflds_file in drvflds_files:
        infile = os.path.join(caseroot, drvflds_file)
        if os.path.isfile(infile):
            infiles.append(infile)

    if len(infiles) != 0:
        config = {}
<<<<<<< HEAD
        definition_file = [os.path.join(cimeroot, "driver_cpl", "bld", 
=======
        definition_file = [os.path.join(cimeroot, "driver_cpl", "bld",
>>>>>>> e58f0ea8
                                        "namelist_files", "namelist_definition_drv_flds.xml")]
        nmlgen = NamelistGenerator(case, infiles, definition_file, definition_file,  config)
        drv_flds_in = os.path.join(caseroot, "CaseDocs", "drv_flds_in")
        nmlgen.write_output_file(drv_flds_in)

###############################################################################
def _create_component_modelio_namelists(case):
###############################################################################

    # will need to create a new namelist generator
    cimeroot = case.get_value('CIMEROOT')
    infiles = []
    definition_file = [os.path.join(cimeroot, "driver_cpl", "cime_config", "namelist_definition_modelio.xml")]
    confdir = os.path.join(case.get_value("CASEBUILD"), "cplconf")
    lid = os.environ["LID"] if "LID" in os.environ else run_cmd_no_fail("date +%y%m%d-%H%M%S")

    models = ["cpl", "atm", "lnd", "ice", "ocn", "glc", "rof", "wav", "esp"]
    for model in models:
        config = {}
        config['component'] = model
        #nmlgen = NamelistGenerator(case, infiles, definition_file, definition_file,  config)
        #expect(False, "DEBUG")
        with NamelistGenerator(case, infiles, definition_file, definition_file,  config) as nmlgen:
            if model == 'cpl':
                inst_count = 1
            else:
                inst_count = case.get_value("NINST_" + model.upper())

            inst_index = 1;
            while inst_index <= inst_count:
                inst_string = inst_index
                if inst_index <= 999:
                    inst_string = "0" + str(inst_string)
                if inst_index <=  99:
                    inst_string = "0" + str(inst_string)
                if inst_index <=  9:
                    inst_string = "0" + str(inst_string)

                # set default values
                entries = nmlgen.get_definition_entries()
                for entry in entries:
                    nmlgen.add_default(entry)

                # overwrite defaults
                moddiri = case.get_value('EXEROOT') + "/" + model
                nmlgen.set_value('diri',    value=moddiri)

                moddiro = case.get_value('RUNDIR')
                nmlgen.set_value('diro',    value=moddiro)

                if inst_count > 1:
<<<<<<< HEAD
                    logfile = model + "_" + inst_string + ".log." + str(lid) 
=======
                    logfile = model + "_" + inst_string + ".log." + str(lid)
>>>>>>> e58f0ea8
                else:
                    logfile = model + ".log." + str(lid)
                nmlgen.set_value('logfile', value=logfile)

                # Write output file
                if inst_count > 1:
<<<<<<< HEAD
                    modelio_file = model + "_modelio.nml_" + str(inst_string) 
=======
                    modelio_file = model + "_modelio.nml_" + str(inst_string)
>>>>>>> e58f0ea8
                else:
                    modelio_file = model + "_modelio.nml"
                nmlgen.write_modelio_file(os.path.join(confdir, modelio_file))

                inst_index = inst_index + 1

###############################################################################
def _main_func():
###############################################################################

    caseroot = _parse_input(sys.argv)
    with Case(caseroot) as case:
        cimeroot = case.get_value("CIMEROOT")

        confdir = os.path.join(case.get_value("CASEBUILD"), "cplconf")
        if not os.path.isdir(confdir):
            os.makedirs(confdir)

        # NOTE: User definition *replaces* existing definition.
<<<<<<< HEAD
=======
        # TODO: Append instead of replace?
>>>>>>> e58f0ea8
        user_xml_dir = os.path.join(caseroot, "SourceMods", "src.drv")
        expect (os.path.isdir(user_xml_dir),
                "user_xml_dir %s does not exist " %user_xml_dir)
        namelist_xml_dir = os.path.join(cimeroot, "driver_cpl", "cime_config")
        definition_file = [os.path.join(namelist_xml_dir, "namelist_definition_drv.xml")]
        user_definition = os.path.join(user_xml_dir, "namelist_definition_drv.xml")
        if os.path.isfile(user_definition):
            definition_file = [user_definition]

        # create cplconf/namelist
        infile_text = ""
        if case.get_value('COMP_ATM') == 'cam':
            # cam is actually changing the driver namelist settings
            cam_config_opts = case.get_value("CAM_CONFIG_OPTS")
            if "adiabatic" in cam_config_opts:
                infile_text = "atm_adiabatic = .true."
            if "ideal" in cam_config_opts:
                infile_text = "atm_ideal_phys = .true."
            if "aquaplanet" in cam_config_opts:
                infile_text = "aqua_planet = .true. \n aqua_planet_sst = 1"
        user_nl_file = os.path.join(caseroot, "user_nl_cpl")
        namelist_infile = os.path.join(confdir, "namelist_infile")
        create_namelist_infile(case, user_nl_file, namelist_infile, infile_text)
        infile = [namelist_infile]

        # create the files drv_in, drv_flds_in and seq_maps.rc
        _create_drv_namelists(case, infile, definition_file, confdir)

        # create the files comp_modelio.nml where comp = [atm, lnd...]
        _create_component_modelio_namelists(case)

        # copy drv_in, drv_flds_in, seq_maps.rc and all *modio* fiels to rundir
        rundir = case.get_value("RUNDIR")

        shutil.copy(os.path.join(confdir,"drv_in"), rundir)

        drv_flds_in = os.path.join(confdir, "drv_flds_in")
        if os.path.isfile(drv_flds_in):
<<<<<<< HEAD
            shutil.copy(drv_flds_in, rundir)  
=======
            shutil.copy(drv_flds_in, rundir)
>>>>>>> e58f0ea8

        shutil.copy(os.path.join(confdir,"seq_maps.rc"), rundir)

        for filename in glob.glob(os.path.join(confdir, "*modelio*")):
            shutil.copy(filename, rundir)

###############################################################################

if __name__ == "__main__":
    _main_func()<|MERGE_RESOLUTION|>--- conflicted
+++ resolved
@@ -22,11 +22,7 @@
 from standard_script_setup import *
 from CIME.case import Case
 from CIME.nmlgen import NamelistGenerator
-<<<<<<< HEAD
-from CIME.utils import expect, handle_standard_logging_options, setup_standard_logging_options 
-=======
 from CIME.utils import expect, handle_standard_logging_options, setup_standard_logging_options
->>>>>>> e58f0ea8
 from CIME.utils import run_cmd_no_fail, convert_to_string, get_model
 from CIME.buildnml import create_namelist_infile
 
@@ -79,19 +75,11 @@
     config['bfbflag'] = 'on' if case.get_value('BFBFLAG') else 'off'
     config['continue_run'] = '.true.' if case.get_value('CONTINUE_RUN') else '.false.'
     if case.get_value('RUN_TYPE') == 'startup':
-<<<<<<< HEAD
-        config['run_type'] = 'startup' 
-    elif case.get_value('RUN_TYPE') == 'hybrid': 
-        config['run_type'] = 'startup' 
-    elif case.get_value('RUN_TYPE') == 'branch':
-        config['run_type'] = 'branch'  
-=======
         config['run_type'] = 'startup'
     elif case.get_value('RUN_TYPE') == 'hybrid':
         config['run_type'] = 'startup'
     elif case.get_value('RUN_TYPE') == 'branch':
         config['run_type'] = 'branch'
->>>>>>> e58f0ea8
 
     #--------------------------------
     # Create nmlgen object - using config dictionary
@@ -100,11 +88,7 @@
     entries = nmlgen.get_definition_entries()
 
     #--------------------------------
-<<<<<<< HEAD
-    # Add default values for all entries in namelist_definition_drv.xml 
-=======
     # Add default values for all entries in namelist_definition_drv.xml
->>>>>>> e58f0ea8
     #--------------------------------
     for entry in entries:
         nmlgen.add_default(entry)
@@ -129,11 +113,7 @@
         if case.get_value('CALENDAR') == 'NO_LEAP':
             basedt = 3600 * 24 * 365
         else:
-<<<<<<< HEAD
-            expect(False, "Invalid CALENDAR for NCPL_BASE_PERIOD %s " %ncpl_base_period) 
-=======
             expect(False, "Invalid CALENDAR for NCPL_BASE_PERIOD %s " %ncpl_base_period)
->>>>>>> e58f0ea8
     elif ncpl_base_period == 'decade':
         if case.get_value('CALENDAR') == 'NO_LEAP':
             basedt = 3600 * 24 * 365 * 10
@@ -185,11 +165,7 @@
         stop_n = case.get_value('STOP_N')
         stopn = tprofmult * stop_N
         tprofn = int(stopn / tprof_total)
-<<<<<<< HEAD
-        if tprofn < 1: 
-=======
         if tprofn < 1:
->>>>>>> e58f0ea8
             tprofn = 1
         nmlgen.set_value('tprof_option', value="tprofoption")
         nmlgen.set_value('tprof_n'     , value="tprofn")
@@ -226,11 +202,7 @@
 
     if len(infiles) != 0:
         config = {}
-<<<<<<< HEAD
-        definition_file = [os.path.join(cimeroot, "driver_cpl", "bld", 
-=======
         definition_file = [os.path.join(cimeroot, "driver_cpl", "bld",
->>>>>>> e58f0ea8
                                         "namelist_files", "namelist_definition_drv_flds.xml")]
         nmlgen = NamelistGenerator(case, infiles, definition_file, definition_file,  config)
         drv_flds_in = os.path.join(caseroot, "CaseDocs", "drv_flds_in")
@@ -282,22 +254,14 @@
                 nmlgen.set_value('diro',    value=moddiro)
 
                 if inst_count > 1:
-<<<<<<< HEAD
-                    logfile = model + "_" + inst_string + ".log." + str(lid) 
-=======
                     logfile = model + "_" + inst_string + ".log." + str(lid)
->>>>>>> e58f0ea8
                 else:
                     logfile = model + ".log." + str(lid)
                 nmlgen.set_value('logfile', value=logfile)
 
                 # Write output file
                 if inst_count > 1:
-<<<<<<< HEAD
-                    modelio_file = model + "_modelio.nml_" + str(inst_string) 
-=======
                     modelio_file = model + "_modelio.nml_" + str(inst_string)
->>>>>>> e58f0ea8
                 else:
                     modelio_file = model + "_modelio.nml"
                 nmlgen.write_modelio_file(os.path.join(confdir, modelio_file))
@@ -317,10 +281,7 @@
             os.makedirs(confdir)
 
         # NOTE: User definition *replaces* existing definition.
-<<<<<<< HEAD
-=======
         # TODO: Append instead of replace?
->>>>>>> e58f0ea8
         user_xml_dir = os.path.join(caseroot, "SourceMods", "src.drv")
         expect (os.path.isdir(user_xml_dir),
                 "user_xml_dir %s does not exist " %user_xml_dir)
@@ -359,11 +320,7 @@
 
         drv_flds_in = os.path.join(confdir, "drv_flds_in")
         if os.path.isfile(drv_flds_in):
-<<<<<<< HEAD
-            shutil.copy(drv_flds_in, rundir)  
-=======
             shutil.copy(drv_flds_in, rundir)
->>>>>>> e58f0ea8
 
         shutil.copy(os.path.join(confdir,"seq_maps.rc"), rundir)
 
