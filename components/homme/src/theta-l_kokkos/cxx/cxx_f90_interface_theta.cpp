--- conflicted
+++ resolved
@@ -326,28 +326,13 @@
   Errors::runtime_check(params.params_set, "Error! You must initialize the SimulationParams structure before initializing the functors.\n", -1);
 
   // First, sphere operators, then the others
-<<<<<<< HEAD
-  auto& sph_op = Context::singleton().create<SphereOperators>(elems.m_geometry,ref_FE);
-  auto& caar = Context::singleton().create<CaarFunctor>(elems,tracers,ref_FE,hvcoord,sph_op,params);
-  if (params.transport_alg == 0)
-    Context::singleton().create<EulerStepFunctor>();
-  else
-    Context::singleton().create<ComposeTransport>();
-  auto& hvf  = Context::singleton().create<HyperviscosityFunctor>();
-  auto& fbm  = Context::singleton().create<FunctorsBuffersManager>();
-  auto& ff   = Context::singleton().create<ForcingFunctor>();
-  auto& diag = Context::singleton().create<Diagnostics> (elems.num_elems());
-
-  const bool remap_q = (params.transport_alg == 0 ||
-                        params.dt_remap_factor >= params.dt_tracer_factor);
-  auto& vrm  = Context::singleton().create<VerticalRemapManager>(remap_q);
-=======
   auto& sph_op = c.create<SphereOperators>(elems.m_geometry,ref_FE);
 
   // Some functors might have been previously created, so
   // use the create_if_not_there() function.
   auto& caar = c.create_if_not_there<CaarFunctor>(elems,tracers,ref_FE,hvcoord,sph_op,params);
-  auto& esf  = c.create_if_not_there<EulerStepFunctor>();
+  if (params.transport_alg == 0) c.create_if_not_there<EulerStepFunctor>();
+  else                           c.create_if_not_there<ComposeTransport>();
   auto& hvf  = c.create_if_not_there<HyperviscosityFunctor>();
   auto& ff   = c.create_if_not_there<ForcingFunctor>();
   auto& diag = c.create_if_not_there<Diagnostics> (elems.num_elems(),params.theta_hydrostatic_mode);
@@ -361,8 +346,11 @@
   if (caar.setup_needed()) {
     caar.setup(elems, tracers, ref_FE, hvcoord, sph_op);
   }
-  if (esf.setup_needed()) {
-    esf.setup();
+  if (params.transport_alg == 0) {
+    auto& esf = c.get<EulerStepFunctor>();
+    if (esf.setup_needed()) esf.setup();
+  } else {
+    //todo-compose
   }
   if (hvf.setup_needed()) {
     hvf.setup(geometry, state, derived);
@@ -373,7 +361,6 @@
   if (vrm.setup_needed()) {
     vrm.setup();
   }
->>>>>>> 67fa07f5
 
   const bool need_dirk = (params.time_step_type==TimeStepType::IMEX_KG243 ||   
                           params.time_step_type==TimeStepType::IMEX_KG254 ||
@@ -385,29 +372,15 @@
     c.create_if_not_there<DirkFunctor>(elems.num_elems());
   }
 
-<<<<<<< HEAD
-  // Make the functor request their buffer to the buffers manager
-  // Note: diagnostics also needs buffers
-  fbm.request_size(caar.requested_buffer_size());
-  if (params.transport_alg == 0)
-    fbm.request_size(Context::singleton().get<EulerStepFunctor>().requested_buffer_size());
-  else
-    fbm.request_size(Context::singleton().get<ComposeTransport>().requested_buffer_size());
-  fbm.request_size(hvf.requested_buffer_size());
-  fbm.request_size(diag.requested_buffer_size());
-  fbm.request_size(ff.requested_buffer_size());
-  fbm.request_size(vrm.requested_buffer_size());
-  if (need_dirk) {
-    const auto& dirk = Context::singleton().get<DirkFunctor>();
-    fbm.request_size(dirk.requested_buffer_size());
-  }
-=======
   // If memory in the buffer manager was previously allocated, skip allocation here
   if (allocate_buffer) {
     // Make the functor request their buffer to the buffers manager
     // Note: diagnostics also needs buffers
     fbm.request_size(caar.requested_buffer_size());
-    fbm.request_size(esf.requested_buffer_size());
+    if (params.transport_alg == 0)
+      fbm.request_size(c.get<EulerStepFunctor>().requested_buffer_size());
+    else
+      fbm.request_size(c.get<ComposeTransport>().requested_buffer_size());
     fbm.request_size(hvf.requested_buffer_size());
     fbm.request_size(diag.requested_buffer_size());
     fbm.request_size(ff.requested_buffer_size());
@@ -416,7 +389,6 @@
       const auto& dirk = Context::singleton().get<DirkFunctor>();
       fbm.request_size(dirk.requested_buffer_size());
     }
->>>>>>> 67fa07f5
 
     // Allocate the buffers in the FunctorsBuffersManager, then tell the functors to grab their buffers
     fbm.allocate();
@@ -564,23 +536,16 @@
     bmm[MPI_EXCHANGE_MIN_MAX]->set_connectivity(connectivity);
   }
 
-<<<<<<< HEAD
   if (params.transport_alg == 0) {
     // Euler BEs
-    auto& esf = Context::singleton().get<EulerStepFunctor>();
+    auto& esf = c.get<EulerStepFunctor>();
     esf.reset(params);
     esf.init_boundary_exchanges();
   } else {
-    auto& ct = Context::singleton().get<ComposeTransport>();
+    auto& ct = c.get<ComposeTransport>();
     ct.reset(params);
     ct.init_boundary_exchanges();
   }
-=======
-  // Euler BEs
-  auto& esf = c.get<EulerStepFunctor>();
-  esf.reset(params);
-  esf.init_boundary_exchanges();
->>>>>>> 67fa07f5
 
   // RK stages BE's
   auto& cf = c.get<CaarFunctor>();
