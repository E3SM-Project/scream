module PhosphorusStateUpdate3Mod

  !-----------------------------------------------------------------------
  ! !DESCRIPTION:
  ! Module for phosphorus state variable update, mortality fluxes.
  ! Also, sminn leaching flux.
  ! X.YANG
  ! !USES:
  use shr_kind_mod        , only: r8 => shr_kind_r8
  use decompMod           , only : bounds_type
  use elm_varpar          , only: nlevdecomp,ndecomp_pools,ndecomp_cascade_transitions
  use clm_time_manager    , only : get_step_size
<<<<<<< HEAD
  use clm_varctl          , only : iulog, use_nitrif_denitrif
  use clm_varpar          , only : i_cwd, i_met_lit, i_cel_lit, i_lig_lit
  use clm_varctl          , only : use_erosion, ero_ccycle, use_fates
=======
  use elm_varctl          , only : iulog, use_nitrif_denitrif
  use elm_varpar          , only : i_cwd, i_met_lit, i_cel_lit, i_lig_lit
  use elm_varctl          , only : use_erosion, ero_ccycle
>>>>>>> 44bff43d
  use CNDecompCascadeConType , only : decomp_cascade_con
  use CNStateType         , only : cnstate_type
  use PhosphorusStateType , only : phosphorusstate_type
  use PhosphorusFLuxType  , only : phosphorusflux_type
  use soilorder_varcon    , only : smax,ks_sorption
  use tracer_varcon       , only : is_active_betr_bgc
  ! bgc interface & pflotran:
  use elm_varctl          , only : use_pflotran, pf_cmode
  use elm_varctl          , only : nu_com
  use elm_varctl          , only : ECA_Pconst_RGspin
  use VegetationPropertiesType      , only : veg_vp 
  use ColumnDataType      , only : col_ps, col_pf
  use VegetationDataType  , only : veg_ps, veg_pf
  !
  implicit none
  save
  private
  !
  ! !PUBLIC MEMBER FUNCTIONS:
  public:: PhosphorusStateUpdate3
  !-----------------------------------------------------------------------

contains

  !-----------------------------------------------------------------------
  subroutine PhosphorusStateUpdate3(bounds,num_soilc, filter_soilc, num_soilp, filter_soilp, &
       cnstate_vars,phosphorusflux_vars, phosphorusstate_vars)
    !
    ! !DESCRIPTION:
    ! On the radiation time step, update all the prognostic phosphorus state
    ! variables affected by gap-phase mortality fluxes. Also the Sminn leaching flux.
    ! Also the erosion flux.
    ! NOTE - associate statements have been removed where there are
    ! no science equatiops. This increases readability and maintainability.
    !
    ! !ARGUMENTS:
    type(bounds_type)        , intent(in)    :: bounds
    integer                  , intent(in)    :: num_soilc       ! number of soil columps in filter
    integer                  , intent(in)    :: filter_soilc(:) ! filter for soil columps
    integer                  , intent(in)    :: num_soilp       ! number of soil patches in filter
    integer                  , intent(in)    :: filter_soilp(:) ! filter for soil patches
    type(phosphorusflux_type)  , intent(inout)    :: phosphorusflux_vars
    type(phosphorusstate_type) , intent(inout) :: phosphorusstate_vars
    type(cnstate_type)         , intent(in)    :: cnstate_vars
    !
    ! !LOCAL VARIABLES:
    integer :: c,p,j,l,k        ! indices
    integer :: fp,fc      ! lake filter indices
    real(r8):: dt         ! radiation time step (seconds)

   real(r8):: smax_c       ! parameter(gP/m2), maximum amount of sorbed P in equilibrium with solution P
   real(r8):: ks_sorption_c ! parameter(gP/m2), empirical constant for sorbed P in equilibrium with solution P 
   real(r8):: flux_mineralization(bounds%begc:bounds%endc,1:nlevdecomp)   !! local temperary variable
   real(r8):: temp_solutionp(bounds%begc:bounds%endc,1:nlevdecomp)
   real(r8):: aa,bb,cc ! solve quadratic function

    !-----------------------------------------------------------------------

    associate(& 
         isoilorder     => cnstate_vars%isoilorder ,&
         pdep_prof      => cnstate_vars%pdep_prof_col ,&
         cascade_receiver_pool => decomp_cascade_con%cascade_receiver_pool ,&
         pf => phosphorusflux_vars  , &
         ps => phosphorusstate_vars , &
         vmax_minsurf_p_vr => veg_vp%vmax_minsurf_p_vr , &
         km_minsurf_p_vr   => veg_vp%km_minsurf_p_vr     &
         )

      ! set time steps
      dt = real( get_step_size(), r8 )

      !! immobilization/mineralization in litter-to-SOM and SOM-to-SOM fluxes
      !! - X.YANG
      do j = 1, nlevdecomp
         ! column loop
         do fc = 1,num_soilc
            c = filter_soilc(fc)
            flux_mineralization(c,j) = 0._r8
         enddo
      enddo
      if(is_active_betr_bgc)then
        do j = 1, nlevdecomp
          do fc = 1,num_soilc
            c = filter_soilc(fc)
            col_ps%primp_vr(c,j)   = col_ps%primp_vr(c,j) - col_pf%primp_to_labilep_vr(c,j) *dt &
                 + col_pf%pdep_to_sminp(c)*dt * pdep_prof(c,j)
          end do
        enddo
      else
        do k = 1, ndecomp_cascade_transitions
          if ( cascade_receiver_pool(k) /= 0 ) then  ! skip terminal transitions
            do j = 1, nlevdecomp
               ! column loop
               do fc = 1,num_soilc
                  c = filter_soilc(fc)
                    flux_mineralization(c,j) = flux_mineralization(c,j) - &
                                               col_pf%decomp_cascade_sminp_flux_vr(c,j,k)*dt
               end do
             end do
           else
             do j = 1, nlevdecomp
               ! column loop
               do fc = 1,num_soilc
                  c = filter_soilc(fc)
                    flux_mineralization(c,j) = flux_mineralization(c,j) + &
                                               col_pf%decomp_cascade_sminp_flux_vr(c,j,k)*dt

               end do
             end do
           endif
        end do
   

        do j = 1, nlevdecomp
              ! column loop
           do fc = 1,num_soilc
             c = filter_soilc(fc)
             flux_mineralization(c,j) = flux_mineralization(c,j) + &
                                       col_pf%biochem_pmin_vr(c,j)*dt
           end do
        end do

      if (nu_com .eq. 'RD') then
        do j = 1, nlevdecomp
          do fc = 1,num_soilc
            c = filter_soilc(fc)
               ! assign read in parameter values
               smax_c = smax( isoilorder(c) )
               ks_sorption_c = ks_sorption( isoilorder(c) )
               temp_solutionp(c,j) = col_ps%solutionp_vr(c,j)
               col_ps%solutionp_vr(c,j)      = col_ps%solutionp_vr(c,j)  + ( flux_mineralization(c,j) &
                    + col_pf%primp_to_labilep_vr(c,j)*dt &
                    + col_pf%secondp_to_labilep_vr(c,j)*dt &
                    + col_pf%supplement_to_sminp_vr(c,j)*dt - col_pf%sminp_to_plant_vr(c,j)*dt&
                    - col_pf%labilep_to_secondp_vr(c,j)*dt - col_pf%sminp_leached_vr(c,j)*dt ) / &
                    (1._r8+(smax_c*ks_sorption_c)/(ks_sorption_c+col_ps%solutionp_vr(c,j))**2._r8)

               col_ps%labilep_vr(c,j) = col_ps%labilep_vr(c,j) + ((smax_c*ks_sorption_c)&
                    /(ks_sorption_c+temp_solutionp(c,j))**2._r8 ) * &
                    ( flux_mineralization(c,j) + col_pf%primp_to_labilep_vr(c,j)*dt + col_pf%secondp_to_labilep_vr(c,j)*dt &
                    + col_pf%supplement_to_sminp_vr(c,j)*dt - col_pf%sminp_to_plant_vr(c,j)*dt &
                    - col_pf%labilep_to_secondp_vr(c,j)*dt - col_pf%sminp_leached_vr(c,j)*dt ) / &
                    ( 1._r8+(smax_c*ks_sorption_c)/(ks_sorption_c+temp_solutionp(c,j))**2._r8 )
                             
               col_pf%desorb_to_solutionp_vr(c,j) = ( flux_mineralization(c,j)/dt + col_pf%primp_to_labilep_vr(c,j) &
                                + col_pf%secondp_to_labilep_vr(c,j) &
                                + col_pf%supplement_to_sminp_vr(c,j) - col_pf%sminp_to_plant_vr(c,j) &
                                - col_pf%labilep_to_secondp_vr(c,j) - col_pf%sminp_leached_vr(c,j) ) / &
                                (1._r8+(smax_c*ks_sorption_c)/(ks_sorption_c+col_ps%solutionp_vr(c,j))**2._r8)
            
               col_pf%adsorb_to_labilep_vr(c,j) = ((smax_c*ks_sorption_c)/(ks_sorption_c+temp_solutionp(c,j))**2._r8 ) * &
                             ( flux_mineralization(c,j)/dt + col_pf%primp_to_labilep_vr(c,j) + col_pf%secondp_to_labilep_vr(c,j) &
                             + col_pf%supplement_to_sminp_vr(c,j) - col_pf%sminp_to_plant_vr(c,j) &
                             - col_pf%labilep_to_secondp_vr(c,j) - col_pf%sminp_leached_vr(c,j) ) / &
                             ( 1._r8+(smax_c*ks_sorption_c)/(ks_sorption_c+temp_solutionp(c,j))**2._r8 )
             end do
           end do
        else ! ECA  
          do j = 1, nlevdecomp
             do fc = 1,num_soilc
                c = filter_soilc(fc)
                col_ps%solutionp_vr_prev(c,j) = col_ps%solutionp_vr(c,j)
                col_ps%labilep_vr_prev(c,j) = col_ps%labilep_vr(c,j)

                smax_c = vmax_minsurf_p_vr(isoilorder(c),j)
                ks_sorption_c = km_minsurf_p_vr(isoilorder(c),j)
                temp_solutionp(c,j) = ( col_ps%solutionp_vr(c,j) + col_ps%labilep_vr(c,j) + &
                            (flux_mineralization(c,j) + col_pf%primp_to_labilep_vr(c,j)*dt + &
                            col_pf%secondp_to_labilep_vr(c,j)*dt + col_pf%supplement_to_sminp_vr(c,j)*dt - &
                            col_pf%sminp_to_plant_vr(c,j)*dt - col_pf%labilep_to_secondp_vr(c,j)*dt - &
                            col_pf%sminp_leached_vr(c,j)*dt ))

                 if (temp_solutionp(c,j) < 0.0_r8) then
                    col_pf%labilep_to_secondp_vr(c,j) = col_pf%labilep_to_secondp_vr(c,j)/ &
                            (col_pf%labilep_to_secondp_vr(c,j)+col_pf%sminp_leached_vr(c,j))* &
                            (temp_solutionp(c,j) + col_pf%labilep_to_secondp_vr(c,j)*dt + &
                            col_pf%sminp_leached_vr(c,j)*dt) /dt
                    col_pf%sminp_leached_vr(c,j) = col_pf%sminp_leached_vr(c,j)/ &
                            (col_pf%labilep_to_secondp_vr(c,j)+col_pf%sminp_leached_vr(c,j))* &
                            (temp_solutionp(c,j) + col_pf%labilep_to_secondp_vr(c,j)*dt + &
                            col_pf%sminp_leached_vr(c,j)*dt) /dt
                       temp_solutionp(c,j) = 0.0_r8
                       col_ps%solutionp_vr(c,j) = 0.0_r8
                       col_ps%labilep_vr(c,j) = 0.0_r8
                 else
                       ! sorbp = smax*solutionp/(ks+solutionp)
                       ! sorbp + solutionp = smax*solutionp/(ks+solutionp) + solutionp = total p pool after competition
                       ! solve quadratic function to get equilibrium solutionp and adsorbp pools
                       aa = 1;
                       bb = smax_c + ks_sorption_c - temp_solutionp(c,j)
                       cc = -1.0_r8 * ks_sorption_c *  temp_solutionp(c,j)
                       col_ps%solutionp_vr(c,j)  = (-bb+(bb*bb-4.0_r8*aa*cc)**0.5_r8)/(2.0_r8*aa)
                       col_ps%labilep_vr(c,j) = temp_solutionp(c,j) - col_ps%solutionp_vr(c,j)
                 end if

                 col_ps%solutionp_vr_cur(c,j) = col_ps%solutionp_vr(c,j)
                 col_ps%labilep_vr_cur(c,j) = col_ps%labilep_vr(c,j)
              enddo
           enddo
         end if

         if (nu_com .eq. 'RD') then
          do j = 1, nlevdecomp
             do fc = 1,num_soilc
                c = filter_soilc(fc)
                do l = 1, ndecomp_pools

                   col_ps%decomp_ppools_vr(c,j,l) = col_ps%decomp_ppools_vr(c,j,l)- col_pf%biochem_pmin_ppools_vr(c,j,l)*dt

                end do
             end do
          end do
         end if

         do j = 1, nlevdecomp
            do fc = 1,num_soilc
               c = filter_soilc(fc)

               col_ps%secondp_vr_prev(c,j) = col_ps%secondp_vr(c,j)
               col_ps%occlp_vr_prev(c,j)   = col_ps%occlp_vr(c,j)
               col_ps%primp_vr_prev(c,j)   = col_ps%primp_vr(c,j)

               col_ps%secondp_vr(c,j) = col_ps%secondp_vr(c,j) + ( col_pf%labilep_to_secondp_vr(c,j) &
                    - col_pf%secondp_to_labilep_vr(c,j) &
                                     - col_pf%secondp_to_occlp_vr(c,j) )*dt
               col_ps%occlp_vr(c,j)   = col_ps%occlp_vr(c,j) + ( col_pf%secondp_to_occlp_vr(c,j) ) * dt
               col_ps%primp_vr(c,j)   = col_ps%primp_vr(c,j) - ( col_pf%primp_to_labilep_vr(c,j) )*dt + col_pf%pdep_to_sminp(c)*dt &
                    * pdep_prof(c,j)

               col_ps%secondp_vr_cur(c,j) = col_ps%secondp_vr(c,j)
               col_ps%occlp_vr_cur(c,j)   = col_ps%occlp_vr(c,j)
               col_ps%primp_vr_cur(c,j)   = col_ps%primp_vr(c,j)
            end do
         enddo
         
         ! phosphorus pools do not change during RG spinup, but fluxes are still calculated to drive soil/plant P cycles
         ! rationale: observed P pools should be our best representation of present-day soil P conditions
         ! If we use observed P to initialize regular spinup, soil P pools will dramatically deplete during the spinup
         ! Then, the transient simulation will start with a much lower soil phosphorus availability that is inconsistent with obs 
         if ((nu_com .ne. 'RD') .and. ECA_Pconst_RGspin ) then
            do j = 1, nlevdecomp
               do fc = 1,num_soilc
                  c = filter_soilc(fc)
                  col_ps%solutionp_vr(c,j) = col_ps%solutionp_vr_prev(c,j)
                  col_ps%labilep_vr(c,j) = col_ps%labilep_vr_prev(c,j)
                  col_ps%secondp_vr(c,j) = col_ps%secondp_vr_prev(c,j)
                  col_ps%occlp_vr(c,j)   = col_ps%occlp_vr_prev(c,j)
                  col_ps%primp_vr(c,j)   = col_ps%primp_vr_prev(c,j)
               end do
            end do
         end if

      do j = 1, nlevdecomp
         ! column loop
         do fc = 1,num_soilc
            c = filter_soilc(fc)

            ! column level phosphorus fluxes from fire
            ! pft-level wood to column-level CWD (uncombusted wood)
            col_ps%decomp_ppools_vr(c,j,i_cwd) = col_ps%decomp_ppools_vr(c,j,i_cwd) + col_pf%fire_mortality_p_to_cwdp(c,j) * dt

            ! pft-level wood to column-level litter (uncombusted wood)
            col_ps%decomp_ppools_vr(c,j,i_met_lit) = col_ps%decomp_ppools_vr(c,j,i_met_lit) + col_pf%m_p_to_litr_met_fire(c,j)* dt
            col_ps%decomp_ppools_vr(c,j,i_cel_lit) = col_ps%decomp_ppools_vr(c,j,i_cel_lit) + col_pf%m_p_to_litr_cel_fire(c,j)* dt
            col_ps%decomp_ppools_vr(c,j,i_lig_lit) = col_ps%decomp_ppools_vr(c,j,i_lig_lit) + col_pf%m_p_to_litr_lig_fire(c,j)* dt
         end do ! end of column loop
      end do

      ! litter and CWD losses to fire
      do l = 1, ndecomp_pools
         do j = 1, nlevdecomp
            ! column loop
            do fc = 1,num_soilc
               c = filter_soilc(fc)
               col_ps%decomp_ppools_vr(c,j,l) = col_ps%decomp_ppools_vr(c,j,l) - col_pf%m_decomp_ppools_to_fire_vr(c,j,l) * dt
            end do
         end do
      end do

    endif !is_active_betr_bgc

    ! soil P loss due to soil erosion
    if ( ero_ccycle ) then
      ! column loop
      do fc = 1, num_soilc
         c = filter_soilc(fc)
         do j = 1, nlevdecomp
            ! pool loop
            do l = 1, ndecomp_pools
               if ( decomp_cascade_con%is_soil(l) ) then
                  col_ps%decomp_ppools_vr(c,j,l) = col_ps%decomp_ppools_vr(c,j,l) - col_pf%decomp_ppools_yield_vr(c,j,l) * dt
               end if
            end do
            col_ps%labilep_vr(c,j) = col_ps%labilep_vr(c,j) - col_pf%labilep_yield_vr(c,j) * dt
            col_ps%secondp_vr(c,j) = col_ps%secondp_vr(c,j) - col_pf%secondp_yield_vr(c,j) * dt
            col_ps%occlp_vr(c,j)   = col_ps%occlp_vr(c,j)   - col_pf%occlp_yield_vr(c,j) * dt
            col_ps%primp_vr(c,j)   = col_ps%primp_vr(c,j)   - col_pf%primp_yield_vr(c,j) * dt
         end do
      end do
    end if

    ! patch-level phosphorus fluxes 
    
    if(.not.use_fates) then
       do fp = 1,num_soilp
          p = filter_soilp(fp)
          
          !from fire displayed pools
          veg_ps%leafp(p)              =  veg_ps%leafp(p)      - veg_pf%m_leafp_to_fire(p)      * dt
          veg_ps%frootp(p)             =  veg_ps%frootp(p)     - veg_pf%m_frootp_to_fire(p)     * dt
          veg_ps%livestemp(p)          =  veg_ps%livestemp(p)  - veg_pf%m_livestemp_to_fire(p)  * dt
          veg_ps%deadstemp(p)          =  veg_ps%deadstemp(p)  - veg_pf%m_deadstemp_to_fire(p)  * dt
          veg_ps%livecrootp(p)         =  veg_ps%livecrootp(p) - veg_pf%m_livecrootp_to_fire(p) * dt
          veg_ps%deadcrootp(p)         =  veg_ps%deadcrootp(p) - veg_pf%m_deadcrootp_to_fire(p) * dt
          
          veg_ps%leafp(p)              =  veg_ps%leafp(p)      - veg_pf%m_leafp_to_litter_fire(p)           * dt
          veg_ps%frootp(p)             =  veg_ps%frootp(p)     - veg_pf%m_frootp_to_litter_fire(p)          * dt
          veg_ps%livestemp(p)          =  veg_ps%livestemp(p)  - veg_pf%m_livestemp_to_litter_fire(p)       * dt
          veg_ps%deadstemp(p)          =  veg_ps%deadstemp(p)  - veg_pf%m_deadstemp_to_litter_fire(p)       * dt
          veg_ps%livecrootp(p)         =  veg_ps%livecrootp(p) - veg_pf%m_livecrootp_to_litter_fire(p)      * dt
          veg_ps%deadcrootp(p)         =  veg_ps%deadcrootp(p) - veg_pf%m_deadcrootp_to_litter_fire(p)      * dt
          
          ! storage pools
          veg_ps%leafp_storage(p)      =  veg_ps%leafp_storage(p)      - veg_pf%m_leafp_storage_to_fire(p)      * dt
          veg_ps%frootp_storage(p)     =  veg_ps%frootp_storage(p)     - veg_pf%m_frootp_storage_to_fire(p)     * dt
          veg_ps%livestemp_storage(p)  =  veg_ps%livestemp_storage(p)  - veg_pf%m_livestemp_storage_to_fire(p)  * dt
          veg_ps%deadstemp_storage(p)  =  veg_ps%deadstemp_storage(p)  - veg_pf%m_deadstemp_storage_to_fire(p)  * dt
          veg_ps%livecrootp_storage(p) =  veg_ps%livecrootp_storage(p) - veg_pf%m_livecrootp_storage_to_fire(p) * dt
          veg_ps%deadcrootp_storage(p) =  veg_ps%deadcrootp_storage(p) - veg_pf%m_deadcrootp_storage_to_fire(p) * dt
          
          veg_ps%leafp_storage(p)      =  veg_ps%leafp_storage(p)      - veg_pf%m_leafp_storage_to_litter_fire(p)      * dt
          veg_ps%frootp_storage(p)     =  veg_ps%frootp_storage(p)     - veg_pf%m_frootp_storage_to_litter_fire(p)     * dt
          veg_ps%livestemp_storage(p)  =  veg_ps%livestemp_storage(p)  - veg_pf%m_livestemp_storage_to_litter_fire(p)  * dt
          veg_ps%deadstemp_storage(p)  =  veg_ps%deadstemp_storage(p)  - veg_pf%m_deadstemp_storage_to_litter_fire(p)  * dt
          veg_ps%livecrootp_storage(p) =  veg_ps%livecrootp_storage(p) - veg_pf%m_livecrootp_storage_to_litter_fire(p) * dt
          veg_ps%deadcrootp_storage(p) =  veg_ps%deadcrootp_storage(p) - veg_pf%m_deadcrootp_storage_to_litter_fire(p) * dt
          
          
          ! trapsfer pools
          veg_ps%leafp_xfer(p)         =  veg_ps%leafp_xfer(p)      - veg_pf%m_leafp_xfer_to_fire(p)      * dt
          veg_ps%frootp_xfer(p)        =  veg_ps%frootp_xfer(p)     - veg_pf%m_frootp_xfer_to_fire(p)     * dt
          veg_ps%livestemp_xfer(p)     =  veg_ps%livestemp_xfer(p)  - veg_pf%m_livestemp_xfer_to_fire(p)  * dt
          veg_ps%deadstemp_xfer(p)     =  veg_ps%deadstemp_xfer(p)  - veg_pf%m_deadstemp_xfer_to_fire(p)  * dt
          veg_ps%livecrootp_xfer(p)    =  veg_ps%livecrootp_xfer(p) - veg_pf%m_livecrootp_xfer_to_fire(p) * dt
          veg_ps%deadcrootp_xfer(p)    =  veg_ps%deadcrootp_xfer(p) - veg_pf%m_deadcrootp_xfer_to_fire(p) * dt
          
          veg_ps%leafp_xfer(p)         =  veg_ps%leafp_xfer(p)      - veg_pf%m_leafp_xfer_to_litter_fire(p)      * dt
          veg_ps%frootp_xfer(p)        =  veg_ps%frootp_xfer(p)     - veg_pf%m_frootp_xfer_to_litter_fire(p)     * dt
          veg_ps%livestemp_xfer(p)     =  veg_ps%livestemp_xfer(p)  - veg_pf%m_livestemp_xfer_to_litter_fire(p)  * dt
          veg_ps%deadstemp_xfer(p)     =  veg_ps%deadstemp_xfer(p)  - veg_pf%m_deadstemp_xfer_to_litter_fire(p)  * dt
          veg_ps%livecrootp_xfer(p)    =  veg_ps%livecrootp_xfer(p) - veg_pf%m_livecrootp_xfer_to_litter_fire(p) * dt
          veg_ps%deadcrootp_xfer(p)    =  veg_ps%deadcrootp_xfer(p) - veg_pf%m_deadcrootp_xfer_to_litter_fire(p) * dt
          
          ! retranslocated N pool
          veg_ps%retransp(p)           =  veg_ps%retransp(p) - veg_pf%m_retransp_to_fire(p)        * dt
          veg_ps%retransp(p)           =  veg_ps%retransp(p) - veg_pf%m_retransp_to_litter_fire(p) * dt
          veg_ps%ppool(p)              =  veg_ps%ppool(p) - veg_pf%m_ppool_to_fire(p)              * dt
          veg_ps%ppool(p)              =  veg_ps%ppool(p) - veg_pf%m_ppool_to_litter_fire(p)       * dt
       end do
    end if

    end associate 

  end subroutine PhosphorusStateUpdate3

end module PhosphorusStateUpdate3Mod<|MERGE_RESOLUTION|>--- conflicted
+++ resolved
@@ -10,15 +10,9 @@
   use decompMod           , only : bounds_type
   use elm_varpar          , only: nlevdecomp,ndecomp_pools,ndecomp_cascade_transitions
   use clm_time_manager    , only : get_step_size
-<<<<<<< HEAD
-  use clm_varctl          , only : iulog, use_nitrif_denitrif
-  use clm_varpar          , only : i_cwd, i_met_lit, i_cel_lit, i_lig_lit
-  use clm_varctl          , only : use_erosion, ero_ccycle, use_fates
-=======
   use elm_varctl          , only : iulog, use_nitrif_denitrif
   use elm_varpar          , only : i_cwd, i_met_lit, i_cel_lit, i_lig_lit
-  use elm_varctl          , only : use_erosion, ero_ccycle
->>>>>>> 44bff43d
+  use elm_varctl          , only : use_erosion, ero_ccycle, use_fates
   use CNDecompCascadeConType , only : decomp_cascade_con
   use CNStateType         , only : cnstate_type
   use PhosphorusStateType , only : phosphorusstate_type
