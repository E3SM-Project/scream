/*
 * Tests for PIO distributed arrays. This program tests the
 * PIOc_write_darray_multi() function with more than one variable.
 *
 * @author Ed Hartnett
 * @date 3/7/17
 */
#include <config.h>
#include <pio.h>
#include <pio_internal.h>
#include <pio_tests.h>

/* The number of tasks this test should run on. */
#define TARGET_NTASKS 4

/* The minimum number of tasks this test should run on. */
#define MIN_NTASKS 4

/* The name of this test. */
#define TEST_NAME "test_darray_multi"

/* Number of processors that will do IO. */
#define NUM_IO_PROCS 1

/* Number of computational components to create. */
#define COMPONENT_COUNT 1

/* The number of dimensions in the example data. In this test, we
 * are using three-dimensional data. */
#define NDIM 3

/* But sometimes we need arrays of the non-record dimensions. */
#define NDIM2 2

/* The length of our sample data along each dimension. */
#define X_DIM_LEN 4
#define Y_DIM_LEN 4

/* The number of timesteps of data to write. */
#define NUM_TIMESTEPS 2

/* Number of variables. */
#define NVAR 3

/* For attributes. */
#define NOTE_NAME "note"
#define NOTE "This is a test file for the PIO library, and may be deleted."

/* Who would have thought? */
#define TOTAL_NUMBER_OF_STOOGES_NAME "Total_Number_of_Stooges"
#define TOTAL_NUMBER_OF_STOOGES 6

/* The dimension names. */
char dim_name[NDIM][PIO_MAX_NAME + 1] = {"year", "Stooge_popularity", "face_smacks"};

/* The variable names. */
char var_name[NVAR][PIO_MAX_NAME + 1] = {"Larry", "Curly", "Moe"};

/* Length of the dimensions in the sample data. */
int dim_len[NDIM] = {NC_UNLIMITED, X_DIM_LEN, Y_DIM_LEN};

/**
 * Test the darray functionality. Create a netCDF file with 3
 * dimensions and 3 variable, and use PIOc_write_darray_multi() to
 * write one record of data to all three vars at once.
 *
 * @param iosysid the IO system ID.
 * @param ioid the ID of the decomposition.
 * @param num_flavors the number of IOTYPES available in this build.
 * @param flavor array of available iotypes.
 * @param my_rank rank of this task.
 * @param pio_type the type of the data.
 * @returns 0 for success, error code otherwise.
 */
int test_darray(int iosysid, int ioid, int num_flavors, int *flavor, int my_rank,
                int pio_type)
{
#define NUM_TEST_CASES_WRT_MULTI 2
#define NUM_TEST_CASES_FILLVALUE 2

    char filename[PIO_MAX_NAME + 1]; /* Name for the output files. */
    int dimids[NDIM];      /* The dimension IDs. */
    int ncid;              /* The ncid of the netCDF file. */
    int ncid2;             /* The ncid of the re-opened netCDF file. */
    int varid[NVAR];       /* The IDs of the netCDF varables. */
    int other_varid;       /* The IDs of a var of different type. */
    PIO_Offset arraylen = 4; /* Amount of data from each task. */
    void *fillvalue;       /* Pointer to fill value. */
    void *test_data;       /* Pointer to test data we will write. */
    void *test_data_in;    /* Pointer to buffer we will read into. */
    int ret;               /* Return code. */

    /* Default fill value array for each type. */
    signed char byte_fill[NVAR] = {NC_FILL_BYTE, NC_FILL_BYTE, NC_FILL_BYTE};
    char char_fill[NVAR] = {NC_FILL_CHAR, NC_FILL_CHAR, NC_FILL_CHAR};
    short short_fill[NVAR] = {NC_FILL_SHORT, NC_FILL_SHORT, NC_FILL_SHORT};
    int int_fill[NVAR] = {NC_FILL_INT, NC_FILL_INT, NC_FILL_INT};
    float float_fill[NVAR] = {NC_FILL_FLOAT, NC_FILL_FLOAT, NC_FILL_FLOAT};
    double double_fill[NVAR] = {NC_FILL_DOUBLE, NC_FILL_DOUBLE, NC_FILL_DOUBLE};
#ifdef _NETCDF4
    unsigned char ubyte_fill[NVAR] = {NC_FILL_UBYTE, NC_FILL_UBYTE, NC_FILL_UBYTE};
    unsigned short ushort_fill[NVAR] = {NC_FILL_USHORT, NC_FILL_USHORT, NC_FILL_USHORT};
    unsigned int uint_fill[NVAR] = {NC_FILL_UINT, NC_FILL_UINT, NC_FILL_UINT};
    long long int64_fill[NVAR] = {NC_FILL_INT64, NC_FILL_INT64, NC_FILL_INT64};
    unsigned long long uint64_fill[NVAR] = {NC_FILL_UINT64, NC_FILL_UINT64, NC_FILL_UINT64};
#endif /* _NETCDF4 */

    /* Test data we will write. */
    signed char test_data_byte[arraylen * NVAR];
    char test_data_char[arraylen * NVAR];
    short test_data_short[arraylen * NVAR];
    int test_data_int[arraylen * NVAR];
    float test_data_float[arraylen * NVAR];
    double test_data_double[arraylen * NVAR];
#ifdef _NETCDF4
    unsigned char test_data_ubyte[arraylen * NVAR];
    unsigned short test_data_ushort[arraylen * NVAR];
    unsigned int test_data_uint[arraylen * NVAR];
    long long test_data_int64[arraylen * NVAR];
    unsigned long long test_data_uint64[arraylen * NVAR];
#endif /* _NETCDF4 */

    /* We will read test data into these buffers. */
    signed char test_data_byte_in[arraylen];
    char test_data_char_in[arraylen];
    short test_data_short_in[arraylen];
    int test_data_int_in[arraylen];
    float test_data_float_in[arraylen];
    double test_data_double_in[arraylen];
#ifdef _NETCDF4
    unsigned char test_data_ubyte_in[arraylen];
    unsigned short test_data_ushort_in[arraylen];
    unsigned int test_data_uint_in[arraylen];
    long long test_data_int64_in[arraylen];
    unsigned long long test_data_uint64_in[arraylen];
#endif /* _NETCDF4 */

    /* Initialize a big blob of test data for NVAR vars. */
    for (int f = 0; f < arraylen * NVAR; f++)
    {
        test_data_byte[f] = my_rank * 1 + f;
        test_data_char[f] = my_rank * 2 + f;
        test_data_short[f] = my_rank * 5 + f;
        test_data_int[f] = my_rank * 10 + f;
        test_data_float[f] = my_rank * 10 + f + 0.5;
        test_data_double[f] = my_rank * 100000 + f + 0.5;
#ifdef _NETCDF4
        test_data_ubyte[f] = my_rank * 3 + f;
        test_data_ushort[f] = my_rank * 9 + f;
        test_data_uint[f] = my_rank * 100 + f;
        test_data_int64[f] = my_rank * 10000 + f;
        test_data_uint64[f] = my_rank * 100000 + f;
#endif /* _NETCDF4 */
    }

    /* Use PIO to create the example file in each of the four
     * available ways. */
    for (int fmt = 0; fmt < num_flavors; fmt++)
    {
        /* 1-byte types not working with pnetcdf. */
        if (flavor[fmt] == PIO_IOTYPE_PNETCDF && (pio_type == PIO_BYTE || pio_type == PIO_CHAR))
            continue;

        /* NetCDF-4 types only work with netCDF-4. */
        if (pio_type > PIO_DOUBLE && (flavor[fmt] != PIO_IOTYPE_NETCDF4C &&
                                      flavor[fmt] != PIO_IOTYPE_NETCDF4P))
            continue;

        /* Add a couple of extra tests for the
         * PIOc_write_darray_multi() function. */
        for (int test_multi = 0; test_multi < NUM_TEST_CASES_WRT_MULTI; test_multi++)
        {
            /* Test with/without providing a fill value to PIOc_write_darray(). */
            for (int provide_fill = 0; provide_fill < NUM_TEST_CASES_FILLVALUE; provide_fill++)
            {
                /* Create the filename. */
                sprintf(filename, "data_%s_iotype_%d_pio_type_%d_test_multi_%d_provide_fill_%d.nc", TEST_NAME,
                        flavor[fmt], pio_type, test_multi, provide_fill);

                /* Select the fill value and data. */
                switch (pio_type)
                {
                case PIO_BYTE:
                    fillvalue = provide_fill ? byte_fill : NULL;
                    test_data = test_data_byte;
                    test_data_in = test_data_byte_in;
                    break;
                case PIO_CHAR:
                    fillvalue = provide_fill ? char_fill : NULL;
                    test_data = test_data_char;
                    test_data_in = test_data_char_in;
                    break;
                case PIO_SHORT:
                    fillvalue = provide_fill ? short_fill : NULL;
                    test_data = test_data_short;
                    test_data_in = test_data_short_in;
                    break;
                case PIO_INT:
                    fillvalue = provide_fill ? int_fill : NULL;
                    test_data = test_data_int;
                    test_data_in = test_data_int_in;
                    break;
                case PIO_FLOAT:
                    fillvalue = provide_fill ? float_fill : NULL;
                    test_data = test_data_float;
                    test_data_in = test_data_float_in;
                    break;
                case PIO_DOUBLE:
                    fillvalue = provide_fill ? double_fill : NULL;
                    test_data = test_data_double;
                    test_data_in = test_data_double_in;
                    break;
#ifdef _NETCDF4
                case PIO_UBYTE:
                    fillvalue = provide_fill ? ubyte_fill : NULL;
                    test_data = test_data_ubyte;
                    test_data_in = test_data_ubyte_in;
                    break;
                case PIO_USHORT:
                    fillvalue = provide_fill ? ushort_fill : NULL;
                    test_data = test_data_ushort;
                    test_data_in = test_data_ushort_in;
                    break;
                case PIO_UINT:
                    fillvalue = provide_fill ? uint_fill : NULL;
                    test_data = test_data_uint;
                    test_data_in = test_data_uint_in;
                    break;
                case PIO_INT64:
                    fillvalue = provide_fill ? int64_fill : NULL;
                    test_data = test_data_int64;
                    test_data_in = test_data_int64_in;
                    break;
                case PIO_UINT64:
                    fillvalue = provide_fill ? uint64_fill : NULL;
                    test_data = test_data_uint64;
                    test_data_in = test_data_uint64_in;
                    break;
#endif /* _NETCDF4 */
                default:
                    ERR(ERR_WRONG);
                }

                /* Create the netCDF output file. */
                if ((ret = PIOc_createfile(iosysid, &ncid, &flavor[fmt], filename, PIO_CLOBBER)))
                    ERR(ret);

                /* Define netCDF dimensions and variable. */
                for (int d = 0; d < NDIM; d++)
                    if ((ret = PIOc_def_dim(ncid, dim_name[d], (PIO_Offset)dim_len[d], &dimids[d])))
                        ERR(ret);

                /* Define a variable. */
                for (int v = 0; v < NVAR; v++)
                    if ((ret = PIOc_def_var(ncid, var_name[v], pio_type, NDIM, dimids, &varid[v])))
                        ERR(ret);

                /* Define a variable of a different type, to test error handling. */
                int other_pio_type = pio_type < 5 ? pio_type + 1 : PIO_INT;
                if ((ret = PIOc_def_var(ncid, "OTHER_VAR", other_pio_type, NDIM, dimids, &other_varid)))
                    ERR(ret);

                /* Leave a note. */
                if ((ret = PIOc_put_att_text(ncid, NC_GLOBAL, NOTE_NAME, strlen(NOTE), NOTE)))
                    ERR(ret);
                int num_stooges = TOTAL_NUMBER_OF_STOOGES;
                if ((ret = PIOc_put_att_int(ncid, NC_GLOBAL, TOTAL_NUMBER_OF_STOOGES_NAME, PIO_INT, 1, &num_stooges)))
                    ERR(ret);

                /* End define mode. */
                if ((ret = PIOc_enddef(ncid)))
                    ERR(ret);

                /* Set the value of the record dimension. */
                if ((ret = PIOc_setframe(ncid, varid[0], 0)))
                    ERR(ret);

                int frame[NVAR] = {0, 0, 0};
                int flushtodisk = test_multi;

<<<<<<< HEAD
                /* This will not work, because we mix var types. */
                wrong_varid[0] = varid[0];
                wrong_varid[1] = varid[1];
                wrong_varid[0] = other_varid;
//                if (PIOc_write_darray_multi(ncid, wrong_varid, ioid, NVAR, arraylen, test_data, frame,
//                                            fillvalue, flushtodisk) != PIO_EINVAL)
//                    ERR(ERR_WRONG);

=======
>>>>>>> dabe086f
                /* Write the data with the _multi function. */
                if ((ret = PIOc_write_darray_multi(ncid, varid, ioid, NVAR, arraylen, test_data, frame,
                                                   fillvalue, flushtodisk)))
                    ERR(ret);

                /* Close the netCDF file. */
                if ((ret = PIOc_closefile(ncid)))
                    ERR(ret);

                /* Reopen the file. */
                if ((ret = PIOc_openfile(iosysid, &ncid2, &flavor[fmt], filename, PIO_NOWRITE)))
                    ERR(ret);

                /* Now use read_darray on each var in turn and make
                 * sure we get correct data. */
                for (int v = 0; v < NVAR; v++)
                {
                    /* Set the value of the record dimension. */
                    if ((ret = PIOc_setframe(ncid2, varid[v], 0)))
                        ERR(ret);

                    /* Read the data. */
                    if ((ret = PIOc_read_darray(ncid2, varid[v], ioid, arraylen, test_data_in)))
                        ERR(ret);

                    /* Check the results. */
                    for (int f = 0; f < arraylen; f++)
                    {
                        switch (pio_type)
                        {
                        case PIO_BYTE:
                            if (test_data_byte_in[f] != test_data_byte[f + arraylen * v])
                                return ERR_WRONG;
                            break;
                        case PIO_CHAR:
                            if (test_data_char_in[f] != test_data_char[f + arraylen * v])
                                return ERR_WRONG;
                            break;
                        case PIO_SHORT:
                            if (test_data_short_in[f] != test_data_short[f + arraylen * v])
                                return ERR_WRONG;
                            break;
                        case PIO_INT:
                            if (test_data_int_in[f] != test_data_int[f + arraylen * v])
                                return ERR_WRONG;
                            break;
                        case PIO_FLOAT:
                            if (test_data_float_in[f] != test_data_float[f + arraylen * v])
                                return ERR_WRONG;
                            break;
                        case PIO_DOUBLE:
                            if (test_data_double_in[f] != test_data_double[f + arraylen * v])
                                return ERR_WRONG;
                            break;
#ifdef _NETCDF4
                        case PIO_UBYTE:
                            if (test_data_ubyte_in[f] != test_data_ubyte[f + arraylen * v])
                                return ERR_WRONG;
                            break;
                        case PIO_USHORT:
                            if (test_data_ushort_in[f] != test_data_ushort[f + arraylen * v])
                                return ERR_WRONG;
                            break;
                        case PIO_UINT:
                            if (test_data_uint_in[f] != test_data_uint[f + arraylen * v])
                                return ERR_WRONG;
                            break;
                        case PIO_INT64:
                            if (test_data_int64_in[f] != test_data_int64[f + arraylen * v])
                                return ERR_WRONG;
                            break;
                        case PIO_UINT64:
                            if (test_data_uint64_in[f] != test_data_uint64[f + arraylen * v])
                                return ERR_WRONG;
                            break;
#endif /* _NETCDF4 */
                        default:
                            ERR(ERR_WRONG);
                        }
                    }
                }

                /* Close the netCDF file. */
                if ((ret = PIOc_closefile(ncid2)))
                    ERR(ret);
            } /* next fillvalue test case */
        } /* next test multi */
    } /* next iotype */

    return PIO_NOERR;
}

/**
 * Run all the tests.
 *
 * @param iosysid the IO system ID.
 * @param num_flavors number of available iotypes in the build.
 * @param flavor pointer to array of the available iotypes.
 * @param my_rank rank of this task.
 * @param test_comm the communicator the test is running on.
 * @returns 0 for success, error code otherwise.
 */
int test_all_darray(int iosysid, int num_flavors, int *flavor, int my_rank,
                    MPI_Comm test_comm)
{
#ifdef _NETCDF4
#define NUM_TYPES_TO_TEST 11
    int pio_type[NUM_TYPES_TO_TEST] = {PIO_BYTE, PIO_CHAR, PIO_SHORT, PIO_INT, PIO_FLOAT, PIO_DOUBLE,
                                       PIO_UBYTE, PIO_USHORT, PIO_UINT, PIO_INT64, PIO_UINT64};
#else
#define NUM_TYPES_TO_TEST 6
    int pio_type[NUM_TYPES_TO_TEST] = {PIO_BYTE, PIO_CHAR, PIO_SHORT, PIO_INT, PIO_FLOAT, PIO_DOUBLE};
#endif /* _NETCDF4 */
    int ioid;
    char filename[PIO_MAX_NAME + 1];
    int dim_len_2d[NDIM2] = {X_DIM_LEN, Y_DIM_LEN};
    int ret; /* Return code. */

    for (int t = 0; t < NUM_TYPES_TO_TEST; t++)
    {
        /* This will be our file name for writing out decompositions. */
        sprintf(filename, "%s_decomp_rank_%d_flavor_%d_type_%d.nc", TEST_NAME, my_rank,
                *flavor, pio_type[t]);

        /* Decompose the data over the tasks. */
        if ((ret = create_decomposition_2d(TARGET_NTASKS, my_rank, iosysid, dim_len_2d,
                                           &ioid, pio_type[t])))
            return ret;

        /* Run a simple darray test. */
        if ((ret = test_darray(iosysid, ioid, num_flavors, flavor, my_rank, pio_type[t])))
            return ret;

        /* Free the PIO decomposition. */
        if ((ret = PIOc_freedecomp(iosysid, ioid)))
            ERR(ret);
    }

    return PIO_NOERR;
}

/* Run tests for darray functions. */
int main(int argc, char **argv)
{
#define NUM_REARRANGERS_TO_TEST 2
    int rearranger[NUM_REARRANGERS_TO_TEST] = {PIO_REARR_BOX, PIO_REARR_SUBSET};
    int my_rank;
    int ntasks;
    int num_flavors; /* Number of PIO netCDF flavors in this build. */
    int flavor[NUM_FLAVORS]; /* iotypes for the supported netCDF IO flavors. */
    MPI_Comm test_comm; /* A communicator for this test. */
    int ret;         /* Return code. */

    /* Initialize test. */
    if ((ret = pio_test_init2(argc, argv, &my_rank, &ntasks, MIN_NTASKS,
                              MIN_NTASKS, -1, &test_comm)))
        ERR(ERR_INIT);

    if ((ret = PIOc_set_iosystem_error_handling(PIO_DEFAULT, PIO_RETURN_ERROR, NULL)))
        return ret;

    /* Only do something on max_ntasks tasks. */
    if (my_rank < TARGET_NTASKS)
    {
        int iosysid;  /* The ID for the parallel I/O system. */
        int ioproc_stride = 1;    /* Stride in the mpi rank between io tasks. */
        int ioproc_start = 0;     /* Zero based rank of first processor to be used for I/O. */
        int ret;      /* Return code. */

        /* Figure out iotypes. */
        if ((ret = get_iotypes(&num_flavors, flavor)))
            ERR(ret);

        for (int r = 0; r < NUM_REARRANGERS_TO_TEST; r++)
        {
            /* Initialize the PIO IO system. This specifies how
             * many and which processors are involved in I/O. */
            if ((ret = PIOc_Init_Intracomm(test_comm, TARGET_NTASKS, ioproc_stride,
                                           ioproc_start, rearranger[r], &iosysid)))
                return ret;

            /* Run tests. */
            if ((ret = test_all_darray(iosysid, num_flavors, flavor, my_rank, test_comm)))
                return ret;

            /* Finalize PIO system. */
            if ((ret = PIOc_free_iosystem(iosysid)))
                return ret;
        } /* next rearranger */
    } /* endif my_rank < TARGET_NTASKS */

    /* Finalize the MPI library. */
    if ((ret = pio_test_finalize(&test_comm)))
        return ret;

    printf("%d %s SUCCESS!!\n", my_rank, TEST_NAME);
    return 0;
}<|MERGE_RESOLUTION|>--- conflicted
+++ resolved
@@ -278,17 +278,6 @@
                 int frame[NVAR] = {0, 0, 0};
                 int flushtodisk = test_multi;
 
-<<<<<<< HEAD
-                /* This will not work, because we mix var types. */
-                wrong_varid[0] = varid[0];
-                wrong_varid[1] = varid[1];
-                wrong_varid[0] = other_varid;
-//                if (PIOc_write_darray_multi(ncid, wrong_varid, ioid, NVAR, arraylen, test_data, frame,
-//                                            fillvalue, flushtodisk) != PIO_EINVAL)
-//                    ERR(ERR_WRONG);
-
-=======
->>>>>>> dabe086f
                 /* Write the data with the _multi function. */
                 if ((ret = PIOc_write_darray_multi(ncid, varid, ioid, NVAR, arraylen, test_data, frame,
                                                    fillvalue, flushtodisk)))
