--- conflicted
+++ resolved
@@ -269,17 +269,6 @@
                                    Spack& ni_nucleat_tend, Spack& qc2qi_berg_tend,
                                    const Smask& context = Smask(true) );
 
-<<<<<<< HEAD
-=======
-  // Limits ice process rates to prevent overdepletion of sources such that
-  // the subsequent adjustments are done with maximum possible rates for the
-  // time step.
-  KOKKOS_FUNCTION
-  static void prevent_ice_overdepletion(
-    const Spack& pres, const Spack& T_atm, const Spack& qv, const Spack& latent_heat_sublim, const Scalar& inv_dt,
-    Spack& qv2qi_vapdep_tend, Spack& qi2qv_sublim_tend, const Smask& context = Smask(true) );
-
->>>>>>> 77f90b2f
   //------------------------------------------------------------------------------------------!
   // Finds indices in 3D ice (only) lookup table
   // ------------------------------------------------------------------------------------------!
